--- conflicted
+++ resolved
@@ -33,18 +33,10 @@
 from ._src.io import make_data as make_data
 from ._src.io import put_data as put_data
 from ._src.io import put_model as put_model
-<<<<<<< HEAD
-
-# from ._src.passive import passive as passive
+from ._src.passive import passive as passive
 from ._src.sensor import sensor_acc as sensor_acc
 from ._src.sensor import sensor_pos as sensor_pos
 from ._src.sensor import sensor_vel as sensor_vel
-=======
-from ._src.passive import passive as passive
-# from ._src.sensor import sensor_acc as sensor_acc
-# from ._src.sensor import sensor_pos as sensor_pos
-# from ._src.sensor import sensor_vel as sensor_vel
->>>>>>> edd6be87
 # from ._src.smooth import camlight as camlight
 # from ._src.smooth import com_pos as com_pos
 # from ._src.smooth import com_vel as com_vel
