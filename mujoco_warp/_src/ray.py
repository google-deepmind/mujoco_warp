--- conflicted
+++ resolved
@@ -675,13 +675,8 @@
     mat = geom_xmat_in[worldid, geomid]
     type = geom_type[geomid]
 
-<<<<<<< HEAD
     if type == GeomType.MESH:
-      return _ray_mesh(
-=======
-    if type == int(GeomType.MESH.value):
       return ray_mesh(
->>>>>>> c1ac4b40
         nmeshface,
         mesh_vertadr,
         mesh_vert,
