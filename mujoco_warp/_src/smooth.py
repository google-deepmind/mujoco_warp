--- conflicted
+++ resolved
@@ -643,32 +643,12 @@
       d.cdof[worldid, dofid], d.cfrc_int[worldid, bodyid]
     )
 
-<<<<<<< HEAD
-  wp.launch(cacc_world, dim=[d.nworld], inputs=[m, d], device=m.device)
-
-  body_treeadr = m.body_treeadr.numpy()
-  for i in range(len(body_treeadr)):
-    beg = body_treeadr[i]
-    end = m.nbody if i == len(body_treeadr) - 1 else body_treeadr[i + 1]
-    wp.launch(
-      cacc_level, dim=(d.nworld, end - beg), inputs=[m, d, beg], device=m.device
-    )
-
-  wp.launch(frc_fn, dim=[d.nworld, m.nbody], inputs=[d], device=m.device)
-
-  for i in reversed(range(len(body_treeadr))):
-    beg = body_treeadr[i]
-    end = m.nbody if i == len(body_treeadr) - 1 else body_treeadr[i + 1]
-    wp.launch(cfrc_fn, dim=[d.nworld, end - beg], inputs=[m, d, beg], device=m.device)
-
-  wp.launch(qfrc_bias, dim=[d.nworld, m.nv], inputs=[m, d], device=m.device)
-=======
   _rne_cacc_world(m, d)
   _rne_cacc_forward(m, d, flg_acc=flg_acc)
   _rne_cfrc(m, d)
   _rne_cfrc_backward(m, d)
 
-  wp.launch(qfrc_bias, dim=[d.nworld, m.nv], inputs=[m, d])
+  wp.launch(qfrc_bias, dim=[d.nworld, m.nv], inputs=[m, d], device=m.device)
 
 
 @event_scope
@@ -704,7 +684,6 @@
 
   # backward pass over bodies: accumulate cfrc_int from children
   _rne_cfrc_backward(m, d)
->>>>>>> d98a9f78
 
 
 @event_scope
