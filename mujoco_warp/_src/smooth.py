--- conflicted
+++ resolved
@@ -40,24 +40,6 @@
 wp.set_module_options({"enable_backward": False})
 
 
-@wp.kernel
-<<<<<<< HEAD
-def _kinematics_root(
-  # Data out:
-  xpos_out: wp.array2d(dtype=wp.vec3),
-  xquat_out: wp.array2d(dtype=wp.quat),
-  xmat_out: wp.array2d(dtype=wp.mat33),
-  xipos_out: wp.array2d(dtype=wp.vec3),
-  ximat_out: wp.array2d(dtype=wp.mat33),
-):
-  worldid = wp.tid()
-  xpos_out[worldid, 0] = wp.vec3(0.0)
-  xquat_out[worldid, 0] = wp.quat(1.0, 0.0, 0.0, 0.0)
-  xipos_out[worldid, 0] = wp.vec3(0.0)
-  xmat_out[worldid, 0] = wp.identity(n=3, dtype=wp.float32)
-  ximat_out[worldid, 0] = wp.identity(n=3, dtype=wp.float32)
-
-
 @wp.func
 def _compute_body_kinematics(
   # Model:
@@ -114,12 +96,16 @@
 
   # mocap bodies have world body as parent
   mocapid = body_mocapid[bodyid]
-  if pid == 0 and mocapid != -1:
-    xpos = (xmat_in * mocap_pos_in[worldid, mocapid]) + xpos_in
-    xquat = math.mul_quat(xquat_in, mocap_quat_in[worldid, mocapid])
+  if mocapid >= 0:
+    xpos = mocap_pos_in[worldid, mocapid]
+    xquat = mocap_quat_in[worldid, mocapid]
   else:
-    xpos = (xmat_in * body_pos[worldid % body_pos.shape[0], bodyid]) + xpos_in
-    xquat = math.mul_quat(xquat_in, body_quat[worldid % body_quat.shape[0], bodyid])
+    xpos = body_pos[worldid % body_pos.shape[0], bodyid]
+    xquat = body_quat[worldid % body_quat.shape[0], bodyid]
+
+  if pid >= 0:
+    xpos = xmat_in[worldid, pid] @ xpos + xpos_in[worldid, pid]
+    xquat = math.mul_quat(xquat_in[worldid, pid], xquat)
 
   for _ in range(jntnum):
     qadr = jnt_qposadr[jntadr]
@@ -147,13 +133,12 @@
     xaxis_out[worldid, jntadr] = xaxis
     jntadr += 1
 
+  xquat = wp.normalize(xquat)
   xpos_out[worldid, bodyid] = xpos
-  xquat_out[worldid, bodyid] = wp.normalize(xquat)
-
-
-@wp.kernel
-=======
->>>>>>> 528695a4
+  xquat_out[worldid, bodyid] = xquat
+
+
+@wp.kernel
 def _kinematics_level(
   # Model:
   qpos0: wp.array2d(dtype=float),
@@ -256,7 +241,6 @@
 ):
   worldid, branchid = wp.tid()
 
-<<<<<<< HEAD
   start = branch_start[branchid]
   length = branch_length[branchid]
 
@@ -294,23 +278,8 @@
     xpos = xpos_out[worldid, bodyid]
     xquat = xquat_out[worldid, bodyid]
     xmat_out[worldid, bodyid] = math.quat_to_mat(xquat)
-=======
-    # mocap bodies have world body as parent
-    mocapid = body_mocapid[bodyid]
-    if mocapid >= 0:
-      xpos = mocap_pos_in[worldid, mocapid]
-      xquat = mocap_quat_in[worldid, mocapid]
-    else:
-      xpos = body_pos[body_pos_id, bodyid]
-      xquat = body_quat[body_quat_id, bodyid]
-
-    if pid >= 0:
-      xpos = xmat_in[worldid, pid] @ xpos + xpos_in[worldid, pid]
-      xquat = math.mul_quat(xquat_in[worldid, pid], xquat)
->>>>>>> 528695a4
-
-
-<<<<<<< HEAD
+
+
 @wp.kernel
 def _compute_body_inertial_frames(
   # Model:
@@ -326,12 +295,6 @@
   worldid, bodyid = wp.tid()
   xpos = xpos_in[worldid, bodyid]
   xquat = xquat_in[worldid, bodyid]
-=======
-  xpos_out[worldid, bodyid] = xpos
-  xquat = wp.normalize(xquat)
-  xquat_out[worldid, bodyid] = xquat
-  xmat_out[worldid, bodyid] = math.quat_to_mat(xquat)
->>>>>>> 528695a4
   xipos_out[worldid, bodyid] = xpos + math.rot_vec_quat(body_ipos[worldid % body_ipos.shape[0], bodyid], xquat)
   ximat_out[worldid, bodyid] = math.quat_to_mat(math.mul_quat(xquat, body_iquat[worldid % body_iquat.shape[0], bodyid]))
 
@@ -462,15 +425,8 @@
   derived positions and orientations of geoms, sites, and flexible elements, based on the
   current joint positions and any attached mocap bodies.
   """
-<<<<<<< HEAD
-  wp.launch(_kinematics_root, dim=(d.nworld), inputs=[], outputs=[d.xpos, d.xquat, d.xmat, d.xipos, d.ximat])
-
   if m.opt.use_branch_traversal and m.num_branches > 0:
     # Branch-based traversal
-=======
-  for i in range(1, len(m.body_tree)):
-    body_tree = m.body_tree[i]
->>>>>>> 528695a4
     wp.launch(
       _kinematics_branch,
       dim=(d.nworld, m.num_branches),
