--- conflicted
+++ resolved
@@ -1372,7 +1372,6 @@
     cvel_out[worldid, bodyid] = cvel_in[worldid, pid]
     return
 
-<<<<<<< HEAD
   cvel = cvel_in[worldid, pid]
   qvel = qvel_in[worldid]
   cdof = cdof_in[worldid]
@@ -1404,81 +1403,6 @@
       cvel += cdof[dofid + 2] * qvel[dofid + 2]
 
       dofid += 3
-=======
-  @kernel
-  def _transmission(
-    m: Model,
-    d: Data,
-    # outputs
-    length: array2df,
-    moment: array3df,
-  ):
-    worldid, actid = wp.tid()
-    trntype = m.actuator_trntype[actid]
-    gear = m.actuator_gear[actid]
-    if trntype == wp.static(TrnType.JOINT.value) or trntype == wp.static(
-      TrnType.JOINTINPARENT.value
-    ):
-      qpos = d.qpos[worldid]
-      jntid = m.actuator_trnid[actid, 0]
-      jnt_typ = m.jnt_type[jntid]
-      qadr = m.jnt_qposadr[jntid]
-      vadr = m.jnt_dofadr[jntid]
-      if jnt_typ == wp.static(JointType.FREE.value):
-        length[worldid, actid] = 0.0
-        if trntype == wp.static(TrnType.JOINTINPARENT.value):
-          quat_neg = math.quat_inv(
-            wp.quat(
-              qpos[qadr + 3],
-              qpos[qadr + 4],
-              qpos[qadr + 5],
-              qpos[qadr + 6],
-            )
-          )
-          gearaxis = math.rot_vec_quat(wp.spatial_bottom(gear), quat_neg)
-          moment[worldid, actid, vadr + 0] = gear[0]
-          moment[worldid, actid, vadr + 1] = gear[1]
-          moment[worldid, actid, vadr + 2] = gear[2]
-          moment[worldid, actid, vadr + 3] = gearaxis[0]
-          moment[worldid, actid, vadr + 4] = gearaxis[1]
-          moment[worldid, actid, vadr + 5] = gearaxis[2]
-        else:
-          for i in range(6):
-            moment[worldid, actid, vadr + i] = gear[i]
-      elif jnt_typ == wp.static(JointType.BALL.value):
-        q = wp.quat(qpos[qadr + 0], qpos[qadr + 1], qpos[qadr + 2], qpos[qadr + 3])
-        axis_angle = math.quat_to_vel(q)
-        gearaxis = wp.spatial_top(gear)  # [:3]
-        if trntype == wp.static(TrnType.JOINTINPARENT.value):
-          quat_neg = math.quat_inv(q)
-          gearaxis = math.rot_vec_quat(gearaxis, quat_neg)
-        length[worldid, actid] = wp.dot(axis_angle, gearaxis)
-        for i in range(3):
-          moment[worldid, actid, vadr + i] = gearaxis[i]
-      elif jnt_typ == wp.static(JointType.SLIDE.value) or jnt_typ == wp.static(
-        JointType.HINGE.value
-      ):
-        length[worldid, actid] = qpos[qadr] * gear[0]
-        moment[worldid, actid, vadr] = gear[0]
-      else:
-        wp.printf("unrecognized joint type")
-    elif trntype == wp.static(TrnType.TENDON.value):
-      tenid = m.actuator_trnid[actid, 0]
-
-      gear0 = gear[0]
-      length[worldid, actid] = d.ten_length[worldid, tenid] * gear0
-
-      # fixed
-      adr = m.tendon_adr[tenid]
-      if m.wrap_type[adr] == wp.static(WrapType.JOINT.value):
-        ten_num = m.tendon_num[tenid]
-        for i in range(ten_num):
-          dofadr = m.jnt_dofadr[m.wrap_objid[adr + i]]
-          moment[worldid, actid, dofadr] = d.ten_J[worldid, tenid, dofadr] * gear0
-      else:  # spatial
-        for dofadr in range(m.nv):
-          moment[worldid, actid, dofadr] = d.ten_J[worldid, tenid, dofadr] * gear0
->>>>>>> 9ae65b3a
     else:
       cdof_dot_out[worldid, dofid] = math.motion_cross(cvel, cdof[dofid])
       cvel += cdof[dofid] * qvel[dofid]
@@ -1515,6 +1439,7 @@
 @wp.kernel
 def _transmission(
   # Model:
+  nv: int,
   jnt_type: wp.array(dtype=int),
   jnt_qposadr: wp.array(dtype=int),
   jnt_dofadr: wp.array(dtype=int),
@@ -1591,7 +1516,9 @@
       for i in range(ten_num):
         dofadr = jnt_dofadr[wrap_objid[adr + i]]
         moment_out[worldid, actid, dofadr] = ten_J_in[worldid, tenid, dofadr] * gear0
-    # TODO(team): spatial
+    else:  # spatial
+      for dofadr in range(nv):
+        moment_out[worldid, actid, dofadr] = ten_J_in[worldid, tenid, dofadr] * gear0
   else:
     # TODO(team): site, slidercrank, body
     wp.printf("unhandled transmission type %d\n", trntype)
@@ -1607,6 +1534,7 @@
     _transmission,
     dim=[d.nworld, m.nu],
     inputs=[
+      m.nv,
       m.jnt_type,
       m.jnt_qposadr,
       m.jnt_dofadr,
