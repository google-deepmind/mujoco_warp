--- conflicted
+++ resolved
@@ -535,34 +535,23 @@
   is_target_cam = (cam_mode[camid] == CamLightType.TARGETBODY) or (cam_mode[camid] == CamLightType.TARGETBODYCOM)
   invalid_target = is_target_cam and (cam_targetbodyid[camid] < 0)
   if invalid_target:
-<<<<<<< HEAD
-    return
-  elif cam_mode[camid] == CamLightType.TRACK:
-=======
     bodyid = cam_bodyid[camid]
     xpos = xpos_in[worldid, bodyid]
     xquat = xquat_in[worldid, bodyid]
     cam_xpos_out[worldid, camid] = xpos + math.rot_vec_quat(cam_pos[worldid, camid], xquat)
     cam_xmat_out[worldid, camid] = math.quat_to_mat(math.mul_quat(xquat, cam_quat[worldid, camid]))
-  elif cam_mode[camid] == wp.static(CamLightType.TRACK.value):
->>>>>>> c1ac4b40
+  elif cam_mode[camid] == CamLightType.TRACK:
     cam_xmat_out[worldid, camid] = cam_mat0[worldid, camid]
     body_xpos = xpos_in[worldid, cam_bodyid[camid]]
     cam_xpos_out[worldid, camid] = body_xpos + cam_pos0[worldid, camid]
   elif cam_mode[camid] == CamLightType.TRACKCOM:
     cam_xmat_out[worldid, camid] = cam_mat0[worldid, camid]
     cam_xpos_out[worldid, camid] = subtree_com_in[worldid, cam_bodyid[camid]] + cam_poscom0[worldid, camid]
-<<<<<<< HEAD
   elif cam_mode[camid] == CamLightType.TARGETBODY or cam_mode[camid] == CamLightType.TARGETBODYCOM:
-=======
-  elif cam_mode[camid] == wp.static(CamLightType.TARGETBODY.value) or cam_mode[camid] == wp.static(
-    CamLightType.TARGETBODYCOM.value
-  ):
     bodyid = cam_bodyid[camid]
     xpos = xpos_in[worldid, bodyid]
     xquat = xquat_in[worldid, bodyid]
     cam_xpos_out[worldid, camid] = xpos + math.rot_vec_quat(cam_pos[worldid, camid], xquat)
->>>>>>> c1ac4b40
     pos = xpos_in[worldid, cam_targetbodyid[camid]]
     if cam_mode[camid] == CamLightType.TARGETBODYCOM:
       pos = subtree_com_in[worldid, cam_targetbodyid[camid]]
@@ -622,17 +611,11 @@
   elif light_mode[lightid] == CamLightType.TRACKCOM:
     light_xdir_out[worldid, lightid] = light_dir0[worldid, lightid]
     light_xpos_out[worldid, lightid] = subtree_com_in[worldid, light_bodyid[lightid]] + light_poscom0[worldid, lightid]
-<<<<<<< HEAD
   elif light_mode[lightid] == CamLightType.TARGETBODY or light_mode[lightid] == CamLightType.TARGETBODYCOM:
-=======
-  elif light_mode[lightid] == wp.static(CamLightType.TARGETBODY.value) or light_mode[lightid] == wp.static(
-    CamLightType.TARGETBODYCOM.value
-  ):
     bodyid = light_bodyid[lightid]
     xpos = xpos_in[worldid, bodyid]
     xquat = xquat_in[worldid, bodyid]
     light_xpos_out[worldid, lightid] = xpos + math.rot_vec_quat(light_pos[worldid, lightid], xquat)
->>>>>>> c1ac4b40
     pos = xpos_in[worldid, light_targetbodyid[lightid]]
     if light_mode[lightid] == CamLightType.TARGETBODYCOM:
       pos = subtree_com_in[worldid, light_targetbodyid[lightid]]
