--- conflicted
+++ resolved
@@ -359,12 +359,8 @@
 def crb(m: Model, d: Data):
   """Composite rigid body inertia algorithm."""
 
-<<<<<<< HEAD
   with wp.ScopedDevice(m.qpos0.device):
-    kernel_copy(d.crb, d.cinert)
-=======
-  wp.copy(d.crb, d.cinert)
->>>>>>> c415367c
+    wp.copy(d.crb, d.cinert)
 
     @kernel
     def crb_accumulate(m: Model, d: Data, leveladr: int):
