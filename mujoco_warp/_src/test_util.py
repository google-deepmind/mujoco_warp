--- conflicted
+++ resolved
@@ -65,12 +65,8 @@
     mjm = mujoco.MjModel.from_xml_string(xml)
   else:
     raise ValueError("either fname or xml must be provided")
-<<<<<<< HEAD
-
-=======
   if not actuation:
     mjm.opt.disableflags |= DisableBit.ACTUATION
->>>>>>> 5d766487
   if not contact:
     mjm.opt.disableflags |= DisableBit.CONTACT
   if not constraint:
