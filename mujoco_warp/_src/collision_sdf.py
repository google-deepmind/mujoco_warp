--- conflicted
+++ resolved
@@ -73,6 +73,7 @@
     aabb.max = wp.max(aabb.max, frame_vec)
   return aabb
 
+
 @wp.func
 def radial_field(a: wp.vec3, x: wp.vec3, size: wp.vec3) -> wp.vec3:
   field = wp.cw_div(-size, a)
@@ -86,6 +87,7 @@
 @wp.func
 def sphere(p: wp.vec3, size: wp.vec3) -> float:
   return wp.length(p) - size[0]
+
 
 @wp.func
 def box(p: wp.vec3, size: wp.vec3) -> float:
@@ -117,6 +119,7 @@
     return p / c
   else:
     wp.vec3(0.0)
+
 
 @wp.func
 def grad_box(p: wp.vec3, size: wp.vec3) -> wp.vec3:
@@ -258,12 +261,10 @@
 
 
 @wp.func
-<<<<<<< HEAD
 def sdf(type: int, p: wp.vec3, attr: wp.vec3, sdf_type: int, volume_data: VolumeData) -> float:
-=======
-def sdf(type: int, p: wp.vec3, attr: wp.vec3, sdf_type: int) -> float:
->>>>>>> 4f731941
   if type == int(GeomType.PLANE.value):
+    return p[2]
+  elif type == int(GeomType.PLANE.value):
     return p[2]
   elif type == int(GeomType.SPHERE.value):
     return sphere(p, attr)
@@ -280,12 +281,11 @@
   return 0.0
 
 @wp.func
-<<<<<<< HEAD
 def sdf_grad(type: int, p: wp.vec3, attr: wp.vec3, sdf_type: int, volume_data: VolumeData) -> wp.vec3:
-=======
-def sdf_grad(type: int, p: wp.vec3, attr: wp.vec3, sdf_type: int) -> wp.vec3:
->>>>>>> 4f731941
   if type == int(GeomType.PLANE.value):
+    grad = wp.vec3(0.0, 0.0, 1.0)
+    return grad
+  elif type == int(GeomType.PLANE.value):
     grad = wp.vec3(0.0, 0.0, 1.0)
     return grad
   elif type == int(GeomType.SPHERE.value):
@@ -578,28 +578,13 @@
 
   g1_to_g2_rot = wp.transpose(geom1.rot) * geom2.rot
   g1_to_g2_pos = wp.transpose(geom1.rot) * (geom2.pos - geom1.pos)
-<<<<<<< HEAD
-  aabb_pos = geom_aabb[g1, 0]
-  aabb_size = geom_aabb[g1, 1]
-  identity = wp.mat33(
-    1.0, 0.0, 0.0,
-    0.0, 1.0, 0.0, 
-    0.0, 0.0, 1.0
-)
-=======
-
   aabb_pos = geom_aabb[g1, 0]
   aabb_size = geom_aabb[g1, 1]
   identity = wp.identity(3, dtype=float)
->>>>>>> 4f731941
   aabb1 = transform_aabb(aabb_pos, aabb_size, wp.vec3(0.0), identity)
   aabb_pos = geom_aabb[g2, 0]
   aabb_size = geom_aabb[g2, 1]
   aabb2 = transform_aabb(aabb_pos, aabb_size, g1_to_g2_pos, g1_to_g2_rot)
-<<<<<<< HEAD
-=======
-
->>>>>>> 4f731941
   aabb_intersection = AABB()
   aabb_intersection.min = wp.max(aabb1.min, aabb2.min)
   aabb_intersection.max = wp.min(aabb1.max, aabb2.max)
@@ -608,30 +593,25 @@
   rot2 = geom2.rot
   pos1 = geom1.pos
   rot1 = geom1.rot
-
-<<<<<<< HEAD
+  pos2 = geom2.pos
+  rot2 = geom2.rot
+  pos1 = geom1.pos
+  rot1 = geom1.rot
+
   if type1 == int(GeomType.SDF.value) and g1_plugin!=-1 :
-=======
-  if type1 == int(GeomType.SDF.value):
->>>>>>> 4f731941
     attr1 = plugin_attr[g1_plugin]
     g1_plugin_id = plugin[g1_plugin]
   else:
     attr1 = geom1.size
     g1_plugin_id = -1
 
-<<<<<<< HEAD
   if g2_plugin!=-1 :
-=======
-  if g2_plugin != -1:
->>>>>>> 4f731941
     attr2 = plugin_attr[g2_plugin]
     g2_plugin_id = plugin[g2_plugin]
   else:
     attr2 = geom2.size
     g2_plugin_id = -1
 
-<<<<<<< HEAD
 
   mesh_id1 = geom_dataid[g1]
   if mesh_id1 == -1:
@@ -650,26 +630,16 @@
       center2 = oct_aabb[mesh_id2, 0]
       half_size2 = oct_aabb[mesh_id2, 1]
       volume_data2 = make_volume_data(volume_id2, center2, half_size2)
-=======
->>>>>>> 4f731941
   for i in range(sdf_initpoints):
     x_g2 = wp.vec3(
       aabb_intersection.min[0] + (aabb_intersection.max[0] - aabb_intersection.min[0]) * halton(i, 2),
       aabb_intersection.min[1] + (aabb_intersection.max[1] - aabb_intersection.min[1]) * halton(i, 3),
       aabb_intersection.min[2] + (aabb_intersection.max[2] - aabb_intersection.min[2]) * halton(i, 5),
     )
-<<<<<<< HEAD
-=======
-
->>>>>>> 4f731941
     x = geom1.rot * x_g2 + geom1.pos
     x0_initial = wp.transpose(rot2) * (x - pos2)
     dist, pos, n = gradient_descent(
-<<<<<<< HEAD
       type1, x0_initial, attr1, attr2, pos1, rot1, pos2, rot2, g1_plugin_id, g2_plugin_id, sdf_iterations, volume_data1, volume_data2
-=======
-      type1, x0_initial, attr1, attr2, pos1, rot1, pos2, rot2, g1_plugin_id, g2_plugin_id, sdf_iterations
->>>>>>> 4f731941
     )
     write_contact(
       nconmax_in,
