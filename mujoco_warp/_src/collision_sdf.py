# Copyright 2025 The Physics-Next Project Developers
#
# Licensed under the Apache License, Version 2.0 (the "License");
# you may not use this file except in compliance with the License.
# You may obtain a copy of the License at
#
#     http://www.apache.org/licenses/LICENSE-2.0
#
# Unless required by applicable law or agreed to in writing, software
# distributed under the License is distributed on an "AS IS" BASIS,
# WITHOUT WARRANTIES OR CONDITIONS OF ANY KIND, either express or implied.
# See the License for the specific language governing permissions and
# limitations under the License.
# ==============================================================================

from typing import Tuple

import warp as wp

from . import math
from .collision_primitive import contact_params
from .collision_primitive import geom
from .collision_primitive import write_contact
from .math import make_frame
from .ray import ray_mesh
from .types import Data
from .types import GeomType
from .types import Model
from .types import vec5
from .types import vec8f
from .types import vec8i
from .util_misc import halton
from .warp_util import event_scope

wp.set_module_options({"enable_backward": False})


@wp.struct
class OptimizationParams:
  rel_mat: wp.mat33
  rel_pos: wp.vec3
  attr1: wp.vec3
  attr2: wp.vec3


@wp.struct
class AABB:
  min: wp.vec3
  max: wp.vec3


@wp.struct
class VolumeData:
  center: wp.vec3
  half_size: wp.vec3
  oct_aabb: wp.array2d(dtype=wp.vec3)
  oct_child: wp.array(dtype=vec8i)
  oct_coeff: wp.array(dtype=vec8f)
  valid: bool = False


@wp.struct
class MeshData:
  nmeshface: int
  mesh_vertadr: wp.array(dtype=int)
  mesh_vert: wp.array(dtype=wp.vec3)
  mesh_faceadr: wp.array(dtype=int)
  mesh_face: wp.array(dtype=wp.vec3i)
  data_id: int
  data_id: int
  pos: wp.vec3
  mat: wp.mat33
  pnt: wp.vec3
  vec: wp.vec3
  valid: bool = False


@wp.func
def get_sdf_params(
  # Model:
  oct_aabb: wp.array2d(dtype=wp.vec3),
  oct_child: wp.array(dtype=vec8i),
  oct_coeff: wp.array(dtype=vec8f),
  plugin: wp.array(dtype=int),
  plugin_attr: wp.array(dtype=wp.vec3f),
  # In:
  g_type: int,
  g_size: wp.vec3,
  plugin_id: int,
  mesh_id: int,
) -> Tuple[wp.vec3, int, VolumeData, MeshData]:
  attributes = g_size
  plugin_index = -1
  volume_data = VolumeData()

  if g_type == int(GeomType.SDF.value) and plugin_id != -1:
    attributes = plugin_attr[plugin_id]
    plugin_index = plugin[plugin_id]

  elif g_type == int(GeomType.SDF.value) and mesh_id != -1:
    volume_data.center = oct_aabb[mesh_id, 0]
    volume_data.half_size = oct_aabb[mesh_id, 1]
    volume_data.oct_aabb = oct_aabb
    volume_data.oct_child = oct_child
    volume_data.oct_coeff = oct_coeff
    volume_data.valid = True

  return attributes, plugin_index, volume_data, MeshData()


@wp.func
def transform_aabb(aabb_pos: wp.vec3, aabb_size: wp.vec3, pos: wp.vec3, ori: wp.mat33) -> AABB:
  aabb = AABB()
  aabb.max = wp.vec3(-1000000000.0, -1000000000.0, -1000000000.0)
  aabb.min = wp.vec3(1000000000.0, 1000000000.0, 1000000000.0)
  for i in range(8):
    vec = wp.vec3(
      aabb_size.x * (1.0 if (i & 1) else -1.0),
      aabb_size.y * (1.0 if (i & 2) else -1.0),
      aabb_size.z * (1.0 if (i & 4) else -1.0),
    )
    frame_vec = ori * (vec + aabb_pos) + pos
    aabb.min = wp.min(aabb.min, frame_vec)
    aabb.max = wp.max(aabb.max, frame_vec)
  return aabb


@wp.func
def radial_field(a: wp.vec3, x: wp.vec3, size: wp.vec3) -> wp.vec3:
  field = wp.cw_div(-size, a)
  field = wp.normalize(field)
  field[0] *= wp.sign(x[0])
  field[1] *= wp.sign(x[1])
  field[2] *= wp.sign(x[2])
  return field


@wp.func
def sphere(p: wp.vec3, size: wp.vec3) -> float:
  return wp.length(p) - size[0]


@wp.func
def box(p: wp.vec3, size: wp.vec3) -> float:
  a = wp.abs(p) - size
  if a[0] >= 0 or a[1] >= 0 or a[2] >= 0:
    z = wp.vec3(0.0, 0.0, 0.0)
    b = wp.max(a, z)
    return wp.norm_l2(b) + wp.min(wp.max(a), 0.0)
  b = radial_field(a, p, size)
  t = -wp.cw_div(a, wp.abs(b))
  return -wp.min(t) * wp.norm_l2(b)


@wp.func
def ellipsoid(p: wp.vec3, size: wp.vec3) -> float:
  scaled_p = wp.vec3(p[0] / size[0], p[1] / size[1], p[2] / size[2])
  k0 = wp.length(scaled_p)
  k1 = wp.length(wp.vec3(p[0] / (size[0] ** 2.0), p[1] / (size[1] ** 2.0), p[2] / (size[2] ** 2.0)))
  if k1 != 0.0:
    denom = k1
  else:
    denom = 1e-12
  return k0 * (k0 - 1.0) / denom


@wp.func
def grad_sphere(p: wp.vec3) -> wp.vec3:
  c = wp.length(p)
  if c > 1e-9:
    return p / c
  else:
    wp.vec3(0.0)


@wp.func
def grad_box(p: wp.vec3, size: wp.vec3) -> wp.vec3:
  a = wp.abs(p) - size
  if wp.max(a) < 0:
    return radial_field(a, p, size)
  z = wp.vec3(0.0, 0.0, 0.0)
  b = wp.max(a, z)
  c = wp.norm_l2(b)
  g = wp.cw_mul(wp.div(b, c), wp.cw_div(p, wp.abs(p)))
  if a[0] <= 0:
    g[0] = 0.0
  if a[1] <= 0:
    g[1] = 0.0
  if a[2] <= 0:
    g[2] = 0.0
  return g


@wp.func
def grad_ellipsoid(p: wp.vec3, size: wp.vec3) -> wp.vec3:
  a = wp.vec3(p[0] / size[0], p[1] / size[1], p[2] / size[2])
  b = wp.vec3(a[0] / size[0], a[1] / size[1], a[2] / size[2])
  k0 = wp.length(a)
  k1 = wp.length(b)
  invK0 = 1.0 / k0
  invK1 = 1.0 / k1
  gk0 = b * invK0
  gk1 = wp.vec3(
    b[0] * invK1 / (size[0] * size[0]),
    b[1] * invK1 / (size[1] * size[1]),
    b[2] * invK1 / (size[2] * size[2]),
  )
  df_dk0 = (2.0 * k0 - 1.0) * invK1
  df_dk1 = k0 * (k0 - 1.0) * invK1 * invK1
  raw_grad = gk0 * df_dk0 - gk1 * df_dk1
  return raw_grad / wp.length(raw_grad)


@wp.func
def user_sdf(p: wp.vec3, attr: wp.vec3, sdf_type: int) -> float:
  wp.printf("ERROR: user_sdf function must be implemented by user code\n")
  return 0.0


@wp.func
def user_sdf_grad(p: wp.vec3, attr: wp.vec3, sdf_type: int) -> wp.vec3:
  wp.printf("ERROR: user_sdf_grad function must be implemented by user code\n")
  return wp.vec3(0.0)


@wp.func
def find_oct(
  oct_aabb: wp.array2d(dtype=wp.vec3), oct_child: wp.array(dtype=vec8i), p: wp.vec3, grad: bool
) -> Tuple[int, Tuple[vec8f, vec8f, vec8f]]:
  stack = int(0)
  niter = int(100)
  rx = vec8f(0.0)
  ry = vec8f(0.0)
  rz = vec8f(0.0)

  while niter > 0:
    niter -= 1
    node = stack

    if node == -1:
      wp.printf("ERROR: Invalid node number\n")
      return -1, (rx, ry, rz)

    vmin = oct_aabb[node, 0] - oct_aabb[node, 1]
    vmax = oct_aabb[node, 0] + oct_aabb[node, 1]
    coord = wp.cw_div(p - vmin, vmax - vmin)

    # check if the node is a leaf
    if (
      oct_child[node][0] == -1
      and oct_child[node][1] == -1
      and oct_child[node][2] == -1
      and oct_child[node][3] == -1
      and oct_child[node][4] == -1
      and oct_child[node][5] == -1
      and oct_child[node][6] == -1
      and oct_child[node][7] == -1
    ):
      for j in range(8):
        if not grad:
          rx[j] = (
            (coord[0] if j & 1 else 1.0 - coord[0])
            * (coord[1] if j & 2 else 1.0 - coord[1])
            * (coord[2] if j & 4 else 1.0 - coord[2])
          )
        else:
          rx[j] = (1.0 if j & 1 else -1.0) * (coord[1] if j & 2 else 1.0 - coord[1]) * (coord[2] if j & 4 else 1.0 - coord[2])
          ry[j] = (coord[0] if j & 1 else 1.0 - coord[0]) * (1.0 if j & 2 else -1.0) * (coord[2] if j & 4 else 1.0 - coord[2])
          rz[j] = (coord[0] if j & 1 else 1.0 - coord[0]) * (coord[1] if j & 2 else 1.0 - coord[1]) * (1.0 if j & 4 else -1.0)
      return node, (rx, ry, rz)

    # compute which of 8 children to visit next
    x = 1 if coord[0] < 0.5 else 0
    y = 1 if coord[1] < 0.5 else 0
    z = 1 if coord[2] < 0.5 else 0
    stack = oct_child[node][4 * z + 2 * y + x]

  wp.print("ERROR: Node not found\n")
  return -1, (rx, ry, rz)


@wp.func
def box_project(center: wp.vec3, half_size: wp.vec3, xyz: wp.vec3) -> Tuple[float, wp.vec3]:
  r = xyz - center
  q = wp.vec3(wp.abs(r[0]) - half_size[0], wp.abs(r[1]) - half_size[1], wp.abs(r[2]) - half_size[2])

  if q[0] <= 0.0 and q[1] <= 0.0 and q[2] <= 0.0:
    return 0.0, xyz

  else:
    dist_sqr = 0.0
    eps = 1e-4
    point = wp.vec3(xyz[0], xyz[1], xyz[2])

    if q[0] >= 0.0:
      dist_sqr += q[0] * q[0]
      if r[0] > 0.0:
        point = wp.vec3(point[0] - (q[0] + eps), point[1], point[2])
      else:
        point = wp.vec3(point[0] + (q[0] + eps), point[1], point[2])

    if q[1] >= 0.0:
      dist_sqr += q[1] * q[1]
      if r[1] > 0.0:
        point = wp.vec3(point[0], point[1] - (q[1] + eps), point[2])
      else:
        point = wp.vec3(point[0], point[1] + (q[1] + eps), point[2])

    if q[2] >= 0.0:
      dist_sqr += q[2] * q[2]
      if r[2] > 0.0:
        point = wp.vec3(point[0], point[1], point[2] - (q[2] + eps))
      else:
        point = wp.vec3(point[0], point[1], point[2] + (q[2] + eps))

    return wp.sqrt(dist_sqr), point


@wp.func
def sample_volume_sdf(xyz: wp.vec3, volume_data: VolumeData) -> float:
  dist0, point = box_project(volume_data.center, volume_data.half_size, xyz)
  node, weights = find_oct(volume_data.oct_aabb, volume_data.oct_child, point, grad=False)
  return dist0 + wp.dot(weights[0], volume_data.oct_coeff[node])


@wp.func
def sample_volume_grad(xyz: wp.vec3, volume_data: VolumeData) -> wp.vec3:
  dist0, point = box_project(volume_data.center, volume_data.half_size, xyz)
  if dist0 > 0:
    h = 1e-4
    dx = wp.vec3(h, 0.0, 0.0)
    dy = wp.vec3(0.0, h, 0.0)
    dz = wp.vec3(0.0, 0.0, h)
    f = sample_volume_sdf(xyz, volume_data)
    grad_x = (sample_volume_sdf(xyz + dx, volume_data) - f) / h
    grad_y = (sample_volume_sdf(xyz + dy, volume_data) - f) / h
    grad_z = (sample_volume_sdf(xyz + dz, volume_data) - f) / h
    return wp.vec3(grad_x, grad_y, grad_z)
  node, weights = find_oct(volume_data.oct_aabb, volume_data.oct_child, point, grad=True)
  grad_x = wp.dot(weights[0], volume_data.oct_coeff[node])
  grad_y = wp.dot(weights[1], volume_data.oct_coeff[node])
  grad_z = wp.dot(weights[2], volume_data.oct_coeff[node])
  return wp.vec3(grad_x, grad_y, grad_z)


@wp.func
def sdf(type: int, p: wp.vec3, attr: wp.vec3, sdf_type: int, volume_data: VolumeData, mesh_data: MeshData) -> float:
  if type == int(GeomType.PLANE.value):
    return p[2]
  elif type == int(GeomType.SPHERE.value):
    return sphere(p, attr)
  elif type == int(GeomType.BOX.value):
    return box(p, attr)
  elif type == int(GeomType.ELLIPSOID.value):
    return ellipsoid(p, attr)
  elif type == int(GeomType.MESH.value) and mesh_data.valid:
    mesh_data.pnt = p
    mesh_data.vec = -wp.normalize(p)
    dist = ray_mesh(
      mesh_data.nmeshface,
      mesh_data.mesh_vertadr,
      mesh_data.mesh_vert,
      mesh_data.mesh_faceadr,
      mesh_data.mesh_face,
      mesh_data.data_id,
      mesh_data.pos,
      mesh_data.mat,
      mesh_data.pnt,
      mesh_data.vec,
    )
    if dist > wp.norm_l2(p):
      return -ray_mesh(
        mesh_data.nmeshface,
        mesh_data.mesh_vertadr,
        mesh_data.mesh_vert,
        mesh_data.mesh_faceadr,
        mesh_data.mesh_face,
        mesh_data.data_id,
        mesh_data.pos,
        mesh_data.mat,
        mesh_data.pnt,
        -mesh_data.vec,
      )
    return dist
  elif type == int(GeomType.SDF.value):
    if sdf_type == -1:
      return sample_volume_sdf(p, volume_data)
    else:
      return user_sdf(p, attr, sdf_type)
  wp.printf("ERROR: SDF type not implemented\n")
  return 0.0


@wp.func
def sdf_grad(type: int, p: wp.vec3, attr: wp.vec3, sdf_type: int, volume_data: VolumeData, mesh_data: MeshData) -> wp.vec3:
  if type == int(GeomType.PLANE.value):
    grad = wp.vec3(0.0, 0.0, 1.0)
    return grad
  elif type == int(GeomType.SPHERE.value):
    return grad_sphere(p)
  elif type == int(GeomType.BOX.value):
    return grad_box(p, attr)
  elif type == int(GeomType.ELLIPSOID.value):
    return grad_ellipsoid(p, attr)
  elif type == int(GeomType.MESH.value) and mesh_data.valid:
    mesh_data.pnt = p
    mesh_data.vec = -wp.normalize(p)
    dist = ray_mesh(
      mesh_data.nmeshface,
      mesh_data.mesh_vertadr,
      mesh_data.mesh_vert,
      mesh_data.mesh_faceadr,
      mesh_data.mesh_face,
      mesh_data.data_id,
      mesh_data.pos,
      mesh_data.mat,
      mesh_data.pnt,
      mesh_data.vec,
    )
    if dist > wp.norm_l2(p):
      return wp.vec3(1.0)
    else:
      return wp.vec3(-1.0)

  elif type == int(GeomType.SDF.value):
    if sdf_type == -1:
      return sample_volume_grad(p, volume_data)
    else:
      return user_sdf_grad(p, attr, sdf_type)
  wp.printf("ERROR: SDF grad type not implemented\n")
  return wp.vec3(0.0)


@wp.func
def clearance(
  # In:
  type1: int,
  p1: wp.vec3,
  p2: wp.vec3,
  s1: wp.vec3,
  s2: wp.vec3,
  sdf_type1: int,
  sdf_type2: int,
  sfd_intersection: bool,
  volume_data1: VolumeData,
  volume_data2: VolumeData,
  mesh_data1: MeshData,
  mesh_data2: MeshData,
) -> float:
  sdf1 = sdf(type1, p1, s1, sdf_type1, volume_data1, mesh_data1)
  sdf2 = sdf(int(GeomType.SDF.value), p2, s2, sdf_type2, volume_data2, mesh_data2)
  if sfd_intersection:
    return wp.max(sdf1, sdf2)
  else:
    return sdf1 + sdf2 + wp.abs(wp.max(sdf1, sdf2))


@wp.func
def compute_grad(
  # In:
  type1: int,
  p1: wp.vec3,
  p2: wp.vec3,
  params: OptimizationParams,
  sdf_type1: int,
  sdf_type2: int,
  sfd_intersection: bool,
  volume_data1: VolumeData,
  volume_data2: VolumeData,
  mesh_data1: MeshData,
  mesh_data2: MeshData,
) -> wp.vec3:
  A = sdf(type1, p1, params.attr1, sdf_type1, volume_data1, mesh_data1)
  B = sdf(int(GeomType.SDF.value), p2, params.attr2, sdf_type2, volume_data2, mesh_data2)
  grad1 = sdf_grad(type1, p1, params.attr1, sdf_type1, volume_data1, mesh_data1)
  grad2 = sdf_grad(int(GeomType.SDF.value), p2, params.attr2, sdf_type2, volume_data2, mesh_data2)
  grad1_transformed = wp.transpose(params.rel_mat) * grad1
  if sfd_intersection:
    if A > B:
      return grad1_transformed
    else:
      return grad2
  else:
    gradient = grad2 + grad1_transformed
    max_val = wp.max(A, B)
    if A > B:
      max_grad = grad1_transformed
    else:
      max_grad = grad2
    sign = wp.sign(max_val)
    gradient += max_grad * sign
    return gradient


@wp.func
def gradient_step(
  # In:
  type1: int,
  x: wp.vec3,
  params: OptimizationParams,
  sdf_type1: int,
  sdf_type2: int,
  niter: int,
  sfd_intersection: bool,
  volume_data1: VolumeData,
  volume_data2: VolumeData,
  mesh_data1: MeshData,
  mesh_data2: MeshData,
) -> Tuple[float, wp.vec3]:
  amin = 1e-4
  rho = 0.5
  c = 0.1
  dist = float(1e10)
  for i in range(niter):
    alpha = float(2.0)
    x2 = wp.vec3(x[0], x[1], x[2])
    x1 = params.rel_mat * x2 + params.rel_pos
    grad = compute_grad(
      type1, x1, x2, params, sdf_type1, sdf_type2, sfd_intersection, volume_data1, volume_data2, mesh_data1, mesh_data2
    )
    dist0 = clearance(
      type1,
      x1,
      x,
      params.attr1,
      params.attr2,
      sdf_type1,
      sdf_type2,
      sfd_intersection,
      volume_data1,
      volume_data2,
      mesh_data1,
      mesh_data2,
    )
    grad_dot = wp.dot(grad, grad)
    if grad_dot < 1e-12:
      return dist0, x
    wolfe = -c * alpha * grad_dot
    while True:
      alpha *= rho
      wolfe *= rho
      x = x2 - grad * alpha
      x1 = params.rel_mat * x + params.rel_pos
      dist = clearance(
        type1,
        x1,
        x,
        params.attr1,
        params.attr2,
        sdf_type1,
        sdf_type2,
        sfd_intersection,
        volume_data1,
        volume_data2,
        mesh_data1,
        mesh_data2,
      )
      if alpha <= amin or (dist - dist0) <= wolfe:
        break
    if dist > dist0:
      return dist, x
  return dist, x


@wp.func
def gradient_descent(
  # In:
  type1: int,
  x0_initial: wp.vec3,
  attr1: wp.vec3,
  attr2: wp.vec3,
  pos1: wp.vec3,
  rot1: wp.mat33,
  pos2: wp.vec3,
  rot2: wp.mat33,
  sdf_type1: int,
  sdf_type2: int,
  sdf_iterations: int,
  volume_data1: VolumeData,
  volume_data2: VolumeData,
  mesh_data1: MeshData,
  mesh_data2: MeshData,
) -> Tuple[float, wp.vec3, wp.vec3]:
  params = OptimizationParams()
  params.rel_mat = wp.transpose(rot1) * rot2
  params.rel_pos = wp.transpose(rot1) * (pos2 - pos1)
  params.attr1 = attr1
  params.attr2 = attr2
  dist, x = gradient_step(
    type1, x0_initial, params, sdf_type1, sdf_type2, sdf_iterations, False, volume_data1, volume_data2, mesh_data1, mesh_data2
  )
  dist, x = gradient_step(type1, x, params, sdf_type1, sdf_type2, 1, True, volume_data1, volume_data2, mesh_data1, mesh_data2)
  x_1 = params.rel_mat * x + params.rel_pos
  grad1 = sdf_grad(type1, x_1, params.attr1, sdf_type1, volume_data1, mesh_data1)
  grad1 = wp.transpose(params.rel_mat) * grad1
  grad1 = wp.normalize(grad1)
  grad2 = sdf_grad(int(GeomType.SDF.value), x, params.attr2, sdf_type2, volume_data2, mesh_data2)
  grad2 = wp.normalize(grad2)
  n = grad1 - grad2
  n = wp.normalize(n)
  pos = rot2 * x + pos2
  n = rot2 * n
  pos3 = pos - n * dist / 2.0
  return dist, pos3, n


@wp.kernel
def _sdf_narrowphase(
  # Model:
  nmeshface: int,
  geom_type: wp.array(dtype=int),
  geom_condim: wp.array(dtype=int),
  geom_dataid: wp.array(dtype=int),
  geom_priority: wp.array(dtype=int),
  geom_solmix: wp.array2d(dtype=float),
  geom_solref: wp.array2d(dtype=wp.vec2),
  geom_solimp: wp.array2d(dtype=vec5),
  geom_size: wp.array2d(dtype=wp.vec3),
  geom_aabb: wp.array2d(dtype=wp.vec3),
  geom_friction: wp.array2d(dtype=wp.vec3),
  geom_margin: wp.array2d(dtype=float),
  geom_gap: wp.array2d(dtype=float),
  hfield_adr: wp.array(dtype=int),
  hfield_nrow: wp.array(dtype=int),
  hfield_ncol: wp.array(dtype=int),
  hfield_size: wp.array(dtype=wp.vec4),
  hfield_data: wp.array(dtype=float),
  mesh_vertadr: wp.array(dtype=int),
  mesh_vertnum: wp.array(dtype=int),
  mesh_vert: wp.array(dtype=wp.vec3),
  mesh_faceadr: wp.array(dtype=int),
  mesh_face: wp.array(dtype=wp.vec3i),
  mesh_graphadr: wp.array(dtype=int),
  mesh_graph: wp.array(dtype=int),
  mesh_polynum: wp.array(dtype=int),
  mesh_polyadr: wp.array(dtype=int),
  mesh_polynormal: wp.array(dtype=wp.vec3),
  mesh_polyvertadr: wp.array(dtype=int),
  mesh_polyvertnum: wp.array(dtype=int),
  mesh_polyvert: wp.array(dtype=int),
  mesh_polymapadr: wp.array(dtype=int),
  mesh_polymapnum: wp.array(dtype=int),
  mesh_polymap: wp.array(dtype=int),
  oct_aabb: wp.array2d(dtype=wp.vec3),
  oct_child: wp.array(dtype=vec8i),
  oct_coeff: wp.array(dtype=vec8f),
  pair_dim: wp.array(dtype=int),
  pair_solref: wp.array2d(dtype=wp.vec2),
  pair_solreffriction: wp.array2d(dtype=wp.vec2),
  pair_solimp: wp.array2d(dtype=vec5),
  pair_margin: wp.array2d(dtype=float),
  pair_gap: wp.array2d(dtype=float),
  pair_friction: wp.array2d(dtype=vec5),
  # In:
  plugin: wp.array(dtype=int),
  plugin_attr: wp.array(dtype=wp.vec3f),
  geom_plugin_index: wp.array(dtype=int),
  # Data in:
  nconmax_in: int,
  geom_xpos_in: wp.array2d(dtype=wp.vec3),
  geom_xmat_in: wp.array2d(dtype=wp.mat33),
  collision_pair_in: wp.array(dtype=wp.vec2i),
  collision_pairid_in: wp.array(dtype=int),
  collision_worldid_in: wp.array(dtype=int),
  ncollision_in: wp.array(dtype=int),
  # In:
  sdf_initpoints: int,
  sdf_iterations: int,
  # Data out:
  ncon_out: wp.array(dtype=int),
  contact_dist_out: wp.array(dtype=float),
  contact_pos_out: wp.array(dtype=wp.vec3),
  contact_frame_out: wp.array(dtype=wp.mat33),
  contact_includemargin_out: wp.array(dtype=float),
  contact_friction_out: wp.array(dtype=vec5),
  contact_solref_out: wp.array(dtype=wp.vec2),
  contact_solreffriction_out: wp.array(dtype=wp.vec2),
  contact_solimp_out: wp.array(dtype=vec5),
  contact_dim_out: wp.array(dtype=int),
  contact_geom_out: wp.array(dtype=wp.vec2i),
  contact_worldid_out: wp.array(dtype=int),
):
  initpoint_idx, contact_tid = wp.tid()

  if contact_tid >= ncollision_in[0]:
    return
  geoms = collision_pair_in[contact_tid]
  g2 = geoms[1]
  type2 = geom_type[g2]
  if type2 != int(GeomType.SDF.value):
    return
  worldid = collision_worldid_in[contact_tid]
  _, margin, gap, condim, friction, solref, solreffriction, solimp = contact_params(
    geom_condim,
    geom_priority,
    geom_solmix,
    geom_solref,
    geom_solimp,
    geom_friction,
    geom_margin,
    geom_gap,
    pair_dim,
    pair_solref,
    pair_solreffriction,
    pair_solimp,
    pair_margin,
    pair_gap,
    pair_friction,
    collision_pair_in,
    collision_pairid_in,
    contact_tid,
    worldid,
  )
  g1 = geoms[0]
<<<<<<< HEAD
  hftri_index = collision_hftri_index_in[contact_tid]
  geom1 = _geom(
    geom_type,
    geom_dataid,
    geom_size,
    hfield_adr,
    hfield_nrow,
    hfield_ncol,
    hfield_size,
    hfield_data,
    mesh_vertadr,
    mesh_vertnum,
=======
  type1 = geom_type[g1]

  geom1_dataid = geom_dataid[g1]
  geom1 = geom(
    type1,
    geom1_dataid,
    geom_size[worldid, g1],
    mesh_vertadr[geom1_dataid],
    mesh_vertnum[geom1_dataid],
>>>>>>> a27a90c2
    mesh_vert,
    mesh_graphadr[geom1_dataid],
    mesh_graph,
    mesh_polynum[geom1_dataid],
    mesh_polyadr[geom1_dataid],
    mesh_polynormal,
    mesh_polyvertadr,
    mesh_polyvertnum,
    mesh_polyvert,
    mesh_polymapadr,
    mesh_polymapnum,
    mesh_polymap,
    geom_xpos_in[worldid, g1],
    geom_xmat_in[worldid, g1],
  )

  geom2_dataid = geom_dataid[g2]
  geom2 = geom(
    type2,
    geom2_dataid,
    geom_size[worldid, g2],
    mesh_vertadr[geom2_dataid],
    mesh_vertnum[geom2_dataid],
    mesh_vert,
    mesh_graphadr[geom2_dataid],
    mesh_graph,
    mesh_polynum[geom2_dataid],
    mesh_polyadr[geom2_dataid],
    mesh_polynormal,
    mesh_polyvertadr,
    mesh_polyvertnum,
    mesh_polyvert,
    mesh_polymapadr,
    mesh_polymapnum,
    mesh_polymap,
    geom_xpos_in[worldid, g2],
    geom_xmat_in[worldid, g2],
  )
  g1_plugin = geom_plugin_index[g1]
  g2_plugin = geom_plugin_index[g2]

  g1_to_g2_rot = wp.transpose(geom1.rot) * geom2.rot
  g1_to_g2_pos = wp.transpose(geom1.rot) * (geom2.pos - geom1.pos)
  aabb_pos = geom_aabb[g1, 0]
  aabb_size = geom_aabb[g1, 1]
  identity = wp.identity(3, dtype=float)
  aabb1 = transform_aabb(aabb_pos, aabb_size, wp.vec3(0.0), identity)
  aabb_pos = geom_aabb[g2, 0]
  aabb_size = geom_aabb[g2, 1]
  aabb2 = transform_aabb(aabb_pos, aabb_size, g1_to_g2_pos, g1_to_g2_rot)
  aabb_intersection = AABB()
  aabb_intersection.min = wp.max(aabb1.min, aabb2.min)
  aabb_intersection.max = wp.min(aabb1.max, aabb2.max)

  pos2 = geom2.pos
  rot2 = geom2.rot
  pos1 = geom1.pos
  rot1 = geom1.rot

  attr1, g1_plugin_id, volume_data1, mesh_data1 = get_sdf_params(
    oct_aabb, oct_child, oct_coeff, plugin, plugin_attr, type1, geom1.size, g1_plugin, geom_dataid[g1]
  )

  attr2, g2_plugin_id, volume_data2, mesh_data2 = get_sdf_params(
    oct_aabb, oct_child, oct_coeff, plugin, plugin_attr, type2, geom2.size, g2_plugin, geom_dataid[g2]
  )

<<<<<<< HEAD
  i = initpoint_idx
  if i >= sdf_initpoints:
    return

  x_g2 = wp.vec3(
    aabb_intersection.min[0] + (aabb_intersection.max[0] - aabb_intersection.min[0]) * halton(i, 2),
    aabb_intersection.min[1] + (aabb_intersection.max[1] - aabb_intersection.min[1]) * halton(i, 3),
    aabb_intersection.min[2] + (aabb_intersection.max[2] - aabb_intersection.min[2]) * halton(i, 5),
  )
  x = geom1.rot * x_g2 + geom1.pos
  x0_initial = wp.transpose(rot2) * (x - pos2)
  dist, pos, n = gradient_descent(
    type1,
    x0_initial,
    attr1,
    attr2,
    pos1,
    rot1,
    pos2,
    rot2,
    g1_plugin_id,
    g2_plugin_id,
    sdf_iterations,
    volume_data1,
    volume_data2,
  )
  write_contact(
    nconmax_in,
    dist,
    pos,
    make_frame(n),
    margin,
    gap,
    condim,
    friction,
    solref,
    solreffriction,
    solimp,
    geoms,
    worldid,
    ncon_out,
    contact_dist_out,
    contact_pos_out,
    contact_frame_out,
    contact_includemargin_out,
    contact_friction_out,
    contact_solref_out,
    contact_solreffriction_out,
    contact_solimp_out,
    contact_dim_out,
    contact_geom_out,
    contact_worldid_out,
  )
=======
  mesh_data1.nmeshface = nmeshface
  mesh_data1.mesh_vertadr = mesh_vertadr
  mesh_data1.mesh_vert = mesh_vert
  mesh_data1.mesh_faceadr = mesh_faceadr
  mesh_data1.mesh_face = mesh_face
  mesh_data1.data_id = geom_dataid[g1]
  mesh_data1.pos = geom1.pos
  mesh_data1.mat = geom1.rot
  mesh_data1.pnt = wp.vec3(-1.0)
  mesh_data1.vec = wp.vec3(0.0)
  mesh_data1.valid = True

  mesh_data2.nmeshface = nmeshface
  mesh_data2.mesh_vertadr = mesh_vertadr
  mesh_data2.mesh_vert = mesh_vert
  mesh_data2.mesh_faceadr = mesh_faceadr
  mesh_data2.mesh_face = mesh_face
  mesh_data2.data_id = geom_dataid[g2]
  mesh_data2.pos = geom2.pos
  mesh_data2.mat = geom2.rot
  mesh_data2.pnt = wp.vec3(-1.0)
  mesh_data2.vec = wp.vec3(0.0)
  mesh_data2.valid = True

  for i in range(sdf_initpoints):
    x_g2 = wp.vec3(
      aabb_intersection.min[0] + (aabb_intersection.max[0] - aabb_intersection.min[0]) * halton(i, 2),
      aabb_intersection.min[1] + (aabb_intersection.max[1] - aabb_intersection.min[1]) * halton(i, 3),
      aabb_intersection.min[2] + (aabb_intersection.max[2] - aabb_intersection.min[2]) * halton(i, 5),
    )
    x = geom1.rot * x_g2 + geom1.pos
    x0_initial = wp.transpose(rot2) * (x - pos2)
    dist, pos, n = gradient_descent(
      type1,
      x0_initial,
      attr1,
      attr2,
      pos1,
      rot1,
      pos2,
      rot2,
      g1_plugin_id,
      g2_plugin_id,
      sdf_iterations,
      volume_data1,
      volume_data2,
      mesh_data1,
      mesh_data2,
    )
    write_contact(
      nconmax_in,
      dist,
      pos,
      make_frame(n),
      margin,
      gap,
      condim,
      friction,
      solref,
      solreffriction,
      solimp,
      geoms,
      worldid,
      ncon_out,
      contact_dist_out,
      contact_pos_out,
      contact_frame_out,
      contact_includemargin_out,
      contact_friction_out,
      contact_solref_out,
      contact_solreffriction_out,
      contact_solimp_out,
      contact_dim_out,
      contact_geom_out,
      contact_worldid_out,
    )
>>>>>>> a27a90c2


@event_scope
def sdf_narrowphase(m: Model, d: Data):
  wp.launch(
    _sdf_narrowphase,
    dim=(m.opt.sdf_initpoints, d.nconmax),
    inputs=[
      m.nmeshface,
      m.geom_type,
      m.geom_condim,
      m.geom_dataid,
      m.geom_priority,
      m.geom_solmix,
      m.geom_solref,
      m.geom_solimp,
      m.geom_size,
      m.geom_aabb,
      m.geom_friction,
      m.geom_margin,
      m.geom_gap,
      m.hfield_adr,
      m.hfield_nrow,
      m.hfield_ncol,
      m.hfield_size,
      m.hfield_data,
      m.mesh_vertadr,
      m.mesh_vertnum,
      m.mesh_vert,
      m.mesh_faceadr,
      m.mesh_face,
      m.mesh_graphadr,
      m.mesh_graph,
      m.mesh_polynum,
      m.mesh_polyadr,
      m.mesh_polynormal,
      m.mesh_polyvertadr,
      m.mesh_polyvertnum,
      m.mesh_polyvert,
      m.mesh_polymapadr,
      m.mesh_polymapnum,
      m.mesh_polymap,
      m.oct_aabb,
      m.oct_child,
      m.oct_coeff,
      m.pair_dim,
      m.pair_solref,
      m.pair_solreffriction,
      m.pair_solimp,
      m.pair_margin,
      m.pair_gap,
      m.pair_friction,
      m.plugin,
      m.plugin_attr,
      m.geom_plugin_index,
      d.nconmax,
      d.geom_xpos,
      d.geom_xmat,
      d.collision_pair,
      d.collision_pairid,
      d.collision_worldid,
      d.ncollision,
      m.opt.sdf_initpoints,
      m.opt.sdf_iterations,
    ],
    outputs=[
      d.ncon,
      d.contact.dist,
      d.contact.pos,
      d.contact.frame,
      d.contact.includemargin,
      d.contact.friction,
      d.contact.solref,
      d.contact.solreffriction,
      d.contact.solimp,
      d.contact.dim,
      d.contact.geom,
      d.contact.worldid,
    ],
  )<|MERGE_RESOLUTION|>--- conflicted
+++ resolved
@@ -680,8 +680,9 @@
   contact_geom_out: wp.array(dtype=wp.vec2i),
   contact_worldid_out: wp.array(dtype=int),
 ):
-  initpoint_idx, contact_tid = wp.tid()
-
+  i, contact_tid = wp.tid()
+  if i >= sdf_initpoints:
+    return
   if contact_tid >= ncollision_in[0]:
     return
   geoms = collision_pair_in[contact_tid]
@@ -712,20 +713,6 @@
     worldid,
   )
   g1 = geoms[0]
-<<<<<<< HEAD
-  hftri_index = collision_hftri_index_in[contact_tid]
-  geom1 = _geom(
-    geom_type,
-    geom_dataid,
-    geom_size,
-    hfield_adr,
-    hfield_nrow,
-    hfield_ncol,
-    hfield_size,
-    hfield_data,
-    mesh_vertadr,
-    mesh_vertnum,
-=======
   type1 = geom_type[g1]
 
   geom1_dataid = geom_dataid[g1]
@@ -735,7 +722,6 @@
     geom_size[worldid, g1],
     mesh_vertadr[geom1_dataid],
     mesh_vertnum[geom1_dataid],
->>>>>>> a27a90c2
     mesh_vert,
     mesh_graphadr[geom1_dataid],
     mesh_graph,
@@ -803,61 +789,6 @@
     oct_aabb, oct_child, oct_coeff, plugin, plugin_attr, type2, geom2.size, g2_plugin, geom_dataid[g2]
   )
 
-<<<<<<< HEAD
-  i = initpoint_idx
-  if i >= sdf_initpoints:
-    return
-
-  x_g2 = wp.vec3(
-    aabb_intersection.min[0] + (aabb_intersection.max[0] - aabb_intersection.min[0]) * halton(i, 2),
-    aabb_intersection.min[1] + (aabb_intersection.max[1] - aabb_intersection.min[1]) * halton(i, 3),
-    aabb_intersection.min[2] + (aabb_intersection.max[2] - aabb_intersection.min[2]) * halton(i, 5),
-  )
-  x = geom1.rot * x_g2 + geom1.pos
-  x0_initial = wp.transpose(rot2) * (x - pos2)
-  dist, pos, n = gradient_descent(
-    type1,
-    x0_initial,
-    attr1,
-    attr2,
-    pos1,
-    rot1,
-    pos2,
-    rot2,
-    g1_plugin_id,
-    g2_plugin_id,
-    sdf_iterations,
-    volume_data1,
-    volume_data2,
-  )
-  write_contact(
-    nconmax_in,
-    dist,
-    pos,
-    make_frame(n),
-    margin,
-    gap,
-    condim,
-    friction,
-    solref,
-    solreffriction,
-    solimp,
-    geoms,
-    worldid,
-    ncon_out,
-    contact_dist_out,
-    contact_pos_out,
-    contact_frame_out,
-    contact_includemargin_out,
-    contact_friction_out,
-    contact_solref_out,
-    contact_solreffriction_out,
-    contact_solimp_out,
-    contact_dim_out,
-    contact_geom_out,
-    contact_worldid_out,
-  )
-=======
   mesh_data1.nmeshface = nmeshface
   mesh_data1.mesh_vertadr = mesh_vertadr
   mesh_data1.mesh_vert = mesh_vert
@@ -882,15 +813,15 @@
   mesh_data2.vec = wp.vec3(0.0)
   mesh_data2.valid = True
 
-  for i in range(sdf_initpoints):
-    x_g2 = wp.vec3(
+
+  x_g2 = wp.vec3(
       aabb_intersection.min[0] + (aabb_intersection.max[0] - aabb_intersection.min[0]) * halton(i, 2),
       aabb_intersection.min[1] + (aabb_intersection.max[1] - aabb_intersection.min[1]) * halton(i, 3),
       aabb_intersection.min[2] + (aabb_intersection.max[2] - aabb_intersection.min[2]) * halton(i, 5),
     )
-    x = geom1.rot * x_g2 + geom1.pos
-    x0_initial = wp.transpose(rot2) * (x - pos2)
-    dist, pos, n = gradient_descent(
+  x = geom1.rot * x_g2 + geom1.pos
+  x0_initial = wp.transpose(rot2) * (x - pos2)
+  dist, pos, n = gradient_descent(
       type1,
       x0_initial,
       attr1,
@@ -907,7 +838,7 @@
       mesh_data1,
       mesh_data2,
     )
-    write_contact(
+  write_contact(
       nconmax_in,
       dist,
       pos,
@@ -934,7 +865,6 @@
       contact_geom_out,
       contact_worldid_out,
     )
->>>>>>> a27a90c2
 
 
 @event_scope
