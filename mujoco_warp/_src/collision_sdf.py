# Copyright 2025 The Physics-Next Project Developers
#
# Licensed under the Apache License, Version 2.0 (the "License");
# you may not use this file except in compliance with the License.
# You may obtain a copy of the License at
#
#     http://www.apache.org/licenses/LICENSE-2.0
#
# Unless required by applicable law or agreed to in writing, software
# distributed under the License is distributed on an "AS IS" BASIS,
# WITHOUT WARRANTIES OR CONDITIONS OF ANY KIND, either express or implied.
# See the License for the specific language governing permissions and
# limitations under the License.
# ==============================================================================

from typing import Tuple

import warp as wp

from . import math
from .collision_primitive import _geom
from .collision_primitive import contact_params
from .collision_primitive import write_contact
from .math import make_frame
from .ray import ray_mesh
from .types import Data
from .types import GeomType
from .types import Model
from .types import vec5
from .util_misc import halton
from .warp_util import event_scope


@wp.struct
class OptimizationParams:
  rel_mat: wp.mat33
  rel_pos: wp.vec3
  attr1: wp.vec3
  attr2: wp.vec3


@wp.struct
class AABB:
  min: wp.vec3
  max: wp.vec3


@wp.struct
class VolumeData:
  volume_id: wp.uint64
  center: wp.vec3
  half_size: wp.vec3


@wp.struct
class MeshData:
  nmeshface: int
  mesh_vertadr: wp.array(dtype=int)
  mesh_vert: wp.array(dtype=wp.vec3)
  mesh_faceadr: wp.array(dtype=int)
  mesh_face: wp.array(dtype=wp.vec3i)
  data_id: int
  data_id: int
  pos: wp.vec3
  mat: wp.mat33
  pnt: wp.vec3
  vec: wp.vec3
  valid: bool = False


@wp.func
def get_volume_data(volume_id: wp.uint64, center: wp.vec3, half_size: wp.vec3) -> VolumeData:
  volume_data = VolumeData()
  volume_data.volume_id = volume_id
  volume_data.center = center
  volume_data.half_size = half_size
  return volume_data


@wp.func
def get_sdf_params(
  # Model:
  volume_ids: wp.array(dtype=wp.uint64),
  oct_aabb: wp.array2d(dtype=wp.vec3),
  plugin: wp.array(dtype=int),
  plugin_attr: wp.array(dtype=wp.vec3f),
  # In:
  g_type: int,
  g_size: wp.vec3,
  plugin_id: int,
  mesh_id: int,
) -> Tuple[wp.vec3, int, VolumeData, MeshData]:
  attributes = g_size
  plugin_index = -1
  volume_data = get_volume_data(wp.uint64(0), wp.vec3(0.0), wp.vec3(0.0))

  if g_type == int(GeomType.SDF.value) and plugin_id != -1:
    attributes = plugin_attr[plugin_id]
    plugin_index = plugin[plugin_id]

  elif g_type == int(GeomType.SDF.value) and mesh_id != -1:
    volume_id = volume_ids[mesh_id]
    center = oct_aabb[mesh_id, 0]
    half_size = oct_aabb[mesh_id, 1]
    volume_data = get_volume_data(volume_id, center, half_size)

  return attributes, plugin_index, volume_data, MeshData()


@wp.func
def transform_aabb(aabb_pos: wp.vec3, aabb_size: wp.vec3, pos: wp.vec3, ori: wp.mat33) -> AABB:
  aabb = AABB()
  aabb.max = wp.vec3(-1000000000.0, -1000000000.0, -1000000000.0)
  aabb.min = wp.vec3(1000000000.0, 1000000000.0, 1000000000.0)
  for i in range(8):
    vec = wp.vec3(
      aabb_size.x * (1.0 if (i & 1) else -1.0),
      aabb_size.y * (1.0 if (i & 2) else -1.0),
      aabb_size.z * (1.0 if (i & 4) else -1.0),
    )
    frame_vec = ori * (vec + aabb_pos) + pos
    aabb.min = wp.min(aabb.min, frame_vec)
    aabb.max = wp.max(aabb.max, frame_vec)
  return aabb


@wp.func
def radial_field(a: wp.vec3, x: wp.vec3, size: wp.vec3) -> wp.vec3:
  field = wp.cw_div(-size, a)
  field = wp.normalize(field)
  field[0] *= wp.sign(x[0])
  field[1] *= wp.sign(x[1])
  field[2] *= wp.sign(x[2])
  return field


@wp.func
def sphere(p: wp.vec3, size: wp.vec3) -> float:
  return wp.length(p) - size[0]


@wp.func
def box(p: wp.vec3, size: wp.vec3) -> float:
  a = wp.abs(p) - size
  if a[0] >= 0 or a[1] >= 0 or a[2] >= 0:
    z = wp.vec3(0.0, 0.0, 0.0)
    b = wp.max(a, z)
    return wp.norm_l2(b) + wp.min(wp.max(a), 0.0)
  b = radial_field(a, p, size)
  t = -wp.cw_div(a, wp.abs(b))
  return -wp.min(t) * wp.norm_l2(b)


@wp.func
def ellipsoid(p: wp.vec3, size: wp.vec3) -> float:
  scaled_p = wp.vec3(p[0] / size[0], p[1] / size[1], p[2] / size[2])
  k0 = wp.length(scaled_p)
  k1 = wp.length(wp.vec3(p[0] / (size[0] ** 2.0), p[1] / (size[1] ** 2.0), p[2] / (size[2] ** 2.0)))
  if k1 != 0.0:
    denom = k1
  else:
    denom = 1e-12
  return k0 * (k0 - 1.0) / denom


@wp.func
def grad_sphere(p: wp.vec3) -> wp.vec3:
  c = wp.length(p)
  if c > 1e-9:
    return p / c
  else:
    wp.vec3(0.0)


@wp.func
def grad_box(p: wp.vec3, size: wp.vec3) -> wp.vec3:
  a = wp.abs(p) - size
  if wp.max(a) < 0:
    return radial_field(a, p, size)
  z = wp.vec3(0.0, 0.0, 0.0)
  b = wp.max(a, z)
  c = wp.norm_l2(b)
  g = wp.cw_mul(wp.div(b, c), wp.cw_div(p, wp.abs(p)))
  if a[0] <= 0:
    g[0] = 0.0
  if a[1] <= 0:
    g[1] = 0.0
  if a[2] <= 0:
    g[2] = 0.0
  return g


@wp.func
def grad_ellipsoid(p: wp.vec3, size: wp.vec3) -> wp.vec3:
  a = wp.vec3(p[0] / size[0], p[1] / size[1], p[2] / size[2])
  b = wp.vec3(a[0] / size[0], a[1] / size[1], a[2] / size[2])
  k0 = wp.length(a)
  k1 = wp.length(b)
  invK0 = 1.0 / k0
  invK1 = 1.0 / k1
  gk0 = b * invK0
  gk1 = wp.vec3(
    b[0] * invK1 / (size[0] * size[0]),
    b[1] * invK1 / (size[1] * size[1]),
    b[2] * invK1 / (size[2] * size[2]),
  )
  df_dk0 = (2.0 * k0 - 1.0) * invK1
  df_dk1 = k0 * (k0 - 1.0) * invK1 * invK1
  raw_grad = gk0 * df_dk0 - gk1 * df_dk1
  return raw_grad / wp.length(raw_grad)


@wp.func
def user_sdf(p: wp.vec3, attr: wp.vec3, sdf_type: int) -> float:
  wp.printf("ERROR: user_sdf function must be implemented by user code\n")
  return 0.0


@wp.func
def user_sdf_grad(p: wp.vec3, attr: wp.vec3, sdf_type: int) -> wp.vec3:
  wp.printf("ERROR: user_sdf_grad function must be implemented by user code\n")
  return wp.vec3(0.0)


@wp.func
def sample_volume_sdf(xyz: wp.vec3, volume_data: VolumeData) -> float:
  center = volume_data.center
  half_size = volume_data.half_size

  r = xyz - center
  q = wp.vec3(wp.abs(r[0]) - half_size[0], wp.abs(r[1]) - half_size[1], wp.abs(r[2]) - half_size[2])

  if q[0] <= 0.0 and q[1] <= 0.0 and q[2] <= 0.0:
    uvw = wp.volume_world_to_index(volume_data.volume_id, xyz)
    sdf = wp.volume_sample_f(volume_data.volume_id, uvw, wp.Volume.LINEAR)
    return sdf

  else:
    point = wp.vec3(xyz[0], xyz[1], xyz[2])
    dist_sqr = 0.0
    eps = 1e-4

    if q[0] >= 0.0:
      dist_sqr += q[0] * q[0]
      if r[0] > 0.0:
        point = wp.vec3(point[0] - (q[0] + eps), point[1], point[2])
      else:
        point = wp.vec3(point[0] + (q[0] + eps), point[1], point[2])

    if q[1] >= 0.0:
      dist_sqr += q[1] * q[1]
      if r[1] > 0.0:
        point = wp.vec3(point[0], point[1] - (q[1] + eps), point[2])
      else:
        point = wp.vec3(point[0], point[1] + (q[1] + eps), point[2])

    if q[2] >= 0.0:
      dist_sqr += q[2] * q[2]
      if r[2] > 0.0:
        point = wp.vec3(point[0], point[1], point[2] - (q[2] + eps))
      else:
        point = wp.vec3(point[0], point[1], point[2] + (q[2] + eps))

    dist0 = wp.sqrt(dist_sqr)

    uvw = wp.volume_world_to_index(volume_data.volume_id, point)
    sdf = wp.volume_sample_f(volume_data.volume_id, uvw, wp.Volume.LINEAR)
    return dist0 + sdf


@wp.func
def sample_volume_grad(xyz: wp.vec3, volume_data: VolumeData) -> wp.vec3:
  h = 1e-4
  dx = wp.vec3(h, 0.0, 0.0)
  dy = wp.vec3(0.0, h, 0.0)
  dz = wp.vec3(0.0, 0.0, h)
  f = sample_volume_sdf(xyz, volume_data)
  grad_x = (sample_volume_sdf(xyz + dx, volume_data) - f) / h
  grad_y = (sample_volume_sdf(xyz + dy, volume_data) - f) / h
  grad_z = (sample_volume_sdf(xyz + dz, volume_data) - f) / h
  return wp.vec3(grad_x, grad_y, grad_z)


@wp.func
def sdf(type: int, p: wp.vec3, attr: wp.vec3, sdf_type: int, volume_data: VolumeData, mesh_data: MeshData) -> float:
  if type == int(GeomType.PLANE.value):
    return p[2]
  elif type == int(GeomType.SPHERE.value):
    return sphere(p, attr)
  elif type == int(GeomType.BOX.value):
    return box(p, attr)
  elif type == int(GeomType.ELLIPSOID.value):
    return ellipsoid(p, attr)
  elif type == int(GeomType.MESH.value) and mesh_data.valid:
    mesh_data.pnt = p
    mesh_data.vec = -wp.normalize(p)
    dist = ray_mesh(
      mesh_data.nmeshface,
      mesh_data.mesh_vertadr,
      mesh_data.mesh_vert,
      mesh_data.mesh_faceadr,
      mesh_data.mesh_face,
      mesh_data.data_id,
      mesh_data.pos,
      mesh_data.mat,
      mesh_data.pnt,
      mesh_data.vec,
    )
    if dist > wp.norm_l2(p):
      return -ray_mesh(
        mesh_data.nmeshface,
        mesh_data.mesh_vertadr,
        mesh_data.mesh_vert,
        mesh_data.mesh_faceadr,
        mesh_data.mesh_face,
        mesh_data.data_id,
        mesh_data.pos,
        mesh_data.mat,
        mesh_data.pnt,
        -mesh_data.vec,
      )
    return dist
  elif type == int(GeomType.SDF.value):
    if sdf_type == -1:
      return sample_volume_sdf(p, volume_data)
    else:
      return user_sdf(p, attr, sdf_type)
  wp.printf("ERROR: SDF type not implemented\n")
  return 0.0


@wp.func
def sdf_grad(type: int, p: wp.vec3, attr: wp.vec3, sdf_type: int, volume_data: VolumeData, mesh_data: MeshData) -> wp.vec3:
  if type == int(GeomType.PLANE.value):
    grad = wp.vec3(0.0, 0.0, 1.0)
    return grad
  elif type == int(GeomType.SPHERE.value):
    return grad_sphere(p)
  elif type == int(GeomType.BOX.value):
    return grad_box(p, attr)
  elif type == int(GeomType.ELLIPSOID.value):
    return grad_ellipsoid(p, attr)
  elif type == int(GeomType.MESH.value) and mesh_data.valid:
    mesh_data.pnt = p
    mesh_data.vec = -wp.normalize(p)
    dist = ray_mesh(
      mesh_data.nmeshface,
      mesh_data.mesh_vertadr,
      mesh_data.mesh_vert,
      mesh_data.mesh_faceadr,
      mesh_data.mesh_face,
      mesh_data.data_id,
      mesh_data.pos,
      mesh_data.mat,
      mesh_data.pnt,
      mesh_data.vec,
    )
    if dist > wp.norm_l2(p):
      return wp.vec3(1.0)
    else:
      return wp.vec3(-1.0)

  elif type == int(GeomType.SDF.value):
    if sdf_type == -1:
      return sample_volume_grad(p, volume_data)
    else:
      return user_sdf_grad(p, attr, sdf_type)
  wp.printf("ERROR: SDF grad type not implemented\n")
  return wp.vec3(0.0)


@wp.func
def clearance(
  # In:
  type1: int,
  p1: wp.vec3,
  p2: wp.vec3,
  s1: wp.vec3,
  s2: wp.vec3,
  sdf_type1: int,
  sdf_type2: int,
  sfd_intersection: bool,
  volume_data1: VolumeData,
  volume_data2: VolumeData,
  mesh_data1: MeshData,
  mesh_data2: MeshData,
) -> float:
  sdf1 = sdf(type1, p1, s1, sdf_type1, volume_data1, mesh_data1)
  sdf2 = sdf(int(GeomType.SDF.value), p2, s2, sdf_type2, volume_data2, mesh_data2)
  if sfd_intersection:
    return wp.max(sdf1, sdf2)
  else:
    return sdf1 + sdf2 + wp.abs(wp.max(sdf1, sdf2))


@wp.func
def compute_grad(
  # In:
  type1: int,
  p1: wp.vec3,
  p2: wp.vec3,
  params: OptimizationParams,
  sdf_type1: int,
  sdf_type2: int,
  sfd_intersection: bool,
  volume_data1: VolumeData,
  volume_data2: VolumeData,
  mesh_data1: MeshData,
  mesh_data2: MeshData,
) -> wp.vec3:
  A = sdf(type1, p1, params.attr1, sdf_type1, volume_data1, mesh_data1)
  B = sdf(int(GeomType.SDF.value), p2, params.attr2, sdf_type2, volume_data2, mesh_data2)
  grad1 = sdf_grad(type1, p1, params.attr1, sdf_type1, volume_data1, mesh_data1)
  grad2 = sdf_grad(int(GeomType.SDF.value), p2, params.attr2, sdf_type2, volume_data2, mesh_data2)
  grad1_transformed = wp.transpose(params.rel_mat) * grad1
  if sfd_intersection:
    if A > B:
      return grad1_transformed
    else:
      return grad2
  else:
    gradient = grad2 + grad1_transformed
    max_val = wp.max(A, B)
    if A > B:
      max_grad = grad1_transformed
    else:
      max_grad = grad2
    sign = wp.sign(max_val)
    gradient += max_grad * sign
    return gradient


@wp.func
def gradient_step(
  # In:
  type1: int,
  x: wp.vec3,
  params: OptimizationParams,
  sdf_type1: int,
  sdf_type2: int,
  niter: int,
  sfd_intersection: bool,
  volume_data1: VolumeData,
  volume_data2: VolumeData,
  mesh_data1: MeshData,
  mesh_data2: MeshData,
) -> Tuple[float, wp.vec3]:
  amin = 1e-4
  rho = 0.5
  c = 0.1
  dist = float(1e10)
  for i in range(niter):
    alpha = float(2.0)
    x2 = wp.vec3(x[0], x[1], x[2])
    x1 = params.rel_mat * x2 + params.rel_pos
    grad = compute_grad(
      type1, x1, x2, params, sdf_type1, sdf_type2, sfd_intersection, volume_data1, volume_data2, mesh_data1, mesh_data2
    )
    dist0 = clearance(
      type1,
      x1,
      x,
      params.attr1,
      params.attr2,
      sdf_type1,
      sdf_type2,
      sfd_intersection,
      volume_data1,
      volume_data2,
      mesh_data1,
      mesh_data2,
    )
    grad_dot = wp.dot(grad, grad)
    if grad_dot < 1e-12:
      return dist0, x
    wolfe = -c * alpha * grad_dot
    while True:
      alpha *= rho
      wolfe *= rho
      x = x2 - grad * alpha
      x1 = params.rel_mat * x + params.rel_pos
      dist = clearance(
        type1,
        x1,
        x,
        params.attr1,
        params.attr2,
        sdf_type1,
        sdf_type2,
        sfd_intersection,
        volume_data1,
        volume_data2,
        mesh_data1,
        mesh_data2,
      )
      if alpha <= amin or (dist - dist0) <= wolfe:
        break
    if dist > dist0:
      return dist, x
  return dist, x


@wp.func
def gradient_descent(
  # In:
  type1: int,
  x0_initial: wp.vec3,
  attr1: wp.vec3,
  attr2: wp.vec3,
  pos1: wp.vec3,
  rot1: wp.mat33,
  pos2: wp.vec3,
  rot2: wp.mat33,
  sdf_type1: int,
  sdf_type2: int,
  sdf_iterations: int,
  volume_data1: VolumeData,
  volume_data2: VolumeData,
  mesh_data1: MeshData,
  mesh_data2: MeshData,
) -> Tuple[float, wp.vec3, wp.vec3]:
  params = OptimizationParams()
  params.rel_mat = wp.transpose(rot1) * rot2
  params.rel_pos = wp.transpose(rot1) * (pos2 - pos1)
  params.attr1 = attr1
  params.attr2 = attr2
  dist, x = gradient_step(
    type1, x0_initial, params, sdf_type1, sdf_type2, sdf_iterations, False, volume_data1, volume_data2, mesh_data1, mesh_data2
  )
  dist, x = gradient_step(type1, x, params, sdf_type1, sdf_type2, 1, True, volume_data1, volume_data2, mesh_data1, mesh_data2)
  x_1 = params.rel_mat * x + params.rel_pos
  grad1 = sdf_grad(type1, x_1, params.attr1, sdf_type1, volume_data1, mesh_data1)
  grad1 = wp.transpose(params.rel_mat) * grad1
  grad1 = wp.normalize(grad1)
  grad2 = sdf_grad(int(GeomType.SDF.value), x, params.attr2, sdf_type2, volume_data2, mesh_data2)
  grad2 = wp.normalize(grad2)
  n = grad1 - grad2
  n = wp.normalize(n)
  pos = rot2 * x + pos2
  n = rot2 * n
  pos3 = pos - n * dist / 2.0
  return dist, pos3, n


@wp.kernel
def _sdf_narrowphase(
  # Model:
<<<<<<< HEAD
  nmeshgraph: int,
=======
  nmeshface: int,
>>>>>>> afde879e
  geom_type: wp.array(dtype=int),
  geom_condim: wp.array(dtype=int),
  geom_dataid: wp.array(dtype=int),
  geom_priority: wp.array(dtype=int),
  geom_solmix: wp.array2d(dtype=float),
  geom_solref: wp.array2d(dtype=wp.vec2),
  geom_solimp: wp.array2d(dtype=vec5),
  geom_size: wp.array2d(dtype=wp.vec3),
  geom_aabb: wp.array2d(dtype=wp.vec3),
  geom_friction: wp.array2d(dtype=wp.vec3),
  geom_margin: wp.array2d(dtype=float),
  geom_gap: wp.array2d(dtype=float),
  hfield_adr: wp.array(dtype=int),
  hfield_nrow: wp.array(dtype=int),
  hfield_ncol: wp.array(dtype=int),
  hfield_size: wp.array(dtype=wp.vec4),
  hfield_data: wp.array(dtype=float),
  mesh_vertadr: wp.array(dtype=int),
  mesh_vertnum: wp.array(dtype=int),
  mesh_vert: wp.array(dtype=wp.vec3),
  mesh_faceadr: wp.array(dtype=int),
  mesh_face: wp.array(dtype=wp.vec3i),
  mesh_graphadr: wp.array(dtype=int),
  mesh_graph: wp.array(dtype=int),
  mesh_polynum: wp.array(dtype=int),
  mesh_polyadr: wp.array(dtype=int),
  mesh_polynormal: wp.array(dtype=wp.vec3),
  mesh_polyvertadr: wp.array(dtype=int),
  mesh_polyvertnum: wp.array(dtype=int),
  mesh_polyvert: wp.array(dtype=int),
  mesh_polymapadr: wp.array(dtype=int),
  mesh_polymapnum: wp.array(dtype=int),
  mesh_polymap: wp.array(dtype=int),
  volume_ids: wp.array(dtype=wp.uint64),
  oct_aabb: wp.array2d(dtype=wp.vec3),
  pair_dim: wp.array(dtype=int),
  pair_solref: wp.array2d(dtype=wp.vec2),
  pair_solreffriction: wp.array2d(dtype=wp.vec2),
  pair_solimp: wp.array2d(dtype=vec5),
  pair_margin: wp.array2d(dtype=float),
  pair_gap: wp.array2d(dtype=float),
  pair_friction: wp.array2d(dtype=vec5),
  # In:
  plugin: wp.array(dtype=int),
  plugin_attr: wp.array(dtype=wp.vec3f),
  geom_plugin_index: wp.array(dtype=int),
  # Data in:
  nconmax_in: int,
  geom_xpos_in: wp.array2d(dtype=wp.vec3),
  geom_xmat_in: wp.array2d(dtype=wp.mat33),
  collision_pair_in: wp.array(dtype=wp.vec2i),
  collision_hftri_index_in: wp.array(dtype=int),
  collision_pairid_in: wp.array(dtype=int),
  collision_worldid_in: wp.array(dtype=int),
  ncollision_in: wp.array(dtype=int),
  # In:
  sdf_initpoints: int,
  sdf_iterations: int,
  # Data out:
  ncon_out: wp.array(dtype=int),
  contact_dist_out: wp.array(dtype=float),
  contact_pos_out: wp.array(dtype=wp.vec3),
  contact_frame_out: wp.array(dtype=wp.mat33),
  contact_includemargin_out: wp.array(dtype=float),
  contact_friction_out: wp.array(dtype=vec5),
  contact_solref_out: wp.array(dtype=wp.vec2),
  contact_solreffriction_out: wp.array(dtype=wp.vec2),
  contact_solimp_out: wp.array(dtype=vec5),
  contact_dim_out: wp.array(dtype=int),
  contact_geom_out: wp.array(dtype=wp.vec2i),
  contact_worldid_out: wp.array(dtype=int),
):
  tid = wp.tid()

  if tid >= ncollision_in[0]:
    return
  geoms = collision_pair_in[tid]
  g2 = geoms[1]
  type2 = geom_type[g2]
  if type2 != int(GeomType.SDF.value):
    return
  worldid = collision_worldid_in[tid]
  _, margin, gap, condim, friction, solref, solreffriction, solimp = contact_params(
    geom_condim,
    geom_priority,
    geom_solmix,
    geom_solref,
    geom_solimp,
    geom_friction,
    geom_margin,
    geom_gap,
    pair_dim,
    pair_solref,
    pair_solreffriction,
    pair_solimp,
    pair_margin,
    pair_gap,
    pair_friction,
    collision_pair_in,
    collision_pairid_in,
    tid,
    worldid,
  )
  g1 = geoms[0]
  hftri_index = collision_hftri_index_in[tid]
  geom1 = _geom(
    nmeshgraph,
    geom_type,
    geom_dataid,
    geom_size,
    hfield_adr,
    hfield_nrow,
    hfield_ncol,
    hfield_size,
    hfield_data,
    mesh_vertadr,
    mesh_vertnum,
    mesh_vert,
    mesh_graphadr,
    mesh_graph,
    mesh_polynum,
    mesh_polyadr,
    mesh_polynormal,
    mesh_polyvertadr,
    mesh_polyvertnum,
    mesh_polyvert,
    mesh_polymapadr,
    mesh_polymapnum,
    mesh_polymap,
    geom_xpos_in,
    geom_xmat_in,
    worldid,
    g1,
    hftri_index,
  )
  geom2 = _geom(
    nmeshgraph,
    geom_type,
    geom_dataid,
    geom_size,
    hfield_adr,
    hfield_nrow,
    hfield_ncol,
    hfield_size,
    hfield_data,
    mesh_vertadr,
    mesh_vertnum,
    mesh_vert,
    mesh_graphadr,
    mesh_graph,
    mesh_polynum,
    mesh_polyadr,
    mesh_polynormal,
    mesh_polyvertadr,
    mesh_polyvertnum,
    mesh_polyvert,
    mesh_polymapadr,
    mesh_polymapnum,
    mesh_polymap,
    geom_xpos_in,
    geom_xmat_in,
    worldid,
    g2,
    hftri_index,
  )
  type1 = geom_type[g1]
  g1_plugin = geom_plugin_index[g1]
  g2_plugin = geom_plugin_index[g2]

  g1_to_g2_rot = wp.transpose(geom1.rot) * geom2.rot
  g1_to_g2_pos = wp.transpose(geom1.rot) * (geom2.pos - geom1.pos)
  aabb_pos = geom_aabb[g1, 0]
  aabb_size = geom_aabb[g1, 1]
  identity = wp.identity(3, dtype=float)
  aabb1 = transform_aabb(aabb_pos, aabb_size, wp.vec3(0.0), identity)
  aabb_pos = geom_aabb[g2, 0]
  aabb_size = geom_aabb[g2, 1]
  aabb2 = transform_aabb(aabb_pos, aabb_size, g1_to_g2_pos, g1_to_g2_rot)
  aabb_intersection = AABB()
  aabb_intersection.min = wp.max(aabb1.min, aabb2.min)
  aabb_intersection.max = wp.min(aabb1.max, aabb2.max)

  pos2 = geom2.pos
  rot2 = geom2.rot
  pos1 = geom1.pos
  rot1 = geom1.rot

  attr1, g1_plugin_id, volume_data1, mesh_data1 = get_sdf_params(
    volume_ids, oct_aabb, plugin, plugin_attr, type1, geom1.size, g1_plugin, geom_dataid[g1]
  )

  attr2, g2_plugin_id, volume_data2, mesh_data2 = get_sdf_params(
    volume_ids, oct_aabb, plugin, plugin_attr, type2, geom2.size, g2_plugin, geom_dataid[g2]
  )

  mesh_data1.nmeshface = nmeshface
  mesh_data1.mesh_vertadr = mesh_vertadr
  mesh_data1.mesh_vert = mesh_vert
  mesh_data1.mesh_faceadr = mesh_faceadr
  mesh_data1.mesh_face = mesh_face
  mesh_data1.data_id = geom_dataid[g1]
  mesh_data1.pos = geom1.pos
  mesh_data1.mat = geom1.rot
  mesh_data1.pnt = wp.vec3(-1.0)
  mesh_data1.vec = wp.vec3(0.0)
  mesh_data1.valid = True

  mesh_data2.nmeshface = nmeshface
  mesh_data2.mesh_vertadr = mesh_vertadr
  mesh_data2.mesh_vert = mesh_vert
  mesh_data2.mesh_faceadr = mesh_faceadr
  mesh_data2.mesh_face = mesh_face
  mesh_data2.data_id = geom_dataid[g2]
  mesh_data2.pos = geom2.pos
  mesh_data2.mat = geom2.rot
  mesh_data2.pnt = wp.vec3(-1.0)
  mesh_data2.vec = wp.vec3(0.0)
  mesh_data2.valid = True

  for i in range(sdf_initpoints):
    x_g2 = wp.vec3(
      aabb_intersection.min[0] + (aabb_intersection.max[0] - aabb_intersection.min[0]) * halton(i, 2),
      aabb_intersection.min[1] + (aabb_intersection.max[1] - aabb_intersection.min[1]) * halton(i, 3),
      aabb_intersection.min[2] + (aabb_intersection.max[2] - aabb_intersection.min[2]) * halton(i, 5),
    )
    x = geom1.rot * x_g2 + geom1.pos
    x0_initial = wp.transpose(rot2) * (x - pos2)
    dist, pos, n = gradient_descent(
      type1,
      x0_initial,
      attr1,
      attr2,
      pos1,
      rot1,
      pos2,
      rot2,
      g1_plugin_id,
      g2_plugin_id,
      sdf_iterations,
      volume_data1,
      volume_data2,
      mesh_data1,
      mesh_data2,
    )
    write_contact(
      nconmax_in,
      dist,
      pos,
      make_frame(n),
      margin,
      gap,
      condim,
      friction,
      solref,
      solreffriction,
      solimp,
      geoms,
      worldid,
      ncon_out,
      contact_dist_out,
      contact_pos_out,
      contact_frame_out,
      contact_includemargin_out,
      contact_friction_out,
      contact_solref_out,
      contact_solreffriction_out,
      contact_solimp_out,
      contact_dim_out,
      contact_geom_out,
      contact_worldid_out,
    )


@event_scope
def sdf_narrowphase(m: Model, d: Data):
  wp.launch(
    _sdf_narrowphase,
    dim=d.nconmax,
    inputs=[
<<<<<<< HEAD
      m.nmeshgraph,
=======
      m.nmeshface,
>>>>>>> afde879e
      m.geom_type,
      m.geom_condim,
      m.geom_dataid,
      m.geom_priority,
      m.geom_solmix,
      m.geom_solref,
      m.geom_solimp,
      m.geom_size,
      m.geom_aabb,
      m.geom_friction,
      m.geom_margin,
      m.geom_gap,
      m.hfield_adr,
      m.hfield_nrow,
      m.hfield_ncol,
      m.hfield_size,
      m.hfield_data,
      m.mesh_vertadr,
      m.mesh_vertnum,
      m.mesh_vert,
      m.mesh_faceadr,
      m.mesh_face,
      m.mesh_graphadr,
      m.mesh_graph,
      m.mesh_polynum,
      m.mesh_polyadr,
      m.mesh_polynormal,
      m.mesh_polyvertadr,
      m.mesh_polyvertnum,
      m.mesh_polyvert,
      m.mesh_polymapadr,
      m.mesh_polymapnum,
      m.mesh_polymap,
      m.volume_ids,
      m.oct_aabb,
      m.pair_dim,
      m.pair_solref,
      m.pair_solreffriction,
      m.pair_solimp,
      m.pair_margin,
      m.pair_gap,
      m.pair_friction,
      m.plugin,
      m.plugin_attr,
      m.geom_plugin_index,
      d.nconmax,
      d.geom_xpos,
      d.geom_xmat,
      d.collision_pair,
      d.collision_hftri_index,
      d.collision_pairid,
      d.collision_worldid,
      d.ncollision,
      m.opt.sdf_initpoints,
      m.opt.sdf_iterations,
    ],
    outputs=[
      d.ncon,
      d.contact.dist,
      d.contact.pos,
      d.contact.frame,
      d.contact.includemargin,
      d.contact.friction,
      d.contact.solref,
      d.contact.solreffriction,
      d.contact.solimp,
      d.contact.dim,
      d.contact.geom,
      d.contact.worldid,
    ],
  )<|MERGE_RESOLUTION|>--- conflicted
+++ resolved
@@ -545,11 +545,8 @@
 @wp.kernel
 def _sdf_narrowphase(
   # Model:
-<<<<<<< HEAD
+  nmeshface: int,
   nmeshgraph: int,
-=======
-  nmeshface: int,
->>>>>>> afde879e
   geom_type: wp.array(dtype=int),
   geom_condim: wp.array(dtype=int),
   geom_dataid: wp.array(dtype=int),
@@ -829,11 +826,8 @@
     _sdf_narrowphase,
     dim=d.nconmax,
     inputs=[
-<<<<<<< HEAD
+      m.nmeshface,
       m.nmeshgraph,
-=======
-      m.nmeshface,
->>>>>>> afde879e
       m.geom_type,
       m.geom_condim,
       m.geom_dataid,
