--- conflicted
+++ resolved
@@ -17,12 +17,8 @@
 
 import warp as wp
 
-<<<<<<< HEAD
 from . import math
-from .collision_convex import contact_params
-=======
 from .collision_primitive import contact_params
->>>>>>> fc6b4fec
 from .collision_primitive import geom
 from .collision_primitive import write_contact
 from .math import make_frame
