--- conflicted
+++ resolved
@@ -224,10 +224,6 @@
 
 
 @wp.func
-<<<<<<< HEAD
-def sdf(type: int, p: wp.vec3, attr: wp.vec3, sdf_type: int) -> float:
-  if type == GeomType.PLANE:
-=======
 def find_oct(
   oct_aabb: wp.array2d(dtype=wp.vec3), oct_child: wp.array(dtype=vec8i), p: wp.vec3, grad: bool
 ) -> Tuple[int, Tuple[vec8f, vec8f, vec8f]]:
@@ -350,7 +346,6 @@
 @wp.func
 def sdf(type: int, p: wp.vec3, attr: wp.vec3, sdf_type: int, volume_data: VolumeData, mesh_data: MeshData) -> float:
   if type == int(GeomType.PLANE.value):
->>>>>>> c1ac4b40
     return p[2]
   elif type == GeomType.SPHERE:
     return sphere(p, attr)
@@ -358,11 +353,7 @@
     return box(p, attr)
   elif type == GeomType.ELLIPSOID:
     return ellipsoid(p, attr)
-<<<<<<< HEAD
-  elif type == GeomType.SDF:
-    return user_sdf(p, attr, sdf_type)
-=======
-  elif type == int(GeomType.MESH.value) and mesh_data.valid:
+  elif type == GeomType.MESH and mesh_data.valid:
     mesh_data.pnt = p
     mesh_data.vec = -wp.normalize(p)
     dist = ray_mesh(
@@ -396,19 +387,13 @@
       return sample_volume_sdf(p, volume_data)
     else:
       return user_sdf(p, attr, sdf_type)
->>>>>>> c1ac4b40
   wp.printf("ERROR: SDF type not implemented\n")
   return 0.0
 
 
 @wp.func
-<<<<<<< HEAD
-def sdf_grad(type: int, p: wp.vec3, attr: wp.vec3, sdf_type: int) -> wp.vec3:
+def sdf_grad(type: int, p: wp.vec3, attr: wp.vec3, sdf_type: int, volume_data: VolumeData, mesh_data: MeshData) -> wp.vec3:
   if type == GeomType.PLANE:
-=======
-def sdf_grad(type: int, p: wp.vec3, attr: wp.vec3, sdf_type: int, volume_data: VolumeData, mesh_data: MeshData) -> wp.vec3:
-  if type == int(GeomType.PLANE.value):
->>>>>>> c1ac4b40
     grad = wp.vec3(0.0, 0.0, 1.0)
     return grad
   elif type == GeomType.SPHERE:
@@ -417,11 +402,7 @@
     return grad_box(p, attr)
   elif type == GeomType.ELLIPSOID:
     return grad_ellipsoid(p, attr)
-<<<<<<< HEAD
-  elif type == GeomType.SDF:
-    return user_sdf_grad(p, attr, sdf_type)
-=======
-  elif type == int(GeomType.MESH.value) and mesh_data.valid:
+  elif type == GeomType.MESH and mesh_data.valid:
     mesh_data.pnt = p
     mesh_data.vec = -wp.normalize(p)
     dist = ray_mesh(
@@ -446,7 +427,6 @@
       return sample_volume_grad(p, volume_data)
     else:
       return user_sdf_grad(p, attr, sdf_type)
->>>>>>> c1ac4b40
   wp.printf("ERROR: SDF grad type not implemented\n")
   return wp.vec3(0.0)
 
@@ -467,13 +447,8 @@
   mesh_data1: MeshData,
   mesh_data2: MeshData,
 ) -> float:
-<<<<<<< HEAD
-  sdf1 = sdf(type1, p1, s1, sdf_type1)
-  sdf2 = sdf(GeomType.SDF, p2, s2, sdf_type2)
-=======
   sdf1 = sdf(type1, p1, s1, sdf_type1, volume_data1, mesh_data1)
-  sdf2 = sdf(int(GeomType.SDF.value), p2, s2, sdf_type2, volume_data2, mesh_data2)
->>>>>>> c1ac4b40
+  sdf2 = sdf(GeomType.SDF, p2, s2, sdf_type2, volume_data2, mesh_data2)
   if sfd_intersection:
     return wp.max(sdf1, sdf2)
   else:
@@ -495,19 +470,11 @@
   mesh_data1: MeshData,
   mesh_data2: MeshData,
 ) -> wp.vec3:
-<<<<<<< HEAD
-  A = sdf(type1, p1, params.attr1, sdf_type1)
-  B = sdf(GeomType.SDF, p2, params.attr2, sdf_type2)
-  grad1 = sdf_grad(type1, p1, params.attr1, sdf_type1)
-  grad2 = sdf_grad(GeomType.SDF, p2, params.attr2, sdf_type2)
-  grad1_transformed = params.rel_mat * grad1
-=======
   A = sdf(type1, p1, params.attr1, sdf_type1, volume_data1, mesh_data1)
-  B = sdf(int(GeomType.SDF.value), p2, params.attr2, sdf_type2, volume_data2, mesh_data2)
+  B = sdf(GeomType.SDF, p2, params.attr2, sdf_type2, volume_data2, mesh_data2)
   grad1 = sdf_grad(type1, p1, params.attr1, sdf_type1, volume_data1, mesh_data1)
-  grad2 = sdf_grad(int(GeomType.SDF.value), p2, params.attr2, sdf_type2, volume_data2, mesh_data2)
+  grad2 = sdf_grad(GeomType.SDF, p2, params.attr2, sdf_type2, volume_data2, mesh_data2)
   grad1_transformed = wp.transpose(params.rel_mat) * grad1
->>>>>>> c1ac4b40
   if sfd_intersection:
     if A > B:
       return grad1_transformed
@@ -627,12 +594,7 @@
   grad1 = sdf_grad(type1, x_1, params.attr1, sdf_type1, volume_data1, mesh_data1)
   grad1 = wp.transpose(params.rel_mat) * grad1
   grad1 = wp.normalize(grad1)
-<<<<<<< HEAD
-
-  grad2 = sdf_grad(GeomType.SDF, x, params.attr2, sdf_type2)
-=======
-  grad2 = sdf_grad(int(GeomType.SDF.value), x, params.attr2, sdf_type2, volume_data2, mesh_data2)
->>>>>>> c1ac4b40
+  grad2 = sdf_grad(GeomType.SDF, x, params.attr2, sdf_type2, volume_data2, mesh_data2)
   grad2 = wp.normalize(grad2)
   n = grad1 - grad2
   n = wp.normalize(n)
@@ -833,18 +795,9 @@
   pos1 = geom1.pos
   rot1 = geom1.rot
 
-<<<<<<< HEAD
-  if type1 == GeomType.SDF:
-    attr1 = plugin_attr[g1_plugin]
-    g1_plugin_id = plugin[g1_plugin]
-  else:
-    attr1 = geom1.size
-    g1_plugin_id = -1
-=======
   attr1, g1_plugin_id, volume_data1, mesh_data1 = get_sdf_params(
     oct_aabb, oct_child, oct_coeff, plugin, plugin_attr, type1, geom1.size, g1_plugin, geom_dataid[g1]
   )
->>>>>>> c1ac4b40
 
   attr2, g2_plugin_id, volume_data2, mesh_data2 = get_sdf_params(
     oct_aabb, oct_child, oct_coeff, plugin, plugin_attr, type2, geom2.size, g2_plugin, geom_dataid[g2]
