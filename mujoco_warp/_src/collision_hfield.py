--- conflicted
+++ resolved
@@ -17,16 +17,8 @@
 
 import warp as wp
 
-<<<<<<< HEAD
-=======
-from .types import MJ_MAXVAL
-from .types import Data
-from .types import GeomType
-from .types import Model
-
 wp.set_module_options({"enable_backward": False})
 
->>>>>>> 64bb938f
 
 @wp.func
 def hfield_subgrid(
