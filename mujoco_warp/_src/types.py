# Copyright 2025 The Newton Developers
#
# Licensed under the Apache License, Version 2.0 (the "License");
# you may not use this file except in compliance with the License.
# You may obtain a copy of the License at
#
#     http://www.apache.org/licenses/LICENSE-2.0
#
# Unless required by applicable law or agreed to in writing, software
# distributed under the License is distributed on an "AS IS" BASIS,
# WITHOUT WARRANTIES OR CONDITIONS OF ANY KIND, either express or implied.
# See the License for the specific language governing permissions and
# limitations under the License.
# ==============================================================================
import dataclasses
import enum

import mujoco
import warp as wp

MJ_MINVAL = mujoco.mjMINVAL
MJ_MAXVAL = mujoco.mjMAXVAL
MJ_MINIMP = mujoco.mjMINIMP  # minimum constraint impedance
MJ_MAXIMP = mujoco.mjMAXIMP  # maximum constraint impedance
MJ_NREF = mujoco.mjNREF
MJ_NIMP = mujoco.mjNIMP


class CamLightType(enum.IntEnum):
  """Type of camera light.

  Members:
    FIXED: pos and rot fixed in body
    TRACK: pos tracks body, rot fixed in global
    TRACKCOM: pos tracks subtree com, rot fixed in body
    TARGETBODY: pos fixed in body, rot tracks target body
    TARGETBODYCOM: pos fixed in body, rot tracks target subtree com
  """

  FIXED = mujoco.mjtCamLight.mjCAMLIGHT_FIXED
  TRACK = mujoco.mjtCamLight.mjCAMLIGHT_TRACK
  TRACKCOM = mujoco.mjtCamLight.mjCAMLIGHT_TRACKCOM
  TARGETBODY = mujoco.mjtCamLight.mjCAMLIGHT_TARGETBODY
  TARGETBODYCOM = mujoco.mjtCamLight.mjCAMLIGHT_TARGETBODYCOM


class DataType(enum.IntFlag):
  """Sensor data types.

  Members:
    REAL: real values, no constraints
    POSITIVE: positive values, 0 or negative: inactive
  """

  REAL = mujoco.mjtDataType.mjDATATYPE_REAL
  POSITIVE = mujoco.mjtDataType.mjDATATYPE_POSITIVE
  # unsupported: AXIS, QUATERNION


class DisableBit(enum.IntFlag):
  """Disable default feature bitflags.

  Members:
    CONSTRAINT:   entire constraint solver
    EQUALITY:     equality constraints
    FRICTIONLOSS: joint and tendon frictionloss constraints
    LIMIT:        joint and tendon limit constraints
    CONTACT:      contact constraints
    PASSIVE:      passive forces
    GRAVITY:      gravitational forces
    CLAMPCTRL:    clamp control to specified range
    ACTUATION:    apply actuation forces
    REFSAFE:      integrator safety: make ref[0]>=2*timestep
    EULERDAMP:    implicit damping for Euler integration
    FILTERPARENT: disable collisions between parent and child bodies
    SENSOR: sensors
  """

  CONSTRAINT = mujoco.mjtDisableBit.mjDSBL_CONSTRAINT
  EQUALITY = mujoco.mjtDisableBit.mjDSBL_EQUALITY
  FRICTIONLOSS = mujoco.mjtDisableBit.mjDSBL_FRICTIONLOSS
  LIMIT = mujoco.mjtDisableBit.mjDSBL_LIMIT
  CONTACT = mujoco.mjtDisableBit.mjDSBL_CONTACT
  PASSIVE = mujoco.mjtDisableBit.mjDSBL_PASSIVE
  GRAVITY = mujoco.mjtDisableBit.mjDSBL_GRAVITY
  CLAMPCTRL = mujoco.mjtDisableBit.mjDSBL_CLAMPCTRL
  ACTUATION = mujoco.mjtDisableBit.mjDSBL_ACTUATION
  REFSAFE = mujoco.mjtDisableBit.mjDSBL_REFSAFE
  EULERDAMP = mujoco.mjtDisableBit.mjDSBL_EULERDAMP
  FILTERPARENT = mujoco.mjtDisableBit.mjDSBL_FILTERPARENT
  SENSOR = mujoco.mjtDisableBit.mjDSBL_SENSOR
  # unsupported: MIDPHASE, WARMSTART


class TrnType(enum.IntEnum):
  """Type of actuator transmission.

  Members:
    JOINT: force on joint
    JOINTINPARENT: force on joint, expressed in parent frame
    TENDON: force on tendon
  """

  JOINT = mujoco.mjtTrn.mjTRN_JOINT
  JOINTINPARENT = mujoco.mjtTrn.mjTRN_JOINTINPARENT
  TENDON = mujoco.mjtTrn.mjTRN_TENDON
  # unsupported: SITE, SLIDERCRANK, BODY


class DynType(enum.IntEnum):
  """Type of actuator dynamics.

  Members:
    NONE: no internal dynamics; ctrl specifies force
    INTEGRATOR: integrator: da/dt = u
    FILTER: linear filter: da/dt = (u-a) / tau
    FILTEREXACT: linear filter: da/dt = (u-a) / tau, with exact integration
  """

  NONE = mujoco.mjtDyn.mjDYN_NONE
  INTEGRATOR = mujoco.mjtDyn.mjDYN_INTEGRATOR
  FILTER = mujoco.mjtDyn.mjDYN_FILTER
  FILTEREXACT = mujoco.mjtDyn.mjDYN_FILTEREXACT
  # unsupported: MUSCLE, USER


class GainType(enum.IntEnum):
  """Type of actuator gain.

  Members:
    FIXED: fixed gain
    AFFINE: const + kp*length + kv*velocity
  """

  FIXED = mujoco.mjtGain.mjGAIN_FIXED
  AFFINE = mujoco.mjtGain.mjGAIN_AFFINE
  # unsupported: MUSCLE, USER


class BiasType(enum.IntEnum):
  """Type of actuator bias.

  Members:
    NONE: no bias
    AFFINE: const + kp*length + kv*velocity
  """

  NONE = mujoco.mjtBias.mjBIAS_NONE
  AFFINE = mujoco.mjtBias.mjBIAS_AFFINE
  # unsupported: MUSCLE, USER


class JointType(enum.IntEnum):
  """Type of degree of freedom.

  Members:
    FREE:  global position and orientation (quat)       (7,)
    BALL:  orientation (quat) relative to parent        (4,)
    SLIDE: sliding distance along body-fixed axis       (1,)
    HINGE: rotation angle (rad) around body-fixed axis  (1,)
  """

  FREE = mujoco.mjtJoint.mjJNT_FREE
  BALL = mujoco.mjtJoint.mjJNT_BALL
  SLIDE = mujoco.mjtJoint.mjJNT_SLIDE
  HINGE = mujoco.mjtJoint.mjJNT_HINGE

  def dof_width(self) -> int:
    return {0: 6, 1: 3, 2: 1, 3: 1}[self.value]

  def qpos_width(self) -> int:
    return {0: 7, 1: 4, 2: 1, 3: 1}[self.value]


class ConeType(enum.IntEnum):
  """Type of friction cone.

  Members:
    PYRAMIDAL: pyramidal
    ELLIPTIC: elliptic
  """

  PYRAMIDAL = mujoco.mjtCone.mjCONE_PYRAMIDAL
  ELLIPTIC = mujoco.mjtCone.mjCONE_ELLIPTIC


class IntegratorType(enum.IntEnum):
  """Integrator mode.

  Members:
    EULER: semi-implicit Euler
    RK4: 4th-order Runge Kutta
    IMPLICITFAST: implicit in velocity, no rne derivative
  """

  EULER = mujoco.mjtIntegrator.mjINT_EULER
  RK4 = mujoco.mjtIntegrator.mjINT_RK4
  IMPLICITFAST = mujoco.mjtIntegrator.mjINT_IMPLICITFAST
  # unsupported: IMPLICIT


class GeomType(enum.IntEnum):
  """Type of geometry.

  Members:
    PLANE: plane
    SPHERE: sphere
    CAPSULE: capsule
    ELLIPSOID: ellipsoid
    CYLINDER: cylinder
    BOX: box
    MESH: mesh
  """

  PLANE = mujoco.mjtGeom.mjGEOM_PLANE
  SPHERE = mujoco.mjtGeom.mjGEOM_SPHERE
  CAPSULE = mujoco.mjtGeom.mjGEOM_CAPSULE
  ELLIPSOID = mujoco.mjtGeom.mjGEOM_ELLIPSOID
  CYLINDER = mujoco.mjtGeom.mjGEOM_CYLINDER
  BOX = mujoco.mjtGeom.mjGEOM_BOX
  MESH = mujoco.mjtGeom.mjGEOM_MESH
  # unsupported: HFIELD,
  # NGEOMTYPES, ARROW*, LINE, SKIN, LABEL, NONE


class SolverType(enum.IntEnum):
  """Constraint solver algorithm.

  Members:
    CG: Conjugate gradient (primal)
    NEWTON: Newton (primal)
  """

  CG = mujoco.mjtSolver.mjSOL_CG
  NEWTON = mujoco.mjtSolver.mjSOL_NEWTON
  # unsupported: PGS


class SensorType(enum.IntEnum):
  """Type of sensor.

  Members:
    CAMPROJECTION: camera projection
    JOINTPOS: joint position
    TENDONPOS: scalar tendon position
    ACTUATORPOS: actuator position
    BALLQUAT: ball joint orientation
    FRAMEPOS: frame position
    FRAMEXAXIS: frame x-axis
    FRAMEYAXIS: frame y-axis
    FRAMEZAXIS: frame z-axis
    FRAMEQUAT: frame orientation, represented as quaternion
    SUBTREECOM: subtree center of mass
    CLOCK: simulation time
    VELOCIMETER: 3D linear velocity, in local frame
    GYRO: 3D angular velocity, in local frame
    JOINTVEL: joint velocity
    TENDONVEL: scalar tendon velocity
    ACTUATORVEL: actuator velocity
    BALLANGVEL: ball joint angular velocity
    FRAMELINVEL: 3D linear velocity
    FRAMEANGVEL: 3D angular velocity
    SUBTREELINVEL: subtree linear velocity
    SUBTREEANGMOM: subtree angular momentum
    ACCELEROMETER: accelerometer
    FORCE: force
    TORQUE: torque
    ACTUATORFRC: scalar actuator force
    JOINTACTFRC: scalar actuator force, measured at the joint
    FRAMELINACC: 3D linear acceleration
    FRAMEANGACC: 3D angular acceleration
  """

  CAMPROJECTION = mujoco.mjtSensor.mjSENS_CAMPROJECTION
  JOINTPOS = mujoco.mjtSensor.mjSENS_JOINTPOS
  TENDONPOS = mujoco.mjtSensor.mjSENS_TENDONPOS
  ACTUATORPOS = mujoco.mjtSensor.mjSENS_ACTUATORPOS
  BALLQUAT = mujoco.mjtSensor.mjSENS_BALLQUAT
  FRAMEPOS = mujoco.mjtSensor.mjSENS_FRAMEPOS
  FRAMEXAXIS = mujoco.mjtSensor.mjSENS_FRAMEXAXIS
  FRAMEYAXIS = mujoco.mjtSensor.mjSENS_FRAMEYAXIS
  FRAMEZAXIS = mujoco.mjtSensor.mjSENS_FRAMEZAXIS
  FRAMEQUAT = mujoco.mjtSensor.mjSENS_FRAMEQUAT
  SUBTREECOM = mujoco.mjtSensor.mjSENS_SUBTREECOM
  CLOCK = mujoco.mjtSensor.mjSENS_CLOCK
  VELOCIMETER = mujoco.mjtSensor.mjSENS_VELOCIMETER
  GYRO = mujoco.mjtSensor.mjSENS_GYRO
  JOINTVEL = mujoco.mjtSensor.mjSENS_JOINTVEL
  TENDONVEL = mujoco.mjtSensor.mjSENS_TENDONVEL
  ACTUATORVEL = mujoco.mjtSensor.mjSENS_ACTUATORVEL
  BALLANGVEL = mujoco.mjtSensor.mjSENS_BALLANGVEL
  FRAMELINVEL = mujoco.mjtSensor.mjSENS_FRAMELINVEL
  FRAMEANGVEL = mujoco.mjtSensor.mjSENS_FRAMEANGVEL
  SUBTREELINVEL = mujoco.mjtSensor.mjSENS_SUBTREELINVEL
  SUBTREEANGMOM = mujoco.mjtSensor.mjSENS_SUBTREEANGMOM
  ACCELEROMETER = mujoco.mjtSensor.mjSENS_ACCELEROMETER
  FORCE = mujoco.mjtSensor.mjSENS_FORCE
  TORQUE = mujoco.mjtSensor.mjSENS_TORQUE
  ACTUATORFRC = mujoco.mjtSensor.mjSENS_ACTUATORFRC
  JOINTACTFRC = mujoco.mjtSensor.mjSENS_JOINTACTFRC
  FRAMELINACC = mujoco.mjtSensor.mjSENS_FRAMELINACC
  FRAMEANGACC = mujoco.mjtSensor.mjSENS_FRAMEANGACC


class ObjType(enum.IntEnum):
  """Type of object.

  Members:
    UNKNOWN: unknown object type
    BODY: body
    XBODY: body, used to access regular frame instead of i-frame
    GEOM: geom
    SITE: site
    CAMERA: camera
  """

  UNKNOWN = mujoco.mjtObj.mjOBJ_UNKNOWN
  BODY = mujoco.mjtObj.mjOBJ_BODY
  XBODY = mujoco.mjtObj.mjOBJ_XBODY
  GEOM = mujoco.mjtObj.mjOBJ_GEOM
  SITE = mujoco.mjtObj.mjOBJ_SITE
  CAMERA = mujoco.mjtObj.mjOBJ_CAMERA


class EqType(enum.IntEnum):
  """Type of equality constraint.

  Members:
    CONNECT: connect two bodies at a point (ball joint)
    JOINT: couple the values of two scalar joints with cubic
    WELD: fix relative position and orientation of two bodies
  """

  CONNECT = mujoco.mjtEq.mjEQ_CONNECT
  WELD = mujoco.mjtEq.mjEQ_WELD
  JOINT = mujoco.mjtEq.mjEQ_JOINT
  TENDON = mujoco.mjtEq.mjEQ_TENDON
  # unsupported: FLEX, DISTANCE


class WrapType(enum.IntEnum):
  """Type of tendon wrapping object.

  Members:
    JOINT: constant moment arm
    SITE: pass through site
  """

  JOINT = mujoco.mjtWrap.mjWRAP_JOINT
  SITE = mujoco.mjtWrap.mjWRAP_SITE
  # unsupported: PULLEY, SPHERE, CYLINDER


class vec5f(wp.types.vector(length=5, dtype=float)):
  pass


class vec10f(wp.types.vector(length=10, dtype=float)):
  pass


class vec11f(wp.types.vector(length=11, dtype=float)):
  pass


vec5 = vec5f
vec10 = vec10f
vec11 = vec11f
array2df = wp.array2d(dtype=float)
array3df = wp.array3d(dtype=float)


@dataclasses.dataclass
class Option:
  """Physics options.

  Attributes:
    timestep: simulation timestep
    impratio: ratio of friction-to-normal contact impedance
    tolerance: main solver tolerance
    ls_tolerance: CG/Newton linesearch tolerance
    gravity: gravitational acceleration
    integrator: integration mode (mjtIntegrator)
    cone: type of friction cone (mjtCone)
    solver: solver algorithm (mjtSolver)
    iterations: number of main solver iterations
    ls_iterations: maximum number of CG/Newton linesearch iterations
    disableflags: bit flags for disabling standard features
    is_sparse: whether to use sparse representations
    gjk_iterations: number of Gjk iterations in the convex narrowphase
    epa_iterations: number of Epa iterations in the convex narrowphase
    epa_exact_neg_distance: flag for enabling the distance calculation for non-intersecting case in the convex narrowphase
    depth_extension: distance for which the closest point is not calculated for non-intersecting case in the convex narrowphase
    ls_parallel: evaluate engine solver step sizes in parallel
  """

  timestep: float
  impratio: float
  tolerance: float
  ls_tolerance: float
  gravity: wp.vec3
  integrator: int
  cone: int
  solver: int
  iterations: int
  ls_iterations: int
  disableflags: int
  is_sparse: bool
  gjk_iterations: int  # warp only
  epa_iterations: int  # warp only
  epa_exact_neg_distance: bool  # warp only
  depth_extension: float  # warp only
  ls_parallel: bool


@dataclasses.dataclass
class Statistic:
  """Model statistics (in qpos0).

  Attributes:
    meaninertia: mean diagonal inertia
  """

  meaninertia: float


@dataclasses.dataclass
class Constraint:
  """Constraint data.

  Attributes:
    worldid: world id                                 (njmax,)
    id: id of object of specific type                 (njmax,)
    J: constraint Jacobian                            (njmax, nv)
    pos: constraint position (equality, contact)      (njmax,)
    margin: inclusion margin (contact)                (njmax,)
    D: constraint mass                                (njmax,)
    aref: reference pseudo-acceleration               (njmax,)
    frictionloss: frictionloss (friction)             (njmax,)
    force: constraint force in constraint space       (njmax,)
    Jaref: Jac*qacc - aref                            (njmax,)
    Ma: M*qacc                                        (nworld, nv)
    grad: gradient of master cost                     (nworld, nv)
    grad_dot: dot(grad, grad)                         (nworld,)
    Mgrad: M / grad                                   (nworld, nv)
    search: linesearch vector                         (nworld, nv)
    search_dot: dot(search, search)                   (nworld,)
    gauss: gauss Cost                                 (nworld,)
    cost: constraint + Gauss cost                     (nworld,)
    prev_cost: cost from previous iter                (nworld,)
    solver_niter: number of solver iterations         (nworld,)
    active: active (quadratic) constraints            (njmax,)
    gtol: linesearch termination tolerance            (nworld,)
    mv: qM @ search                                   (nworld, nv)
    jv: efc_J @ search                                (njmax,)
    quad: quadratic cost coefficients                 (njmax, 3)
    quad_gauss: quadratic cost gauss coefficients     (nworld, 3)
    h: cone hessian                                   (nworld, nv, nv)
    alpha: line search step size                      (nworld,)
    prev_grad: previous grad                          (nworld, nv)
    prev_Mgrad: previous Mgrad                        (nworld, nv)
    beta: polak-ribiere beta                          (nworld,)
    beta_num: numerator of beta                       (nworld,)
    beta_den: denominator of beta                     (nworld,)
    done: solver done                                 (nworld,)
    ls_done: linesearch done                          (nworld,)
    p0: initial point                                 (nworld, 3)
    lo: low point bounding the line search interval   (nworld, 3)
    lo_alpha: alpha for low point                     (nworld,)
    hi: high point bounding the line search interval  (nworld, 3)
    hi_alpha: alpha for high point                    (nworld,)
    lo_next: next low point                           (nworld, 3)
    lo_next_alpha: alpha for next low point           (nworld,)
    hi_next: next high point                          (nworld, 3)
    hi_next_alpha: alpha for next high point          (nworld,)
    mid: loss at mid_alpha                            (nworld, 3)
    mid_alpha: midpoint between lo_alpha and hi_alpha (nworld,)
    cost_candidate: costs associated with step sizes  (nworld, nlsp)
    quad_total_candidate: quad_total for step sizes   (nworld, nlsp, 3)
    u: friction cone (normal and tangents)            (nconmax, 6)
    uu: elliptic cone variables                       (nconmax,)
    uv: elliptic cone variables                       (nconmax,)
    vv: elliptic cone variables                       (nconmax,)
    condim: if contact: condim, else: -1              (njmax,)
  """

  worldid: wp.array(dtype=int)
  id: wp.array(dtype=int)
  J: wp.array2d(dtype=float)
  pos: wp.array(dtype=float)
  margin: wp.array(dtype=float)
  D: wp.array(dtype=float)
  aref: wp.array(dtype=float)
  frictionloss: wp.array(dtype=float)
  force: wp.array(dtype=float)
  Jaref: wp.array(dtype=float)
  Ma: wp.array2d(dtype=float)
  grad: wp.array2d(dtype=float)
  grad_dot: wp.array(dtype=float)
  Mgrad: wp.array2d(dtype=float)
  search: wp.array2d(dtype=float)
  search_dot: wp.array(dtype=float)
  gauss: wp.array(dtype=float)
  cost: wp.array(dtype=float)
  prev_cost: wp.array(dtype=float)
  solver_niter: wp.array(dtype=int)
  active: wp.array(dtype=bool)
  gtol: wp.array(dtype=float)
  mv: wp.array2d(dtype=float)
  jv: wp.array(dtype=float)
  quad: wp.array(dtype=wp.vec3)
  quad_gauss: wp.array(dtype=wp.vec3)
  h: wp.array3d(dtype=float)
  alpha: wp.array(dtype=float)
  prev_grad: wp.array2d(dtype=float)
  prev_Mgrad: wp.array2d(dtype=float)
  beta: wp.array(dtype=float)
  beta_num: wp.array(dtype=float)
  beta_den: wp.array(dtype=float)
  done: wp.array(dtype=bool)
  # linesearch
  ls_done: wp.array(dtype=bool)
  p0: wp.array(dtype=wp.vec3)
  lo: wp.array(dtype=wp.vec3)
  lo_alpha: wp.array(dtype=float)
  hi: wp.array(dtype=wp.vec3)
  hi_alpha: wp.array(dtype=float)
  lo_next: wp.array(dtype=wp.vec3)
  lo_next_alpha: wp.array(dtype=float)
  hi_next: wp.array(dtype=wp.vec3)
  hi_next_alpha: wp.array(dtype=float)
  mid: wp.array(dtype=wp.vec3)
  mid_alpha: wp.array(dtype=float)
  cost_candidate: wp.array2d(dtype=float)
  quad_total_candidate: wp.array2d(dtype=wp.vec3)
  # elliptic cone
  u: wp.array2d(dtype=float)
  uu: wp.array(dtype=float)
  uv: wp.array(dtype=float)
  vv: wp.array(dtype=float)
  condim: wp.array(dtype=int)


@dataclasses.dataclass
class TileSet:
  """Tiling configuration for decomposible block diagonal matrix.

  For non-square, non-block-diagonal tiles, use two tilesets.

  Attributes:
    adr: address of each tile in the set
    size: size of all the tiles in this set
  """

  adr: wp.array(dtype=int)
  size: int


# TODO(team): make Model/Data fields sort order match mujoco


@dataclasses.dataclass
class Model:
  """Model definition and parameters.

  Attributes:
    nq: number of generalized coordinates = dim              ()
    nv: number of degrees of freedom = dim                   ()
    nu: number of actuators/controls = dim                   ()
    na: number of activation states = dim                    ()
    nbody: number of bodies                                  ()
    njnt: number of joints                                   ()
    ngeom: number of geoms                                   ()
    nsite: number of sites                                   ()
    ncam: number of cameras                                  ()
    nlight: number of lights                                 ()
    nexclude: number of excluded geom pairs                  ()
    neq: number of equality constraints                      ()
    nmocap: number of mocap bodies                           ()
    ngravcomp: number of bodies with nonzero gravcomp        ()
    nM: number of non-zeros in sparse inertia matrix         ()
    ntendon: number of tendons                               ()
    nwrap: number of wrap objects in all tendon paths        ()
    nsensor: number of sensors                               ()
    nsensordata: number of elements in sensor data vector    ()
    npair: number of predefined geom pairs                   ()
    nlsp: number of step sizes for parallel linsearch        ()
    opt: physics options
    stat: model statistics
    qpos0: qpos values at default pose                       (nq,)
    qpos_spring: reference pose for springs                  (nq,)
    qM_fullm_i: sparse mass matrix addressing
    qM_fullm_j: sparse mass matrix addressing
    qM_mulm_i: sparse mass matrix addressing
    qM_mulm_j: sparse mass matrix addressing
    qM_madr_ij: sparse mass matrix addressing
    qLD_update_tree: dof tree ordering for qLD updates
    qLD_update_treeadr: index of each dof tree level
    M_rownnz: number of non-zeros in each row of qM             (nv,)
    M_rowadr: index of each row in qM                           (nv,)
    M_colind: column indices of non-zeros in qM                 (nM,)
    mapM2M: index mapping from M (legacy) to M (CSR)            (nM)
    qM_tiles: tiling configuration
    body_tree: list of body ids by tree level
    body_parentid: id of body's parent                       (nbody,)
    body_rootid: id of root above body                       (nbody,)
    body_weldid: id of body that this body is welded to      (nbody,)
    body_mocapid: id of mocap data; -1: none                 (nbody,)
    body_jntnum: number of joints for this body              (nbody,)
    body_jntadr: start addr of joints; -1: no joints         (nbody,)
    body_dofnum: number of motion degrees of freedom         (nbody,)
    body_dofadr: start addr of dofs; -1: no dofs             (nbody,)
    body_geomnum: number of geoms                            (nbody,)
    body_geomadr: start addr of geoms; -1: no geoms          (nbody,)
    body_pos: position offset rel. to parent body            (nbody, 3)
    body_quat: orientation offset rel. to parent body        (nbody, 4)
    body_ipos: local position of center of mass              (nbody, 3)
    body_iquat: local orientation of inertia ellipsoid       (nbody, 4)
    body_mass: mass                                          (nbody,)
    body_subtreemass: mass of subtree starting at this body  (nbody,)
    subtree_mass: mass of subtree                            (nbody,)
    body_inertia: diagonal inertia in ipos/iquat frame       (nbody, 3)
    body_invweight0: mean inv inert in qpos0 (trn, rot)      (nbody, 2)
    body_contype: OR over all geom contypes                  (nbody,)
    body_conaffinity: OR over all geom conaffinities         (nbody,)
    body_gravcomp: antigravity force, units of body weight   (nbody,)
    jnt_type: type of joint (mjtJoint)                       (njnt,)
    jnt_qposadr: start addr in 'qpos' for joint's data       (njnt,)
    jnt_dofadr: start addr in 'qvel' for joint's data        (njnt,)
    jnt_bodyid: id of joint's body                           (njnt,)
    jnt_limited: does joint have limits                      (njnt,)
    jnt_actfrclimited: does joint have actuator force limits (njnt,)
    jnt_solref: constraint solver reference: limit           (njnt, mjNREF)
    jnt_solimp: constraint solver impedance: limit           (njnt, mjNIMP)
    jnt_pos: local anchor position                           (njnt, 3)
    jnt_axis: local joint axis                               (njnt, 3)
    jnt_stiffness: stiffness coefficient                     (njnt,)
    jnt_range: joint limits                                  (njnt, 2)
    jnt_actfrcrange: range of total actuator force           (njnt, 2)
    jnt_margin: min distance for limit detection             (njnt,)
    jnt_limited_slide_hinge_adr: limited/slide/hinge jntadr
    jnt_limited_ball_adr: limited/ball jntadr
    jnt_actgravcomp: is gravcomp force applied via actuators (njnt,)
    dof_bodyid: id of dof's body                             (nv,)
    dof_jntid: id of dof's joint                             (nv,)
    dof_parentid: id of dof's parent; -1: none               (nv,)
    dof_Madr: dof address in M-diagonal                      (nv,)
    dof_armature: dof armature inertia/mass                  (nv,)
    dof_damping: damping coefficient                         (nv,)
    dof_invweight0: diag. inverse inertia in qpos0           (nv,)
    dof_frictionloss: dof friction loss                      (nv,)
    dof_solimp: constraint solver impedance: frictionloss    (nv, NIMP)
    dof_solref: constraint solver reference: frictionloss    (nv, NREF)
    dof_tri_row: np.tril_indices                             (mjm.nv)[0]
    dof_tri_col: np.tril_indices                             (mjm.nv)[1]
    geom_type: geometric type (mjtGeom)                      (ngeom,)
    geom_contype: geom contact type                          (ngeom,)
    geom_conaffinity: geom contact affinity                  (ngeom,)
    geom_condim: contact dimensionality (1, 3, 4, 6)         (ngeom,)
    geom_bodyid: id of geom's body                           (ngeom,)
    geom_dataid: id of geom's mesh/hfield; -1: none          (ngeom,)
    geom_priority: geom contact priority                     (ngeom,)
    geom_solmix: mixing coef for solref/imp in geom pair     (ngeom,)
    geom_solref: constraint solver reference: contact        (ngeom, mjNREF)
    geom_solimp: constraint solver impedance: contact        (ngeom, mjNIMP)
    geom_size: geom-specific size parameters                 (ngeom, 3)
    geom_aabb: bounding box, (center, size)                  (ngeom, 6)
    geom_rbound: radius of bounding sphere                   (ngeom,)
    geom_pos: local position offset rel. to body             (ngeom, 3)
    geom_quat: local orientation offset rel. to body         (ngeom, 4)
    geom_friction: friction for (slide, spin, roll)          (ngeom, 3)
    geom_margin: detect contact if dist<margin               (ngeom,)
    geom_gap: include in solver if dist<margin-gap           (ngeom,)
    site_bodyid: id of site's body                           (nsite,)
    site_pos: local position offset rel. to body             (nsite, 3)
    site_quat: local orientation offset rel. to body         (nsite, 4)
    cam_mode: camera tracking mode (mjtCamLight)             (ncam,)
    cam_bodyid: id of camera's body                          (ncam,)
    cam_targetbodyid: id of targeted body; -1: none          (ncam,)
    cam_pos: position rel. to body frame                     (ncam, 3)
    cam_quat: orientation rel. to body frame                 (ncam, 4)
    cam_poscom0: global position rel. to sub-com in qpos0    (ncam, 3)
    cam_pos0: Cartesian camera position                      (ncam, 3)
    cam_fovy: y field-of-view (ortho ? len : deg)            (ncam,)
    cam_resolution: resolution: pixels [width, height]       (ncam, 2)
    cam_sensorsize: sensor size: length [width, height]      (ncam, 2)
    cam_intrinsic: [focal length; principal point]           (ncam, 4)
    light_mode: light tracking mode (mjtCamLight)            (nlight,)
    light_bodyid: id of light's body                         (nlight,)
    light_targetbodyid: id of targeted body; -1: none        (nlight,)
    light_pos: position rel. to body frame                   (nlight, 3)
    light_dir: direction rel. to body frame                  (nlight, 3)
    light_poscom0: global position rel. to sub-com in qpos0  (nlight, 3)
    light_pos0: global position rel. to body in qpos0        (nworld, nlight, 3)
    mesh_vertadr: first vertex address                       (nmesh,)
    mesh_vertnum: number of vertices                         (nmesh,)
    mesh_vert: vertex positions for all meshes               (nmeshvert, 3)
    eq_type: constraint type (mjtEq)                         (neq,)
    eq_obj1id: id of object 1                                (neq,)
    eq_obj2id: id of object 2                                (neq,)
    eq_objtype: type of both objects (mjtObj)                (neq,)
    eq_active0: initial enable/disable constraint state      (neq,)
    eq_solref: constraint solver reference                   (neq, mjNREF)
    eq_solimp: constraint solver impedance                   (neq, mjNIMP)
    eq_data: numeric data for constraint                     (neq, mjNEQDATA)
    eq_connect_adr: eq_* addresses of type `CONNECT`
    eq_wld_adr: eq_* addresses of type `WELD`
    eq_jnt_adr: eq_* addresses of type `JOINT`
<<<<<<< HEAD
    actuator_moment_tiles_nv: tiling configuration
    actuator_moment_tiles_nu: tiling configuration
    actuator_affine_bias_gain: affine bias/gain present
=======
    eq_ten_adr: eq_* addresses of type `TENDON`              (<=neq,)
>>>>>>> 9ae65b3a
    actuator_trntype: transmission type (mjtTrn)             (nu,)
    actuator_dyntype: dynamics type (mjtDyn)                 (nu,)
    actuator_gaintype: gain type (mjtGain)                   (nu,)
    actuator_biastype: bias type (mjtBias)                   (nu,)
    actuator_trnid: transmission id: joint, tendon, site     (nu, 2)
    actuator_actadr: first activation address; -1: stateless (nu,)
    actuator_actnum: number of activation variables          (nu,)
    actuator_ctrllimited: is control limited                 (nu,)
    actuator_forcelimited: is force limited                  (nu,)
    actuator_actlimited: is activation limited               (nu,)
    actuator_dynprm: dynamics parameters                     (nu, mjNDYN)
    actuator_gainprm: gain parameters                        (nu, mjNGAIN)
    actuator_biasprm: bias parameters                        (nu, mjNBIAS)
    actuator_ctrlrange: range of controls                    (nu, 2)
    actuator_forcerange: range of forces                     (nu, 2)
    actuator_actrange: range of activations                  (nu, 2)
    actuator_gear: scale length and transmitted force        (nu, 6)
    nxn_geom_pair: valid collision pair geom ids             (<= ngeom * (ngeom - 1) // 2,)
    nxn_pairid: predefined pair id, -1 if not predefined     (<= ngeom * (ngeom - 1) // 2,)
    pair_dim: contact dimensionality                         (npair,)
    pair_geom1: id of geom1                                  (npair,)
    pair_geom2: id of geom2                                  (npair,)
    pair_solref: solver reference: contact normal            (npair, mjNREF)
    pair_solreffriction: solver reference: contact friction  (npair, mjNREF)
    pair_solimp: solver impedance: contact                   (npair, mjNIMP)
    pair_margin: detect contact if dist<margin               (npair,)
    pair_gap: include in solver if dist<margin-gap           (npair,)
    pair_friction: tangent1, 2, spin, roll1, 2               (npair, 5)
    exclude_signature: body1 << 16 + body2                   (nexclude,)
    condim_max: maximum condim for geoms
    tendon_adr: address of first object in tendon's path     (ntendon,)
    tendon_num: number of objects in tendon's path           (ntendon,)
    tendon_limited: does tendon have length limits           (ntendon,)
    tendon_limited_adr: addresses for limited tendons        (<=ntendon,)
    tendon_solref_lim: constraint solver reference: limit    (ntendon, mjNREF)
    tendon_solimp_lim: constraint solver impedance: limit    (ntendon, mjNIMP)
    tendon_range: tendon length limits                       (ntendon, 2)
    tendon_margin: min distance for limit detection          (ntendon,)
    tendon_length0: tendon length in qpos0                   (ntendon,)
    tendon_invweight0: inv. weight in qpos0                  (ntendon,)
    wrap_objid: object id: geom, site, joint                 (nwrap,)
    wrap_prm: divisor, joint coef, or site id                (nwrap,)
    wrap_type: wrap object type (mjtWrap)                    (nwrap,)
    tendon_jnt_adr: joint tendon address                     (<=nwrap,)
    tendon_site_adr: site tendon address                     (<=nwrap,)
    tendon_site_pair_adr: site pair tendon address           (<=nwrap,)
    ten_wrapadr_site: wrap object starting address for sites (ntendon,)
    ten_wrapnum_site: number of site wrap objects per tendon (ntendon,)
    wrap_jnt_adr: addresses for joint tendon wrap object     (<=nwrap,)
    wrap_site_adr: addresses for site tendon wrap object     (<=nwrap,)
    wrap_site_pair_adr: first address for site wrap pair     (<=nwrap,)
    sensor_type: sensor type (mjtSensor)                     (nsensor,)
    sensor_datatype: numeric data type (mjtDataType)         (nsensor,)
    sensor_objtype: type of sensorized object (mjtObj)       (nsensor,)
    sensor_objid: id of sensorized object                    (nsensor,)
    sensor_reftype: type of reference frame (mjtObj)         (nsensor,)
    sensor_refid: id of reference frame; -1: global frame    (nsensor,)
    sensor_dim: number of scalar outputs                     (nsensor,)
    sensor_adr: address in sensor array                      (nsensor,)
    sensor_cutoff: cutoff for real and positive; 0: ignore   (nsensor,)
    sensor_pos_adr: addresses for position sensors           (<=nsensor,)
    sensor_vel_adr: addresses for velocity sensors           (<=nsensor,)
    sensor_acc_adr: addresses for acceleration sensors       (<=nsensor,)
    sensor_subtree_vel: evaluate subtree_vel
    sensor_rne_postconstraint: evaluate rne_postconstraint
  """

  nq: int
  nv: int
  nu: int
  na: int
  nbody: int
  njnt: int
  ngeom: int
  nsite: int
  ncam: int
  nlight: int
  nexclude: int
  neq: int
  nmocap: int
  ngravcomp: int
  nM: int
  ntendon: int
  nwrap: int
  nsensor: int
  nsensordata: int
  npair: int
  nlsp: int  # warp only
  opt: Option
  stat: Statistic
<<<<<<< HEAD
  qpos0: wp.array(dtype=float)
  qpos_spring: wp.array(dtype=float)
  qM_fullm_i: wp.array(dtype=int)  # warp only
  qM_fullm_j: wp.array(dtype=int)  # warp only
  qM_mulm_i: wp.array(dtype=int)  # warp only
  qM_mulm_j: wp.array(dtype=int)  # warp only
  qM_madr_ij: wp.array(dtype=int)  # warp only
  qLD_updates: tuple[wp.array(dtype=wp.vec3i), ...]  # warp only
  M_rownnz: wp.array(dtype=int)
  M_rowadr: wp.array(dtype=int)
  M_colind: wp.array(dtype=int)
  mapM2M: wp.array(dtype=int)
  qM_tiles: tuple[TileSet, ...]
  body_tree: tuple[wp.array(dtype=int), ...]
  body_parentid: wp.array(dtype=int)
  body_rootid: wp.array(dtype=int)
  body_weldid: wp.array(dtype=int)
  body_mocapid: wp.array(dtype=int)
  body_jntnum: wp.array(dtype=int)
  body_jntadr: wp.array(dtype=int)
  body_dofnum: wp.array(dtype=int)
  body_dofadr: wp.array(dtype=int)
  body_geomnum: wp.array(dtype=int)
  body_geomadr: wp.array(dtype=int)
  body_pos: wp.array(dtype=wp.vec3)
  body_quat: wp.array(dtype=wp.quat)
  body_ipos: wp.array(dtype=wp.vec3)
  body_iquat: wp.array(dtype=wp.quat)
  body_mass: wp.array(dtype=float)
  body_subtreemass: wp.array(dtype=float)
  subtree_mass: wp.array(dtype=float)
  body_inertia: wp.array(dtype=wp.vec3)
  body_invweight0: wp.array2d(dtype=float)
  body_contype: wp.array(dtype=int)
  body_conaffinity: wp.array(dtype=int)
  jnt_type: wp.array(dtype=int)
  jnt_qposadr: wp.array(dtype=int)
  jnt_dofadr: wp.array(dtype=int)
  jnt_bodyid: wp.array(dtype=int)
  jnt_limited: wp.array(dtype=int)
  jnt_actfrclimited: wp.array(dtype=bool)
  jnt_solref: wp.array(dtype=wp.vec2)
  jnt_solimp: wp.array(dtype=vec5)
  jnt_pos: wp.array(dtype=wp.vec3)
  jnt_axis: wp.array(dtype=wp.vec3)
  jnt_stiffness: wp.array(dtype=float)
  jnt_range: wp.array2d(dtype=float)
  jnt_actfrcrange: wp.array(dtype=wp.vec2)
  jnt_margin: wp.array(dtype=float)
  jnt_limited_slide_hinge_adr: wp.array(dtype=int)  # warp only
  jnt_limited_ball_adr: wp.array(dtype=int)  # warp only
  dof_bodyid: wp.array(dtype=int)
  dof_jntid: wp.array(dtype=int)
  dof_parentid: wp.array(dtype=int)
  dof_Madr: wp.array(dtype=int)
  dof_armature: wp.array(dtype=float)
  dof_damping: wp.array(dtype=float)
  dof_invweight0: wp.array(dtype=float)
  dof_frictionloss: wp.array(dtype=float)
  dof_solimp: wp.array(dtype=vec5)
  dof_solref: wp.array(dtype=wp.vec2)
  dof_tri_row: wp.array(dtype=int)  # warp only
  dof_tri_col: wp.array(dtype=int)  # warp only
  geom_type: wp.array(dtype=int)
  geom_contype: wp.array(dtype=int)
  geom_conaffinity: wp.array(dtype=int)
  geom_condim: wp.array(dtype=int)
  geom_bodyid: wp.array(dtype=int)
  geom_dataid: wp.array(dtype=int)
  geom_priority: wp.array(dtype=int)
  geom_solmix: wp.array(dtype=float)
  geom_solref: wp.array(dtype=wp.vec2)
  geom_solimp: wp.array(dtype=vec5)
  geom_size: wp.array(dtype=wp.vec3)
  geom_aabb: wp.array2d(dtype=wp.vec3)
  geom_rbound: wp.array(dtype=float)
  geom_pos: wp.array(dtype=wp.vec3)
  geom_quat: wp.array(dtype=wp.quat)
  geom_friction: wp.array(dtype=wp.vec3)
  geom_margin: wp.array(dtype=float)
  geom_gap: wp.array(dtype=float)
  site_bodyid: wp.array(dtype=int)
  site_pos: wp.array(dtype=wp.vec3)
  site_quat: wp.array(dtype=wp.quat)
  cam_mode: wp.array(dtype=int)
  cam_bodyid: wp.array(dtype=int)
  cam_targetbodyid: wp.array(dtype=int)
  cam_pos: wp.array(dtype=wp.vec3)
  cam_quat: wp.array(dtype=wp.quat)
  cam_poscom0: wp.array(dtype=wp.vec3)
  cam_pos0: wp.array(dtype=wp.vec3)
  light_mode: wp.array(dtype=int)
  light_bodyid: wp.array(dtype=int)
  light_targetbodyid: wp.array(dtype=int)
  light_pos: wp.array(dtype=wp.vec3)
  light_dir: wp.array(dtype=wp.vec3)
  light_poscom0: wp.array(dtype=wp.vec3)
  light_pos0: wp.array(dtype=wp.vec3)
  mesh_vertadr: wp.array(dtype=int)
  mesh_vertnum: wp.array(dtype=int)
  mesh_vert: wp.array(dtype=wp.vec3)
  eq_type: wp.array(dtype=int)
  eq_obj1id: wp.array(dtype=int)
  eq_obj2id: wp.array(dtype=int)
  eq_objtype: wp.array(dtype=int)
  eq_active0: wp.array(dtype=bool)
  eq_solref: wp.array(dtype=wp.vec2)
  eq_solimp: wp.array(dtype=vec5)
  eq_data: wp.array(dtype=vec11)
  eq_connect_adr: wp.array(dtype=int)
  eq_wld_adr: wp.array(dtype=int)
  eq_jnt_adr: wp.array(dtype=int)
  actuator_moment_tiles_nv: tuple[TileSet, ...]
  actuator_moment_tiles_nu: tuple[TileSet, ...]
=======
  qpos0: wp.array(dtype=wp.float32, ndim=1)
  qpos_spring: wp.array(dtype=wp.float32, ndim=1)
  body_tree: wp.array(dtype=wp.int32, ndim=1)  # warp only
  body_treeadr: wp.array(dtype=wp.int32, ndim=1)  # warp only
  actuator_moment_offset_nv: wp.array(dtype=wp.int32, ndim=1)  # warp only
  actuator_moment_offset_nu: wp.array(dtype=wp.int32, ndim=1)  # warp only
  actuator_moment_tileadr: wp.array(dtype=wp.int32, ndim=1)  # warp only
  actuator_moment_tilesize_nv: wp.array(dtype=wp.int32, ndim=1)  # warp only
  actuator_moment_tilesize_nu: wp.array(dtype=wp.int32, ndim=1)  # warp only
  alpha_candidate: wp.array(dtype=wp.float32, ndim=1)  # warp only
  qM_fullm_i: wp.array(dtype=wp.int32, ndim=1)  # warp only
  qM_fullm_j: wp.array(dtype=wp.int32, ndim=1)  # warp only
  qM_mulm_i: wp.array(dtype=wp.int32, ndim=1)  # warp only
  qM_mulm_j: wp.array(dtype=wp.int32, ndim=1)  # warp only
  qM_madr_ij: wp.array(dtype=wp.int32, ndim=1)  # warp only
  qLD_update_tree: wp.array(dtype=wp.vec3i, ndim=1)  # warp only
  qLD_update_treeadr: wp.array(dtype=wp.int32, ndim=1)  # warp only
  M_rownnz: wp.array(dtype=wp.int32, ndim=1)
  M_rowadr: wp.array(dtype=wp.int32, ndim=1)
  M_colind: wp.array(dtype=wp.int32, ndim=1)
  mapM2M: wp.array(dtype=wp.int32, ndim=1)
  qLD_tile: wp.array(dtype=wp.int32, ndim=1)  # warp only
  qLD_tileadr: wp.array(dtype=wp.int32, ndim=1)  # warp only
  qLD_tilesize: wp.array(dtype=wp.int32, ndim=1)  # warp only
  body_parentid: wp.array(dtype=wp.int32, ndim=1)
  body_rootid: wp.array(dtype=wp.int32, ndim=1)
  body_weldid: wp.array(dtype=wp.int32, ndim=1)
  body_mocapid: wp.array(dtype=wp.int32, ndim=1)
  body_jntnum: wp.array(dtype=wp.int32, ndim=1)
  body_jntadr: wp.array(dtype=wp.int32, ndim=1)
  body_dofnum: wp.array(dtype=wp.int32, ndim=1)
  body_dofadr: wp.array(dtype=wp.int32, ndim=1)
  body_geomnum: wp.array(dtype=wp.int32, ndim=1)
  body_geomadr: wp.array(dtype=wp.int32, ndim=1)
  body_pos: wp.array(dtype=wp.vec3, ndim=1)
  body_quat: wp.array(dtype=wp.quat, ndim=1)
  body_ipos: wp.array(dtype=wp.vec3, ndim=1)
  body_iquat: wp.array(dtype=wp.quat, ndim=1)
  body_mass: wp.array(dtype=wp.float32, ndim=1)
  body_subtreemass: wp.array(dtype=wp.float32, ndim=1)
  subtree_mass: wp.array(dtype=wp.float32, ndim=1)
  body_inertia: wp.array(dtype=wp.vec3, ndim=1)
  body_invweight0: wp.array(dtype=wp.float32, ndim=2)
  body_contype: wp.array(dtype=wp.int32, ndim=1)
  body_conaffinity: wp.array(dtype=wp.int32, ndim=1)
  body_gravcomp: wp.array(dtype=wp.float32, ndim=1)
  jnt_type: wp.array(dtype=wp.int32, ndim=1)
  jnt_qposadr: wp.array(dtype=wp.int32, ndim=1)
  jnt_dofadr: wp.array(dtype=wp.int32, ndim=1)
  jnt_bodyid: wp.array(dtype=wp.int32, ndim=1)
  jnt_limited: wp.array(dtype=wp.int32, ndim=1)
  jnt_actfrclimited: wp.array(dtype=wp.bool, ndim=1)
  jnt_solref: wp.array(dtype=wp.vec2, ndim=1)
  jnt_solimp: wp.array(dtype=vec5, ndim=1)
  jnt_pos: wp.array(dtype=wp.vec3, ndim=1)
  jnt_axis: wp.array(dtype=wp.vec3, ndim=1)
  jnt_stiffness: wp.array(dtype=wp.float32, ndim=1)
  jnt_range: wp.array(dtype=wp.float32, ndim=2)
  jnt_actfrcrange: wp.array(dtype=wp.vec2, ndim=1)
  jnt_margin: wp.array(dtype=wp.float32, ndim=1)
  jnt_limited_slide_hinge_adr: wp.array(dtype=wp.int32, ndim=1)  # warp only
  jnt_limited_ball_adr: wp.array(dtype=wp.int32, ndim=1)  # warp only
  jnt_actgravcomp: wp.array(dtype=wp.int32, ndim=1)
  dof_bodyid: wp.array(dtype=wp.int32, ndim=1)
  dof_jntid: wp.array(dtype=wp.int32, ndim=1)
  dof_parentid: wp.array(dtype=wp.int32, ndim=1)
  dof_Madr: wp.array(dtype=wp.int32, ndim=1)
  dof_armature: wp.array(dtype=wp.float32, ndim=1)
  dof_damping: wp.array(dtype=wp.float32, ndim=1)
  dof_invweight0: wp.array(dtype=wp.float32, ndim=1)
  dof_frictionloss: wp.array(dtype=wp.float32, ndim=1)
  dof_solimp: wp.array(dtype=vec5, ndim=1)
  dof_solref: wp.array(dtype=wp.vec2, ndim=1)
  dof_tri_row: wp.array(dtype=wp.int32, ndim=1)  # warp only
  dof_tri_col: wp.array(dtype=wp.int32, ndim=1)  # warp only
  geom_type: wp.array(dtype=wp.int32, ndim=1)
  geom_contype: wp.array(dtype=wp.int32, ndim=1)
  geom_conaffinity: wp.array(dtype=wp.int32, ndim=1)
  geom_condim: wp.array(dtype=wp.int32, ndim=1)
  geom_bodyid: wp.array(dtype=wp.int32, ndim=1)
  geom_dataid: wp.array(dtype=wp.int32, ndim=1)
  geom_priority: wp.array(dtype=wp.int32, ndim=1)
  geom_solmix: wp.array(dtype=wp.float32, ndim=1)
  geom_solref: wp.array(dtype=wp.vec2, ndim=1)
  geom_solimp: wp.array(dtype=vec5, ndim=1)
  geom_size: wp.array(dtype=wp.vec3, ndim=1)
  geom_aabb: wp.array(dtype=wp.vec3, ndim=2)
  geom_rbound: wp.array(dtype=wp.float32, ndim=1)
  geom_pos: wp.array(dtype=wp.vec3, ndim=1)
  geom_quat: wp.array(dtype=wp.quat, ndim=1)
  geom_friction: wp.array(dtype=wp.vec3, ndim=1)
  geom_margin: wp.array(dtype=wp.float32, ndim=1)
  geom_gap: wp.array(dtype=wp.float32, ndim=1)
  site_bodyid: wp.array(dtype=wp.int32, ndim=1)
  site_pos: wp.array(dtype=wp.vec3, ndim=1)
  site_quat: wp.array(dtype=wp.quat, ndim=1)
  cam_mode: wp.array(dtype=wp.int32, ndim=1)
  cam_bodyid: wp.array(dtype=wp.int32, ndim=1)
  cam_targetbodyid: wp.array(dtype=wp.int32, ndim=1)
  cam_pos: wp.array(dtype=wp.vec3, ndim=1)
  cam_quat: wp.array(dtype=wp.quat, ndim=1)
  cam_poscom0: wp.array(dtype=wp.vec3, ndim=1)
  cam_pos0: wp.array(dtype=wp.vec3, ndim=1)
  cam_fovy: wp.array(dtype=wp.float32, ndim=1)
  cam_resolution: wp.array(dtype=wp.vec2i, ndim=1)
  cam_sensorsize: wp.array(dtype=wp.vec2f, ndim=1)
  cam_intrinsic: wp.array(dtype=wp.vec4f, ndim=1)
  light_mode: wp.array(dtype=wp.int32, ndim=1)
  light_bodyid: wp.array(dtype=wp.int32, ndim=1)
  light_targetbodyid: wp.array(dtype=wp.int32, ndim=1)
  light_pos: wp.array(dtype=wp.vec3, ndim=1)
  light_dir: wp.array(dtype=wp.vec3, ndim=1)
  light_poscom0: wp.array(dtype=wp.vec3, ndim=1)
  light_pos0: wp.array(dtype=wp.vec3, ndim=1)
  mesh_vertadr: wp.array(dtype=wp.int32, ndim=1)
  mesh_vertnum: wp.array(dtype=wp.int32, ndim=1)
  mesh_vert: wp.array(dtype=wp.vec3, ndim=1)
  eq_type: wp.array(dtype=wp.int32, ndim=1)
  eq_obj1id: wp.array(dtype=wp.int32, ndim=1)
  eq_obj2id: wp.array(dtype=wp.int32, ndim=1)
  eq_objtype: wp.array(dtype=wp.int32, ndim=1)
  eq_active0: wp.array(dtype=wp.bool, ndim=1)
  eq_solref: wp.array(dtype=wp.vec2, ndim=1)
  eq_solimp: wp.array(dtype=vec5, ndim=1)
  eq_data: wp.array(dtype=vec11, ndim=1)
  eq_connect_adr: wp.array(dtype=wp.int32, ndim=1)
  eq_wld_adr: wp.array(dtype=wp.int32, ndim=1)
  eq_jnt_adr: wp.array(dtype=wp.int32, ndim=1)
  eq_ten_adr: wp.array(dtype=wp.int32, ndim=1)
  actuator_trntype: wp.array(dtype=wp.int32, ndim=1)
  actuator_dyntype: wp.array(dtype=wp.int32, ndim=1)
  actuator_gaintype: wp.array(dtype=wp.int32, ndim=1)
  actuator_biastype: wp.array(dtype=wp.int32, ndim=1)
  actuator_trnid: wp.array(dtype=wp.int32, ndim=2)
  actuator_actadr: wp.array(dtype=wp.int32, ndim=1)
  actuator_actnum: wp.array(dtype=wp.int32, ndim=1)
  actuator_ctrllimited: wp.array(dtype=wp.bool, ndim=1)
  actuator_forcelimited: wp.array(dtype=wp.bool, ndim=1)
  actuator_actlimited: wp.array(dtype=wp.bool, ndim=1)
  actuator_dynprm: wp.array(dtype=vec10f, ndim=1)
  actuator_gainprm: wp.array(dtype=vec10f, ndim=1)
  actuator_biasprm: wp.array(dtype=vec10f, ndim=1)
  actuator_ctrlrange: wp.array(dtype=wp.vec2, ndim=1)
  actuator_forcerange: wp.array(dtype=wp.vec2, ndim=1)
  actuator_actrange: wp.array(dtype=wp.vec2, ndim=1)
  actuator_gear: wp.array(dtype=wp.spatial_vector, ndim=1)
  exclude_signature: wp.array(dtype=wp.int32, ndim=1)
>>>>>>> 9ae65b3a
  actuator_affine_bias_gain: bool  # warp only
  actuator_trntype: wp.array(dtype=int)
  actuator_dyntype: wp.array(dtype=int)
  actuator_gaintype: wp.array(dtype=int)
  actuator_biastype: wp.array(dtype=int)
  actuator_trnid: wp.array(dtype=wp.vec2i)
  actuator_actadr: wp.array(dtype=int)
  actuator_actnum: wp.array(dtype=int)
  actuator_ctrllimited: wp.array(dtype=bool)
  actuator_forcelimited: wp.array(dtype=bool)
  actuator_actlimited: wp.array(dtype=bool)
  actuator_dynprm: wp.array(dtype=vec10f)
  actuator_gainprm: wp.array(dtype=vec10f)
  actuator_biasprm: wp.array(dtype=vec10f)
  actuator_ctrlrange: wp.array(dtype=wp.vec2)
  actuator_forcerange: wp.array(dtype=wp.vec2)
  actuator_actrange: wp.array(dtype=wp.vec2)
  actuator_gear: wp.array(dtype=wp.spatial_vector)
  nxn_geom_pair: wp.array(dtype=wp.vec2i)  # warp only
  nxn_pairid: wp.array(dtype=int)  # warp only
  pair_dim: wp.array(dtype=int)
  pair_geom1: wp.array(dtype=int)
  pair_geom2: wp.array(dtype=int)
  pair_solref: wp.array(dtype=wp.vec2)
  pair_solreffriction: wp.array(dtype=wp.vec2)
  pair_solimp: wp.array(dtype=vec5)
  pair_margin: wp.array(dtype=float)
  pair_gap: wp.array(dtype=float)
  pair_friction: wp.array(dtype=vec5)
  exclude_signature: wp.array(dtype=int)
  condim_max: int  # warp only
<<<<<<< HEAD
  tendon_adr: wp.array(dtype=int)
  tendon_num: wp.array(dtype=int)
  tendon_limited: wp.array(dtype=int)
  tendon_limited_adr: wp.array(dtype=int)
  tendon_solref_lim: wp.array(dtype=wp.vec2)
  tendon_solimp_lim: wp.array(dtype=vec5)
  tendon_range: wp.array(dtype=wp.vec2)
  tendon_margin: wp.array(dtype=float)
  tendon_length0: wp.array(dtype=float)
  tendon_invweight0: wp.array(dtype=float)
  wrap_objid: wp.array(dtype=int)
  wrap_prm: wp.array(dtype=float)
  wrap_type: wp.array(dtype=int)
  tendon_jnt_adr: wp.array(dtype=int)  # warp only
  tendon_site_adr: wp.array(dtype=int)  # warp only
  tendon_site_pair_adr: wp.array(dtype=int)  # warp only
  ten_wrapadr_site: wp.array(dtype=int)  # warp only
  ten_wrapnum_site: wp.array(dtype=int)  # warp only
  wrap_jnt_adr: wp.array(dtype=int)  # warp only
  wrap_site_adr: wp.array(dtype=int)  # warp only
  wrap_site_pair_adr: wp.array(dtype=int)  # warp only
  sensor_type: wp.array(dtype=int)
  sensor_datatype: wp.array(dtype=int)
  sensor_objtype: wp.array(dtype=int)
  sensor_objid: wp.array(dtype=int)
  sensor_reftype: wp.array(dtype=int)
  sensor_refid: wp.array(dtype=int)
  sensor_dim: wp.array(dtype=int)
  sensor_adr: wp.array(dtype=int)
  sensor_cutoff: wp.array(dtype=float)
  sensor_pos_adr: wp.array(dtype=int)  # warp only
  sensor_vel_adr: wp.array(dtype=int)  # warp only
  sensor_acc_adr: wp.array(dtype=int)  # warp only


@dataclasses.dataclass
=======
  tendon_adr: wp.array(dtype=wp.int32, ndim=1)
  tendon_num: wp.array(dtype=wp.int32, ndim=1)
  tendon_limited: wp.array(dtype=wp.int32, ndim=1)
  tendon_limited_adr: wp.array(dtype=wp.int32, ndim=1)
  tendon_solref_lim: wp.array(dtype=wp.vec2f, ndim=1)
  tendon_solimp_lim: wp.array(dtype=vec5, ndim=1)
  tendon_range: wp.array(dtype=wp.vec2f, ndim=1)
  tendon_margin: wp.array(dtype=wp.float32, ndim=1)
  tendon_length0: wp.array(dtype=wp.float32, ndim=1)
  tendon_invweight0: wp.array(dtype=wp.float32, ndim=1)
  wrap_objid: wp.array(dtype=wp.int32, ndim=1)
  wrap_prm: wp.array(dtype=wp.float32, ndim=1)
  wrap_type: wp.array(dtype=wp.int32, ndim=1)
  tendon_jnt_adr: wp.array(dtype=wp.int32, ndim=1)  # warp only
  tendon_site_adr: wp.array(dtype=wp.int32, ndim=1)  # warp only
  tendon_site_pair_adr: wp.array(dtype=wp.int32, ndim=1)  # warp only
  ten_wrapadr_site: wp.array(dtype=wp.int32, ndim=1)  # warp only
  ten_wrapnum_site: wp.array(dtype=wp.int32, ndim=1)  # warp only
  wrap_jnt_adr: wp.array(dtype=wp.int32, ndim=1)  # warp only
  wrap_site_adr: wp.array(dtype=wp.int32, ndim=1)  # warp only
  wrap_site_pair_adr: wp.array(dtype=wp.int32, ndim=1)  # warp only
  sensor_type: wp.array(dtype=wp.int32, ndim=1)
  sensor_datatype: wp.array(dtype=wp.int32, ndim=1)
  sensor_objtype: wp.array(dtype=wp.int32, ndim=1)
  sensor_objid: wp.array(dtype=wp.int32, ndim=1)
  sensor_reftype: wp.array(dtype=wp.int32, ndim=1)
  sensor_refid: wp.array(dtype=wp.int32, ndim=1)
  sensor_dim: wp.array(dtype=wp.int32, ndim=1)
  sensor_adr: wp.array(dtype=wp.int32, ndim=1)
  sensor_cutoff: wp.array(dtype=wp.float32, ndim=1)
  sensor_pos_adr: wp.array(dtype=wp.int32, ndim=1)  # warp only
  sensor_vel_adr: wp.array(dtype=wp.int32, ndim=1)  # warp only
  sensor_acc_adr: wp.array(dtype=wp.int32, ndim=1)  # warp only
  sensor_subtree_vel: bool  # warp only
  sensor_rne_postconstraint: bool  # warp only


@wp.struct
>>>>>>> 9ae65b3a
class Contact:
  """Contact data.

  Attributes:
    dist: distance between nearest points; neg: penetration
    pos: position of contact point: midpoint between geoms
    frame: normal is in [0-2], points from geom[0] to geom[1]
    includemargin: include if dist<includemargin=margin-gap
    friction: tangent1, 2, spin, roll1, 2
    solref: constraint solver reference, normal direction
    solreffriction: constraint solver reference, friction directions
    solimp: constraint solver impedance
    dim: contact space dimensionality: 1, 3, 4 or 6
    geom: geom ids; -1 for flex
    efc_address: address in efc; -1: not included
    worldid: world id
  """

  dist: wp.array(dtype=float)
  pos: wp.array(dtype=wp.vec3)
  frame: wp.array(dtype=wp.mat33)
  includemargin: wp.array(dtype=float)
  friction: wp.array(dtype=vec5)
  solref: wp.array(dtype=wp.vec2)
  solreffriction: wp.array(dtype=wp.vec2)
  solimp: wp.array(dtype=vec5)
  dim: wp.array(dtype=int)
  geom: wp.array(dtype=wp.vec2i)
  efc_address: wp.array2d(dtype=int)
  worldid: wp.array(dtype=int)


@dataclasses.dataclass
class Data:
  """Dynamic state that updates each step.

  Attributes:
    nworld: number of worlds                                    ()
    nconmax: maximum number of contacts                         ()
    njmax: maximum number of constraints                        ()
    ncon: number of detected contacts                           ()
    ne: number of equality constraints                          ()
    ne_connect: number of equality connect constraints          ()
    ne_weld: number of equality weld constraints                ()
    ne_jnt: number of equality joint constraints                ()
    ne_ten: number of equality tendon constraints               ()
    nf: number of friction constraints                          ()
    nl: number of limit constraints                             ()
    nefc: number of constraints                                 (1,)
    time: simulation time                                       (nworld,)
    qpos: position                                              (nworld, nq)
    qvel: velocity                                              (nworld, nv)
    act: actuator activation                                    (nworld, na)
    qacc_warmstart: acceleration used for warmstart             (nworld, nv)
    ctrl: control                                               (nworld, nu)
    qfrc_applied: applied generalized force                     (nworld, nv)
    xfrc_applied: applied Cartesian force/torque                (nworld, nbody, 6)
    eq_active: enable/disable constraints                       (nworld, neq)
    mocap_pos: position of mocap bodies                         (nworld, nmocap, 3)
    mocap_quat: orientation of mocap bodies                     (nworld, nmocap, 4)
    qacc: acceleration                                          (nworld, nv)
    act_dot: time-derivative of actuator activation             (nworld, na)
    xpos: Cartesian position of body frame                      (nworld, nbody, 3)
    xquat: Cartesian orientation of body frame                  (nworld, nbody, 4)
    xmat: Cartesian orientation of body frame                   (nworld, nbody, 3, 3)
    xipos: Cartesian position of body com                       (nworld, nbody, 3)
    ximat: Cartesian orientation of body inertia                (nworld, nbody, 3, 3)
    xanchor: Cartesian position of joint anchor                 (nworld, njnt, 3)
    xaxis: Cartesian joint axis                                 (nworld, njnt, 3)
    geom_xpos: Cartesian geom position                          (nworld, ngeom, 3)
    geom_xmat: Cartesian geom orientation                       (nworld, ngeom, 3, 3)
    site_xpos: Cartesian site position                          (nworld, nsite, 3)
    site_xmat: Cartesian site orientation                       (nworld, nsite, 3, 3)
    cam_xpos: Cartesian camera position                         (nworld, ncam, 3)
    cam_xmat: Cartesian camera orientation                      (nworld, ncam, 3, 3)
    light_xpos: Cartesian light position                        (nworld, nlight, 3)
    light_xdir: Cartesian light direction                       (nworld, nlight, 3)
    subtree_com: center of mass of each subtree                 (nworld, nbody, 3)
    cdof: com-based motion axis of each dof (rot:lin)           (nworld, nv, 6)
    cinert: com-based body inertia and mass                     (nworld, nbody, 10)
    actuator_length: actuator lengths                           (nworld, nu)
    actuator_moment: actuator moments                           (nworld, nu, nv)
    crb: com-based composite inertia and mass                   (nworld, nbody, 10)
    qM: total inertia (sparse) (nworld, 1, nM) or               (nworld, nv, nv) if dense
    qLD: L'*D*L factorization of M (sparse) (nworld, 1, nM) or  (nworld, nv, nv) if dense
    qLDiagInv: 1/diag(D)                                        (nworld, nv)
    ten_velocity: tendon velocities                             (nworld, ntendon)
    actuator_velocity: actuator velocities                      (nworld, nu)
    cvel: com-based velocity (rot:lin)                          (nworld, nbody, 6)
    cdof_dot: time-derivative of cdof (rot:lin)                 (nworld, nv, 6)
    qfrc_bias: C(qpos,qvel)                                     (nworld, nv)
    qfrc_spring: passive spring force                           (nworld, nv)
    qfrc_damper: passive damper force                           (nworld, nv)
    qfrc_gravcomp: passive gravity compensation force           (nworld, nv)
    qfrc_passive: total passive force                           (nworld, nv)
    subtree_linvel: linear velocity of subtree com              (nworld, nbody, 3)
    subtree_angmom: angular momentum about subtree com          (nworld, nbody, 3)
    subtree_bodyvel: subtree body velocity (ang, vel)           (nworld, nbody, 6)
    actuator_force: actuator force in actuation space           (nworld, nu)
    qfrc_actuator: actuator force                               (nworld, nv)
    qfrc_smooth: net unconstrained force                        (nworld, nv)
    qacc_smooth: unconstrained acceleration                     (nworld, nv)
    qfrc_constraint: constraint force                           (nworld, nv)
    contact: contact data
    efc: constraint data
    rne_cacc: arrays used for smooth.rne                        (nworld, nbody, 6)
    rne_cfrc: arrays used for smooth.rne                        (nworld, nbody, 6)
    qpos_t0: temporary array for rk4                            (nworld, nq)
    qvel_t0: temporary array for rk4                            (nworld, nv)
    act_t0: temporary array for rk4                             (nworld, na)
    qvel_rk: temporary array for rk4                            (nworld, nv)
    qacc_rk: temporary array for rk4                            (nworld, nv)
    act_dot_rk: temporary array for rk4                         (nworld, na)
    qfrc_integration: temporary array for integration           (nworld, nv)
    qacc_integration: temporary array for integration           (nworld, nv)
    act_vel_integration: temporary array for integration        (nworld, nu)
    qM_integration: temporary array for integration             (nworld, nv, nv) if dense
    qLD_integration: temporary array for integration            (nworld, nv, nv) if dense
    qLDiagInv_integration: temporary array for integration      (nworld, nv)
    boxes_sorted: min, max of sorted bounding boxes             (nworld, ngeom, 2)
    sap_projections_lower: broadphase context                   (2*nworld, ngeom)
    sap_projections_upper: broadphase context                   (nworld, ngeom)
    sap_sort_index: broadphase context                          (2*nworld, ngeom)
    sap_range: broadphase context                               (nworld, ngeom)
    sap_cumulative_sum: broadphase context                      (nworld*ngeom,)
    sap_segment_index: broadphase context                       (nworld+1,)
    dyn_geom_aabb: dynamic geometry axis-aligned bounding boxes (nworld, ngeom, 2)
    collision_pair: collision pairs from broadphase             (nconmax,)
    collision_worldid: collision world ids from broadphase      (nconmax,)
    ncollision: collision count from broadphase                 ()
    cacc: com-based acceleration                                (nworld, nbody, 6)
    cfrc_int: com-based interaction force with parent           (nworld, nbody, 6)
    cfrc_ext: com-based external force on body                  (nworld, nbody, 6)
    ten_length: tendon lengths                                  (nworld, ntendon)
    ten_J: tendon Jacobian                                      (nworld, ntendon, nv)
    ten_wrapadr: start address of tendon's path                 (nworld, ntendon)
    ten_wrapnum: number of wrap points in path                  (nworld, ntendon)
    wrap_obj: geomid; -1: site; -2: pulley                      (nworld, nwrap, 2)
    wrap_xpos: Cartesian 3D points in all paths                 (nworld, nwrap, 6)
    sensordata: sensor data array                               (nsensordata,)
  """

<<<<<<< HEAD
  nworld: int  # warp only
  nconmax: int  # warp only
  njmax: int  # warp only

  ncon: wp.array(dtype=int)
  ne: wp.array(dtype=int)
  ne_connect: wp.array(dtype=int)  # warp only
  ne_weld: wp.array(dtype=int)  # warp only
  ne_jnt: wp.array(dtype=int)  # warp only
  nf: wp.array(dtype=int)
  nl: wp.array(dtype=int)
  nefc: wp.array(dtype=int)
  time: wp.array(dtype=float)
  qpos: wp.array2d(dtype=float)
  qvel: wp.array2d(dtype=float)
  act: wp.array2d(dtype=float)
  qacc_warmstart: wp.array2d(dtype=float)
  ctrl: wp.array2d(dtype=float)
  qfrc_applied: wp.array2d(dtype=float)
  xfrc_applied: wp.array2d(dtype=wp.spatial_vector)
  eq_active: wp.array2d(dtype=bool)
  mocap_pos: wp.array2d(dtype=wp.vec3)
  mocap_quat: wp.array2d(dtype=wp.quat)
  qacc: wp.array2d(dtype=float)
  act_dot: wp.array2d(dtype=float)
  xpos: wp.array2d(dtype=wp.vec3)
  xquat: wp.array2d(dtype=wp.quat)
  xmat: wp.array2d(dtype=wp.mat33)
  xipos: wp.array2d(dtype=wp.vec3)
  ximat: wp.array2d(dtype=wp.mat33)
  xanchor: wp.array2d(dtype=wp.vec3)
  xaxis: wp.array2d(dtype=wp.vec3)
  geom_xpos: wp.array2d(dtype=wp.vec3)
  geom_xmat: wp.array2d(dtype=wp.mat33)
  site_xpos: wp.array2d(dtype=wp.vec3)
  site_xmat: wp.array2d(dtype=wp.mat33)
  cam_xpos: wp.array2d(dtype=wp.vec3)
  cam_xmat: wp.array2d(dtype=wp.mat33)
  light_xpos: wp.array2d(dtype=wp.vec3)
  light_xdir: wp.array2d(dtype=wp.vec3)
  subtree_com: wp.array2d(dtype=wp.vec3)
  cdof: wp.array2d(dtype=wp.spatial_vector)
  cinert: wp.array2d(dtype=vec10)
  actuator_length: wp.array2d(dtype=float)
  actuator_moment: wp.array3d(dtype=float)
  crb: wp.array2d(dtype=vec10)
  qM: wp.array3d(dtype=float)
  qLD: wp.array3d(dtype=float)
  qLDiagInv: wp.array2d(dtype=float)
  ten_velocity: wp.array2d(dtype=float)
  actuator_velocity: wp.array2d(dtype=float)
  cvel: wp.array2d(dtype=wp.spatial_vector)
  cdof_dot: wp.array2d(dtype=wp.spatial_vector)
  qfrc_bias: wp.array2d(dtype=float)
  qfrc_spring: wp.array2d(dtype=float)
  qfrc_damper: wp.array2d(dtype=float)
  qfrc_passive: wp.array2d(dtype=float)
  subtree_linvel: wp.array2d(dtype=wp.vec3)
  subtree_angmom: wp.array2d(dtype=wp.vec3)
  subtree_bodyvel: wp.array2d(dtype=wp.spatial_vector)  # warp only
  actuator_force: wp.array2d(dtype=float)
  qfrc_actuator: wp.array2d(dtype=float)
  qfrc_smooth: wp.array2d(dtype=float)
  qacc_smooth: wp.array2d(dtype=float)
  qfrc_constraint: wp.array2d(dtype=float)
=======
  ncon: wp.array(dtype=wp.int32, ndim=1)
  ne: wp.array(dtype=wp.int32, ndim=1)
  ne_connect: wp.array(dtype=wp.int32, ndim=1)  # warp only
  ne_weld: wp.array(dtype=wp.int32, ndim=1)  # warp only
  ne_jnt: wp.array(dtype=wp.int32, ndim=1)  # warp only
  ne_ten: wp.array(dtype=wp.int32, ndim=1)  # warp only
  nf: wp.array(dtype=wp.int32, ndim=1)
  nl: wp.array(dtype=wp.int32, ndim=1)
  nefc: wp.array(dtype=wp.int32, ndim=1)
  time: wp.array(dtype=wp.float32, ndim=1)
  qpos: wp.array(dtype=wp.float32, ndim=2)
  qvel: wp.array(dtype=wp.float32, ndim=2)
  act: wp.array(dtype=wp.float32, ndim=2)
  qacc_warmstart: wp.array(dtype=wp.float32, ndim=2)
  ctrl: wp.array(dtype=wp.float32, ndim=2)
  qfrc_applied: wp.array(dtype=wp.float32, ndim=2)
  xfrc_applied: wp.array(dtype=wp.spatial_vector, ndim=2)
  eq_active: wp.array(dtype=wp.bool, ndim=2)
  mocap_pos: wp.array(dtype=wp.vec3, ndim=2)
  mocap_quat: wp.array(dtype=wp.quat, ndim=2)
  qacc: wp.array(dtype=wp.float32, ndim=2)
  act_dot: wp.array(dtype=wp.float32, ndim=2)
  xpos: wp.array(dtype=wp.vec3, ndim=2)
  xquat: wp.array(dtype=wp.quat, ndim=2)
  xmat: wp.array(dtype=wp.mat33, ndim=2)
  xipos: wp.array(dtype=wp.vec3, ndim=2)
  ximat: wp.array(dtype=wp.mat33, ndim=2)
  xanchor: wp.array(dtype=wp.vec3, ndim=2)
  xaxis: wp.array(dtype=wp.vec3, ndim=2)
  geom_xpos: wp.array(dtype=wp.vec3, ndim=2)
  geom_xmat: wp.array(dtype=wp.mat33, ndim=2)
  site_xpos: wp.array(dtype=wp.vec3, ndim=2)
  site_xmat: wp.array(dtype=wp.mat33, ndim=2)
  cam_xpos: wp.array(dtype=wp.vec3, ndim=2)
  cam_xmat: wp.array(dtype=wp.mat33, ndim=2)
  light_xpos: wp.array(dtype=wp.vec3, ndim=2)
  light_xdir: wp.array(dtype=wp.vec3, ndim=2)
  subtree_com: wp.array(dtype=wp.vec3, ndim=2)
  cdof: wp.array(dtype=wp.spatial_vector, ndim=2)
  cinert: wp.array(dtype=vec10, ndim=2)
  actuator_length: wp.array(dtype=wp.float32, ndim=2)
  actuator_moment: wp.array(dtype=wp.float32, ndim=3)
  crb: wp.array(dtype=vec10, ndim=2)
  qM: wp.array(dtype=wp.float32, ndim=3)
  qLD: wp.array(dtype=wp.float32, ndim=3)
  qLDiagInv: wp.array(dtype=wp.float32, ndim=2)
  ten_velocity: wp.array(dtype=wp.float32, ndim=2)
  actuator_velocity: wp.array(dtype=wp.float32, ndim=2)
  cvel: wp.array(dtype=wp.spatial_vector, ndim=2)
  cdof_dot: wp.array(dtype=wp.spatial_vector, ndim=2)
  qfrc_bias: wp.array(dtype=wp.float32, ndim=2)
  qfrc_spring: wp.array(dtype=wp.float32, ndim=2)
  qfrc_damper: wp.array(dtype=wp.float32, ndim=2)
  qfrc_gravcomp: wp.array(dtype=wp.float32, ndim=2)
  qfrc_passive: wp.array(dtype=wp.float32, ndim=2)
  subtree_linvel: wp.array(dtype=wp.vec3, ndim=2)
  subtree_angmom: wp.array(dtype=wp.vec3, ndim=2)
  subtree_bodyvel: wp.array(dtype=wp.spatial_vector, ndim=2)  # warp only
  actuator_force: wp.array(dtype=wp.float32, ndim=2)
  qfrc_actuator: wp.array(dtype=wp.float32, ndim=2)
  qfrc_smooth: wp.array(dtype=wp.float32, ndim=2)
  qacc_smooth: wp.array(dtype=wp.float32, ndim=2)
  qfrc_constraint: wp.array(dtype=wp.float32, ndim=2)
>>>>>>> 9ae65b3a
  contact: Contact
  efc: Constraint

  # RK4
  qpos_t0: wp.array2d(dtype=float)
  qvel_t0: wp.array2d(dtype=float)
  act_t0: wp.array2d(dtype=float)
  qvel_rk: wp.array2d(dtype=float)
  qacc_rk: wp.array2d(dtype=float)
  act_dot_rk: wp.array2d(dtype=float)

  # euler + implicit integration
  qfrc_integration: wp.array2d(dtype=float)
  qacc_integration: wp.array2d(dtype=float)
  act_vel_integration: wp.array2d(dtype=float)
  qM_integration: wp.array3d(dtype=float)
  qLD_integration: wp.array3d(dtype=float)
  qLDiagInv_integration: wp.array2d(dtype=float)

  # sweep-and-prune broadphase
  sap_projection_lower: wp.array2d(dtype=float)
  sap_projection_upper: wp.array2d(dtype=float)
  sap_sort_index: wp.array2d(dtype=int)
  sap_range: wp.array2d(dtype=int)
  sap_cumulative_sum: wp.array(dtype=int)
  sap_segment_index: wp.array(dtype=int)

  # collision driver
  collision_pair: wp.array(dtype=wp.vec2i)
  collision_pairid: wp.array(dtype=int)
  collision_worldid: wp.array(dtype=int)
  ncollision: wp.array(dtype=int)

  # rne_postconstraint
  cacc: wp.array2d(dtype=wp.spatial_vector)
  cfrc_int: wp.array2d(dtype=wp.spatial_vector)
  cfrc_ext: wp.array2d(dtype=wp.spatial_vector)

  # tendon
  ten_length: wp.array2d(dtype=float)
  ten_J: wp.array3d(dtype=float)
  ten_wrapadr: wp.array2d(dtype=int)
  ten_wrapnum: wp.array2d(dtype=int)
  wrap_obj: wp.array2d(dtype=wp.vec2i)
  wrap_xpos: wp.array2d(dtype=wp.spatial_vector)

  # sensors
  sensordata: wp.array2d(dtype=float)<|MERGE_RESOLUTION|>--- conflicted
+++ resolved
@@ -706,13 +706,10 @@
     eq_connect_adr: eq_* addresses of type `CONNECT`
     eq_wld_adr: eq_* addresses of type `WELD`
     eq_jnt_adr: eq_* addresses of type `JOINT`
-<<<<<<< HEAD
+    eq_ten_adr: eq_* addresses of type `TENDON`              (<=neq,)
     actuator_moment_tiles_nv: tiling configuration
     actuator_moment_tiles_nu: tiling configuration
     actuator_affine_bias_gain: affine bias/gain present
-=======
-    eq_ten_adr: eq_* addresses of type `TENDON`              (<=neq,)
->>>>>>> 9ae65b3a
     actuator_trntype: transmission type (mjtTrn)             (nu,)
     actuator_dyntype: dynamics type (mjtDyn)                 (nu,)
     actuator_gaintype: gain type (mjtGain)                   (nu,)
@@ -803,7 +800,6 @@
   nlsp: int  # warp only
   opt: Option
   stat: Statistic
-<<<<<<< HEAD
   qpos0: wp.array(dtype=float)
   qpos_spring: wp.array(dtype=float)
   qM_fullm_i: wp.array(dtype=int)  # warp only
@@ -839,6 +835,7 @@
   body_invweight0: wp.array2d(dtype=float)
   body_contype: wp.array(dtype=int)
   body_conaffinity: wp.array(dtype=int)
+  body_gravcomp: wp.array(dtype=float)
   jnt_type: wp.array(dtype=int)
   jnt_qposadr: wp.array(dtype=int)
   jnt_dofadr: wp.array(dtype=int)
@@ -855,6 +852,7 @@
   jnt_margin: wp.array(dtype=float)
   jnt_limited_slide_hinge_adr: wp.array(dtype=int)  # warp only
   jnt_limited_ball_adr: wp.array(dtype=int)  # warp only
+  jnt_actgravcomp: wp.array(dtype=int)
   dof_bodyid: wp.array(dtype=int)
   dof_jntid: wp.array(dtype=int)
   dof_parentid: wp.array(dtype=int)
@@ -895,6 +893,10 @@
   cam_quat: wp.array(dtype=wp.quat)
   cam_poscom0: wp.array(dtype=wp.vec3)
   cam_pos0: wp.array(dtype=wp.vec3)
+  cam_fovy: wp.array(dtype=float)
+  cam_resolution: wp.array(dtype=wp.vec2i)
+  cam_sensorsize: wp.array(dtype=wp.vec2)
+  cam_intrinsic: wp.array(dtype=wp.vec4)
   light_mode: wp.array(dtype=int)
   light_bodyid: wp.array(dtype=int)
   light_targetbodyid: wp.array(dtype=int)
@@ -916,157 +918,9 @@
   eq_connect_adr: wp.array(dtype=int)
   eq_wld_adr: wp.array(dtype=int)
   eq_jnt_adr: wp.array(dtype=int)
+  eq_ten_adr: wp.array(dtype=int)
   actuator_moment_tiles_nv: tuple[TileSet, ...]
   actuator_moment_tiles_nu: tuple[TileSet, ...]
-=======
-  qpos0: wp.array(dtype=wp.float32, ndim=1)
-  qpos_spring: wp.array(dtype=wp.float32, ndim=1)
-  body_tree: wp.array(dtype=wp.int32, ndim=1)  # warp only
-  body_treeadr: wp.array(dtype=wp.int32, ndim=1)  # warp only
-  actuator_moment_offset_nv: wp.array(dtype=wp.int32, ndim=1)  # warp only
-  actuator_moment_offset_nu: wp.array(dtype=wp.int32, ndim=1)  # warp only
-  actuator_moment_tileadr: wp.array(dtype=wp.int32, ndim=1)  # warp only
-  actuator_moment_tilesize_nv: wp.array(dtype=wp.int32, ndim=1)  # warp only
-  actuator_moment_tilesize_nu: wp.array(dtype=wp.int32, ndim=1)  # warp only
-  alpha_candidate: wp.array(dtype=wp.float32, ndim=1)  # warp only
-  qM_fullm_i: wp.array(dtype=wp.int32, ndim=1)  # warp only
-  qM_fullm_j: wp.array(dtype=wp.int32, ndim=1)  # warp only
-  qM_mulm_i: wp.array(dtype=wp.int32, ndim=1)  # warp only
-  qM_mulm_j: wp.array(dtype=wp.int32, ndim=1)  # warp only
-  qM_madr_ij: wp.array(dtype=wp.int32, ndim=1)  # warp only
-  qLD_update_tree: wp.array(dtype=wp.vec3i, ndim=1)  # warp only
-  qLD_update_treeadr: wp.array(dtype=wp.int32, ndim=1)  # warp only
-  M_rownnz: wp.array(dtype=wp.int32, ndim=1)
-  M_rowadr: wp.array(dtype=wp.int32, ndim=1)
-  M_colind: wp.array(dtype=wp.int32, ndim=1)
-  mapM2M: wp.array(dtype=wp.int32, ndim=1)
-  qLD_tile: wp.array(dtype=wp.int32, ndim=1)  # warp only
-  qLD_tileadr: wp.array(dtype=wp.int32, ndim=1)  # warp only
-  qLD_tilesize: wp.array(dtype=wp.int32, ndim=1)  # warp only
-  body_parentid: wp.array(dtype=wp.int32, ndim=1)
-  body_rootid: wp.array(dtype=wp.int32, ndim=1)
-  body_weldid: wp.array(dtype=wp.int32, ndim=1)
-  body_mocapid: wp.array(dtype=wp.int32, ndim=1)
-  body_jntnum: wp.array(dtype=wp.int32, ndim=1)
-  body_jntadr: wp.array(dtype=wp.int32, ndim=1)
-  body_dofnum: wp.array(dtype=wp.int32, ndim=1)
-  body_dofadr: wp.array(dtype=wp.int32, ndim=1)
-  body_geomnum: wp.array(dtype=wp.int32, ndim=1)
-  body_geomadr: wp.array(dtype=wp.int32, ndim=1)
-  body_pos: wp.array(dtype=wp.vec3, ndim=1)
-  body_quat: wp.array(dtype=wp.quat, ndim=1)
-  body_ipos: wp.array(dtype=wp.vec3, ndim=1)
-  body_iquat: wp.array(dtype=wp.quat, ndim=1)
-  body_mass: wp.array(dtype=wp.float32, ndim=1)
-  body_subtreemass: wp.array(dtype=wp.float32, ndim=1)
-  subtree_mass: wp.array(dtype=wp.float32, ndim=1)
-  body_inertia: wp.array(dtype=wp.vec3, ndim=1)
-  body_invweight0: wp.array(dtype=wp.float32, ndim=2)
-  body_contype: wp.array(dtype=wp.int32, ndim=1)
-  body_conaffinity: wp.array(dtype=wp.int32, ndim=1)
-  body_gravcomp: wp.array(dtype=wp.float32, ndim=1)
-  jnt_type: wp.array(dtype=wp.int32, ndim=1)
-  jnt_qposadr: wp.array(dtype=wp.int32, ndim=1)
-  jnt_dofadr: wp.array(dtype=wp.int32, ndim=1)
-  jnt_bodyid: wp.array(dtype=wp.int32, ndim=1)
-  jnt_limited: wp.array(dtype=wp.int32, ndim=1)
-  jnt_actfrclimited: wp.array(dtype=wp.bool, ndim=1)
-  jnt_solref: wp.array(dtype=wp.vec2, ndim=1)
-  jnt_solimp: wp.array(dtype=vec5, ndim=1)
-  jnt_pos: wp.array(dtype=wp.vec3, ndim=1)
-  jnt_axis: wp.array(dtype=wp.vec3, ndim=1)
-  jnt_stiffness: wp.array(dtype=wp.float32, ndim=1)
-  jnt_range: wp.array(dtype=wp.float32, ndim=2)
-  jnt_actfrcrange: wp.array(dtype=wp.vec2, ndim=1)
-  jnt_margin: wp.array(dtype=wp.float32, ndim=1)
-  jnt_limited_slide_hinge_adr: wp.array(dtype=wp.int32, ndim=1)  # warp only
-  jnt_limited_ball_adr: wp.array(dtype=wp.int32, ndim=1)  # warp only
-  jnt_actgravcomp: wp.array(dtype=wp.int32, ndim=1)
-  dof_bodyid: wp.array(dtype=wp.int32, ndim=1)
-  dof_jntid: wp.array(dtype=wp.int32, ndim=1)
-  dof_parentid: wp.array(dtype=wp.int32, ndim=1)
-  dof_Madr: wp.array(dtype=wp.int32, ndim=1)
-  dof_armature: wp.array(dtype=wp.float32, ndim=1)
-  dof_damping: wp.array(dtype=wp.float32, ndim=1)
-  dof_invweight0: wp.array(dtype=wp.float32, ndim=1)
-  dof_frictionloss: wp.array(dtype=wp.float32, ndim=1)
-  dof_solimp: wp.array(dtype=vec5, ndim=1)
-  dof_solref: wp.array(dtype=wp.vec2, ndim=1)
-  dof_tri_row: wp.array(dtype=wp.int32, ndim=1)  # warp only
-  dof_tri_col: wp.array(dtype=wp.int32, ndim=1)  # warp only
-  geom_type: wp.array(dtype=wp.int32, ndim=1)
-  geom_contype: wp.array(dtype=wp.int32, ndim=1)
-  geom_conaffinity: wp.array(dtype=wp.int32, ndim=1)
-  geom_condim: wp.array(dtype=wp.int32, ndim=1)
-  geom_bodyid: wp.array(dtype=wp.int32, ndim=1)
-  geom_dataid: wp.array(dtype=wp.int32, ndim=1)
-  geom_priority: wp.array(dtype=wp.int32, ndim=1)
-  geom_solmix: wp.array(dtype=wp.float32, ndim=1)
-  geom_solref: wp.array(dtype=wp.vec2, ndim=1)
-  geom_solimp: wp.array(dtype=vec5, ndim=1)
-  geom_size: wp.array(dtype=wp.vec3, ndim=1)
-  geom_aabb: wp.array(dtype=wp.vec3, ndim=2)
-  geom_rbound: wp.array(dtype=wp.float32, ndim=1)
-  geom_pos: wp.array(dtype=wp.vec3, ndim=1)
-  geom_quat: wp.array(dtype=wp.quat, ndim=1)
-  geom_friction: wp.array(dtype=wp.vec3, ndim=1)
-  geom_margin: wp.array(dtype=wp.float32, ndim=1)
-  geom_gap: wp.array(dtype=wp.float32, ndim=1)
-  site_bodyid: wp.array(dtype=wp.int32, ndim=1)
-  site_pos: wp.array(dtype=wp.vec3, ndim=1)
-  site_quat: wp.array(dtype=wp.quat, ndim=1)
-  cam_mode: wp.array(dtype=wp.int32, ndim=1)
-  cam_bodyid: wp.array(dtype=wp.int32, ndim=1)
-  cam_targetbodyid: wp.array(dtype=wp.int32, ndim=1)
-  cam_pos: wp.array(dtype=wp.vec3, ndim=1)
-  cam_quat: wp.array(dtype=wp.quat, ndim=1)
-  cam_poscom0: wp.array(dtype=wp.vec3, ndim=1)
-  cam_pos0: wp.array(dtype=wp.vec3, ndim=1)
-  cam_fovy: wp.array(dtype=wp.float32, ndim=1)
-  cam_resolution: wp.array(dtype=wp.vec2i, ndim=1)
-  cam_sensorsize: wp.array(dtype=wp.vec2f, ndim=1)
-  cam_intrinsic: wp.array(dtype=wp.vec4f, ndim=1)
-  light_mode: wp.array(dtype=wp.int32, ndim=1)
-  light_bodyid: wp.array(dtype=wp.int32, ndim=1)
-  light_targetbodyid: wp.array(dtype=wp.int32, ndim=1)
-  light_pos: wp.array(dtype=wp.vec3, ndim=1)
-  light_dir: wp.array(dtype=wp.vec3, ndim=1)
-  light_poscom0: wp.array(dtype=wp.vec3, ndim=1)
-  light_pos0: wp.array(dtype=wp.vec3, ndim=1)
-  mesh_vertadr: wp.array(dtype=wp.int32, ndim=1)
-  mesh_vertnum: wp.array(dtype=wp.int32, ndim=1)
-  mesh_vert: wp.array(dtype=wp.vec3, ndim=1)
-  eq_type: wp.array(dtype=wp.int32, ndim=1)
-  eq_obj1id: wp.array(dtype=wp.int32, ndim=1)
-  eq_obj2id: wp.array(dtype=wp.int32, ndim=1)
-  eq_objtype: wp.array(dtype=wp.int32, ndim=1)
-  eq_active0: wp.array(dtype=wp.bool, ndim=1)
-  eq_solref: wp.array(dtype=wp.vec2, ndim=1)
-  eq_solimp: wp.array(dtype=vec5, ndim=1)
-  eq_data: wp.array(dtype=vec11, ndim=1)
-  eq_connect_adr: wp.array(dtype=wp.int32, ndim=1)
-  eq_wld_adr: wp.array(dtype=wp.int32, ndim=1)
-  eq_jnt_adr: wp.array(dtype=wp.int32, ndim=1)
-  eq_ten_adr: wp.array(dtype=wp.int32, ndim=1)
-  actuator_trntype: wp.array(dtype=wp.int32, ndim=1)
-  actuator_dyntype: wp.array(dtype=wp.int32, ndim=1)
-  actuator_gaintype: wp.array(dtype=wp.int32, ndim=1)
-  actuator_biastype: wp.array(dtype=wp.int32, ndim=1)
-  actuator_trnid: wp.array(dtype=wp.int32, ndim=2)
-  actuator_actadr: wp.array(dtype=wp.int32, ndim=1)
-  actuator_actnum: wp.array(dtype=wp.int32, ndim=1)
-  actuator_ctrllimited: wp.array(dtype=wp.bool, ndim=1)
-  actuator_forcelimited: wp.array(dtype=wp.bool, ndim=1)
-  actuator_actlimited: wp.array(dtype=wp.bool, ndim=1)
-  actuator_dynprm: wp.array(dtype=vec10f, ndim=1)
-  actuator_gainprm: wp.array(dtype=vec10f, ndim=1)
-  actuator_biasprm: wp.array(dtype=vec10f, ndim=1)
-  actuator_ctrlrange: wp.array(dtype=wp.vec2, ndim=1)
-  actuator_forcerange: wp.array(dtype=wp.vec2, ndim=1)
-  actuator_actrange: wp.array(dtype=wp.vec2, ndim=1)
-  actuator_gear: wp.array(dtype=wp.spatial_vector, ndim=1)
-  exclude_signature: wp.array(dtype=wp.int32, ndim=1)
->>>>>>> 9ae65b3a
   actuator_affine_bias_gain: bool  # warp only
   actuator_trntype: wp.array(dtype=int)
   actuator_dyntype: wp.array(dtype=int)
@@ -1098,7 +952,6 @@
   pair_friction: wp.array(dtype=vec5)
   exclude_signature: wp.array(dtype=int)
   condim_max: int  # warp only
-<<<<<<< HEAD
   tendon_adr: wp.array(dtype=int)
   tendon_num: wp.array(dtype=int)
   tendon_limited: wp.array(dtype=int)
@@ -1132,49 +985,10 @@
   sensor_pos_adr: wp.array(dtype=int)  # warp only
   sensor_vel_adr: wp.array(dtype=int)  # warp only
   sensor_acc_adr: wp.array(dtype=int)  # warp only
-
-
-@dataclasses.dataclass
-=======
-  tendon_adr: wp.array(dtype=wp.int32, ndim=1)
-  tendon_num: wp.array(dtype=wp.int32, ndim=1)
-  tendon_limited: wp.array(dtype=wp.int32, ndim=1)
-  tendon_limited_adr: wp.array(dtype=wp.int32, ndim=1)
-  tendon_solref_lim: wp.array(dtype=wp.vec2f, ndim=1)
-  tendon_solimp_lim: wp.array(dtype=vec5, ndim=1)
-  tendon_range: wp.array(dtype=wp.vec2f, ndim=1)
-  tendon_margin: wp.array(dtype=wp.float32, ndim=1)
-  tendon_length0: wp.array(dtype=wp.float32, ndim=1)
-  tendon_invweight0: wp.array(dtype=wp.float32, ndim=1)
-  wrap_objid: wp.array(dtype=wp.int32, ndim=1)
-  wrap_prm: wp.array(dtype=wp.float32, ndim=1)
-  wrap_type: wp.array(dtype=wp.int32, ndim=1)
-  tendon_jnt_adr: wp.array(dtype=wp.int32, ndim=1)  # warp only
-  tendon_site_adr: wp.array(dtype=wp.int32, ndim=1)  # warp only
-  tendon_site_pair_adr: wp.array(dtype=wp.int32, ndim=1)  # warp only
-  ten_wrapadr_site: wp.array(dtype=wp.int32, ndim=1)  # warp only
-  ten_wrapnum_site: wp.array(dtype=wp.int32, ndim=1)  # warp only
-  wrap_jnt_adr: wp.array(dtype=wp.int32, ndim=1)  # warp only
-  wrap_site_adr: wp.array(dtype=wp.int32, ndim=1)  # warp only
-  wrap_site_pair_adr: wp.array(dtype=wp.int32, ndim=1)  # warp only
-  sensor_type: wp.array(dtype=wp.int32, ndim=1)
-  sensor_datatype: wp.array(dtype=wp.int32, ndim=1)
-  sensor_objtype: wp.array(dtype=wp.int32, ndim=1)
-  sensor_objid: wp.array(dtype=wp.int32, ndim=1)
-  sensor_reftype: wp.array(dtype=wp.int32, ndim=1)
-  sensor_refid: wp.array(dtype=wp.int32, ndim=1)
-  sensor_dim: wp.array(dtype=wp.int32, ndim=1)
-  sensor_adr: wp.array(dtype=wp.int32, ndim=1)
-  sensor_cutoff: wp.array(dtype=wp.float32, ndim=1)
-  sensor_pos_adr: wp.array(dtype=wp.int32, ndim=1)  # warp only
-  sensor_vel_adr: wp.array(dtype=wp.int32, ndim=1)  # warp only
-  sensor_acc_adr: wp.array(dtype=wp.int32, ndim=1)  # warp only
   sensor_subtree_vel: bool  # warp only
   sensor_rne_postconstraint: bool  # warp only
 
-
-@wp.struct
->>>>>>> 9ae65b3a
+@dataclasses.dataclass
 class Contact:
   """Contact data.
 
@@ -1317,7 +1131,6 @@
     sensordata: sensor data array                               (nsensordata,)
   """
 
-<<<<<<< HEAD
   nworld: int  # warp only
   nconmax: int  # warp only
   njmax: int  # warp only
@@ -1327,6 +1140,7 @@
   ne_connect: wp.array(dtype=int)  # warp only
   ne_weld: wp.array(dtype=int)  # warp only
   ne_jnt: wp.array(dtype=int)  # warp only
+  ne_ten: wp.array(dtype=int)  # warp only
   nf: wp.array(dtype=int)
   nl: wp.array(dtype=int)
   nefc: wp.array(dtype=int)
@@ -1374,6 +1188,7 @@
   qfrc_bias: wp.array2d(dtype=float)
   qfrc_spring: wp.array2d(dtype=float)
   qfrc_damper: wp.array2d(dtype=float)
+  qfrc_gravcomp: wp.array2d(dtype=float)
   qfrc_passive: wp.array2d(dtype=float)
   subtree_linvel: wp.array2d(dtype=wp.vec3)
   subtree_angmom: wp.array2d(dtype=wp.vec3)
@@ -1383,71 +1198,6 @@
   qfrc_smooth: wp.array2d(dtype=float)
   qacc_smooth: wp.array2d(dtype=float)
   qfrc_constraint: wp.array2d(dtype=float)
-=======
-  ncon: wp.array(dtype=wp.int32, ndim=1)
-  ne: wp.array(dtype=wp.int32, ndim=1)
-  ne_connect: wp.array(dtype=wp.int32, ndim=1)  # warp only
-  ne_weld: wp.array(dtype=wp.int32, ndim=1)  # warp only
-  ne_jnt: wp.array(dtype=wp.int32, ndim=1)  # warp only
-  ne_ten: wp.array(dtype=wp.int32, ndim=1)  # warp only
-  nf: wp.array(dtype=wp.int32, ndim=1)
-  nl: wp.array(dtype=wp.int32, ndim=1)
-  nefc: wp.array(dtype=wp.int32, ndim=1)
-  time: wp.array(dtype=wp.float32, ndim=1)
-  qpos: wp.array(dtype=wp.float32, ndim=2)
-  qvel: wp.array(dtype=wp.float32, ndim=2)
-  act: wp.array(dtype=wp.float32, ndim=2)
-  qacc_warmstart: wp.array(dtype=wp.float32, ndim=2)
-  ctrl: wp.array(dtype=wp.float32, ndim=2)
-  qfrc_applied: wp.array(dtype=wp.float32, ndim=2)
-  xfrc_applied: wp.array(dtype=wp.spatial_vector, ndim=2)
-  eq_active: wp.array(dtype=wp.bool, ndim=2)
-  mocap_pos: wp.array(dtype=wp.vec3, ndim=2)
-  mocap_quat: wp.array(dtype=wp.quat, ndim=2)
-  qacc: wp.array(dtype=wp.float32, ndim=2)
-  act_dot: wp.array(dtype=wp.float32, ndim=2)
-  xpos: wp.array(dtype=wp.vec3, ndim=2)
-  xquat: wp.array(dtype=wp.quat, ndim=2)
-  xmat: wp.array(dtype=wp.mat33, ndim=2)
-  xipos: wp.array(dtype=wp.vec3, ndim=2)
-  ximat: wp.array(dtype=wp.mat33, ndim=2)
-  xanchor: wp.array(dtype=wp.vec3, ndim=2)
-  xaxis: wp.array(dtype=wp.vec3, ndim=2)
-  geom_xpos: wp.array(dtype=wp.vec3, ndim=2)
-  geom_xmat: wp.array(dtype=wp.mat33, ndim=2)
-  site_xpos: wp.array(dtype=wp.vec3, ndim=2)
-  site_xmat: wp.array(dtype=wp.mat33, ndim=2)
-  cam_xpos: wp.array(dtype=wp.vec3, ndim=2)
-  cam_xmat: wp.array(dtype=wp.mat33, ndim=2)
-  light_xpos: wp.array(dtype=wp.vec3, ndim=2)
-  light_xdir: wp.array(dtype=wp.vec3, ndim=2)
-  subtree_com: wp.array(dtype=wp.vec3, ndim=2)
-  cdof: wp.array(dtype=wp.spatial_vector, ndim=2)
-  cinert: wp.array(dtype=vec10, ndim=2)
-  actuator_length: wp.array(dtype=wp.float32, ndim=2)
-  actuator_moment: wp.array(dtype=wp.float32, ndim=3)
-  crb: wp.array(dtype=vec10, ndim=2)
-  qM: wp.array(dtype=wp.float32, ndim=3)
-  qLD: wp.array(dtype=wp.float32, ndim=3)
-  qLDiagInv: wp.array(dtype=wp.float32, ndim=2)
-  ten_velocity: wp.array(dtype=wp.float32, ndim=2)
-  actuator_velocity: wp.array(dtype=wp.float32, ndim=2)
-  cvel: wp.array(dtype=wp.spatial_vector, ndim=2)
-  cdof_dot: wp.array(dtype=wp.spatial_vector, ndim=2)
-  qfrc_bias: wp.array(dtype=wp.float32, ndim=2)
-  qfrc_spring: wp.array(dtype=wp.float32, ndim=2)
-  qfrc_damper: wp.array(dtype=wp.float32, ndim=2)
-  qfrc_gravcomp: wp.array(dtype=wp.float32, ndim=2)
-  qfrc_passive: wp.array(dtype=wp.float32, ndim=2)
-  subtree_linvel: wp.array(dtype=wp.vec3, ndim=2)
-  subtree_angmom: wp.array(dtype=wp.vec3, ndim=2)
-  subtree_bodyvel: wp.array(dtype=wp.spatial_vector, ndim=2)  # warp only
-  actuator_force: wp.array(dtype=wp.float32, ndim=2)
-  qfrc_actuator: wp.array(dtype=wp.float32, ndim=2)
-  qfrc_smooth: wp.array(dtype=wp.float32, ndim=2)
-  qacc_smooth: wp.array(dtype=wp.float32, ndim=2)
-  qfrc_constraint: wp.array(dtype=wp.float32, ndim=2)
->>>>>>> 9ae65b3a
   contact: Contact
   efc: Constraint
 
