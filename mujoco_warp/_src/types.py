--- conflicted
+++ resolved
@@ -1600,17 +1600,6 @@
     collision_pairid: ids from broadphase                       (naconmax, 2)
     collision_worldid: collision world ids from broadphase      (naconmax,)
     ncollision: collision count from broadphase
-<<<<<<< HEAD
-    sensor_rangefinder_pnt: points for rangefinder              (nworld, nrangefinder, 3)
-    sensor_rangefinder_vec: directions for rangefinder          (nworld, nrangefinder, 3)
-    sensor_rangefinder_dist: distances for rangefinder          (nworld, nrangefinder)
-    sensor_rangefinder_geomid: geomids for rangefinder          (nworld, nrangefinder)
-=======
-    ten_Jdot: time derivative of tendon Jacobian                (nworld, ntendon, nv)
-    ten_bias_coef: tendon bias force coefficient                (nworld, ntendon)
-    ten_actfrc: total actuator force at tendon                  (nworld, ntendon)
-    wrap_geom_xpos: Cartesian 3D points for geom wrap points    (nworld, <=nwrap, 6)
->>>>>>> 97ce8acb
   """
 
   solver_niter: wp.array(dtype=int)
@@ -1715,18 +1704,4 @@
   collision_pair: wp.array(dtype=wp.vec2i)
   collision_pairid: wp.array(dtype=wp.vec2i)
   collision_worldid: wp.array(dtype=int)
-  ncollision: wp.array(dtype=int)
-
-<<<<<<< HEAD
-  # warp only: sensors
-  sensor_rangefinder_pnt: wp.array2d(dtype=wp.vec3)
-  sensor_rangefinder_vec: wp.array2d(dtype=wp.vec3)
-  sensor_rangefinder_dist: wp.array2d(dtype=float)
-  sensor_rangefinder_geomid: wp.array2d(dtype=int)
-=======
-  # warp only: tendon
-  ten_Jdot: wp.array3d(dtype=float)
-  ten_bias_coef: wp.array2d(dtype=float)
-  ten_actfrc: wp.array2d(dtype=float)
-  wrap_geom_xpos: wp.array2d(dtype=wp.spatial_vector)
->>>>>>> 97ce8acb
+  ncollision: wp.array(dtype=int)