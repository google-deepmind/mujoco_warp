# Copyright 2025 The Newton Developers
#
# Licensed under the Apache License, Version 2.0 (the "License");
# you may not use this file except in compliance with the License.
# You may obtain a copy of the License at
#
#     http://www.apache.org/licenses/LICENSE-2.0
#
# Unless required by applicable law or agreed to in writing, software
# distributed under the License is distributed on an "AS IS" BASIS,
# WITHOUT WARRANTIES OR CONDITIONS OF ANY KIND, either express or implied.
# See the License for the specific language governing permissions and
# limitations under the License.
# ==============================================================================
import dataclasses
import enum

import mujoco
import warp as wp

MJ_MINVAL = mujoco.mjMINVAL
MJ_MAXVAL = mujoco.mjMAXVAL
MJ_MINIMP = mujoco.mjMINIMP  # minimum constraint impedance
MJ_MAXIMP = mujoco.mjMAXIMP  # maximum constraint impedance
MJ_MAXCONPAIR = mujoco.mjMAXCONPAIR
MJ_MINMU = mujoco.mjMINMU  # minimum friction
# maximum size (by number of edges) of an horizon in EPA algorithm
MJ_MAX_EPAHORIZON = 12
# maximum average number of trianglarfaces EPA can insert at each iteration
MJ_MAX_EPAFACES = 5

TILE_SIZE_JTDAJ_SPARSE = 16
TILE_SIZE_JTDAJ_DENSE = 16


# TODO(team): add check that all wp.launch_tiled 'block_dim' settings are configurable
@dataclasses.dataclass
class BlockDim:
  """
  Block dimension 'block_dim' settings for wp.launch_tiled.

  TODO(team): experimental and may be removed
  """

  # collision_driver
  segmented_sort: int = 128
  # forward
  euler_dense: int = 32
  actuator_velocity: int = 32
  tendon_velocity: int = 32
  # ray
  ray: int = 64
  # sensor
  contact_sort: int = 64
  energy_vel_kinetic: int = 32
  # smooth
  cholesky_factorize: int = 32
  cholesky_solve: int = 32
  cholesky_factorize_solve: int = 32
  # solver
  update_gradient_cholesky: int = 64
  update_gradient_JTDAJ_sparse: int = 64
  update_gradient_JTDAJ_dense: int = 96
  # support
  mul_m_dense: int = 32


class BroadphaseType(enum.IntEnum):
  """Type of broadphase algorithm.

  Attributes:
     NXN: Broad phase checking all pairs
     SAP_TILE: Sweep and prune broad phase using tile sort
     SAP_SEGMENTED: Sweep and prune broad phase using segment sort
  """

  NXN = 0
  SAP_TILE = 1
  SAP_SEGMENTED = 2


class BroadphaseFilter(enum.IntFlag):
  """Bitmask specifying which collision functions to run during broadphase.

  Attributes:
    PLANE: collision between bounding sphere and plane.
    SPHERE: collision between bounding spheres.
    AABB: collision between axis-aligned bounding boxes.
    OBB: collision between oriented bounding boxes.
  """

  PLANE = 1
  SPHERE = 2
  AABB = 4
  OBB = 8


class CamLightType(enum.IntEnum):
  """Type of camera light.

  Attributes:
    FIXED: pos and rot fixed in body
    TRACK: pos tracks body, rot fixed in global
    TRACKCOM: pos tracks subtree com, rot fixed in body
    TARGETBODY: pos fixed in body, rot tracks target body
    TARGETBODYCOM: pos fixed in body, rot tracks target subtree com
  """

  FIXED = mujoco.mjtCamLight.mjCAMLIGHT_FIXED
  TRACK = mujoco.mjtCamLight.mjCAMLIGHT_TRACK
  TRACKCOM = mujoco.mjtCamLight.mjCAMLIGHT_TRACKCOM
  TARGETBODY = mujoco.mjtCamLight.mjCAMLIGHT_TARGETBODY
  TARGETBODYCOM = mujoco.mjtCamLight.mjCAMLIGHT_TARGETBODYCOM


class DataType(enum.IntFlag):
  """Sensor data types.

  Attributes:
    REAL: real values, no constraints
    POSITIVE: positive values, 0 or negative: inactive
  """

  REAL = mujoco.mjtDataType.mjDATATYPE_REAL
  POSITIVE = mujoco.mjtDataType.mjDATATYPE_POSITIVE
  # unsupported: AXIS, QUATERNION


class DisableBit(enum.IntFlag):
  """Disable default feature bitflags.

  Attributes:
    CONSTRAINT:   entire constraint solver
    EQUALITY:     equality constraints
    FRICTIONLOSS: joint and tendon frictionloss constraints
    LIMIT:        joint and tendon limit constraints
    CONTACT:      contact constraints
    SPRING:       passive spring forces
    DAMPER:       passive damper forces
    GRAVITY:      gravitational forces
    CLAMPCTRL:    clamp control to specified range
    ACTUATION:    apply actuation forces
    REFSAFE:      integrator safety: make ref[0]>=2*timestep
    EULERDAMP:    implicit damping for Euler integration
    FILTERPARENT: disable collisions between parent and child bodies
    SENSOR: sensors
  """

  CONSTRAINT = mujoco.mjtDisableBit.mjDSBL_CONSTRAINT
  EQUALITY = mujoco.mjtDisableBit.mjDSBL_EQUALITY
  FRICTIONLOSS = mujoco.mjtDisableBit.mjDSBL_FRICTIONLOSS
  LIMIT = mujoco.mjtDisableBit.mjDSBL_LIMIT
  CONTACT = mujoco.mjtDisableBit.mjDSBL_CONTACT
  SPRING = mujoco.mjtDisableBit.mjDSBL_SPRING
  DAMPER = mujoco.mjtDisableBit.mjDSBL_DAMPER
  GRAVITY = mujoco.mjtDisableBit.mjDSBL_GRAVITY
  CLAMPCTRL = mujoco.mjtDisableBit.mjDSBL_CLAMPCTRL
  WARMSTART = mujoco.mjtDisableBit.mjDSBL_WARMSTART
  ACTUATION = mujoco.mjtDisableBit.mjDSBL_ACTUATION
  REFSAFE = mujoco.mjtDisableBit.mjDSBL_REFSAFE
  EULERDAMP = mujoco.mjtDisableBit.mjDSBL_EULERDAMP
  FILTERPARENT = mujoco.mjtDisableBit.mjDSBL_FILTERPARENT
  SENSOR = mujoco.mjtDisableBit.mjDSBL_SENSOR
  # unsupported: MIDPHASE


class EnableBit(enum.IntFlag):
  """Enable optional feature bitflags.

  Attributes:
    ENERGY: energy computation
    INVDISCRETE: discrete-time inverse dynamics
  """

  ENERGY = mujoco.mjtEnableBit.mjENBL_ENERGY
  INVDISCRETE = mujoco.mjtEnableBit.mjENBL_INVDISCRETE
  # unsupported: OVERRIDE, FWDINV, MULTICCD, ISLAND


class TrnType(enum.IntEnum):
  """Type of actuator transmission.

  Attributes:
    JOINT: force on joint
    JOINTINPARENT: force on joint, expressed in parent frame
    SLIDERCRANK: force via slider-crank linkage
    TENDON: force on tendon
    BODY: adhesion force on body's geoms
    SITE: force on site
  """

  JOINT = mujoco.mjtTrn.mjTRN_JOINT
  JOINTINPARENT = mujoco.mjtTrn.mjTRN_JOINTINPARENT
  SLIDERCRANK = mujoco.mjtTrn.mjTRN_SLIDERCRANK
  TENDON = mujoco.mjtTrn.mjTRN_TENDON
  BODY = mujoco.mjtTrn.mjTRN_BODY
  SITE = mujoco.mjtTrn.mjTRN_SITE


class DynType(enum.IntEnum):
  """Type of actuator dynamics.

  Attributes:
    NONE: no internal dynamics; ctrl specifies force
    INTEGRATOR: integrator: da/dt = u
    FILTER: linear filter: da/dt = (u-a) / tau
    FILTEREXACT: linear filter: da/dt = (u-a) / tau, with exact integration
    MUSCLE: piece-wise linear filter with two time constants
  """

  NONE = mujoco.mjtDyn.mjDYN_NONE
  INTEGRATOR = mujoco.mjtDyn.mjDYN_INTEGRATOR
  FILTER = mujoco.mjtDyn.mjDYN_FILTER
  FILTEREXACT = mujoco.mjtDyn.mjDYN_FILTEREXACT
  MUSCLE = mujoco.mjtDyn.mjDYN_MUSCLE
  # unsupported: USER


class GainType(enum.IntEnum):
  """Type of actuator gain.

  Attributes:
    FIXED: fixed gain
    AFFINE: const + kp*length + kv*velocity
    MUSCLE: muscle FLV curve computed by muscle_gain
  """

  FIXED = mujoco.mjtGain.mjGAIN_FIXED
  AFFINE = mujoco.mjtGain.mjGAIN_AFFINE
  MUSCLE = mujoco.mjtGain.mjGAIN_MUSCLE
  # unsupported: USER


class BiasType(enum.IntEnum):
  """Type of actuator bias.

  Attributes:
    NONE: no bias
    AFFINE: const + kp*length + kv*velocity
    MUSCLE: muscle passive force computed by muscle_bias
  """

  NONE = mujoco.mjtBias.mjBIAS_NONE
  AFFINE = mujoco.mjtBias.mjBIAS_AFFINE
  MUSCLE = mujoco.mjtBias.mjBIAS_MUSCLE
  # unsupported: USER


class JointType(enum.IntEnum):
  """Type of degree of freedom.

  Attributes:
    FREE:  global position and orientation (quat)       (7,)
    BALL:  orientation (quat) relative to parent        (4,)
    SLIDE: sliding distance along body-fixed axis       (1,)
    HINGE: rotation angle (rad) around body-fixed axis  (1,)
  """

  FREE = mujoco.mjtJoint.mjJNT_FREE
  BALL = mujoco.mjtJoint.mjJNT_BALL
  SLIDE = mujoco.mjtJoint.mjJNT_SLIDE
  HINGE = mujoco.mjtJoint.mjJNT_HINGE


class ConeType(enum.IntEnum):
  """Type of friction cone.

  Attributes:
    PYRAMIDAL: pyramidal
    ELLIPTIC: elliptic
  """

  PYRAMIDAL = mujoco.mjtCone.mjCONE_PYRAMIDAL
  ELLIPTIC = mujoco.mjtCone.mjCONE_ELLIPTIC


class IntegratorType(enum.IntEnum):
  """Integrator mode.

  Attributes:
    EULER: semi-implicit Euler
    RK4: 4th-order Runge Kutta
    IMPLICITFAST: implicit in velocity, no rne derivative
  """

  EULER = mujoco.mjtIntegrator.mjINT_EULER
  RK4 = mujoco.mjtIntegrator.mjINT_RK4
  IMPLICITFAST = mujoco.mjtIntegrator.mjINT_IMPLICITFAST
  # unsupported: IMPLICIT


class GeomType(enum.IntEnum):
  """Type of geometry.

  Attributes:
    PLANE: plane
    HFIELD: heightfield
    SPHERE: sphere
    CAPSULE: capsule
    ELLIPSOID: ellipsoid
    CYLINDER: cylinder
    BOX: box
    MESH: mesh
    SDF: sdf
  """

  PLANE = mujoco.mjtGeom.mjGEOM_PLANE
  HFIELD = mujoco.mjtGeom.mjGEOM_HFIELD
  SPHERE = mujoco.mjtGeom.mjGEOM_SPHERE
  CAPSULE = mujoco.mjtGeom.mjGEOM_CAPSULE
  ELLIPSOID = mujoco.mjtGeom.mjGEOM_ELLIPSOID
  CYLINDER = mujoco.mjtGeom.mjGEOM_CYLINDER
  BOX = mujoco.mjtGeom.mjGEOM_BOX
  MESH = mujoco.mjtGeom.mjGEOM_MESH
  SDF = mujoco.mjtGeom.mjGEOM_SDF
  # unsupported: NGEOMTYPES, ARROW*, LINE, SKIN, LABEL, NONE


class SolverType(enum.IntEnum):
  """Constraint solver algorithm.

  Attributes:
    CG: Conjugate gradient (primal)
    NEWTON: Newton (primal)
  """

  CG = mujoco.mjtSolver.mjSOL_CG
  NEWTON = mujoco.mjtSolver.mjSOL_NEWTON
  # unsupported: PGS


class ConstraintState(enum.IntEnum):
  """State of constraint.

  Attributes:
    SATISFIED: constraint satisfied, zero cost (limit, contact)
    QUADRATIC: quadratic cost (equality, friction, limit, contact)
    LINEARNEG: linear cost, negative side (friction)
    LINEARPOS: linear cost, positive side (friction)
    CONE: square distance to cone cost (elliptic contact)
  """

  SATISFIED = mujoco.mjtConstraintState.mjCNSTRSTATE_SATISFIED
  QUADRATIC = mujoco.mjtConstraintState.mjCNSTRSTATE_QUADRATIC
  LINEARNEG = mujoco.mjtConstraintState.mjCNSTRSTATE_LINEARNEG
  LINEARPOS = mujoco.mjtConstraintState.mjCNSTRSTATE_LINEARPOS
  CONE = mujoco.mjtConstraintState.mjCNSTRSTATE_CONE


class ConstraintType(enum.IntEnum):
  """Type of constraint.

  Attributes:
    EQUALITY: equality constraint
    FRICTION_DOF: dof friction
    FRICTION_TENDON: tendon friction
    LIMIT_JOINT: joint limit
    LIMIT_TENDON: tendon limit
    CONTACT_FRICTIONLESS: frictionless contact
    CONTACT_PYRAMIDAL: frictional contact, pyramidal friction cone
    CONTACT_ELLIPTIC: frictional contact, elliptic friction cone
  """

  EQUALITY = mujoco.mjtConstraint.mjCNSTR_EQUALITY
  FRICTION_DOF = mujoco.mjtConstraint.mjCNSTR_FRICTION_DOF
  FRICTION_TENDON = mujoco.mjtConstraint.mjCNSTR_FRICTION_TENDON
  LIMIT_JOINT = mujoco.mjtConstraint.mjCNSTR_LIMIT_JOINT
  LIMIT_TENDON = mujoco.mjtConstraint.mjCNSTR_LIMIT_TENDON
  CONTACT_FRICTIONLESS = mujoco.mjtConstraint.mjCNSTR_CONTACT_FRICTIONLESS
  CONTACT_PYRAMIDAL = mujoco.mjtConstraint.mjCNSTR_CONTACT_PYRAMIDAL
  CONTACT_ELLIPTIC = mujoco.mjtConstraint.mjCNSTR_CONTACT_ELLIPTIC


class SensorType(enum.IntEnum):
  """Type of sensor.

  Attributes:
    MAGNETOMETER: magnetometer
    CAMPROJECTION: camera projection
    RANGEFINDER: scalar distance to nearest geom or site along z-axis
    JOINTPOS: joint position
    TENDONPOS: scalar tendon position
    ACTUATORPOS: actuator position
    BALLQUAT: ball joint orientation
    JOINTLIMITPOS: joint limit distance-margin
    TENDONLIMITPOS: tendon limit distance-margin
    FRAMEPOS: frame position
    FRAMEXAXIS: frame x-axis
    FRAMEYAXIS: frame y-axis
    FRAMEZAXIS: frame z-axis
    FRAMEQUAT: frame orientation, represented as quaternion
    SUBTREECOM: subtree center of mass
    GEOMDIST: signed distance between two geoms
    GEOMNORMAL: normal direction between two geoms
    GEOMFROMTO: segment between two geoms
    INSIDESITE: 1 if object is inside site, 0 otherwise
    E_POTENTIAL: potential energy
    E_KINETIC: kinetic energy
    CLOCK: simulation time
    VELOCIMETER: 3D linear velocity, in local frame
    GYRO: 3D angular velocity, in local frame
    JOINTVEL: joint velocity
    TENDONVEL: scalar tendon velocity
    ACTUATORVEL: actuator velocity
    BALLANGVEL: ball joint angular velocity
    JOINTLIMITVEL: joint limit velocity
    TENDONLIMITVEL: tendon limit velocity
    FRAMELINVEL: 3D linear velocity
    FRAMEANGVEL: 3D angular velocity
    SUBTREELINVEL: subtree linear velocity
    SUBTREEANGMOM: subtree angular momentum
    TOUCH: scalar contact normal forces summed over sensor zone
    CONTACT: contacts which occurred during the simulation
    ACCELEROMETER: accelerometer
    FORCE: force
    TORQUE: torque
    ACTUATORFRC: scalar actuator force, measured at the joint
    TENDONACTFRC: scalar actuator force, measured at the tendon
    JOINTACTFRC: scalar actuator force, measured at the joint
    JOINTLIMITFRC: joint limit force
    TENDONLIMITFRC: tendon limit force
    FRAMELINACC: 3D linear acceleration
    FRAMEANGACC: 3D angular acceleration
    TACTILE: tactile sensor
  """

  MAGNETOMETER = mujoco.mjtSensor.mjSENS_MAGNETOMETER
  CAMPROJECTION = mujoco.mjtSensor.mjSENS_CAMPROJECTION
  RANGEFINDER = mujoco.mjtSensor.mjSENS_RANGEFINDER
  JOINTPOS = mujoco.mjtSensor.mjSENS_JOINTPOS
  TENDONPOS = mujoco.mjtSensor.mjSENS_TENDONPOS
  ACTUATORPOS = mujoco.mjtSensor.mjSENS_ACTUATORPOS
  BALLQUAT = mujoco.mjtSensor.mjSENS_BALLQUAT
  JOINTLIMITPOS = mujoco.mjtSensor.mjSENS_JOINTLIMITPOS
  TENDONLIMITPOS = mujoco.mjtSensor.mjSENS_TENDONLIMITPOS
  FRAMEPOS = mujoco.mjtSensor.mjSENS_FRAMEPOS
  FRAMEXAXIS = mujoco.mjtSensor.mjSENS_FRAMEXAXIS
  FRAMEYAXIS = mujoco.mjtSensor.mjSENS_FRAMEYAXIS
  FRAMEZAXIS = mujoco.mjtSensor.mjSENS_FRAMEZAXIS
  FRAMEQUAT = mujoco.mjtSensor.mjSENS_FRAMEQUAT
  SUBTREECOM = mujoco.mjtSensor.mjSENS_SUBTREECOM
  GEOMDIST = mujoco.mjtSensor.mjSENS_GEOMDIST
  GEOMNORMAL = mujoco.mjtSensor.mjSENS_GEOMNORMAL
  GEOMFROMTO = mujoco.mjtSensor.mjSENS_GEOMFROMTO
  INSIDESITE = mujoco.mjtSensor.mjSENS_INSIDESITE
  E_POTENTIAL = mujoco.mjtSensor.mjSENS_E_POTENTIAL
  E_KINETIC = mujoco.mjtSensor.mjSENS_E_KINETIC
  CLOCK = mujoco.mjtSensor.mjSENS_CLOCK
  VELOCIMETER = mujoco.mjtSensor.mjSENS_VELOCIMETER
  GYRO = mujoco.mjtSensor.mjSENS_GYRO
  JOINTVEL = mujoco.mjtSensor.mjSENS_JOINTVEL
  TENDONVEL = mujoco.mjtSensor.mjSENS_TENDONVEL
  ACTUATORVEL = mujoco.mjtSensor.mjSENS_ACTUATORVEL
  BALLANGVEL = mujoco.mjtSensor.mjSENS_BALLANGVEL
  JOINTLIMITVEL = mujoco.mjtSensor.mjSENS_JOINTLIMITVEL
  TENDONLIMITVEL = mujoco.mjtSensor.mjSENS_TENDONLIMITVEL
  FRAMELINVEL = mujoco.mjtSensor.mjSENS_FRAMELINVEL
  FRAMEANGVEL = mujoco.mjtSensor.mjSENS_FRAMEANGVEL
  SUBTREELINVEL = mujoco.mjtSensor.mjSENS_SUBTREELINVEL
  SUBTREEANGMOM = mujoco.mjtSensor.mjSENS_SUBTREEANGMOM
  TOUCH = mujoco.mjtSensor.mjSENS_TOUCH
  CONTACT = mujoco.mjtSensor.mjSENS_CONTACT
  ACCELEROMETER = mujoco.mjtSensor.mjSENS_ACCELEROMETER
  FORCE = mujoco.mjtSensor.mjSENS_FORCE
  TORQUE = mujoco.mjtSensor.mjSENS_TORQUE
  ACTUATORFRC = mujoco.mjtSensor.mjSENS_ACTUATORFRC
  TENDONACTFRC = mujoco.mjtSensor.mjSENS_TENDONACTFRC
  JOINTACTFRC = mujoco.mjtSensor.mjSENS_JOINTACTFRC
  JOINTLIMITFRC = mujoco.mjtSensor.mjSENS_JOINTLIMITFRC
  TENDONLIMITFRC = mujoco.mjtSensor.mjSENS_TENDONLIMITFRC
  FRAMELINACC = mujoco.mjtSensor.mjSENS_FRAMELINACC
  FRAMEANGACC = mujoco.mjtSensor.mjSENS_FRAMEANGACC
  TACTILE = mujoco.mjtSensor.mjSENS_TACTILE


class ObjType(enum.IntEnum):
  """Type of object.

  Attributes:
    UNKNOWN: unknown object type
    BODY: body
    XBODY: body, used to access regular frame instead of i-frame
    GEOM: geom
    SITE: site
    CAMERA: camera
  """

  UNKNOWN = mujoco.mjtObj.mjOBJ_UNKNOWN
  BODY = mujoco.mjtObj.mjOBJ_BODY
  XBODY = mujoco.mjtObj.mjOBJ_XBODY
  GEOM = mujoco.mjtObj.mjOBJ_GEOM
  SITE = mujoco.mjtObj.mjOBJ_SITE
  CAMERA = mujoco.mjtObj.mjOBJ_CAMERA


class EqType(enum.IntEnum):
  """Type of equality constraint.

  Attributes:
    CONNECT: connect two bodies at a point (ball joint)
    JOINT: couple the values of two scalar joints with cubic
    WELD: fix relative position and orientation of two bodies
    TENDON: couple the lengths of two tendons with cubic
  """

  CONNECT = mujoco.mjtEq.mjEQ_CONNECT
  WELD = mujoco.mjtEq.mjEQ_WELD
  JOINT = mujoco.mjtEq.mjEQ_JOINT
  TENDON = mujoco.mjtEq.mjEQ_TENDON
  # unsupported: FLEX, DISTANCE


class WrapType(enum.IntEnum):
  """Type of tendon wrapping object.

  Attributes:
    JOINT: constant moment arm
    PULLEY: pulley used to split tendon
    SITE: pass through site
    SPHERE: wrap around sphere
    CYLINDER: wrap around (infinite) cylinder
  """

  JOINT = mujoco.mjtWrap.mjWRAP_JOINT
  PULLEY = mujoco.mjtWrap.mjWRAP_PULLEY
  SITE = mujoco.mjtWrap.mjWRAP_SITE
  SPHERE = mujoco.mjtWrap.mjWRAP_SPHERE
  CYLINDER = mujoco.mjtWrap.mjWRAP_CYLINDER


class State(enum.IntEnum):
  """
  State component elements as integer bitflags and several convenient combinations of these flags.

  Attributes:
    TIME: time
    QPOS: position
    QVEL: velocity
    ACT: actuator activation
    WARMSTART: acceleration used for warmstart
    CTRL: control
    QFRC_APPLIED: applied generalized force
    XFRC_APPLIED: applied Cartesian force/torque
    EQ_ACTIVE: enable/disable constraints
    MOCAP_POS: positions of mocap bodies
    MOCAP_QUAT: orientations of mocap bodies
    NSTATE: number of state elements
    PHYSICS: QPOS | QVEL | ACT
    FULLPHYSICS: TIME | PHYSICS | PLUGIN
    USER: CTRL | QFRC_APPLIED | XFRC_APPLIED | EQ_ACTIVE | MOCAP_POS | MOCAP_QUAT | USERDATA
    INTEGRATION: FULLPHYSICS | USER | WARMSTART
  """

  TIME = mujoco.mjtState.mjSTATE_TIME
  QPOS = mujoco.mjtState.mjSTATE_QPOS
  QVEL = mujoco.mjtState.mjSTATE_QVEL
  ACT = mujoco.mjtState.mjSTATE_ACT
  WARMSTART = mujoco.mjtState.mjSTATE_WARMSTART
  CTRL = mujoco.mjtState.mjSTATE_CTRL
  QFRC_APPLIED = mujoco.mjtState.mjSTATE_QFRC_APPLIED
  XFRC_APPLIED = mujoco.mjtState.mjSTATE_XFRC_APPLIED
  EQ_ACTIVE = mujoco.mjtState.mjSTATE_EQ_ACTIVE
  MOCAP_POS = mujoco.mjtState.mjSTATE_MOCAP_POS
  MOCAP_QUAT = mujoco.mjtState.mjSTATE_MOCAP_QUAT
  NSTATE = mujoco.mjtState.mjNSTATE
  PHYSICS = mujoco.mjtState.mjSTATE_PHYSICS
  FULLPHYSICS = mujoco.mjtState.mjSTATE_FULLPHYSICS
  USER = mujoco.mjtState.mjSTATE_USER
  INTEGRATION = mujoco.mjtState.mjSTATE_INTEGRATION
  # unsupported: USERDATA, PLUGIN


class vec5f(wp.types.vector(length=5, dtype=float)):
  pass


class vec6f(wp.types.vector(length=6, dtype=float)):
  pass


class vec8f(wp.types.vector(length=8, dtype=float)):
  pass


class vec8i(wp.types.vector(length=8, dtype=int)):
  pass


class vec10f(wp.types.vector(length=10, dtype=float)):
  pass


class vec11f(wp.types.vector(length=11, dtype=float)):
  pass


vec5 = vec5f
vec6 = vec6f
vec10 = vec10f
vec11 = vec11f


@dataclasses.dataclass
class Option:
  """Physics options.

  Attributes:
    timestep: simulation timestep
    impratio: ratio of friction-to-normal contact impedance
    tolerance: main solver tolerance
    ls_tolerance: CG/Newton linesearch tolerance
    ccd_tolerance: convex collision detection tolerance
    density: density of medium
    viscosity: viscosity of medium
    gravity: gravitational acceleration
    wind: wind (for lift, drag, and viscosity)
    magnetic: global magnetic flux
    integrator: integration mode (IntegratorType)
    cone: type of friction cone (ConeType)
    solver: solver algorithm (SolverType)
    iterations: number of main solver iterations
    ls_iterations: maximum number of CG/Newton linesearch iterations
    ccd_iterations: number of iterations in convex collision detection
    disableflags: bit flags for disabling standard features
    enableflags: bit flags for enabling optional features
    sdf_initpoints: number of starting points for gradient descent
    sdf_iterations: max number of iterations for gradient descent

  warp only fields:
    is_sparse: whether to use sparse representations
    ls_parallel: evaluate engine solver step sizes in parallel
    ls_parallel_min_step: minimum step size for solver linesearch
    has_fluid: True if wind, density, or viscosity are non-zero at put_model time
    broadphase: broadphase type (BroadphaseType)
    broadphase_filter: broadphase filter bitflag (BroadphaseFilter)
    graph_conditional: flag to use cuda graph conditional, should be False when JAX is used
    run_collision_detection: if False, skips collision detection and allows user-populated
      contacts during the physics step (as opposed to DisableBit.CONTACT which explicitly
      zeros out the contacts at each step)
    legacy_gjk: run legacy gjk algorithm
    contact_sensor_maxmatch: max number of contacts considered by contact sensor matching criteria
                             contacts matched after this value is exceded will be ignored
  """

  timestep: wp.array(dtype=float)
  impratio: wp.array(dtype=float)
  tolerance: wp.array(dtype=float)
  ls_tolerance: wp.array(dtype=float)
  ccd_tolerance: wp.array(dtype=float)
  density: wp.array(dtype=float)
  viscosity: wp.array(dtype=float)
  gravity: wp.array(dtype=wp.vec3)
  wind: wp.array(dtype=wp.vec3)
  magnetic: wp.array(dtype=wp.vec3)
  integrator: int
  cone: int
  solver: int
  iterations: int
  ls_iterations: int
  ccd_iterations: int
  disableflags: int
  enableflags: int
  sdf_initpoints: int
  sdf_iterations: int
  # warp only fields:
  is_sparse: bool
  ls_parallel: bool
  ls_parallel_min_step: float
  has_fluid: bool
  broadphase: int
  broadphase_filter: int
  graph_conditional: bool
  run_collision_detection: bool
  legacy_gjk: bool
  contact_sensor_maxmatch: int


@dataclasses.dataclass
class Statistic:
  """Model statistics (in qpos0).

  Attributes:
    meaninertia: mean diagonal inertia
  """

  meaninertia: float


@dataclasses.dataclass
class Constraint:
  """Constraint data.

  Attributes:
    type: constraint type (ConstraintType)            (nworld, njmax)
    id: id of object of specific type                 (nworld, njmax)
    J: constraint Jacobian                            (nworld, njmax, nv)
    pos: constraint position (equality, contact)      (nworld, njmax)
    margin: inclusion margin (contact)                (nworld, njmax)
    D: constraint mass                                (nworld, njmax)
    vel: velocity in constraint space: J*qvel         (nworld, njmax)
    aref: reference pseudo-acceleration               (nworld, njmax)
    frictionloss: frictionloss (friction)             (nworld, njmax)
    force: constraint force in constraint space       (nworld, njmax)
    Jaref: Jac*qacc - aref                            (nworld, njmax)
    Ma: M*qacc                                        (nworld, nv)
    grad: gradient of master cost                     (nworld, nv)
    grad_dot: dot(grad, grad)                         (nworld,)
    Mgrad: M / grad                                   (nworld, nv)
    search: linesearch vector                         (nworld, nv)
    search_dot: dot(search, search)                   (nworld,)
    gauss: gauss Cost                                 (nworld,)
    cost: constraint + Gauss cost                     (nworld,)
    prev_cost: cost from previous iter                (nworld,)
    state: constraint state                           (nworld, njmax)
    mv: qM @ search                                   (nworld, nv)
    jv: efc_J @ search                                (nworld, njmax)
    quad: quadratic cost coefficients                 (nworld, njmax, 3)
    quad_gauss: quadratic cost gauss coefficients     (nworld, 3)
    h: cone hessian                                   (nworld, nv, nv)
    alpha: line search step size                      (nworld,)
    prev_grad: previous grad                          (nworld, nv)
    prev_Mgrad: previous Mgrad                        (nworld, nv)
    beta: polak-ribiere beta                          (nworld,)
    done: solver done                                 (nworld,)
  """

  type: wp.array2d(dtype=int)
  id: wp.array2d(dtype=int)
  J: wp.array3d(dtype=float)
  pos: wp.array2d(dtype=float)
  margin: wp.array2d(dtype=float)
  D: wp.array2d(dtype=float)
  vel: wp.array2d(dtype=float)
  aref: wp.array2d(dtype=float)
  frictionloss: wp.array2d(dtype=float)
  force: wp.array2d(dtype=float)
  Jaref: wp.array2d(dtype=float)
  Ma: wp.array2d(dtype=float)
  grad: wp.array2d(dtype=float)
  cholesky_L_tmp: wp.array3d(dtype=float)
  cholesky_y_tmp: wp.array2d(dtype=float)
  grad_dot: wp.array(dtype=float)
  Mgrad: wp.array2d(dtype=float)
  search: wp.array2d(dtype=float)
  search_dot: wp.array(dtype=float)
  gauss: wp.array(dtype=float)
  cost: wp.array(dtype=float)
  prev_cost: wp.array(dtype=float)
  state: wp.array2d(dtype=int)
  mv: wp.array2d(dtype=float)
  jv: wp.array2d(dtype=float)
  quad: wp.array2d(dtype=wp.vec3)
  quad_gauss: wp.array(dtype=wp.vec3)
  h: wp.array3d(dtype=float)
  alpha: wp.array(dtype=float)
  prev_grad: wp.array2d(dtype=float)
  prev_Mgrad: wp.array2d(dtype=float)
  beta: wp.array(dtype=float)
  done: wp.array(dtype=bool)


@dataclasses.dataclass
class TileSet:
  """Tiling configuration for decomposable block diagonal matrix.

  For non-square, non-block-diagonal tiles, use two tilesets.

  Attributes:
    adr: address of each tile in the set
    size: size of all the tiles in this set
  """

  adr: wp.array(dtype=int)
  size: int


@dataclasses.dataclass
class Model:
  """Model definition and parameters.

  Attributes:
    nq: number of generalized coordinates
    nv: number of degrees of freedom
    nu: number of actuators/controls
    na: number of activation states
    nbody: number of bodies
    njnt: number of joints
    nM: number of non-zeros in sparse inertia matrix
    nC: number of non-zeros in sparse body-dof matrix
    ngeom: number of geoms
    nsite: number of sites
    ncam: number of cameras
    nlight: number of lights
    nflex: number of flexes
    nflexvert: number of vertices in all flexes
    nflexedge: number of edges in all flexes
    nflexelem: number of elements in all flexes
    nflexelemdata: number of element vertex ids in all flexes
    nmeshvert: number of vertices for all meshes
    nmeshface: number of faces for all meshes
    nmeshgraph: number of ints in mesh auxiliary data
    nmeshpoly: number of polygons in all meshes
    nmeshpolyvert: number of vertices in all polygons
    nmeshpolymap: number of polygons in vertex map
    nhfield: number of heightfields
    nhfielddata: size of elevation data
    nmat: number of materials
    npair: number of predefined geom pairs
    nexclude: number of excluded geom pairs
    neq: number of equality constraints
    ntendon: number of tendons
    nwrap: number of wrap objects in all tendon paths
    nsensor: number of sensors
    nmocap: number of mocap bodies
    ngravcomp: number of bodies with nonzero gravcomp
    nsensordata: number of elements in sensor data vector
    opt: physics options
    stat: model statistics
    qpos0: qpos values at default pose                       (nworld, nq)
    qpos_spring: reference pose for springs                  (nworld, nq)
    body_parentid: id of body's parent                       (nbody,)
    body_rootid: id of root above body                       (nbody,)
    body_weldid: id of body that this body is welded to      (nbody,)
    body_mocapid: id of mocap data; -1: none                 (nbody,)
    body_jntnum: number of joints for this body              (nbody,)
    body_jntadr: start addr of joints; -1: no joints         (nbody,)
    body_dofnum: number of motion degrees of freedom         (nbody,)
    body_dofadr: start addr of dofs; -1: no dofs             (nbody,)
    body_geomnum: number of geoms                            (nbody,)
    body_geomadr: start addr of geoms; -1: no geoms          (nbody,)
    body_pos: position offset rel. to parent body            (nworld, nbody, 3)
    body_quat: orientation offset rel. to parent body        (nworld, nbody, 4)
    body_ipos: local position of center of mass              (nworld, nbody, 3)
    body_iquat: local orientation of inertia ellipsoid       (nworld, nbody, 4)
    body_mass: mass                                          (nworld, nbody,)
    body_subtreemass: mass of subtree starting at this body  (nworld, nbody,)
    body_inertia: diagonal inertia in ipos/iquat frame       (nworld, nbody, 3)
    body_invweight0: mean inv inert in qpos0 (trn, rot)      (nworld, nbody, 2)
    body_gravcomp: antigravity force, units of body weight   (nworld, nbody)
    body_contype: OR over all geom contypes                  (nbody,)
    body_conaffinity: OR over all geom conaffinities         (nbody,)
    oct_child: octree children                               (noct, 8)
    oct_aabb: octree axis-aligned bounding boxes             (noct, 6)
    oct_coeff: octree interpolation coefficients             (noct, 8)
    jnt_type: type of joint (JointType)                      (njnt,)
    jnt_qposadr: start addr in 'qpos' for joint's data       (njnt,)
    jnt_dofadr: start addr in 'qvel' for joint's data        (njnt,)
    jnt_bodyid: id of joint's body                           (njnt,)
    jnt_limited: does joint have limits                      (njnt,)
    jnt_actfrclimited: does joint have actuator force limits (njnt,)
    jnt_actgravcomp: is gravcomp force applied via actuators (njnt,)
    jnt_solref: constraint solver reference: limit           (nworld, njnt, mjNREF)
    jnt_solimp: constraint solver impedance: limit           (nworld, njnt, mjNIMP)
    jnt_pos: local anchor position                           (nworld, njnt, 3)
    jnt_axis: local joint axis                               (nworld, njnt, 3)
    jnt_stiffness: stiffness coefficient                     (nworld, njnt)
    jnt_range: joint limits                                  (nworld, njnt, 2)
    jnt_actfrcrange: range of total actuator force           (nworld, njnt, 2)
    jnt_margin: min distance for limit detection             (nworld, njnt)
    dof_bodyid: id of dof's body                             (nv,)
    dof_jntid: id of dof's joint                             (nv,)
    dof_parentid: id of dof's parent; -1: none               (nv,)
    dof_Madr: dof address in M-diagonal                      (nv,)
    dof_solref: constraint solver reference: frictionloss    (nworld, nv, NREF)
    dof_solimp: constraint solver impedance: frictionloss    (nworld, nv, NIMP)
    dof_frictionloss: dof friction loss                      (nworld, nv)
    dof_armature: dof armature inertia/mass                  (nworld, nv)
    dof_damping: damping coefficient                         (nworld, nv)
    dof_invweight0: diag. inverse inertia in qpos0           (nworld, nv)
    geom_type: geometric type (GeomType)                     (ngeom,)
    geom_contype: geom contact type                          (ngeom,)
    geom_conaffinity: geom contact affinity                  (ngeom,)
    geom_condim: contact dimensionality (1, 3, 4, 6)         (ngeom,)
    geom_bodyid: id of geom's body                           (ngeom,)
    geom_dataid: id of geom's mesh/hfield; -1: none          (ngeom,)
    geom_matid: material id for rendering                    (nworld, ngeom,)
    geom_group: geom group inclusion/exclusion mask          (ngeom,)
    geom_priority: geom contact priority                     (ngeom,)
    geom_solmix: mixing coef for solref/imp in geom pair     (nworld, ngeom,)
    geom_solref: constraint solver reference: contact        (nworld, ngeom, mjNREF)
    geom_solimp: constraint solver impedance: contact        (nworld, ngeom, mjNIMP)
    geom_size: geom-specific size parameters                 (ngeom, 3)
    geom_aabb: bounding box, (center, size)                  (ngeom, 6)
    geom_rbound: radius of bounding sphere                   (nworld, ngeom,)
    geom_pos: local position offset rel. to body             (nworld, ngeom, 3)
    geom_quat: local orientation offset rel. to body         (nworld, ngeom, 4)
    geom_friction: friction for (slide, spin, roll)          (nworld, ngeom, 3)
    geom_margin: detect contact if dist<margin               (nworld, ngeom,)
    geom_gap: include in solver if dist<margin-gap           (nworld, ngeom,)
    geom_fluid: fluid interaction parameters                 (ngeom, mjNFLUID)
    geom_rgba: rgba when material is omitted                 (nworld, ngeom, 4)
    site_type: geom type for rendering (GeomType)            (nsite,)
    site_bodyid: id of site's body                           (nsite,)
    site_size: geom size for rendering                       (nsite, 3)
    site_pos: local position offset rel. to body             (nworld, nsite, 3)
    site_quat: local orientation offset rel. to body         (nworld, nsite, 4)
    cam_mode: camera tracking mode (CamLightType)            (ncam,)
    cam_bodyid: id of camera's body                          (ncam,)
    cam_targetbodyid: id of targeted body; -1: none          (ncam,)
    cam_pos: position rel. to body frame                     (nworld, ncam, 3)
    cam_quat: orientation rel. to body frame                 (nworld, ncam, 4)
    cam_poscom0: global position rel. to sub-com in qpos0    (nworld, ncam, 3)
    cam_pos0: global position rel. to body in qpos0          (nworld, ncam, 3)
    cam_mat0: global orientation in qpos0                    (nworld, ncam, 3, 3)
    cam_fovy: y field-of-view (ortho ? len : deg)            (ncam,)
    cam_resolution: resolution: pixels [width, height]       (ncam, 2)
    cam_sensorsize: sensor size: length [width, height]      (ncam, 2)
    cam_intrinsic: [focal length; principal point]           (ncam, 4)
    light_mode: light tracking mode (CamLightType)           (nlight,)
    light_bodyid: id of light's body                         (nlight,)
    light_targetbodyid: id of targeted body; -1: none        (nlight,)
    light_type: spot, directional, etc. (mjtLightType)       (nworld, nlight)
    light_castshadow: does light cast shadows                (nworld, nlight)
    light_active: is light active                            (nworld, nlight)
    light_pos: position rel. to body frame                   (nworld, nlight, 3)
    light_dir: direction rel. to body frame                  (nworld, nlight, 3)
    light_poscom0: global position rel. to sub-com in qpos0  (nworld, nlight, 3)
    light_pos0: global position rel. to body in qpos0        (nworld, nlight, 3)
    light_dir0: global direction in qpos0                    (nlight, 3)
    flex_dim: 1: lines, 2: triangles, 3: tetrahedra          (nflex,)
    flex_vertadr: first vertex address                       (nflex,)
    flex_vertnum: number of vertices                         (nflex,)
    flex_edgeadr: first edge address                         (nflex,)
    flex_elemedgeadr: first element address                  (nflex,)
    flex_vertbodyid: vertex body ids                         (nflexvert,)
    flex_edge: edge vertex ids (2 per edge)                  (nflexedge, 2)
    flex_edgeflap: adjacent vertex ids (dim=2 only)          (nflexedge, 2)
    flex_elem: element vertex ids (dim+1 per elem)           (nflexelemdata,)
    flex_elemedge: element edge ids                          (nflexelemedge,)
    flexedge_length0: edge lengths in qpos0                  (nflexedge,)
    flex_stiffness: finite element stiffness matrix          (nflexelem, 21)
    flex_bending: bending stiffness                          (nflexedge, 17)
    flex_damping: Rayleigh's damping coefficient             (nflex,)
    mesh_vertadr: first vertex address                       (nmesh,)
    mesh_vertnum: number of vertices                         (nmesh,)
    mesh_faceadr: first face address                         (nmesh,)
    mesh_normaladr: first normal address                     (nmesh,)
    mesh_graphadr: graph data address; -1: no graph          (nmesh,)
    mesh_vert: vertex positions for all meshes               (nmeshvert, 3)
    mesh_normal: normals for all meshes                      (nmeshnormal, 3)
    mesh_face: face indices for all meshes                   (nface, 3)
    mesh_graph: convex graph data                            (nmeshgraph,)
    mesh_quat: rotation applied to asset vertices            (nmesh, 4)
    mesh_polynum: number of polygons per mesh                (nmesh,)
    mesh_polyadr: first polygon address per mesh             (nmesh,)
    mesh_polynormal: all polygon normals                     (nmeshpoly, 3)
    mesh_polyvertadr: polygon vertex start address           (nmeshpoly,)
    mesh_polyvertnum: number of vertices per polygon         (nmeshpoly,)
    mesh_polyvert: all polygon vertices                      (nmeshpolyvert,)
    mesh_polymapadr: first polygon address per vertex        (nmeshvert,)
    mesh_polymapnum: number of polygons per vertex           (nmeshvert,)
    mesh_polymap: vertex to polygon map                      (nmeshpolymap,)
    hfield_size: (x, y, z_top, z_bottom)                     (nhfield, 4)
    hfield_nrow: number of rows in grid                      (nhfield,)
    hfield_ncol: number of columns in grid                   (nhfield,)
    hfield_adr: start address in hfield_data                 (nhfield,)
    hfield_data: elevation data                              (nhfielddata,)
    mat_texid: texture id for rendering                      (nworld, nmat, mjNTEXROLE)
    mat_texrepeat: texture repeat for rendering              (nworld, nmat, 2)
    mat_rgba: rgba                                           (nworld, nmat, 4)
    pair_dim: contact dimensionality                         (npair,)
    pair_geom1: id of geom1                                  (npair,)
    pair_geom2: id of geom2                                  (npair,)
    pair_solref: solver reference: contact normal            (nworld, npair, mjNREF)
    pair_solreffriction: solver reference: contact friction  (nworld, npair, mjNREF)
    pair_solimp: solver impedance: contact                   (nworld, npair, mjNIMP)
    pair_margin: detect contact if dist<margin               (nworld, npair,)
    pair_gap: include in solver if dist<margin-gap           (nworld, npair,)
    pair_friction: tangent1, 2, spin, roll1, 2               (nworld, npair, 5)
    exclude_signature: body1 << 16 + body2                   (nexclude,)
    eq_type: constraint type (EqType)                        (neq,)
    eq_obj1id: id of object 1                                (neq,)
    eq_obj2id: id of object 2                                (neq,)
    eq_objtype: type of both objects (ObjType)               (neq,)
    eq_active0: initial enable/disable constraint state      (neq,)
    eq_solref: constraint solver reference                   (nworld, neq, mjNREF)
    eq_solimp: constraint solver impedance                   (nworld, neq, mjNIMP)
    eq_data: numeric data for constraint                     (nworld, neq, mjNEQDATA)
    tendon_adr: address of first object in tendon's path     (ntendon,)
    tendon_num: number of objects in tendon's path           (ntendon,)
    tendon_limited: does tendon have length limits           (ntendon,)
    tendon_actfrclimited: does ten have actuator force limit (ntendon,)
    tendon_solref_lim: constraint solver reference: limit    (nworld, ntendon, mjNREF)
    tendon_solimp_lim: constraint solver impedance: limit    (nworld, ntendon, mjNIMP)
    tendon_solref_fri: constraint solver reference: friction (nworld, ntendon, mjNREF)
    tendon_solimp_fri: constraint solver impedance: friction (nworld, ntendon, mjNIMP)
    tendon_range: tendon length limits                       (nworld, ntendon, 2)
    tendon_actfrcrange: range of total actuator force        (nworld, ntendon, 2)
    tendon_margin: min distance for limit detection          (nworld, ntendon)
    tendon_stiffness: stiffness coefficient                  (nworld, ntendon)
    tendon_damping: damping coefficient                      (nworld, ntendon)
    tendon_armature: inertia associated with tendon velocity (nworld, ntendon)
    tendon_frictionloss: loss due to friction                (nworld, ntendon)
    tendon_lengthspring: spring resting length range         (nworld, ntendon, 2)
    tendon_length0: tendon length in qpos0                   (nworld, ntendon)
    tendon_invweight0: inv. weight in qpos0                  (nworld, ntendon)
    wrap_type: wrap object type (WrapType)                   (nwrap,)
    wrap_objid: object id: geom, site, joint                 (nwrap,)
    wrap_prm: divisor, joint coef, or site id                (nwrap,)
    actuator_trntype: transmission type (TrnType)            (nu,)
    actuator_dyntype: dynamics type (DynType)                (nu,)
    actuator_gaintype: gain type (GainType)                  (nu,)
    actuator_biastype: bias type (BiasType)                  (nu,)
    actuator_trnid: transmission id: joint, tendon, site     (nu, 2)
    actuator_actadr: first activation address; -1: stateless (nu,)
    actuator_actnum: number of activation variables          (nu,)
    actuator_ctrllimited: is control limited                 (nu,)
    actuator_forcelimited: is force limited                  (nu,)
    actuator_actlimited: is activation limited               (nu,)
    actuator_dynprm: dynamics parameters                     (nworld, nu, mjNDYN)
    actuator_gainprm: gain parameters                        (nworld, nu, mjNGAIN)
    actuator_biasprm: bias parameters                        (nworld, nu, mjNBIAS)
    actuator_actearly: step activation before force          (nu,)
    actuator_ctrlrange: range of controls                    (nworld, nu, 2)
    actuator_forcerange: range of forces                     (nworld, nu, 2)
    actuator_actrange: range of activations                  (nworld, nu, 2)
    actuator_gear: scale length and transmitted force        (nworld, nu, 6)
    actuator_cranklength: crank length for slider-crank      (nu,)
    actuator_acc0: acceleration from unit force in qpos0     (nu,)
    actuator_lengthrange: feasible actuator length range     (nu, 2)
    sensor_type: sensor type (SensorType)                    (nsensor,)
    sensor_datatype: numeric data type (DataType)            (nsensor,)
    sensor_objtype: type of sensorized object (ObjType)      (nsensor,)
    sensor_objid: id of sensorized object                    (nsensor,)
    sensor_reftype: type of reference frame (ObjType)        (nsensor,)
    sensor_refid: id of reference frame; -1: global frame    (nsensor,)
    sensor_intprm: sensor parameters                         (nsensor, mjNSENS)
    sensor_dim: number of scalar outputs                     (nsensor,)
    sensor_adr: address in sensor array                      (nsensor,)
    sensor_cutoff: cutoff for real and positive; 0: ignore   (nsensor,)
    plugin: globally registered plugin slot number           (nplugin,)
    plugin_attr: config attributes of geom plugin            (nplugin, 3)
    M_rownnz: number of non-zeros in each row of qM          (nv,)
    M_rowadr: index of each row in qM                        (nv,)
    M_colind: column indices of non-zeros in qM              (nM,)
    mapM2M: index mapping from M (legacy) to M (CSR)         (nC)

  warp only fields:
<<<<<<< HEAD
    nacttrnbody: number of actuators with body transmission
=======
    nsensorcollision: number of unique collisions for
                      geom distance sensors
>>>>>>> f0c50bd4
    nsensortaxel: number of taxels in all tactile sensors
    condim_max: maximum condim for geoms
    nmaxpolygon: maximum number of verts per polygon
    nmaxmeshdeg: maximum number of polygons per vert
    has_sdf_geom: whether the model contains SDF geoms
    block_dim: block dim options
    body_tree: list of body ids by tree level
    mocap_bodyid: id of body for mocap                       (nmocap,)
    body_fluid_ellipsoid: does body use ellipsoid fluid      (nbody,)
    jnt_limited_slide_hinge_adr: limited/slide/hinge jntadr
    jnt_limited_ball_adr: limited/ball jntadr
    dof_tri_row: np.tril_indices                             (mjm.nv)[0]
    dof_tri_col: np.tril_indices                             (mjm.nv)[1]
    geom_pair_type_count: count of max number of each potential collision
    geom_plugin_index: geom index in plugin array            (ngeom, )
    nxn_geom_pair: collision pair geom ids [-2, ngeom-1]     (<= ngeom * (ngeom - 1) // 2,)
    nxn_geom_pair_filtered: valid collision pair geom ids    (<= ngeom * (ngeom - 1) // 2,)
                            [-1, ngeom - 1]
    nxn_pairid: contact pair id, -1 if not predefined,       (<= ngeom * (ngeom - 1) // 2, 2)
                  -2 if skipped
                collision id, else -1
    nxn_pairid_filtered: active subset of nxn_pairid         (<= ngeom * (ngeom - 1) // 2, 2)
    eq_connect_adr: eq_* addresses of type `CONNECT`
    eq_wld_adr: eq_* addresses of type `WELD`
    eq_jnt_adr: eq_* addresses of type `JOINT`
    eq_ten_adr: eq_* addresses of type `TENDON`              (<=neq,)
    tendon_jnt_adr: joint tendon address                     (<=nwrap,)
    tendon_site_pair_adr: site pair tendon address           (<=nwrap,)
    tendon_geom_adr: geom tendon address                     (<=nwrap,)
    tendon_limited_adr: addresses for limited tendons        (<=ntendon,)
    ten_wrapadr_site: wrap object starting address for sites (ntendon,)
    ten_wrapnum_site: number of site wrap objects per tendon (ntendon,)
    wrap_jnt_adr: addresses for joint tendon wrap object     (<=nwrap,)
    wrap_site_adr: addresses for site tendon wrap object     (<=nwrap,)
    wrap_site_pair_adr: first address for site wrap pair     (<=nwrap,)
    wrap_geom_adr: addresses for geom tendon wrap object     (<=nwrap,)
    wrap_pulley_scale: pulley scaling                        (nwrap,)
    actuator_moment_tiles_nv: tiling configuration
    actuator_moment_tiles_nu: tiling configuration
    actuator_trntype_body_adr: addresses for actuators       (<=nu,)
                               with body transmission
    sensor_pos_adr: addresses for position sensors           (<=nsensor,)
    sensor_limitpos_adr: address for limit position sensors  (<=nsensor,)
    sensor_vel_adr: addresses for velocity sensors           (<=nsensor,)
                    (excluding limit velocity sensors)
    sensor_limitvel_adr: address for limit velocity sensors  (<=nsensor,)
    sensor_acc_adr: addresses for acceleration sensors       (<=nsensor,)
    sensor_rangefinder_adr: addresses for rangefinder sensors(<=nsensor,)
    sensor_collision_start_adr: address for sensor's first   (<=nsensor,)
                                item in collision
    rangefinder_sensor_adr: map sensor id to rangefinder id  (<=nsensor,)
                    (excluding touch sensors)
                    (excluding limit force sensors)
    collision_sensor_adr: map sensor id to collision id      (nsensor,)
    sensor_touch_adr: addresses for touch sensors            (<=nsensor,)
    sensor_limitfrc_adr: address for limit force sensors     (<=nsensor,)
    sensor_e_potential: evaluate energy_pos
    sensor_e_kinetic: evaluate energy_vel
    sensor_tendonactfrc_adr: address for tendonactfrc sensor (<=nsensor,)
    sensor_subtree_vel: evaluate subtree_vel
    sensor_contact_adr: addresses for contact sensors        (<=nsensor,)
    sensor_adr_to_contact_adr: map sensor adr to contact adr (nsensor,)
    sensor_rne_postconstraint: evaluate rne_postconstraint
    sensor_rangefinder_bodyid: bodyid for rangefinder        (nrangefinder,)
    taxel_vertadr: tactile sensor vertex address             (nsensortaxel,)
    taxel_sensorid: address for tactile sensors              (<=nsensor,)
    qM_tiles: tiling configuration
    qLD_updates: tuple of index triples for sparse factorization
    qM_fullm_i: sparse mass matrix addressing
    qM_fullm_j: sparse mass matrix addressing
    qM_mulm_i: sparse matmul addressing
    qM_mulm_j: sparse matmul addressing
    qM_madr_ij: sparse matmul addressing
  """

  nq: int
  nv: int
  nu: int
  na: int
  nbody: int
  njnt: int
  nM: int
  nC: int
  ngeom: int
  nsite: int
  ncam: int
  nlight: int
  nflex: int
  nflexvert: int
  nflexedge: int
  nflexelem: int
  nflexelemdata: int
  nmeshvert: int
  nmeshface: int
  nmeshgraph: int
  nmeshpoly: int
  nmeshpolyvert: int
  nmeshpolymap: int
  nhfield: int
  nhfielddata: int
  nmat: int
  npair: int
  nexclude: int
  neq: int
  ntendon: int
  nwrap: int
  nsensor: int
  nmocap: int
  ngravcomp: int
  nsensordata: int
  opt: Option
  stat: Statistic
  qpos0: wp.array2d(dtype=float)
  qpos_spring: wp.array2d(dtype=float)
  body_parentid: wp.array(dtype=int)
  body_rootid: wp.array(dtype=int)
  body_weldid: wp.array(dtype=int)
  body_mocapid: wp.array(dtype=int)
  body_jntnum: wp.array(dtype=int)
  body_jntadr: wp.array(dtype=int)
  body_dofnum: wp.array(dtype=int)
  body_dofadr: wp.array(dtype=int)
  body_geomnum: wp.array(dtype=int)
  body_geomadr: wp.array(dtype=int)
  body_pos: wp.array2d(dtype=wp.vec3)
  body_quat: wp.array2d(dtype=wp.quat)
  body_ipos: wp.array2d(dtype=wp.vec3)
  body_iquat: wp.array2d(dtype=wp.quat)
  body_mass: wp.array2d(dtype=float)
  body_subtreemass: wp.array2d(dtype=float)
  body_inertia: wp.array2d(dtype=wp.vec3)
  body_invweight0: wp.array2d(dtype=wp.vec2)
  body_gravcomp: wp.array2d(dtype=float)
  body_contype: wp.array(dtype=int)
  body_conaffinity: wp.array(dtype=int)
  oct_child: wp.array(dtype=vec8i)
  oct_aabb: wp.array2d(dtype=wp.vec3)
  oct_coeff: wp.array(dtype=vec8f)
  jnt_type: wp.array(dtype=int)
  jnt_qposadr: wp.array(dtype=int)
  jnt_dofadr: wp.array(dtype=int)
  jnt_bodyid: wp.array(dtype=int)
  jnt_limited: wp.array(dtype=int)
  jnt_actfrclimited: wp.array(dtype=bool)
  jnt_actgravcomp: wp.array(dtype=int)
  jnt_solref: wp.array2d(dtype=wp.vec2)
  jnt_solimp: wp.array2d(dtype=vec5)
  jnt_pos: wp.array2d(dtype=wp.vec3)
  jnt_axis: wp.array2d(dtype=wp.vec3)
  jnt_stiffness: wp.array2d(dtype=float)
  jnt_range: wp.array2d(dtype=wp.vec2)
  jnt_actfrcrange: wp.array2d(dtype=wp.vec2)
  jnt_margin: wp.array2d(dtype=float)
  dof_bodyid: wp.array(dtype=int)
  dof_jntid: wp.array(dtype=int)
  dof_parentid: wp.array(dtype=int)
  dof_Madr: wp.array(dtype=int)
  dof_solref: wp.array2d(dtype=wp.vec2)
  dof_solimp: wp.array2d(dtype=vec5)
  dof_frictionloss: wp.array2d(dtype=float)
  dof_armature: wp.array2d(dtype=float)
  dof_damping: wp.array2d(dtype=float)
  dof_invweight0: wp.array2d(dtype=float)
  geom_type: wp.array(dtype=int)
  geom_contype: wp.array(dtype=int)
  geom_conaffinity: wp.array(dtype=int)
  geom_condim: wp.array(dtype=int)
  geom_bodyid: wp.array(dtype=int)
  geom_dataid: wp.array(dtype=int)
  geom_matid: wp.array2d(dtype=int)
  geom_group: wp.array(dtype=int)
  geom_priority: wp.array(dtype=int)
  geom_solmix: wp.array2d(dtype=float)
  geom_solref: wp.array2d(dtype=wp.vec2)
  geom_solimp: wp.array2d(dtype=vec5)
  geom_size: wp.array2d(dtype=wp.vec3)
  geom_aabb: wp.array3d(dtype=wp.vec3)
  geom_rbound: wp.array2d(dtype=float)
  geom_pos: wp.array2d(dtype=wp.vec3)
  geom_quat: wp.array2d(dtype=wp.quat)
  geom_friction: wp.array2d(dtype=wp.vec3)
  geom_margin: wp.array2d(dtype=float)
  geom_gap: wp.array2d(dtype=float)
  geom_fluid: wp.array2d(dtype=float)
  geom_rgba: wp.array2d(dtype=wp.vec4)
  site_type: wp.array(dtype=int)
  site_bodyid: wp.array(dtype=int)
  site_size: wp.array(dtype=wp.vec3)
  site_pos: wp.array2d(dtype=wp.vec3)
  site_quat: wp.array2d(dtype=wp.quat)
  cam_mode: wp.array(dtype=int)
  cam_bodyid: wp.array(dtype=int)
  cam_targetbodyid: wp.array(dtype=int)
  cam_pos: wp.array2d(dtype=wp.vec3)
  cam_quat: wp.array2d(dtype=wp.quat)
  cam_poscom0: wp.array2d(dtype=wp.vec3)
  cam_pos0: wp.array2d(dtype=wp.vec3)
  cam_mat0: wp.array2d(dtype=wp.mat33)
  cam_fovy: wp.array(dtype=float)
  cam_resolution: wp.array(dtype=wp.vec2i)
  cam_sensorsize: wp.array(dtype=wp.vec2)
  cam_intrinsic: wp.array(dtype=wp.vec4)
  light_mode: wp.array(dtype=int)
  light_bodyid: wp.array(dtype=int)
  light_targetbodyid: wp.array(dtype=int)
  light_type: wp.array2d(dtype=int)
  light_castshadow: wp.array2d(dtype=bool)
  light_active: wp.array2d(dtype=bool)
  light_pos: wp.array2d(dtype=wp.vec3)
  light_dir: wp.array2d(dtype=wp.vec3)
  light_poscom0: wp.array2d(dtype=wp.vec3)
  light_pos0: wp.array2d(dtype=wp.vec3)
  light_dir0: wp.array2d(dtype=wp.vec3)
  flex_dim: wp.array(dtype=int)
  flex_vertadr: wp.array(dtype=int)
  flex_vertnum: wp.array(dtype=int)
  flex_edgeadr: wp.array(dtype=int)
  flex_elemedgeadr: wp.array(dtype=int)
  flex_vertbodyid: wp.array(dtype=int)
  flex_edge: wp.array(dtype=wp.vec2i)
  flex_edgeflap: wp.array(dtype=wp.vec2i)
  flex_elem: wp.array(dtype=int)
  flex_elemedge: wp.array(dtype=int)
  flexedge_length0: wp.array(dtype=float)
  flex_stiffness: wp.array(dtype=float)
  flex_bending: wp.array(dtype=float)
  flex_damping: wp.array(dtype=float)
  mesh_vertadr: wp.array(dtype=int)
  mesh_vertnum: wp.array(dtype=int)
  mesh_faceadr: wp.array(dtype=int)
  mesh_normaladr: wp.array(dtype=int)
  mesh_graphadr: wp.array(dtype=int)
  mesh_vert: wp.array(dtype=wp.vec3)
  mesh_normal: wp.array(dtype=wp.vec3)
  mesh_face: wp.array(dtype=wp.vec3i)
  mesh_graph: wp.array(dtype=int)
  mesh_quat: wp.array(dtype=wp.quat)
  mesh_polynum: wp.array(dtype=int)
  mesh_polyadr: wp.array(dtype=int)
  mesh_polynormal: wp.array(dtype=wp.vec3)
  mesh_polyvertadr: wp.array(dtype=int)
  mesh_polyvertnum: wp.array(dtype=int)
  mesh_polyvert: wp.array(dtype=int)
  mesh_polymapadr: wp.array(dtype=int)
  mesh_polymapnum: wp.array(dtype=int)
  mesh_polymap: wp.array(dtype=int)
  hfield_size: wp.array(dtype=wp.vec4)
  hfield_nrow: wp.array(dtype=int)
  hfield_ncol: wp.array(dtype=int)
  hfield_adr: wp.array(dtype=int)
  hfield_data: wp.array(dtype=float)
  mat_texid: wp.array3d(dtype=int)
  mat_texrepeat: wp.array2d(dtype=wp.vec2)
  mat_rgba: wp.array2d(dtype=wp.vec4)
  pair_dim: wp.array(dtype=int)
  pair_geom1: wp.array(dtype=int)
  pair_geom2: wp.array(dtype=int)
  pair_solref: wp.array2d(dtype=wp.vec2)
  pair_solreffriction: wp.array2d(dtype=wp.vec2)
  pair_solimp: wp.array2d(dtype=vec5)
  pair_margin: wp.array2d(dtype=float)
  pair_gap: wp.array2d(dtype=float)
  pair_friction: wp.array2d(dtype=vec5)
  exclude_signature: wp.array(dtype=int)
  eq_type: wp.array(dtype=int)
  eq_obj1id: wp.array(dtype=int)
  eq_obj2id: wp.array(dtype=int)
  eq_objtype: wp.array(dtype=int)
  eq_active0: wp.array(dtype=bool)
  eq_solref: wp.array2d(dtype=wp.vec2)
  eq_solimp: wp.array2d(dtype=vec5)
  eq_data: wp.array2d(dtype=vec11)
  tendon_adr: wp.array(dtype=int)
  tendon_num: wp.array(dtype=int)
  tendon_limited: wp.array(dtype=int)
  tendon_actfrclimited: wp.array(dtype=bool)
  tendon_solref_lim: wp.array2d(dtype=wp.vec2)
  tendon_solimp_lim: wp.array2d(dtype=vec5)
  tendon_solref_fri: wp.array2d(dtype=wp.vec2)
  tendon_solimp_fri: wp.array2d(dtype=vec5)
  tendon_range: wp.array2d(dtype=wp.vec2)
  tendon_actfrcrange: wp.array2d(dtype=wp.vec2)
  tendon_margin: wp.array2d(dtype=float)
  tendon_stiffness: wp.array2d(dtype=float)
  tendon_damping: wp.array2d(dtype=float)
  tendon_armature: wp.array2d(dtype=float)
  tendon_frictionloss: wp.array2d(dtype=float)
  tendon_lengthspring: wp.array2d(dtype=wp.vec2)
  tendon_length0: wp.array2d(dtype=float)
  tendon_invweight0: wp.array2d(dtype=float)
  wrap_type: wp.array(dtype=int)
  wrap_objid: wp.array(dtype=int)
  wrap_prm: wp.array(dtype=float)
  actuator_trntype: wp.array(dtype=int)
  actuator_dyntype: wp.array(dtype=int)
  actuator_gaintype: wp.array(dtype=int)
  actuator_biastype: wp.array(dtype=int)
  actuator_trnid: wp.array(dtype=wp.vec2i)
  actuator_actadr: wp.array(dtype=int)
  actuator_actnum: wp.array(dtype=int)
  actuator_ctrllimited: wp.array(dtype=bool)
  actuator_forcelimited: wp.array(dtype=bool)
  actuator_actlimited: wp.array(dtype=bool)
  actuator_dynprm: wp.array2d(dtype=vec10f)
  actuator_gainprm: wp.array2d(dtype=vec10f)
  actuator_biasprm: wp.array2d(dtype=vec10f)
  actuator_actearly: wp.array(dtype=bool)
  actuator_ctrlrange: wp.array2d(dtype=wp.vec2)
  actuator_forcerange: wp.array2d(dtype=wp.vec2)
  actuator_actrange: wp.array2d(dtype=wp.vec2)
  actuator_gear: wp.array2d(dtype=wp.spatial_vector)
  actuator_cranklength: wp.array(dtype=float)
  actuator_acc0: wp.array(dtype=float)
  actuator_lengthrange: wp.array(dtype=wp.vec2)
  sensor_type: wp.array(dtype=int)
  sensor_datatype: wp.array(dtype=int)
  sensor_objtype: wp.array(dtype=int)
  sensor_objid: wp.array(dtype=int)
  sensor_reftype: wp.array(dtype=int)
  sensor_refid: wp.array(dtype=int)
  sensor_intprm: wp.array2d(dtype=int)
  sensor_dim: wp.array(dtype=int)
  sensor_adr: wp.array(dtype=int)
  sensor_cutoff: wp.array(dtype=float)
  plugin: wp.array(dtype=int)
  plugin_attr: wp.array(dtype=wp.vec3f)
  M_rownnz: wp.array(dtype=int)
  M_rowadr: wp.array(dtype=int)
  M_colind: wp.array(dtype=int)
  mapM2M: wp.array(dtype=int)
  # warp only fields:
<<<<<<< HEAD
  nacttrnbody: int
=======
  nsensorcollision: int
>>>>>>> f0c50bd4
  nsensortaxel: int
  condim_max: int
  nmaxpolygon: int
  nmaxmeshdeg: int
  has_sdf_geom: bool
  block_dim: BlockDim
  body_tree: tuple[wp.array(dtype=int), ...]
  mocap_bodyid: wp.array(dtype=int)
  body_fluid_ellipsoid: wp.array(dtype=bool)
  jnt_limited_slide_hinge_adr: wp.array(dtype=int)
  jnt_limited_ball_adr: wp.array(dtype=int)
  dof_tri_row: wp.array(dtype=int)
  dof_tri_col: wp.array(dtype=int)
  geom_pair_type_count: tuple[int, ...]
  geom_plugin_index: wp.array(dtype=int)
  nxn_geom_pair: wp.array(dtype=wp.vec2i)
  nxn_geom_pair_filtered: wp.array(dtype=wp.vec2i)
  nxn_pairid: wp.array(dtype=wp.vec2i)
  nxn_pairid_filtered: wp.array(dtype=wp.vec2i)
  eq_connect_adr: wp.array(dtype=int)
  eq_wld_adr: wp.array(dtype=int)
  eq_jnt_adr: wp.array(dtype=int)
  eq_ten_adr: wp.array(dtype=int)
  tendon_jnt_adr: wp.array(dtype=int)
  tendon_site_pair_adr: wp.array(dtype=int)
  tendon_geom_adr: wp.array(dtype=int)
  tendon_limited_adr: wp.array(dtype=int)
  ten_wrapadr_site: wp.array(dtype=int)
  ten_wrapnum_site: wp.array(dtype=int)
  wrap_jnt_adr: wp.array(dtype=int)
  wrap_site_adr: wp.array(dtype=int)
  wrap_site_pair_adr: wp.array(dtype=int)
  wrap_geom_adr: wp.array(dtype=int)
  wrap_pulley_scale: wp.array(dtype=float)
  actuator_moment_tiles_nv: tuple[TileSet, ...]
  actuator_moment_tiles_nu: tuple[TileSet, ...]
  actuator_trntype_body_adr: wp.array(dtype=int)
  sensor_pos_adr: wp.array(dtype=int)
  sensor_limitpos_adr: wp.array(dtype=int)
  sensor_vel_adr: wp.array(dtype=int)
  sensor_limitvel_adr: wp.array(dtype=int)
  sensor_acc_adr: wp.array(dtype=int)
  sensor_rangefinder_adr: wp.array(dtype=int)
  sensor_collision_start_adr: wp.array(dtype=int)
  rangefinder_sensor_adr: wp.array(dtype=int)
  collision_sensor_adr: wp.array(dtype=int)
  sensor_touch_adr: wp.array(dtype=int)
  sensor_limitfrc_adr: wp.array(dtype=int)
  sensor_e_potential: bool
  sensor_e_kinetic: bool
  sensor_tendonactfrc_adr: wp.array(dtype=int)
  sensor_subtree_vel: bool
  sensor_contact_adr: wp.array(dtype=int)
  sensor_adr_to_contact_adr: wp.array(dtype=int)
  sensor_rne_postconstraint: bool
  sensor_rangefinder_bodyid: wp.array(dtype=int)
  taxel_vertadr: wp.array(dtype=int)
  taxel_sensorid: wp.array(dtype=int)
  qM_tiles: tuple[TileSet, ...]
  qLD_updates: tuple[wp.array(dtype=wp.vec3i), ...]
  qM_fullm_i: wp.array(dtype=int)
  qM_fullm_j: wp.array(dtype=int)
  qM_mulm_i: wp.array(dtype=int)
  qM_mulm_j: wp.array(dtype=int)
  qM_madr_ij: wp.array(dtype=int)


class ContactType(enum.IntFlag):
  """
  Type of contact.

  CONSTRAINT: contact for constraint solver.
  SENSOR: contact for collision sensor (GEOMDIST, GEOMNORMAL, GEOMFROMTO).
  """

  CONSTRAINT = 1
  SENSOR = 2


@dataclasses.dataclass
class Contact:
  """Contact data.

  Attributes:
    dist: distance between nearest points; neg: penetration          (naconmax,)
    pos: position of contact point: midpoint between geoms           (naconmax, 3)
    frame: normal is in [0-2], points from geom[0] to geom[1]        (naconmax, 3, 3)
    includemargin: include if dist<includemargin=margin-gap          (naconmax,)
    friction: tangent1, 2, spin, roll1, 2                            (naconmax, 5)
    solref: constraint solver reference, normal direction            (naconmax, 2)
    solreffriction: constraint solver reference, friction directions (naconmax, 2)
    solimp: constraint solver impedance                              (naconmax, 5)
    dim: contact space dimensionality: 1, 3, 4 or 6                  (naconmax,)
    geom: geom ids; -1 for flex                                      (naconmax, 2)
    efc_address: address in efc; -1: not included                    (naconmax, ncondim)
    worldid: world id                                                (naconmax,)
    type: ContactType                                                (naconmax,)
    geomcollisionid: i-th contact generated for geom                 (naconmax,)
                     helps uniquely identity contact when multiple
                     contacts are generated for geom pair
  """

  dist: wp.array(dtype=float)
  pos: wp.array(dtype=wp.vec3)
  frame: wp.array(dtype=wp.mat33)
  includemargin: wp.array(dtype=float)
  friction: wp.array(dtype=vec5)
  solref: wp.array(dtype=wp.vec2)
  solreffriction: wp.array(dtype=wp.vec2)
  solimp: wp.array(dtype=vec5)
  dim: wp.array(dtype=int)
  geom: wp.array(dtype=wp.vec2i)
  efc_address: wp.array2d(dtype=int)
  worldid: wp.array(dtype=int)
  type: wp.array(dtype=int)
  geomcollisionid: wp.array(dtype=int)


@dataclasses.dataclass
class Data:
  """Dynamic state that updates each step.

  Attributes:
    solver_niter: number of solver iterations                   (nworld,)
    ne: number of equality constraints                          (nworld,)
    nf: number of friction constraints                          (nworld,)
    nl: number of limit constraints                             (nworld,)
    nefc: number of constraints                                 (nworld,)
    time: simulation time                                       (nworld,)
    energy: potential, kinetic energy                           (nworld, 2)
    qpos: position                                              (nworld, nq)
    qvel: velocity                                              (nworld, nv)
    act: actuator activation                                    (nworld, na)
    qacc_warmstart: acceleration used for warmstart             (nworld, nv)
    ctrl: control                                               (nworld, nu)
    qfrc_applied: applied generalized force                     (nworld, nv)
    xfrc_applied: applied Cartesian force/torque                (nworld, nbody, 6)
    eq_active: enable/disable constraints                       (nworld, neq)
    mocap_pos: position of mocap bodies                         (nworld, nmocap, 3)
    mocap_quat: orientation of mocap bodies                     (nworld, nmocap, 4)
    qacc: acceleration                                          (nworld, nv)
    act_dot: time-derivative of actuator activation             (nworld, na)
    sensordata: sensor data array                               (nsensordata,)
    xpos: Cartesian position of body frame                      (nworld, nbody, 3)
    xquat: Cartesian orientation of body frame                  (nworld, nbody, 4)
    xmat: Cartesian orientation of body frame                   (nworld, nbody, 3, 3)
    xipos: Cartesian position of body com                       (nworld, nbody, 3)
    ximat: Cartesian orientation of body inertia                (nworld, nbody, 3, 3)
    xanchor: Cartesian position of joint anchor                 (nworld, njnt, 3)
    xaxis: Cartesian joint axis                                 (nworld, njnt, 3)
    geom_xpos: Cartesian geom position                          (nworld, ngeom, 3)
    geom_xmat: Cartesian geom orientation                       (nworld, ngeom, 3, 3)
    site_xpos: Cartesian site position                          (nworld, nsite, 3)
    site_xmat: Cartesian site orientation                       (nworld, nsite, 3, 3)
    cam_xpos: Cartesian camera position                         (nworld, ncam, 3)
    cam_xmat: Cartesian camera orientation                      (nworld, ncam, 3, 3)
    light_xpos: Cartesian light position                        (nworld, nlight, 3)
    light_xdir: Cartesian light direction                       (nworld, nlight, 3)
    subtree_com: center of mass of each subtree                 (nworld, nbody, 3)
    cdof: com-based motion axis of each dof (rot:lin)           (nworld, nv, 6)
    cinert: com-based body inertia and mass                     (nworld, nbody, 10)
    flexvert_xpos: cartesian flex vertex positions              (nflexvert, 3)
    flexedge_length: flex edge lengths                          (nflexedge, 1)
    ten_wrapadr: start address of tendon's path                 (nworld, ntendon)
    ten_wrapnum: number of wrap points in path                  (nworld, ntendon)
    ten_J: tendon Jacobian                                      (nworld, ntendon, nv)
    ten_length: tendon lengths                                  (nworld, ntendon)
    wrap_obj: geomid; -1: site; -2: pulley                      (nworld, nwrap, 2)
    wrap_xpos: Cartesian 3D points in all paths                 (nworld, nwrap, 6)
    actuator_length: actuator lengths                           (nworld, nu)
    actuator_moment: actuator moments                           (nworld, nu, nv)
    crb: com-based composite inertia and mass                   (nworld, nbody, 10)
    qM: total inertia (sparse) (nworld, 1, nM) or               (nworld, nv, nv) if dense
    qLD: L'*D*L factorization of M (sparse) (nworld, 1, nM) or  (nworld, nv, nv) if dense
    qLDiagInv: 1/diag(D)                                        (nworld, nv)
    flexedge_velocity: flex edge velocities                     (nflexedge,)
    ten_velocity: tendon velocities                             (nworld, ntendon)
    actuator_velocity: actuator velocities                      (nworld, nu)
    cvel: com-based velocity (rot:lin)                          (nworld, nbody, 6)
    cdof_dot: time-derivative of cdof (rot:lin)                 (nworld, nv, 6)
    qfrc_bias: C(qpos,qvel)                                     (nworld, nv)
    qfrc_spring: passive spring force                           (nworld, nv)
    qfrc_damper: passive damper force                           (nworld, nv)
    qfrc_gravcomp: passive gravity compensation force           (nworld, nv)
    qfrc_fluid: passive fluid force                             (nworld, nv)
    qfrc_passive: total passive force                           (nworld, nv)
    subtree_linvel: linear velocity of subtree com              (nworld, nbody, 3)
    subtree_angmom: angular momentum about subtree com          (nworld, nbody, 3)
    actuator_force: actuator force in actuation space           (nworld, nu)
    qfrc_actuator: actuator force                               (nworld, nv)
    qfrc_smooth: net unconstrained force                        (nworld, nv)
    qacc_smooth: unconstrained acceleration                     (nworld, nv)
    qfrc_constraint: constraint force                           (nworld, nv)
    qfrc_inverse: net external force; should equal:             (nworld, nv)
              qfrc_applied + J.T @ xfrc_applied + qfrc_actuator
    cacc: com-based acceleration                                (nworld, nbody, 6)
    cfrc_int: com-based interaction force with parent           (nworld, nbody, 6)
    cfrc_ext: com-based external force on body                  (nworld, nbody, 6)
    contact: contact data
    efc: constraint data

  warp only fields:
    nworld: number of worlds
    naconmax: maximum number of contacts (shared across all worlds)
    njmax: maximum number of constraints per world
    nacon: number of detected contacts (across all worlds)
    ne_connect: number of equality connect constraints          (nworld,)
    ne_weld: number of equality weld constraints                (nworld,)
    ne_jnt: number of equality joint constraints                (nworld,)
    ne_ten: number of equality tendon constraints               (nworld,)
    nsolving: number of unconverged worlds                      (1,)
    subtree_bodyvel: subtree body velocity (ang, vel)           (nworld, nbody, 6)
    geom_skip: skip calculating `geom_xpos` and `geom_xmat`     (ngeom,)
               during step, reuse previous value
    qfrc_integration: temporary array for integration           (nworld, nv)
    qacc_integration: temporary array for integration           (nworld, nv)
    act_vel_integration: temporary array for integration        (nworld, nu)
    qM_integration: temporary array for integration             (nworld, nv, nv) if dense
    qLD_integration: temporary array for integration            (nworld, nv, nv) if dense
    qLDiagInv_integration: temporary array for integration      (nworld, nv)
    collision_pair: collision pairs from broadphase             (naconmax,)
    collision_pairid: ids from broadphase                       (naconmax, 2)
    collision_worldid: collision world ids from broadphase      (naconmax,)
    ncollision: collision count from broadphase
    ten_Jdot: time derivative of tendon Jacobian                (nworld, ntendon, nv)
    ten_bias_coef: tendon bias force coefficient                (nworld, ntendon)
    ten_actfrc: total actuator force at tendon                  (nworld, ntendon)
    wrap_geom_xpos: Cartesian 3D points for geom wrap points    (nworld, <=nwrap, 6)
    sensor_rangefinder_pnt: points for rangefinder              (nworld, nrangefinder, 3)
    sensor_rangefinder_vec: directions for rangefinder          (nworld, nrangefinder, 3)
    sensor_rangefinder_dist: distances for rangefinder          (nworld, nrangefinder)
    sensor_rangefinder_geomid: geomids for rangefinder          (nworld, nrangefinder)
    sensor_contact_nmatch: match count for each world-sensor    (nworld, <=nsensor)
    sensor_contact_matchid: id for matching contact             (nworld, <=nsensor, MJ_MAXCONPAIR)
    sensor_contact_criteria: critera for reduction              (nworld, <=nsensor, MJ_MAXCONPAIR)
    sensor_contact_direction: direction of contact              (nworld, <=nsensor, MJ_MAXCONPAIR)
<<<<<<< HEAD
    ray_bodyexclude: id of body to exclude from ray computation
    ray_dist: ray distance to nearest geom                      (nworld, 1)
    ray_geomid: id of geom that intersects with ray             (nworld, 1)
=======
    actuator_trntype_body_ncon: number of active contacts       (nworld, <=nu)
>>>>>>> f0c50bd4
  """

  solver_niter: wp.array(dtype=int)
  ne: wp.array(dtype=int)
  nf: wp.array(dtype=int)
  nl: wp.array(dtype=int)
  nefc: wp.array(dtype=int)
  time: wp.array(dtype=float)
  energy: wp.array(dtype=wp.vec2)
  qpos: wp.array2d(dtype=float)
  qvel: wp.array2d(dtype=float)
  act: wp.array2d(dtype=float)
  qacc_warmstart: wp.array2d(dtype=float)
  ctrl: wp.array2d(dtype=float)
  qfrc_applied: wp.array2d(dtype=float)
  xfrc_applied: wp.array2d(dtype=wp.spatial_vector)
  eq_active: wp.array2d(dtype=bool)
  mocap_pos: wp.array2d(dtype=wp.vec3)
  mocap_quat: wp.array2d(dtype=wp.quat)
  qacc: wp.array2d(dtype=float)
  act_dot: wp.array2d(dtype=float)
  sensordata: wp.array2d(dtype=float)
  xpos: wp.array2d(dtype=wp.vec3)
  xquat: wp.array2d(dtype=wp.quat)
  xmat: wp.array2d(dtype=wp.mat33)
  xipos: wp.array2d(dtype=wp.vec3)
  ximat: wp.array2d(dtype=wp.mat33)
  xanchor: wp.array2d(dtype=wp.vec3)
  xaxis: wp.array2d(dtype=wp.vec3)
  geom_xpos: wp.array2d(dtype=wp.vec3)
  geom_xmat: wp.array2d(dtype=wp.mat33)
  site_xpos: wp.array2d(dtype=wp.vec3)
  site_xmat: wp.array2d(dtype=wp.mat33)
  cam_xpos: wp.array2d(dtype=wp.vec3)
  cam_xmat: wp.array2d(dtype=wp.mat33)
  light_xpos: wp.array2d(dtype=wp.vec3)
  light_xdir: wp.array2d(dtype=wp.vec3)
  subtree_com: wp.array2d(dtype=wp.vec3)
  cdof: wp.array2d(dtype=wp.spatial_vector)
  cinert: wp.array2d(dtype=vec10)
  flexvert_xpos: wp.array2d(dtype=wp.vec3)
  flexedge_length: wp.array2d(dtype=float)
  ten_wrapadr: wp.array2d(dtype=int)
  ten_wrapnum: wp.array2d(dtype=int)
  ten_J: wp.array3d(dtype=float)
  ten_length: wp.array2d(dtype=float)
  wrap_obj: wp.array2d(dtype=wp.vec2i)
  wrap_xpos: wp.array2d(dtype=wp.spatial_vector)
  actuator_length: wp.array2d(dtype=float)
  actuator_moment: wp.array3d(dtype=float)
  crb: wp.array2d(dtype=vec10)
  qM: wp.array3d(dtype=float)
  qLD: wp.array3d(dtype=float)
  qLDiagInv: wp.array2d(dtype=float)
  flexedge_velocity: wp.array2d(dtype=float)
  ten_velocity: wp.array2d(dtype=float)
  actuator_velocity: wp.array2d(dtype=float)
  cvel: wp.array2d(dtype=wp.spatial_vector)
  cdof_dot: wp.array2d(dtype=wp.spatial_vector)
  qfrc_bias: wp.array2d(dtype=float)
  qfrc_spring: wp.array2d(dtype=float)
  qfrc_damper: wp.array2d(dtype=float)
  qfrc_gravcomp: wp.array2d(dtype=float)
  qfrc_fluid: wp.array2d(dtype=float)
  qfrc_passive: wp.array2d(dtype=float)
  subtree_linvel: wp.array2d(dtype=wp.vec3)
  subtree_angmom: wp.array2d(dtype=wp.vec3)
  actuator_force: wp.array2d(dtype=float)
  qfrc_actuator: wp.array2d(dtype=float)
  qfrc_smooth: wp.array2d(dtype=float)
  qacc_smooth: wp.array2d(dtype=float)
  qfrc_constraint: wp.array2d(dtype=float)
  qfrc_inverse: wp.array2d(dtype=float)
  cacc: wp.array2d(dtype=wp.spatial_vector)
  cfrc_int: wp.array2d(dtype=wp.spatial_vector)
  cfrc_ext: wp.array2d(dtype=wp.spatial_vector)
  contact: Contact
  efc: Constraint

  # warp only fields:
  nworld: int
  naconmax: int
  njmax: int
  nacon: wp.array(dtype=int)
  ne_connect: wp.array(dtype=int)
  ne_weld: wp.array(dtype=int)
  ne_jnt: wp.array(dtype=int)
  ne_ten: wp.array(dtype=int)
  nsolving: wp.array(dtype=int)
  subtree_bodyvel: wp.array2d(dtype=wp.spatial_vector)
  geom_skip: wp.array(dtype=bool)

  # warp only: euler + implicit integration
  qfrc_integration: wp.array2d(dtype=float)
  qacc_integration: wp.array2d(dtype=float)
  act_vel_integration: wp.array2d(dtype=float)
  qM_integration: wp.array3d(dtype=float)
  qLD_integration: wp.array3d(dtype=float)
  qLDiagInv_integration: wp.array2d(dtype=float)

  # warp only: collision driver
  collision_pair: wp.array(dtype=wp.vec2i)
  collision_pairid: wp.array(dtype=wp.vec2i)
  collision_worldid: wp.array(dtype=int)
  ncollision: wp.array(dtype=int)

  # warp only: tendon
  ten_Jdot: wp.array3d(dtype=float)
  ten_bias_coef: wp.array2d(dtype=float)
  ten_actfrc: wp.array2d(dtype=float)
  wrap_geom_xpos: wp.array2d(dtype=wp.spatial_vector)

  # warp only: sensors
  sensor_rangefinder_pnt: wp.array2d(dtype=wp.vec3)
  sensor_rangefinder_vec: wp.array2d(dtype=wp.vec3)
  sensor_rangefinder_dist: wp.array2d(dtype=float)
  sensor_rangefinder_geomid: wp.array2d(dtype=int)
  sensor_contact_nmatch: wp.array2d(dtype=int)
  sensor_contact_matchid: wp.array3d(dtype=int)
  sensor_contact_criteria: wp.array3d(dtype=float)
  sensor_contact_direction: wp.array3d(dtype=float)

<<<<<<< HEAD
  # warp only: ray
  ray_bodyexclude: wp.array(dtype=int)
  ray_dist: wp.array2d(dtype=float)
  ray_geomid: wp.array2d(dtype=int)
=======
  # warp only: actuator
  actuator_trntype_body_ncon: wp.array2d(dtype=int)
>>>>>>> f0c50bd4
<|MERGE_RESOLUTION|>--- conflicted
+++ resolved
@@ -1036,12 +1036,9 @@
     mapM2M: index mapping from M (legacy) to M (CSR)         (nC)
 
   warp only fields:
-<<<<<<< HEAD
     nacttrnbody: number of actuators with body transmission
-=======
     nsensorcollision: number of unique collisions for
                       geom distance sensors
->>>>>>> f0c50bd4
     nsensortaxel: number of taxels in all tactile sensors
     condim_max: maximum condim for geoms
     nmaxpolygon: maximum number of verts per polygon
@@ -1373,11 +1370,8 @@
   M_colind: wp.array(dtype=int)
   mapM2M: wp.array(dtype=int)
   # warp only fields:
-<<<<<<< HEAD
   nacttrnbody: int
-=======
   nsensorcollision: int
->>>>>>> f0c50bd4
   nsensortaxel: int
   condim_max: int
   nmaxpolygon: int
@@ -1614,13 +1608,6 @@
     sensor_contact_matchid: id for matching contact             (nworld, <=nsensor, MJ_MAXCONPAIR)
     sensor_contact_criteria: critera for reduction              (nworld, <=nsensor, MJ_MAXCONPAIR)
     sensor_contact_direction: direction of contact              (nworld, <=nsensor, MJ_MAXCONPAIR)
-<<<<<<< HEAD
-    ray_bodyexclude: id of body to exclude from ray computation
-    ray_dist: ray distance to nearest geom                      (nworld, 1)
-    ray_geomid: id of geom that intersects with ray             (nworld, 1)
-=======
-    actuator_trntype_body_ncon: number of active contacts       (nworld, <=nu)
->>>>>>> f0c50bd4
   """
 
   solver_niter: wp.array(dtype=int)
@@ -1741,14 +1728,4 @@
   sensor_contact_nmatch: wp.array2d(dtype=int)
   sensor_contact_matchid: wp.array3d(dtype=int)
   sensor_contact_criteria: wp.array3d(dtype=float)
-  sensor_contact_direction: wp.array3d(dtype=float)
-
-<<<<<<< HEAD
-  # warp only: ray
-  ray_bodyexclude: wp.array(dtype=int)
-  ray_dist: wp.array2d(dtype=float)
-  ray_geomid: wp.array2d(dtype=int)
-=======
-  # warp only: actuator
-  actuator_trntype_body_ncon: wp.array2d(dtype=int)
->>>>>>> f0c50bd4
+  sensor_contact_direction: wp.array3d(dtype=float)