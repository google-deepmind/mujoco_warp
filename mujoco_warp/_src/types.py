# Copyright 2025 The Newton Developers
#
# Licensed under the Apache License, Version 2.0 (the "License");
# you may not use this file except in compliance with the License.
# You may obtain a copy of the License at
#
#     http://www.apache.org/licenses/LICENSE-2.0
#
# Unless required by applicable law or agreed to in writing, software
# distributed under the License is distributed on an "AS IS" BASIS,
# WITHOUT WARRANTIES OR CONDITIONS OF ANY KIND, either express or implied.
# See the License for the specific language governing permissions and
# limitations under the License.
# ==============================================================================
import dataclasses
import enum

import mujoco
import warp as wp

MJ_MINVAL = mujoco.mjMINVAL
MJ_MAXVAL = mujoco.mjMAXVAL
MJ_MINIMP = mujoco.mjMINIMP  # minimum constraint impedance
MJ_MAXIMP = mujoco.mjMAXIMP  # maximum constraint impedance
MJ_MAXCONPAIR = mujoco.mjMAXCONPAIR
MJ_MINMU = mujoco.mjMINMU  # minimum friction
# maximum size (by number of edges) of an horizon in EPA algorithm
MJ_MAX_EPAHORIZON = 12
# maximum average number of trianglarfaces EPA can insert at each iteration
MJ_MAX_EPAFACES = 5

TILE_SIZE_JTDAJ_SPARSE = 16
TILE_SIZE_JTDAJ_DENSE = 16


# TODO(team): add check that all wp.launch_tiled 'block_dim' settings are configurable
@dataclasses.dataclass
class BlockDim:
  """
  Block dimension 'block_dim' settings for wp.launch_tiled.

  TODO(team): experimental and may be removed
  """

  # collision_driver
  segmented_sort: int = 128
  # forward
  euler_dense: int = 32
  actuator_velocity: int = 32
  tendon_velocity: int = 32
  # ray
  ray: int = 64
  # sensor
  contact_sort: int = 64
  energy_vel_kinetic: int = 32
  # smooth
  cholesky_factorize: int = 32
  cholesky_solve: int = 32
  cholesky_factorize_solve: int = 32
  # solver
  update_gradient_cholesky: int = 64
  update_gradient_JTDAJ_sparse: int = 64
  update_gradient_JTDAJ_dense: int = 96
  # support
  mul_m_dense: int = 32


class BroadphaseType(enum.IntEnum):
  """Type of broadphase algorithm.

  Attributes:
     NXN: Broad phase checking all pairs
     SAP_TILE: Sweep and prune broad phase using tile sort
     SAP_SEGMENTED: Sweep and prune broad phase using segment sort
  """

  NXN = 0
  SAP_TILE = 1
  SAP_SEGMENTED = 2


class BroadphaseFilter(enum.IntFlag):
  """Bitmask specifying which collision functions to run during broadphase.

  Attributes:
    PLANE: collision between bounding sphere and plane.
    SPHERE: collision between bounding spheres.
    AABB: collision between axis-aligned bounding boxes.
    OBB: collision between oriented bounding boxes.
  """

  PLANE = 1
  SPHERE = 2
  AABB = 4
  OBB = 8


class CamLightType(enum.IntEnum):
  """Type of camera light.

  Attributes:
    FIXED: pos and rot fixed in body
    TRACK: pos tracks body, rot fixed in global
    TRACKCOM: pos tracks subtree com, rot fixed in body
    TARGETBODY: pos fixed in body, rot tracks target body
    TARGETBODYCOM: pos fixed in body, rot tracks target subtree com
  """

  FIXED = mujoco.mjtCamLight.mjCAMLIGHT_FIXED
  TRACK = mujoco.mjtCamLight.mjCAMLIGHT_TRACK
  TRACKCOM = mujoco.mjtCamLight.mjCAMLIGHT_TRACKCOM
  TARGETBODY = mujoco.mjtCamLight.mjCAMLIGHT_TARGETBODY
  TARGETBODYCOM = mujoco.mjtCamLight.mjCAMLIGHT_TARGETBODYCOM


class DataType(enum.IntFlag):
  """Sensor data types.

  Attributes:
    REAL: real values, no constraints
    POSITIVE: positive values, 0 or negative: inactive
  """

  REAL = mujoco.mjtDataType.mjDATATYPE_REAL
  POSITIVE = mujoco.mjtDataType.mjDATATYPE_POSITIVE
  # unsupported: AXIS, QUATERNION


class DisableBit(enum.IntFlag):
  """Disable default feature bitflags.

  Attributes:
    CONSTRAINT:   entire constraint solver
    EQUALITY:     equality constraints
    FRICTIONLOSS: joint and tendon frictionloss constraints
    LIMIT:        joint and tendon limit constraints
    CONTACT:      contact constraints
    SPRING:       passive spring forces
    DAMPER:       passive damper forces
    GRAVITY:      gravitational forces
    CLAMPCTRL:    clamp control to specified range
    ACTUATION:    apply actuation forces
    REFSAFE:      integrator safety: make ref[0]>=2*timestep
    EULERDAMP:    implicit damping for Euler integration
    FILTERPARENT: disable collisions between parent and child bodies
    SENSOR: sensors
  """

  CONSTRAINT = mujoco.mjtDisableBit.mjDSBL_CONSTRAINT
  EQUALITY = mujoco.mjtDisableBit.mjDSBL_EQUALITY
  FRICTIONLOSS = mujoco.mjtDisableBit.mjDSBL_FRICTIONLOSS
  LIMIT = mujoco.mjtDisableBit.mjDSBL_LIMIT
  CONTACT = mujoco.mjtDisableBit.mjDSBL_CONTACT
  SPRING = mujoco.mjtDisableBit.mjDSBL_SPRING
  DAMPER = mujoco.mjtDisableBit.mjDSBL_DAMPER
  GRAVITY = mujoco.mjtDisableBit.mjDSBL_GRAVITY
  CLAMPCTRL = mujoco.mjtDisableBit.mjDSBL_CLAMPCTRL
  WARMSTART = mujoco.mjtDisableBit.mjDSBL_WARMSTART
  ACTUATION = mujoco.mjtDisableBit.mjDSBL_ACTUATION
  REFSAFE = mujoco.mjtDisableBit.mjDSBL_REFSAFE
  EULERDAMP = mujoco.mjtDisableBit.mjDSBL_EULERDAMP
  FILTERPARENT = mujoco.mjtDisableBit.mjDSBL_FILTERPARENT
  SENSOR = mujoco.mjtDisableBit.mjDSBL_SENSOR
  # unsupported: MIDPHASE


class EnableBit(enum.IntFlag):
  """Enable optional feature bitflags.

  Attributes:
    ENERGY: energy computation
    INVDISCRETE: discrete-time inverse dynamics
  """

  ENERGY = mujoco.mjtEnableBit.mjENBL_ENERGY
  INVDISCRETE = mujoco.mjtEnableBit.mjENBL_INVDISCRETE
  # unsupported: OVERRIDE, FWDINV, MULTICCD, ISLAND


class TrnType(enum.IntEnum):
  """Type of actuator transmission.

  Attributes:
    JOINT: force on joint
    JOINTINPARENT: force on joint, expressed in parent frame
    SLIDERCRANK: force via slider-crank linkage
    TENDON: force on tendon
    BODY: adhesion force on body's geoms
    SITE: force on site
  """

  JOINT = mujoco.mjtTrn.mjTRN_JOINT
  JOINTINPARENT = mujoco.mjtTrn.mjTRN_JOINTINPARENT
  SLIDERCRANK = mujoco.mjtTrn.mjTRN_SLIDERCRANK
  TENDON = mujoco.mjtTrn.mjTRN_TENDON
  BODY = mujoco.mjtTrn.mjTRN_BODY
  SITE = mujoco.mjtTrn.mjTRN_SITE


class DynType(enum.IntEnum):
  """Type of actuator dynamics.

  Attributes:
    NONE: no internal dynamics; ctrl specifies force
    INTEGRATOR: integrator: da/dt = u
    FILTER: linear filter: da/dt = (u-a) / tau
    FILTEREXACT: linear filter: da/dt = (u-a) / tau, with exact integration
    MUSCLE: piece-wise linear filter with two time constants
  """

  NONE = mujoco.mjtDyn.mjDYN_NONE
  INTEGRATOR = mujoco.mjtDyn.mjDYN_INTEGRATOR
  FILTER = mujoco.mjtDyn.mjDYN_FILTER
  FILTEREXACT = mujoco.mjtDyn.mjDYN_FILTEREXACT
  MUSCLE = mujoco.mjtDyn.mjDYN_MUSCLE
  # unsupported: USER


class GainType(enum.IntEnum):
  """Type of actuator gain.

  Attributes:
    FIXED: fixed gain
    AFFINE: const + kp*length + kv*velocity
    MUSCLE: muscle FLV curve computed by muscle_gain
  """

  FIXED = mujoco.mjtGain.mjGAIN_FIXED
  AFFINE = mujoco.mjtGain.mjGAIN_AFFINE
  MUSCLE = mujoco.mjtGain.mjGAIN_MUSCLE
  # unsupported: USER


class BiasType(enum.IntEnum):
  """Type of actuator bias.

  Attributes:
    NONE: no bias
    AFFINE: const + kp*length + kv*velocity
    MUSCLE: muscle passive force computed by muscle_bias
  """

  NONE = mujoco.mjtBias.mjBIAS_NONE
  AFFINE = mujoco.mjtBias.mjBIAS_AFFINE
  MUSCLE = mujoco.mjtBias.mjBIAS_MUSCLE
  # unsupported: USER


class JointType(enum.IntEnum):
  """Type of degree of freedom.

  Attributes:
    FREE:  global position and orientation (quat)       (7,)
    BALL:  orientation (quat) relative to parent        (4,)
    SLIDE: sliding distance along body-fixed axis       (1,)
    HINGE: rotation angle (rad) around body-fixed axis  (1,)
  """

  FREE = mujoco.mjtJoint.mjJNT_FREE
  BALL = mujoco.mjtJoint.mjJNT_BALL
  SLIDE = mujoco.mjtJoint.mjJNT_SLIDE
  HINGE = mujoco.mjtJoint.mjJNT_HINGE


class ConeType(enum.IntEnum):
  """Type of friction cone.

  Attributes:
    PYRAMIDAL: pyramidal
    ELLIPTIC: elliptic
  """

  PYRAMIDAL = mujoco.mjtCone.mjCONE_PYRAMIDAL
  ELLIPTIC = mujoco.mjtCone.mjCONE_ELLIPTIC


class IntegratorType(enum.IntEnum):
  """Integrator mode.

  Attributes:
    EULER: semi-implicit Euler
    RK4: 4th-order Runge Kutta
    IMPLICITFAST: implicit in velocity, no rne derivative
  """

  EULER = mujoco.mjtIntegrator.mjINT_EULER
  RK4 = mujoco.mjtIntegrator.mjINT_RK4
  IMPLICITFAST = mujoco.mjtIntegrator.mjINT_IMPLICITFAST
  # unsupported: IMPLICIT


class GeomType(enum.IntEnum):
  """Type of geometry.

  Attributes:
    PLANE: plane
    HFIELD: heightfield
    SPHERE: sphere
    CAPSULE: capsule
    ELLIPSOID: ellipsoid
    CYLINDER: cylinder
    BOX: box
    MESH: mesh
    SDF: sdf
  """

  PLANE = mujoco.mjtGeom.mjGEOM_PLANE
  HFIELD = mujoco.mjtGeom.mjGEOM_HFIELD
  SPHERE = mujoco.mjtGeom.mjGEOM_SPHERE
  CAPSULE = mujoco.mjtGeom.mjGEOM_CAPSULE
  ELLIPSOID = mujoco.mjtGeom.mjGEOM_ELLIPSOID
  CYLINDER = mujoco.mjtGeom.mjGEOM_CYLINDER
  BOX = mujoco.mjtGeom.mjGEOM_BOX
  MESH = mujoco.mjtGeom.mjGEOM_MESH
  SDF = mujoco.mjtGeom.mjGEOM_SDF
  # unsupported: NGEOMTYPES, ARROW*, LINE, SKIN, LABEL, NONE


class SolverType(enum.IntEnum):
  """Constraint solver algorithm.

  Attributes:
    CG: Conjugate gradient (primal)
    NEWTON: Newton (primal)
  """

  CG = mujoco.mjtSolver.mjSOL_CG
  NEWTON = mujoco.mjtSolver.mjSOL_NEWTON
  # unsupported: PGS


class ConstraintState(enum.IntEnum):
  """State of constraint.

  Attributes:
    SATISFIED: constraint satisfied, zero cost (limit, contact)
    QUADRATIC: quadratic cost (equality, friction, limit, contact)
    LINEARNEG: linear cost, negative side (friction)
    LINEARPOS: linear cost, positive side (friction)
    CONE: square distance to cone cost (elliptic contact)
  """

  SATISFIED = mujoco.mjtConstraintState.mjCNSTRSTATE_SATISFIED
  QUADRATIC = mujoco.mjtConstraintState.mjCNSTRSTATE_QUADRATIC
  LINEARNEG = mujoco.mjtConstraintState.mjCNSTRSTATE_LINEARNEG
  LINEARPOS = mujoco.mjtConstraintState.mjCNSTRSTATE_LINEARPOS
  CONE = mujoco.mjtConstraintState.mjCNSTRSTATE_CONE


class ConstraintType(enum.IntEnum):
  """Type of constraint.

  Attributes:
    EQUALITY: equality constraint
    FRICTION_DOF: dof friction
    FRICTION_TENDON: tendon friction
    LIMIT_JOINT: joint limit
    LIMIT_TENDON: tendon limit
    CONTACT_FRICTIONLESS: frictionless contact
    CONTACT_PYRAMIDAL: frictional contact, pyramidal friction cone
    CONTACT_ELLIPTIC: frictional contact, elliptic friction cone
  """

  EQUALITY = mujoco.mjtConstraint.mjCNSTR_EQUALITY
  FRICTION_DOF = mujoco.mjtConstraint.mjCNSTR_FRICTION_DOF
  FRICTION_TENDON = mujoco.mjtConstraint.mjCNSTR_FRICTION_TENDON
  LIMIT_JOINT = mujoco.mjtConstraint.mjCNSTR_LIMIT_JOINT
  LIMIT_TENDON = mujoco.mjtConstraint.mjCNSTR_LIMIT_TENDON
  CONTACT_FRICTIONLESS = mujoco.mjtConstraint.mjCNSTR_CONTACT_FRICTIONLESS
  CONTACT_PYRAMIDAL = mujoco.mjtConstraint.mjCNSTR_CONTACT_PYRAMIDAL
  CONTACT_ELLIPTIC = mujoco.mjtConstraint.mjCNSTR_CONTACT_ELLIPTIC


class SensorType(enum.IntEnum):
  """Type of sensor.

  Attributes:
    MAGNETOMETER: magnetometer
    CAMPROJECTION: camera projection
    RANGEFINDER: scalar distance to nearest geom or site along z-axis
    JOINTPOS: joint position
    TENDONPOS: scalar tendon position
    ACTUATORPOS: actuator position
    BALLQUAT: ball joint orientation
    JOINTLIMITPOS: joint limit distance-margin
    TENDONLIMITPOS: tendon limit distance-margin
    FRAMEPOS: frame position
    FRAMEXAXIS: frame x-axis
    FRAMEYAXIS: frame y-axis
    FRAMEZAXIS: frame z-axis
    FRAMEQUAT: frame orientation, represented as quaternion
    SUBTREECOM: subtree center of mass
    GEOMDIST: signed distance between two geoms
    GEOMNORMAL: normal direction between two geoms
    GEOMFROMTO: segment between two geoms
    INSIDESITE: 1 if object is inside site, 0 otherwise
    E_POTENTIAL: potential energy
    E_KINETIC: kinetic energy
    CLOCK: simulation time
    VELOCIMETER: 3D linear velocity, in local frame
    GYRO: 3D angular velocity, in local frame
    JOINTVEL: joint velocity
    TENDONVEL: scalar tendon velocity
    ACTUATORVEL: actuator velocity
    BALLANGVEL: ball joint angular velocity
    JOINTLIMITVEL: joint limit velocity
    TENDONLIMITVEL: tendon limit velocity
    FRAMELINVEL: 3D linear velocity
    FRAMEANGVEL: 3D angular velocity
    SUBTREELINVEL: subtree linear velocity
    SUBTREEANGMOM: subtree angular momentum
    TOUCH: scalar contact normal forces summed over sensor zone
    CONTACT: contacts which occurred during the simulation
    ACCELEROMETER: accelerometer
    FORCE: force
    TORQUE: torque
    ACTUATORFRC: scalar actuator force, measured at the joint
    TENDONACTFRC: scalar actuator force, measured at the tendon
    JOINTACTFRC: scalar actuator force, measured at the joint
    JOINTLIMITFRC: joint limit force
    TENDONLIMITFRC: tendon limit force
    FRAMELINACC: 3D linear acceleration
    FRAMEANGACC: 3D angular acceleration
    TACTILE: tactile sensor
  """

  MAGNETOMETER = mujoco.mjtSensor.mjSENS_MAGNETOMETER
  CAMPROJECTION = mujoco.mjtSensor.mjSENS_CAMPROJECTION
  RANGEFINDER = mujoco.mjtSensor.mjSENS_RANGEFINDER
  JOINTPOS = mujoco.mjtSensor.mjSENS_JOINTPOS
  TENDONPOS = mujoco.mjtSensor.mjSENS_TENDONPOS
  ACTUATORPOS = mujoco.mjtSensor.mjSENS_ACTUATORPOS
  BALLQUAT = mujoco.mjtSensor.mjSENS_BALLQUAT
  JOINTLIMITPOS = mujoco.mjtSensor.mjSENS_JOINTLIMITPOS
  TENDONLIMITPOS = mujoco.mjtSensor.mjSENS_TENDONLIMITPOS
  FRAMEPOS = mujoco.mjtSensor.mjSENS_FRAMEPOS
  FRAMEXAXIS = mujoco.mjtSensor.mjSENS_FRAMEXAXIS
  FRAMEYAXIS = mujoco.mjtSensor.mjSENS_FRAMEYAXIS
  FRAMEZAXIS = mujoco.mjtSensor.mjSENS_FRAMEZAXIS
  FRAMEQUAT = mujoco.mjtSensor.mjSENS_FRAMEQUAT
  SUBTREECOM = mujoco.mjtSensor.mjSENS_SUBTREECOM
  GEOMDIST = mujoco.mjtSensor.mjSENS_GEOMDIST
  GEOMNORMAL = mujoco.mjtSensor.mjSENS_GEOMNORMAL
  GEOMFROMTO = mujoco.mjtSensor.mjSENS_GEOMFROMTO
  INSIDESITE = mujoco.mjtSensor.mjSENS_INSIDESITE
  E_POTENTIAL = mujoco.mjtSensor.mjSENS_E_POTENTIAL
  E_KINETIC = mujoco.mjtSensor.mjSENS_E_KINETIC
  CLOCK = mujoco.mjtSensor.mjSENS_CLOCK
  VELOCIMETER = mujoco.mjtSensor.mjSENS_VELOCIMETER
  GYRO = mujoco.mjtSensor.mjSENS_GYRO
  JOINTVEL = mujoco.mjtSensor.mjSENS_JOINTVEL
  TENDONVEL = mujoco.mjtSensor.mjSENS_TENDONVEL
  ACTUATORVEL = mujoco.mjtSensor.mjSENS_ACTUATORVEL
  BALLANGVEL = mujoco.mjtSensor.mjSENS_BALLANGVEL
  JOINTLIMITVEL = mujoco.mjtSensor.mjSENS_JOINTLIMITVEL
  TENDONLIMITVEL = mujoco.mjtSensor.mjSENS_TENDONLIMITVEL
  FRAMELINVEL = mujoco.mjtSensor.mjSENS_FRAMELINVEL
  FRAMEANGVEL = mujoco.mjtSensor.mjSENS_FRAMEANGVEL
  SUBTREELINVEL = mujoco.mjtSensor.mjSENS_SUBTREELINVEL
  SUBTREEANGMOM = mujoco.mjtSensor.mjSENS_SUBTREEANGMOM
  TOUCH = mujoco.mjtSensor.mjSENS_TOUCH
  CONTACT = mujoco.mjtSensor.mjSENS_CONTACT
  ACCELEROMETER = mujoco.mjtSensor.mjSENS_ACCELEROMETER
  FORCE = mujoco.mjtSensor.mjSENS_FORCE
  TORQUE = mujoco.mjtSensor.mjSENS_TORQUE
  ACTUATORFRC = mujoco.mjtSensor.mjSENS_ACTUATORFRC
  TENDONACTFRC = mujoco.mjtSensor.mjSENS_TENDONACTFRC
  JOINTACTFRC = mujoco.mjtSensor.mjSENS_JOINTACTFRC
  JOINTLIMITFRC = mujoco.mjtSensor.mjSENS_JOINTLIMITFRC
  TENDONLIMITFRC = mujoco.mjtSensor.mjSENS_TENDONLIMITFRC
  FRAMELINACC = mujoco.mjtSensor.mjSENS_FRAMELINACC
  FRAMEANGACC = mujoco.mjtSensor.mjSENS_FRAMEANGACC
  TACTILE = mujoco.mjtSensor.mjSENS_TACTILE


class ObjType(enum.IntEnum):
  """Type of object.

  Attributes:
    UNKNOWN: unknown object type
    BODY: body
    XBODY: body, used to access regular frame instead of i-frame
    GEOM: geom
    SITE: site
    CAMERA: camera
  """

  UNKNOWN = mujoco.mjtObj.mjOBJ_UNKNOWN
  BODY = mujoco.mjtObj.mjOBJ_BODY
  XBODY = mujoco.mjtObj.mjOBJ_XBODY
  GEOM = mujoco.mjtObj.mjOBJ_GEOM
  SITE = mujoco.mjtObj.mjOBJ_SITE
  CAMERA = mujoco.mjtObj.mjOBJ_CAMERA


class EqType(enum.IntEnum):
  """Type of equality constraint.

  Attributes:
    CONNECT: connect two bodies at a point (ball joint)
    JOINT: couple the values of two scalar joints with cubic
    WELD: fix relative position and orientation of two bodies
    TENDON: couple the lengths of two tendons with cubic
  """

  CONNECT = mujoco.mjtEq.mjEQ_CONNECT
  WELD = mujoco.mjtEq.mjEQ_WELD
  JOINT = mujoco.mjtEq.mjEQ_JOINT
  TENDON = mujoco.mjtEq.mjEQ_TENDON
  # unsupported: FLEX, DISTANCE


class WrapType(enum.IntEnum):
  """Type of tendon wrapping object.

  Attributes:
    JOINT: constant moment arm
    PULLEY: pulley used to split tendon
    SITE: pass through site
    SPHERE: wrap around sphere
    CYLINDER: wrap around (infinite) cylinder
  """

  JOINT = mujoco.mjtWrap.mjWRAP_JOINT
  PULLEY = mujoco.mjtWrap.mjWRAP_PULLEY
  SITE = mujoco.mjtWrap.mjWRAP_SITE
  SPHERE = mujoco.mjtWrap.mjWRAP_SPHERE
  CYLINDER = mujoco.mjtWrap.mjWRAP_CYLINDER


class State(enum.IntEnum):
  """
  State component elements as integer bitflags and several convenient combinations of these flags.

  Attributes:
    TIME: time
    QPOS: position
    QVEL: velocity
    ACT: actuator activation
    WARMSTART: acceleration used for warmstart
    CTRL: control
    QFRC_APPLIED: applied generalized force
    XFRC_APPLIED: applied Cartesian force/torque
    EQ_ACTIVE: enable/disable constraints
    MOCAP_POS: positions of mocap bodies
    MOCAP_QUAT: orientations of mocap bodies
    NSTATE: number of state elements
    PHYSICS: QPOS | QVEL | ACT
    FULLPHYSICS: TIME | PHYSICS | PLUGIN
    USER: CTRL | QFRC_APPLIED | XFRC_APPLIED | EQ_ACTIVE | MOCAP_POS | MOCAP_QUAT | USERDATA
    INTEGRATION: FULLPHYSICS | USER | WARMSTART
  """

  TIME = mujoco.mjtState.mjSTATE_TIME
  QPOS = mujoco.mjtState.mjSTATE_QPOS
  QVEL = mujoco.mjtState.mjSTATE_QVEL
  ACT = mujoco.mjtState.mjSTATE_ACT
  WARMSTART = mujoco.mjtState.mjSTATE_WARMSTART
  CTRL = mujoco.mjtState.mjSTATE_CTRL
  QFRC_APPLIED = mujoco.mjtState.mjSTATE_QFRC_APPLIED
  XFRC_APPLIED = mujoco.mjtState.mjSTATE_XFRC_APPLIED
  EQ_ACTIVE = mujoco.mjtState.mjSTATE_EQ_ACTIVE
  MOCAP_POS = mujoco.mjtState.mjSTATE_MOCAP_POS
  MOCAP_QUAT = mujoco.mjtState.mjSTATE_MOCAP_QUAT
  NSTATE = mujoco.mjtState.mjNSTATE
  PHYSICS = mujoco.mjtState.mjSTATE_PHYSICS
  FULLPHYSICS = mujoco.mjtState.mjSTATE_FULLPHYSICS
  USER = mujoco.mjtState.mjSTATE_USER
  INTEGRATION = mujoco.mjtState.mjSTATE_INTEGRATION
  # unsupported: USERDATA, PLUGIN


class vec5f(wp.types.vector(length=5, dtype=float)):
  pass


class vec6f(wp.types.vector(length=6, dtype=float)):
  pass


class vec8f(wp.types.vector(length=8, dtype=float)):
  pass


class vec8i(wp.types.vector(length=8, dtype=int)):
  pass


class vec10f(wp.types.vector(length=10, dtype=float)):
  pass


class vec11f(wp.types.vector(length=11, dtype=float)):
  pass


vec5 = vec5f
vec6 = vec6f
vec10 = vec10f
vec11 = vec11f


@dataclasses.dataclass
class Option:
  """Physics options.

  Attributes:
    timestep: simulation timestep
    impratio: ratio of friction-to-normal contact impedance
    tolerance: main solver tolerance
    ls_tolerance: CG/Newton linesearch tolerance
    ccd_tolerance: convex collision detection tolerance
    density: density of medium
    viscosity: viscosity of medium
    gravity: gravitational acceleration
    wind: wind (for lift, drag, and viscosity)
    magnetic: global magnetic flux
    integrator: integration mode (IntegratorType)
    cone: type of friction cone (ConeType)
    solver: solver algorithm (SolverType)
    iterations: number of main solver iterations
    ls_iterations: maximum number of CG/Newton linesearch iterations
    ccd_iterations: number of iterations in convex collision detection
    disableflags: bit flags for disabling standard features
    enableflags: bit flags for enabling optional features
    sdf_initpoints: number of starting points for gradient descent
    sdf_iterations: max number of iterations for gradient descent

  warp only fields:
    is_sparse: whether to use sparse representations
    ls_parallel: evaluate engine solver step sizes in parallel
    ls_parallel_min_step: minimum step size for solver linesearch
    has_fluid: True if wind, density, or viscosity are non-zero at put_model time
    broadphase: broadphase type (BroadphaseType)
    broadphase_filter: broadphase filter bitflag (BroadphaseFilter)
    graph_conditional: flag to use cuda graph conditional, should be False when JAX is used
    run_collision_detection: if False, skips collision detection and allows user-populated
      contacts during the physics step (as opposed to DisableBit.CONTACT which explicitly
      zeros out the contacts at each step)
    legacy_gjk: run legacy gjk algorithm
    contact_sensor_maxmatch: max number of contacts considered by contact sensor matching criteria
                             contacts matched after this value is exceded will be ignored
  """

  timestep: wp.array(dtype=float)
  impratio: wp.array(dtype=float)
  tolerance: wp.array(dtype=float)
  ls_tolerance: wp.array(dtype=float)
  ccd_tolerance: wp.array(dtype=float)
  density: wp.array(dtype=float)
  viscosity: wp.array(dtype=float)
  gravity: wp.array(dtype=wp.vec3)
  wind: wp.array(dtype=wp.vec3)
  magnetic: wp.array(dtype=wp.vec3)
  integrator: int
  cone: int
  solver: int
  iterations: int
  ls_iterations: int
  ccd_iterations: int
  disableflags: int
  enableflags: int
  sdf_initpoints: int
  sdf_iterations: int
  # warp only fields:
  is_sparse: bool
  ls_parallel: bool
  ls_parallel_min_step: float
  has_fluid: bool
  broadphase: int
  broadphase_filter: int
  graph_conditional: bool
  run_collision_detection: bool
  legacy_gjk: bool
  contact_sensor_maxmatch: int


@dataclasses.dataclass
class Statistic:
  """Model statistics (in qpos0).

  Attributes:
    meaninertia: mean diagonal inertia
  """

  meaninertia: float


@dataclasses.dataclass
class Constraint:
  """Constraint data.

  Attributes:
    type: constraint type (ConstraintType)            (nworld, njmax)
    id: id of object of specific type                 (nworld, njmax)
    J: constraint Jacobian                            (nworld, njmax, nv)
    pos: constraint position (equality, contact)      (nworld, njmax)
    margin: inclusion margin (contact)                (nworld, njmax)
    D: constraint mass                                (nworld, njmax)
    vel: velocity in constraint space: J*qvel         (nworld, njmax)
    aref: reference pseudo-acceleration               (nworld, njmax)
    frictionloss: frictionloss (friction)             (nworld, njmax)
    force: constraint force in constraint space       (nworld, njmax)
    Jaref: Jac*qacc - aref                            (nworld, njmax)
    Ma: M*qacc                                        (nworld, nv)
    grad: gradient of master cost                     (nworld, nv)
    grad_dot: dot(grad, grad)                         (nworld,)
    Mgrad: M / grad                                   (nworld, nv)
    search: linesearch vector                         (nworld, nv)
    search_dot: dot(search, search)                   (nworld,)
    gauss: gauss Cost                                 (nworld,)
    cost: constraint + Gauss cost                     (nworld,)
    prev_cost: cost from previous iter                (nworld,)
    state: constraint state                           (nworld, njmax)
    mv: qM @ search                                   (nworld, nv)
    jv: efc_J @ search                                (nworld, njmax)
    quad: quadratic cost coefficients                 (nworld, njmax, 3)
    quad_gauss: quadratic cost gauss coefficients     (nworld, 3)
    h: cone hessian                                   (nworld, nv, nv)
    alpha: line search step size                      (nworld,)
    prev_grad: previous grad                          (nworld, nv)
    prev_Mgrad: previous Mgrad                        (nworld, nv)
    beta: polak-ribiere beta                          (nworld,)
    done: solver done                                 (nworld,)
  """

  type: wp.array2d(dtype=int)
  id: wp.array2d(dtype=int)
  J: wp.array3d(dtype=float)
  pos: wp.array2d(dtype=float)
  margin: wp.array2d(dtype=float)
  D: wp.array2d(dtype=float)
  vel: wp.array2d(dtype=float)
  aref: wp.array2d(dtype=float)
  frictionloss: wp.array2d(dtype=float)
  force: wp.array2d(dtype=float)
  Jaref: wp.array2d(dtype=float)
  Ma: wp.array2d(dtype=float)
  grad: wp.array2d(dtype=float)
  cholesky_L_tmp: wp.array3d(dtype=float)
  cholesky_y_tmp: wp.array2d(dtype=float)
  grad_dot: wp.array(dtype=float)
  Mgrad: wp.array2d(dtype=float)
  search: wp.array2d(dtype=float)
  search_dot: wp.array(dtype=float)
  gauss: wp.array(dtype=float)
  cost: wp.array(dtype=float)
  prev_cost: wp.array(dtype=float)
  state: wp.array2d(dtype=int)
  mv: wp.array2d(dtype=float)
  jv: wp.array2d(dtype=float)
  quad: wp.array2d(dtype=wp.vec3)
  quad_gauss: wp.array(dtype=wp.vec3)
  h: wp.array3d(dtype=float)
  alpha: wp.array(dtype=float)
  prev_grad: wp.array2d(dtype=float)
  prev_Mgrad: wp.array2d(dtype=float)
  beta: wp.array(dtype=float)
  done: wp.array(dtype=bool)


@dataclasses.dataclass
class TileSet:
  """Tiling configuration for decomposable block diagonal matrix.

  For non-square, non-block-diagonal tiles, use two tilesets.

  Attributes:
    adr: address of each tile in the set
    size: size of all the tiles in this set
  """

  adr: wp.array(dtype=int)
  size: int


@dataclasses.dataclass
class Model:
  """Model definition and parameters.

  Attributes:
    nq: number of generalized coordinates
    nv: number of degrees of freedom
    nu: number of actuators/controls
    na: number of activation states
    nbody: number of bodies
    njnt: number of joints
    nM: number of non-zeros in sparse inertia matrix
    nC: number of non-zeros in sparse body-dof matrix
    ngeom: number of geoms
    nsite: number of sites
    ncam: number of cameras
    nlight: number of lights
    nflex: number of flexes
    nflexvert: number of vertices in all flexes
    nflexedge: number of edges in all flexes
    nflexelem: number of elements in all flexes
    nflexelemdata: number of element vertex ids in all flexes
    nmeshvert: number of vertices for all meshes
    nmeshface: number of faces for all meshes
    nmeshgraph: number of ints in mesh auxiliary data
    nmeshpoly: number of polygons in all meshes
    nmeshpolyvert: number of vertices in all polygons
    nmeshpolymap: number of polygons in vertex map
    nhfield: number of heightfields
    nhfielddata: size of elevation data
    nmat: number of materials
    npair: number of predefined geom pairs
    nexclude: number of excluded geom pairs
    neq: number of equality constraints
    ntendon: number of tendons
    nwrap: number of wrap objects in all tendon paths
    nsensor: number of sensors
    nmocap: number of mocap bodies
    ngravcomp: number of bodies with nonzero gravcomp
    nsensordata: number of elements in sensor data vector
    opt: physics options
    stat: model statistics
    qpos0: qpos values at default pose                       (nworld, nq)
    qpos_spring: reference pose for springs                  (nworld, nq)
    body_parentid: id of body's parent                       (nbody,)
    body_rootid: id of root above body                       (nbody,)
    body_weldid: id of body that this body is welded to      (nbody,)
    body_mocapid: id of mocap data; -1: none                 (nbody,)
    body_jntnum: number of joints for this body              (nbody,)
    body_jntadr: start addr of joints; -1: no joints         (nbody,)
    body_dofnum: number of motion degrees of freedom         (nbody,)
    body_dofadr: start addr of dofs; -1: no dofs             (nbody,)
    body_geomnum: number of geoms                            (nbody,)
    body_geomadr: start addr of geoms; -1: no geoms          (nbody,)
    body_pos: position offset rel. to parent body            (nworld, nbody, 3)
    body_quat: orientation offset rel. to parent body        (nworld, nbody, 4)
    body_ipos: local position of center of mass              (nworld, nbody, 3)
    body_iquat: local orientation of inertia ellipsoid       (nworld, nbody, 4)
    body_mass: mass                                          (nworld, nbody,)
    body_subtreemass: mass of subtree starting at this body  (nworld, nbody,)
    body_inertia: diagonal inertia in ipos/iquat frame       (nworld, nbody, 3)
    body_invweight0: mean inv inert in qpos0 (trn, rot)      (nworld, nbody, 2)
    body_gravcomp: antigravity force, units of body weight   (nworld, nbody)
    body_contype: OR over all geom contypes                  (nbody,)
    body_conaffinity: OR over all geom conaffinities         (nbody,)
    oct_child: octree children                               (noct, 8)
    oct_aabb: octree axis-aligned bounding boxes             (noct, 6)
    oct_coeff: octree interpolation coefficients             (noct, 8)
    jnt_type: type of joint (JointType)                      (njnt,)
    jnt_qposadr: start addr in 'qpos' for joint's data       (njnt,)
    jnt_dofadr: start addr in 'qvel' for joint's data        (njnt,)
    jnt_bodyid: id of joint's body                           (njnt,)
    jnt_limited: does joint have limits                      (njnt,)
    jnt_actfrclimited: does joint have actuator force limits (njnt,)
    jnt_actgravcomp: is gravcomp force applied via actuators (njnt,)
    jnt_solref: constraint solver reference: limit           (nworld, njnt, mjNREF)
    jnt_solimp: constraint solver impedance: limit           (nworld, njnt, mjNIMP)
    jnt_pos: local anchor position                           (nworld, njnt, 3)
    jnt_axis: local joint axis                               (nworld, njnt, 3)
    jnt_stiffness: stiffness coefficient                     (nworld, njnt)
    jnt_range: joint limits                                  (nworld, njnt, 2)
    jnt_actfrcrange: range of total actuator force           (nworld, njnt, 2)
    jnt_margin: min distance for limit detection             (nworld, njnt)
    dof_bodyid: id of dof's body                             (nv,)
    dof_jntid: id of dof's joint                             (nv,)
    dof_parentid: id of dof's parent; -1: none               (nv,)
    dof_Madr: dof address in M-diagonal                      (nv,)
    dof_solref: constraint solver reference: frictionloss    (nworld, nv, NREF)
    dof_solimp: constraint solver impedance: frictionloss    (nworld, nv, NIMP)
    dof_frictionloss: dof friction loss                      (nworld, nv)
    dof_armature: dof armature inertia/mass                  (nworld, nv)
    dof_damping: damping coefficient                         (nworld, nv)
    dof_invweight0: diag. inverse inertia in qpos0           (nworld, nv)
    geom_type: geometric type (GeomType)                     (ngeom,)
    geom_contype: geom contact type                          (ngeom,)
    geom_conaffinity: geom contact affinity                  (ngeom,)
    geom_condim: contact dimensionality (1, 3, 4, 6)         (ngeom,)
    geom_bodyid: id of geom's body                           (ngeom,)
    geom_dataid: id of geom's mesh/hfield; -1: none          (ngeom,)
    geom_matid: material id for rendering                    (nworld, ngeom,)
    geom_group: geom group inclusion/exclusion mask          (ngeom,)
    geom_priority: geom contact priority                     (ngeom,)
    geom_solmix: mixing coef for solref/imp in geom pair     (nworld, ngeom,)
    geom_solref: constraint solver reference: contact        (nworld, ngeom, mjNREF)
    geom_solimp: constraint solver impedance: contact        (nworld, ngeom, mjNIMP)
    geom_size: geom-specific size parameters                 (ngeom, 3)
    geom_aabb: bounding box, (center, size)                  (ngeom, 6)
    geom_rbound: radius of bounding sphere                   (nworld, ngeom,)
    geom_pos: local position offset rel. to body             (nworld, ngeom, 3)
    geom_quat: local orientation offset rel. to body         (nworld, ngeom, 4)
    geom_friction: friction for (slide, spin, roll)          (nworld, ngeom, 3)
    geom_margin: detect contact if dist<margin               (nworld, ngeom,)
    geom_gap: include in solver if dist<margin-gap           (nworld, ngeom,)
    geom_fluid: fluid interaction parameters                 (ngeom, mjNFLUID)
    geom_rgba: rgba when material is omitted                 (nworld, ngeom, 4)
    site_type: geom type for rendering (GeomType)            (nsite,)
    site_bodyid: id of site's body                           (nsite,)
    site_size: geom size for rendering                       (nsite, 3)
    site_pos: local position offset rel. to body             (nworld, nsite, 3)
    site_quat: local orientation offset rel. to body         (nworld, nsite, 4)
    cam_mode: camera tracking mode (CamLightType)            (ncam,)
    cam_bodyid: id of camera's body                          (ncam,)
    cam_targetbodyid: id of targeted body; -1: none          (ncam,)
    cam_pos: position rel. to body frame                     (nworld, ncam, 3)
    cam_quat: orientation rel. to body frame                 (nworld, ncam, 4)
    cam_poscom0: global position rel. to sub-com in qpos0    (nworld, ncam, 3)
    cam_pos0: global position rel. to body in qpos0          (nworld, ncam, 3)
    cam_mat0: global orientation in qpos0                    (nworld, ncam, 3, 3)
    cam_fovy: y field-of-view (ortho ? len : deg)            (ncam,)
    cam_resolution: resolution: pixels [width, height]       (ncam, 2)
    cam_sensorsize: sensor size: length [width, height]      (ncam, 2)
    cam_intrinsic: [focal length; principal point]           (ncam, 4)
    light_mode: light tracking mode (CamLightType)           (nlight,)
    light_bodyid: id of light's body                         (nlight,)
    light_targetbodyid: id of targeted body; -1: none        (nlight,)
    light_type: spot, directional, etc. (mjtLightType)       (nworld, nlight)
    light_castshadow: does light cast shadows                (nworld, nlight)
    light_active: is light active                            (nworld, nlight)
    light_pos: position rel. to body frame                   (nworld, nlight, 3)
    light_dir: direction rel. to body frame                  (nworld, nlight, 3)
    light_poscom0: global position rel. to sub-com in qpos0  (nworld, nlight, 3)
    light_pos0: global position rel. to body in qpos0        (nworld, nlight, 3)
    light_dir0: global direction in qpos0                    (nlight, 3)
    flex_dim: 1: lines, 2: triangles, 3: tetrahedra          (nflex,)
    flex_vertadr: first vertex address                       (nflex,)
    flex_vertnum: number of vertices                         (nflex,)
    flex_edgeadr: first edge address                         (nflex,)
    flex_elemedgeadr: first element address                  (nflex,)
    flex_vertbodyid: vertex body ids                         (nflexvert,)
    flex_edge: edge vertex ids (2 per edge)                  (nflexedge, 2)
    flex_edgeflap: adjacent vertex ids (dim=2 only)          (nflexedge, 2)
    flex_elem: element vertex ids (dim+1 per elem)           (nflexelemdata,)
    flex_elemedge: element edge ids                          (nflexelemedge,)
    flexedge_length0: edge lengths in qpos0                  (nflexedge,)
    flex_stiffness: finite element stiffness matrix          (nflexelem, 21)
    flex_bending: bending stiffness                          (nflexedge, 17)
    flex_damping: Rayleigh's damping coefficient             (nflex,)
    mesh_vertadr: first vertex address                       (nmesh,)
    mesh_vertnum: number of vertices                         (nmesh,)
    mesh_faceadr: first face address                         (nmesh,)
    mesh_normaladr: first normal address                     (nmesh,)
    mesh_graphadr: graph data address; -1: no graph          (nmesh,)
    mesh_vert: vertex positions for all meshes               (nmeshvert, 3)
    mesh_normal: normals for all meshes                      (nmeshnormal, 3)
    mesh_face: face indices for all meshes                   (nface, 3)
    mesh_graph: convex graph data                            (nmeshgraph,)
    mesh_quat: rotation applied to asset vertices            (nmesh, 4)
    mesh_polynum: number of polygons per mesh                (nmesh,)
    mesh_polyadr: first polygon address per mesh             (nmesh,)
    mesh_polynormal: all polygon normals                     (nmeshpoly, 3)
    mesh_polyvertadr: polygon vertex start address           (nmeshpoly,)
    mesh_polyvertnum: number of vertices per polygon         (nmeshpoly,)
    mesh_polyvert: all polygon vertices                      (nmeshpolyvert,)
    mesh_polymapadr: first polygon address per vertex        (nmeshvert,)
    mesh_polymapnum: number of polygons per vertex           (nmeshvert,)
    mesh_polymap: vertex to polygon map                      (nmeshpolymap,)
    hfield_size: (x, y, z_top, z_bottom)                     (nhfield, 4)
    hfield_nrow: number of rows in grid                      (nhfield,)
    hfield_ncol: number of columns in grid                   (nhfield,)
    hfield_adr: start address in hfield_data                 (nhfield,)
    hfield_data: elevation data                              (nhfielddata,)
    mat_texid: texture id for rendering                      (nworld, nmat, mjNTEXROLE)
    mat_texrepeat: texture repeat for rendering              (nworld, nmat, 2)
    mat_rgba: rgba                                           (nworld, nmat, 4)
    pair_dim: contact dimensionality                         (npair,)
    pair_geom1: id of geom1                                  (npair,)
    pair_geom2: id of geom2                                  (npair,)
    pair_solref: solver reference: contact normal            (nworld, npair, mjNREF)
    pair_solreffriction: solver reference: contact friction  (nworld, npair, mjNREF)
    pair_solimp: solver impedance: contact                   (nworld, npair, mjNIMP)
    pair_margin: detect contact if dist<margin               (nworld, npair,)
    pair_gap: include in solver if dist<margin-gap           (nworld, npair,)
    pair_friction: tangent1, 2, spin, roll1, 2               (nworld, npair, 5)
    exclude_signature: body1 << 16 + body2                   (nexclude,)
    eq_type: constraint type (EqType)                        (neq,)
    eq_obj1id: id of object 1                                (neq,)
    eq_obj2id: id of object 2                                (neq,)
    eq_objtype: type of both objects (ObjType)               (neq,)
    eq_active0: initial enable/disable constraint state      (neq,)
    eq_solref: constraint solver reference                   (nworld, neq, mjNREF)
    eq_solimp: constraint solver impedance                   (nworld, neq, mjNIMP)
    eq_data: numeric data for constraint                     (nworld, neq, mjNEQDATA)
    tendon_adr: address of first object in tendon's path     (ntendon,)
    tendon_num: number of objects in tendon's path           (ntendon,)
    tendon_limited: does tendon have length limits           (ntendon,)
    tendon_actfrclimited: does ten have actuator force limit (ntendon,)
    tendon_solref_lim: constraint solver reference: limit    (nworld, ntendon, mjNREF)
    tendon_solimp_lim: constraint solver impedance: limit    (nworld, ntendon, mjNIMP)
    tendon_solref_fri: constraint solver reference: friction (nworld, ntendon, mjNREF)
    tendon_solimp_fri: constraint solver impedance: friction (nworld, ntendon, mjNIMP)
    tendon_range: tendon length limits                       (nworld, ntendon, 2)
    tendon_actfrcrange: range of total actuator force        (nworld, ntendon, 2)
    tendon_margin: min distance for limit detection          (nworld, ntendon)
    tendon_stiffness: stiffness coefficient                  (nworld, ntendon)
    tendon_damping: damping coefficient                      (nworld, ntendon)
    tendon_armature: inertia associated with tendon velocity (nworld, ntendon)
    tendon_frictionloss: loss due to friction                (nworld, ntendon)
    tendon_lengthspring: spring resting length range         (nworld, ntendon, 2)
    tendon_length0: tendon length in qpos0                   (nworld, ntendon)
    tendon_invweight0: inv. weight in qpos0                  (nworld, ntendon)
    wrap_type: wrap object type (WrapType)                   (nwrap,)
    wrap_objid: object id: geom, site, joint                 (nwrap,)
    wrap_prm: divisor, joint coef, or site id                (nwrap,)
    actuator_trntype: transmission type (TrnType)            (nu,)
    actuator_dyntype: dynamics type (DynType)                (nu,)
    actuator_gaintype: gain type (GainType)                  (nu,)
    actuator_biastype: bias type (BiasType)                  (nu,)
    actuator_trnid: transmission id: joint, tendon, site     (nu, 2)
    actuator_actadr: first activation address; -1: stateless (nu,)
    actuator_actnum: number of activation variables          (nu,)
    actuator_ctrllimited: is control limited                 (nu,)
    actuator_forcelimited: is force limited                  (nu,)
    actuator_actlimited: is activation limited               (nu,)
    actuator_dynprm: dynamics parameters                     (nworld, nu, mjNDYN)
    actuator_gainprm: gain parameters                        (nworld, nu, mjNGAIN)
    actuator_biasprm: bias parameters                        (nworld, nu, mjNBIAS)
    actuator_actearly: step activation before force          (nu,)
    actuator_ctrlrange: range of controls                    (nworld, nu, 2)
    actuator_forcerange: range of forces                     (nworld, nu, 2)
    actuator_actrange: range of activations                  (nworld, nu, 2)
    actuator_gear: scale length and transmitted force        (nworld, nu, 6)
    actuator_cranklength: crank length for slider-crank      (nu,)
    actuator_acc0: acceleration from unit force in qpos0     (nu,)
    actuator_lengthrange: feasible actuator length range     (nu, 2)
    sensor_type: sensor type (SensorType)                    (nsensor,)
    sensor_datatype: numeric data type (DataType)            (nsensor,)
    sensor_objtype: type of sensorized object (ObjType)      (nsensor,)
    sensor_objid: id of sensorized object                    (nsensor,)
    sensor_reftype: type of reference frame (ObjType)        (nsensor,)
    sensor_refid: id of reference frame; -1: global frame    (nsensor,)
    sensor_intprm: sensor parameters                         (nsensor, mjNSENS)
    sensor_dim: number of scalar outputs                     (nsensor,)
    sensor_adr: address in sensor array                      (nsensor,)
    sensor_cutoff: cutoff for real and positive; 0: ignore   (nsensor,)
    plugin: globally registered plugin slot number           (nplugin,)
    plugin_attr: config attributes of geom plugin            (nplugin, 3)
    M_rownnz: number of non-zeros in each row of qM          (nv,)
    M_rowadr: index of each row in qM                        (nv,)
    M_colind: column indices of non-zeros in qM              (nM,)
    mapM2M: index mapping from M (legacy) to M (CSR)         (nC)

  warp only fields:
    nacttrnbody: number of actuators with body transmission
    nsensorcollision: number of unique collisions for
                      geom distance sensors
    nsensortaxel: number of taxels in all tactile sensors
    nsensorcontact: number of contact sensors
    condim_max: maximum condim for geoms
    nmaxpolygon: maximum number of verts per polygon
    nmaxmeshdeg: maximum number of polygons per vert
    has_sdf_geom: whether the model contains SDF geoms
    block_dim: block dim options
    body_tree: list of body ids by tree level
    mocap_bodyid: id of body for mocap                       (nmocap,)
    body_fluid_ellipsoid: does body use ellipsoid fluid      (nbody,)
    jnt_limited_slide_hinge_adr: limited/slide/hinge jntadr
    jnt_limited_ball_adr: limited/ball jntadr
    dof_tri_row: np.tril_indices                             (mjm.nv)[0]
    dof_tri_col: np.tril_indices                             (mjm.nv)[1]
    geom_pair_type_count: count of max number of each potential collision
    geom_plugin_index: geom index in plugin array            (ngeom, )
    nxn_geom_pair: collision pair geom ids [-2, ngeom-1]     (<= ngeom * (ngeom - 1) // 2,)
    nxn_geom_pair_filtered: valid collision pair geom ids    (<= ngeom * (ngeom - 1) // 2,)
                            [-1, ngeom - 1]
    nxn_pairid: contact pair id, -1 if not predefined,       (<= ngeom * (ngeom - 1) // 2, 2)
                  -2 if skipped
                collision id, else -1
    nxn_pairid_filtered: active subset of nxn_pairid         (<= ngeom * (ngeom - 1) // 2, 2)
    eq_connect_adr: eq_* addresses of type `CONNECT`
    eq_wld_adr: eq_* addresses of type `WELD`
    eq_jnt_adr: eq_* addresses of type `JOINT`
    eq_ten_adr: eq_* addresses of type `TENDON`              (<=neq,)
    tendon_jnt_adr: joint tendon address                     (<=nwrap,)
    tendon_site_pair_adr: site pair tendon address           (<=nwrap,)
    tendon_geom_adr: geom tendon address                     (<=nwrap,)
    tendon_limited_adr: addresses for limited tendons        (<=ntendon,)
    ten_wrapadr_site: wrap object starting address for sites (ntendon,)
    ten_wrapnum_site: number of site wrap objects per tendon (ntendon,)
    wrap_jnt_adr: addresses for joint tendon wrap object     (<=nwrap,)
    wrap_site_adr: addresses for site tendon wrap object     (<=nwrap,)
    wrap_site_pair_adr: first address for site wrap pair     (<=nwrap,)
    wrap_geom_adr: addresses for geom tendon wrap object     (<=nwrap,)
    wrap_pulley_scale: pulley scaling                        (nwrap,)
    actuator_moment_tiles_nv: tiling configuration
    actuator_moment_tiles_nu: tiling configuration
    actuator_trntype_body_adr: addresses for actuators       (<=nu,)
                               with body transmission
    sensor_pos_adr: addresses for position sensors           (<=nsensor,)
    sensor_limitpos_adr: address for limit position sensors  (<=nsensor,)
    sensor_vel_adr: addresses for velocity sensors           (<=nsensor,)
                    (excluding limit velocity sensors)
    sensor_limitvel_adr: address for limit velocity sensors  (<=nsensor,)
    sensor_acc_adr: addresses for acceleration sensors       (<=nsensor,)
    sensor_rangefinder_adr: addresses for rangefinder sensors(<=nsensor,)
    sensor_collision_start_adr: address for sensor's first   (<=nsensor,)
                                item in collision
    rangefinder_sensor_adr: map sensor id to rangefinder id  (<=nsensor,)
                    (excluding touch sensors)
                    (excluding limit force sensors)
    collision_sensor_adr: map sensor id to collision id      (nsensor,)
    sensor_touch_adr: addresses for touch sensors            (<=nsensor,)
    sensor_limitfrc_adr: address for limit force sensors     (<=nsensor,)
    sensor_e_potential: evaluate energy_pos
    sensor_e_kinetic: evaluate energy_vel
    sensor_tendonactfrc_adr: address for tendonactfrc sensor (<=nsensor,)
    sensor_subtree_vel: evaluate subtree_vel
    sensor_contact_adr: addresses for contact sensors        (nsensorcontact,)
    sensor_adr_to_contact_adr: map sensor adr to contact adr (nsensor,)
    sensor_rne_postconstraint: evaluate rne_postconstraint
    sensor_rangefinder_bodyid: bodyid for rangefinder        (nrangefinder,)
    taxel_vertadr: tactile sensor vertex address             (nsensortaxel,)
    taxel_sensorid: address for tactile sensors              (<=nsensor,)
    qM_tiles: tiling configuration
    qLD_updates: tuple of index triples for sparse factorization
    qM_fullm_i: sparse mass matrix addressing
    qM_fullm_j: sparse mass matrix addressing
    qM_mulm_i: sparse matmul addressing
    qM_mulm_j: sparse matmul addressing
    qM_madr_ij: sparse matmul addressing
  """

  nq: int
  nv: int
  nu: int
  na: int
  nbody: int
  njnt: int
  nM: int
  nC: int
  ngeom: int
  nsite: int
  ncam: int
  nlight: int
  nflex: int
  nflexvert: int
  nflexedge: int
  nflexelem: int
  nflexelemdata: int
  nmeshvert: int
  nmeshface: int
  nmeshgraph: int
  nmeshpoly: int
  nmeshpolyvert: int
  nmeshpolymap: int
  nhfield: int
  nhfielddata: int
  nmat: int
  npair: int
  nexclude: int
  neq: int
  ntendon: int
  nwrap: int
  nsensor: int
  nmocap: int
  ngravcomp: int
  nsensordata: int
  opt: Option
  stat: Statistic
  qpos0: wp.array2d(dtype=float)
  qpos_spring: wp.array2d(dtype=float)
  body_parentid: wp.array(dtype=int)
  body_rootid: wp.array(dtype=int)
  body_weldid: wp.array(dtype=int)
  body_mocapid: wp.array(dtype=int)
  body_jntnum: wp.array(dtype=int)
  body_jntadr: wp.array(dtype=int)
  body_dofnum: wp.array(dtype=int)
  body_dofadr: wp.array(dtype=int)
  body_geomnum: wp.array(dtype=int)
  body_geomadr: wp.array(dtype=int)
  body_pos: wp.array2d(dtype=wp.vec3)
  body_quat: wp.array2d(dtype=wp.quat)
  body_ipos: wp.array2d(dtype=wp.vec3)
  body_iquat: wp.array2d(dtype=wp.quat)
  body_mass: wp.array2d(dtype=float)
  body_subtreemass: wp.array2d(dtype=float)
  body_inertia: wp.array2d(dtype=wp.vec3)
  body_invweight0: wp.array2d(dtype=wp.vec2)
  body_gravcomp: wp.array2d(dtype=float)
  body_contype: wp.array(dtype=int)
  body_conaffinity: wp.array(dtype=int)
  oct_child: wp.array(dtype=vec8i)
  oct_aabb: wp.array2d(dtype=wp.vec3)
  oct_coeff: wp.array(dtype=vec8f)
  jnt_type: wp.array(dtype=int)
  jnt_qposadr: wp.array(dtype=int)
  jnt_dofadr: wp.array(dtype=int)
  jnt_bodyid: wp.array(dtype=int)
  jnt_limited: wp.array(dtype=int)
  jnt_actfrclimited: wp.array(dtype=bool)
  jnt_actgravcomp: wp.array(dtype=int)
  jnt_solref: wp.array2d(dtype=wp.vec2)
  jnt_solimp: wp.array2d(dtype=vec5)
  jnt_pos: wp.array2d(dtype=wp.vec3)
  jnt_axis: wp.array2d(dtype=wp.vec3)
  jnt_stiffness: wp.array2d(dtype=float)
  jnt_range: wp.array2d(dtype=wp.vec2)
  jnt_actfrcrange: wp.array2d(dtype=wp.vec2)
  jnt_margin: wp.array2d(dtype=float)
  dof_bodyid: wp.array(dtype=int)
  dof_jntid: wp.array(dtype=int)
  dof_parentid: wp.array(dtype=int)
  dof_Madr: wp.array(dtype=int)
  dof_solref: wp.array2d(dtype=wp.vec2)
  dof_solimp: wp.array2d(dtype=vec5)
  dof_frictionloss: wp.array2d(dtype=float)
  dof_armature: wp.array2d(dtype=float)
  dof_damping: wp.array2d(dtype=float)
  dof_invweight0: wp.array2d(dtype=float)
  geom_type: wp.array(dtype=int)
  geom_contype: wp.array(dtype=int)
  geom_conaffinity: wp.array(dtype=int)
  geom_condim: wp.array(dtype=int)
  geom_bodyid: wp.array(dtype=int)
  geom_dataid: wp.array(dtype=int)
  geom_matid: wp.array2d(dtype=int)
  geom_group: wp.array(dtype=int)
  geom_priority: wp.array(dtype=int)
  geom_solmix: wp.array2d(dtype=float)
  geom_solref: wp.array2d(dtype=wp.vec2)
  geom_solimp: wp.array2d(dtype=vec5)
  geom_size: wp.array2d(dtype=wp.vec3)
  geom_aabb: wp.array3d(dtype=wp.vec3)
  geom_rbound: wp.array2d(dtype=float)
  geom_pos: wp.array2d(dtype=wp.vec3)
  geom_quat: wp.array2d(dtype=wp.quat)
  geom_friction: wp.array2d(dtype=wp.vec3)
  geom_margin: wp.array2d(dtype=float)
  geom_gap: wp.array2d(dtype=float)
  geom_fluid: wp.array2d(dtype=float)
  geom_rgba: wp.array2d(dtype=wp.vec4)
  site_type: wp.array(dtype=int)
  site_bodyid: wp.array(dtype=int)
  site_size: wp.array(dtype=wp.vec3)
  site_pos: wp.array2d(dtype=wp.vec3)
  site_quat: wp.array2d(dtype=wp.quat)
  cam_mode: wp.array(dtype=int)
  cam_bodyid: wp.array(dtype=int)
  cam_targetbodyid: wp.array(dtype=int)
  cam_pos: wp.array2d(dtype=wp.vec3)
  cam_quat: wp.array2d(dtype=wp.quat)
  cam_poscom0: wp.array2d(dtype=wp.vec3)
  cam_pos0: wp.array2d(dtype=wp.vec3)
  cam_mat0: wp.array2d(dtype=wp.mat33)
  cam_fovy: wp.array(dtype=float)
  cam_resolution: wp.array(dtype=wp.vec2i)
  cam_sensorsize: wp.array(dtype=wp.vec2)
  cam_intrinsic: wp.array(dtype=wp.vec4)
  light_mode: wp.array(dtype=int)
  light_bodyid: wp.array(dtype=int)
  light_targetbodyid: wp.array(dtype=int)
  light_type: wp.array2d(dtype=int)
  light_castshadow: wp.array2d(dtype=bool)
  light_active: wp.array2d(dtype=bool)
  light_pos: wp.array2d(dtype=wp.vec3)
  light_dir: wp.array2d(dtype=wp.vec3)
  light_poscom0: wp.array2d(dtype=wp.vec3)
  light_pos0: wp.array2d(dtype=wp.vec3)
  light_dir0: wp.array2d(dtype=wp.vec3)
  flex_dim: wp.array(dtype=int)
  flex_vertadr: wp.array(dtype=int)
  flex_vertnum: wp.array(dtype=int)
  flex_edgeadr: wp.array(dtype=int)
  flex_elemedgeadr: wp.array(dtype=int)
  flex_vertbodyid: wp.array(dtype=int)
  flex_edge: wp.array(dtype=wp.vec2i)
  flex_edgeflap: wp.array(dtype=wp.vec2i)
  flex_elem: wp.array(dtype=int)
  flex_elemedge: wp.array(dtype=int)
  flexedge_length0: wp.array(dtype=float)
  flex_stiffness: wp.array(dtype=float)
  flex_bending: wp.array(dtype=float)
  flex_damping: wp.array(dtype=float)
  mesh_vertadr: wp.array(dtype=int)
  mesh_vertnum: wp.array(dtype=int)
  mesh_faceadr: wp.array(dtype=int)
  mesh_normaladr: wp.array(dtype=int)
  mesh_graphadr: wp.array(dtype=int)
  mesh_vert: wp.array(dtype=wp.vec3)
  mesh_normal: wp.array(dtype=wp.vec3)
  mesh_face: wp.array(dtype=wp.vec3i)
  mesh_graph: wp.array(dtype=int)
  mesh_quat: wp.array(dtype=wp.quat)
  mesh_polynum: wp.array(dtype=int)
  mesh_polyadr: wp.array(dtype=int)
  mesh_polynormal: wp.array(dtype=wp.vec3)
  mesh_polyvertadr: wp.array(dtype=int)
  mesh_polyvertnum: wp.array(dtype=int)
  mesh_polyvert: wp.array(dtype=int)
  mesh_polymapadr: wp.array(dtype=int)
  mesh_polymapnum: wp.array(dtype=int)
  mesh_polymap: wp.array(dtype=int)
  hfield_size: wp.array(dtype=wp.vec4)
  hfield_nrow: wp.array(dtype=int)
  hfield_ncol: wp.array(dtype=int)
  hfield_adr: wp.array(dtype=int)
  hfield_data: wp.array(dtype=float)
  mat_texid: wp.array3d(dtype=int)
  mat_texrepeat: wp.array2d(dtype=wp.vec2)
  mat_rgba: wp.array2d(dtype=wp.vec4)
  pair_dim: wp.array(dtype=int)
  pair_geom1: wp.array(dtype=int)
  pair_geom2: wp.array(dtype=int)
  pair_solref: wp.array2d(dtype=wp.vec2)
  pair_solreffriction: wp.array2d(dtype=wp.vec2)
  pair_solimp: wp.array2d(dtype=vec5)
  pair_margin: wp.array2d(dtype=float)
  pair_gap: wp.array2d(dtype=float)
  pair_friction: wp.array2d(dtype=vec5)
  exclude_signature: wp.array(dtype=int)
  eq_type: wp.array(dtype=int)
  eq_obj1id: wp.array(dtype=int)
  eq_obj2id: wp.array(dtype=int)
  eq_objtype: wp.array(dtype=int)
  eq_active0: wp.array(dtype=bool)
  eq_solref: wp.array2d(dtype=wp.vec2)
  eq_solimp: wp.array2d(dtype=vec5)
  eq_data: wp.array2d(dtype=vec11)
  tendon_adr: wp.array(dtype=int)
  tendon_num: wp.array(dtype=int)
  tendon_limited: wp.array(dtype=int)
  tendon_actfrclimited: wp.array(dtype=bool)
  tendon_solref_lim: wp.array2d(dtype=wp.vec2)
  tendon_solimp_lim: wp.array2d(dtype=vec5)
  tendon_solref_fri: wp.array2d(dtype=wp.vec2)
  tendon_solimp_fri: wp.array2d(dtype=vec5)
  tendon_range: wp.array2d(dtype=wp.vec2)
  tendon_actfrcrange: wp.array2d(dtype=wp.vec2)
  tendon_margin: wp.array2d(dtype=float)
  tendon_stiffness: wp.array2d(dtype=float)
  tendon_damping: wp.array2d(dtype=float)
  tendon_armature: wp.array2d(dtype=float)
  tendon_frictionloss: wp.array2d(dtype=float)
  tendon_lengthspring: wp.array2d(dtype=wp.vec2)
  tendon_length0: wp.array2d(dtype=float)
  tendon_invweight0: wp.array2d(dtype=float)
  wrap_type: wp.array(dtype=int)
  wrap_objid: wp.array(dtype=int)
  wrap_prm: wp.array(dtype=float)
  actuator_trntype: wp.array(dtype=int)
  actuator_dyntype: wp.array(dtype=int)
  actuator_gaintype: wp.array(dtype=int)
  actuator_biastype: wp.array(dtype=int)
  actuator_trnid: wp.array(dtype=wp.vec2i)
  actuator_actadr: wp.array(dtype=int)
  actuator_actnum: wp.array(dtype=int)
  actuator_ctrllimited: wp.array(dtype=bool)
  actuator_forcelimited: wp.array(dtype=bool)
  actuator_actlimited: wp.array(dtype=bool)
  actuator_dynprm: wp.array2d(dtype=vec10f)
  actuator_gainprm: wp.array2d(dtype=vec10f)
  actuator_biasprm: wp.array2d(dtype=vec10f)
  actuator_actearly: wp.array(dtype=bool)
  actuator_ctrlrange: wp.array2d(dtype=wp.vec2)
  actuator_forcerange: wp.array2d(dtype=wp.vec2)
  actuator_actrange: wp.array2d(dtype=wp.vec2)
  actuator_gear: wp.array2d(dtype=wp.spatial_vector)
  actuator_cranklength: wp.array(dtype=float)
  actuator_acc0: wp.array(dtype=float)
  actuator_lengthrange: wp.array(dtype=wp.vec2)
  sensor_type: wp.array(dtype=int)
  sensor_datatype: wp.array(dtype=int)
  sensor_objtype: wp.array(dtype=int)
  sensor_objid: wp.array(dtype=int)
  sensor_reftype: wp.array(dtype=int)
  sensor_refid: wp.array(dtype=int)
  sensor_intprm: wp.array2d(dtype=int)
  sensor_dim: wp.array(dtype=int)
  sensor_adr: wp.array(dtype=int)
  sensor_cutoff: wp.array(dtype=float)
  plugin: wp.array(dtype=int)
  plugin_attr: wp.array(dtype=wp.vec3f)
  M_rownnz: wp.array(dtype=int)
  M_rowadr: wp.array(dtype=int)
  M_colind: wp.array(dtype=int)
  mapM2M: wp.array(dtype=int)
  # warp only fields:
  nacttrnbody: int
  nsensorcollision: int
  nsensortaxel: int
  nsensorcontact: int
  condim_max: int
  nmaxpolygon: int
  nmaxmeshdeg: int
  has_sdf_geom: bool
  block_dim: BlockDim
  body_tree: tuple[wp.array(dtype=int), ...]
  mocap_bodyid: wp.array(dtype=int)
  body_fluid_ellipsoid: wp.array(dtype=bool)
  jnt_limited_slide_hinge_adr: wp.array(dtype=int)
  jnt_limited_ball_adr: wp.array(dtype=int)
  dof_tri_row: wp.array(dtype=int)
  dof_tri_col: wp.array(dtype=int)
  geom_pair_type_count: tuple[int, ...]
  geom_plugin_index: wp.array(dtype=int)
  nxn_geom_pair: wp.array(dtype=wp.vec2i)
  nxn_geom_pair_filtered: wp.array(dtype=wp.vec2i)
  nxn_pairid: wp.array(dtype=wp.vec2i)
  nxn_pairid_filtered: wp.array(dtype=wp.vec2i)
  eq_connect_adr: wp.array(dtype=int)
  eq_wld_adr: wp.array(dtype=int)
  eq_jnt_adr: wp.array(dtype=int)
  eq_ten_adr: wp.array(dtype=int)
  tendon_jnt_adr: wp.array(dtype=int)
  tendon_site_pair_adr: wp.array(dtype=int)
  tendon_geom_adr: wp.array(dtype=int)
  tendon_limited_adr: wp.array(dtype=int)
  ten_wrapadr_site: wp.array(dtype=int)
  ten_wrapnum_site: wp.array(dtype=int)
  wrap_jnt_adr: wp.array(dtype=int)
  wrap_site_adr: wp.array(dtype=int)
  wrap_site_pair_adr: wp.array(dtype=int)
  wrap_geom_adr: wp.array(dtype=int)
  wrap_pulley_scale: wp.array(dtype=float)
  actuator_moment_tiles_nv: tuple[TileSet, ...]
  actuator_moment_tiles_nu: tuple[TileSet, ...]
  actuator_trntype_body_adr: wp.array(dtype=int)
  sensor_pos_adr: wp.array(dtype=int)
  sensor_limitpos_adr: wp.array(dtype=int)
  sensor_vel_adr: wp.array(dtype=int)
  sensor_limitvel_adr: wp.array(dtype=int)
  sensor_acc_adr: wp.array(dtype=int)
  sensor_rangefinder_adr: wp.array(dtype=int)
  sensor_collision_start_adr: wp.array(dtype=int)
  rangefinder_sensor_adr: wp.array(dtype=int)
  collision_sensor_adr: wp.array(dtype=int)
  sensor_touch_adr: wp.array(dtype=int)
  sensor_limitfrc_adr: wp.array(dtype=int)
  sensor_e_potential: bool
  sensor_e_kinetic: bool
  sensor_tendonactfrc_adr: wp.array(dtype=int)
  sensor_subtree_vel: bool
  sensor_contact_adr: wp.array(dtype=int)
  sensor_adr_to_contact_adr: wp.array(dtype=int)
  sensor_rne_postconstraint: bool
  sensor_rangefinder_bodyid: wp.array(dtype=int)
  taxel_vertadr: wp.array(dtype=int)
  taxel_sensorid: wp.array(dtype=int)
  qM_tiles: tuple[TileSet, ...]
  qLD_updates: tuple[wp.array(dtype=wp.vec3i), ...]
  qM_fullm_i: wp.array(dtype=int)
  qM_fullm_j: wp.array(dtype=int)
  qM_mulm_i: wp.array(dtype=int)
  qM_mulm_j: wp.array(dtype=int)
  qM_madr_ij: wp.array(dtype=int)


class ContactType(enum.IntFlag):
  """
  Type of contact.

  CONSTRAINT: contact for constraint solver.
  SENSOR: contact for collision sensor (GEOMDIST, GEOMNORMAL, GEOMFROMTO).
  """

  CONSTRAINT = 1
  SENSOR = 2


@dataclasses.dataclass
class Contact:
  """Contact data.

  Attributes:
    dist: distance between nearest points; neg: penetration          (naconmax,)
    pos: position of contact point: midpoint between geoms           (naconmax, 3)
    frame: normal is in [0-2], points from geom[0] to geom[1]        (naconmax, 3, 3)
    includemargin: include if dist<includemargin=margin-gap          (naconmax,)
    friction: tangent1, 2, spin, roll1, 2                            (naconmax, 5)
    solref: constraint solver reference, normal direction            (naconmax, 2)
    solreffriction: constraint solver reference, friction directions (naconmax, 2)
    solimp: constraint solver impedance                              (naconmax, 5)
    dim: contact space dimensionality: 1, 3, 4 or 6                  (naconmax,)
    geom: geom ids; -1 for flex                                      (naconmax, 2)
    efc_address: address in efc; -1: not included                    (naconmax, ncondim)
    worldid: world id                                                (naconmax,)
    type: ContactType                                                (naconmax,)
    geomcollisionid: i-th contact generated for geom                 (naconmax,)
                     helps uniquely identity contact when multiple
                     contacts are generated for geom pair
  """

  dist: wp.array(dtype=float)
  pos: wp.array(dtype=wp.vec3)
  frame: wp.array(dtype=wp.mat33)
  includemargin: wp.array(dtype=float)
  friction: wp.array(dtype=vec5)
  solref: wp.array(dtype=wp.vec2)
  solreffriction: wp.array(dtype=wp.vec2)
  solimp: wp.array(dtype=vec5)
  dim: wp.array(dtype=int)
  geom: wp.array(dtype=wp.vec2i)
  efc_address: wp.array2d(dtype=int)
  worldid: wp.array(dtype=int)
  type: wp.array(dtype=int)
  geomcollisionid: wp.array(dtype=int)


@dataclasses.dataclass
class Data:
  """Dynamic state that updates each step.

  Attributes:
    solver_niter: number of solver iterations                   (nworld,)
    ne: number of equality constraints                          (nworld,)
    nf: number of friction constraints                          (nworld,)
    nl: number of limit constraints                             (nworld,)
    nefc: number of constraints                                 (nworld,)
    time: simulation time                                       (nworld,)
    energy: potential, kinetic energy                           (nworld, 2)
    qpos: position                                              (nworld, nq)
    qvel: velocity                                              (nworld, nv)
    act: actuator activation                                    (nworld, na)
    qacc_warmstart: acceleration used for warmstart             (nworld, nv)
    ctrl: control                                               (nworld, nu)
    qfrc_applied: applied generalized force                     (nworld, nv)
    xfrc_applied: applied Cartesian force/torque                (nworld, nbody, 6)
    eq_active: enable/disable constraints                       (nworld, neq)
    mocap_pos: position of mocap bodies                         (nworld, nmocap, 3)
    mocap_quat: orientation of mocap bodies                     (nworld, nmocap, 4)
    qacc: acceleration                                          (nworld, nv)
    act_dot: time-derivative of actuator activation             (nworld, na)
    sensordata: sensor data array                               (nsensordata,)
    xpos: Cartesian position of body frame                      (nworld, nbody, 3)
    xquat: Cartesian orientation of body frame                  (nworld, nbody, 4)
    xmat: Cartesian orientation of body frame                   (nworld, nbody, 3, 3)
    xipos: Cartesian position of body com                       (nworld, nbody, 3)
    ximat: Cartesian orientation of body inertia                (nworld, nbody, 3, 3)
    xanchor: Cartesian position of joint anchor                 (nworld, njnt, 3)
    xaxis: Cartesian joint axis                                 (nworld, njnt, 3)
    geom_xpos: Cartesian geom position                          (nworld, ngeom, 3)
    geom_xmat: Cartesian geom orientation                       (nworld, ngeom, 3, 3)
    site_xpos: Cartesian site position                          (nworld, nsite, 3)
    site_xmat: Cartesian site orientation                       (nworld, nsite, 3, 3)
    cam_xpos: Cartesian camera position                         (nworld, ncam, 3)
    cam_xmat: Cartesian camera orientation                      (nworld, ncam, 3, 3)
    light_xpos: Cartesian light position                        (nworld, nlight, 3)
    light_xdir: Cartesian light direction                       (nworld, nlight, 3)
    subtree_com: center of mass of each subtree                 (nworld, nbody, 3)
    cdof: com-based motion axis of each dof (rot:lin)           (nworld, nv, 6)
    cinert: com-based body inertia and mass                     (nworld, nbody, 10)
    flexvert_xpos: cartesian flex vertex positions              (nflexvert, 3)
    flexedge_length: flex edge lengths                          (nflexedge, 1)
    ten_wrapadr: start address of tendon's path                 (nworld, ntendon)
    ten_wrapnum: number of wrap points in path                  (nworld, ntendon)
    ten_J: tendon Jacobian                                      (nworld, ntendon, nv)
    ten_length: tendon lengths                                  (nworld, ntendon)
    wrap_obj: geomid; -1: site; -2: pulley                      (nworld, nwrap, 2)
    wrap_xpos: Cartesian 3D points in all paths                 (nworld, nwrap, 6)
    actuator_length: actuator lengths                           (nworld, nu)
    actuator_moment: actuator moments                           (nworld, nu, nv)
    crb: com-based composite inertia and mass                   (nworld, nbody, 10)
    qM: total inertia (sparse) (nworld, 1, nM) or               (nworld, nv, nv) if dense
    qLD: L'*D*L factorization of M (sparse) (nworld, 1, nM) or  (nworld, nv, nv) if dense
    qLDiagInv: 1/diag(D)                                        (nworld, nv)
    flexedge_velocity: flex edge velocities                     (nflexedge,)
    ten_velocity: tendon velocities                             (nworld, ntendon)
    actuator_velocity: actuator velocities                      (nworld, nu)
    cvel: com-based velocity (rot:lin)                          (nworld, nbody, 6)
    cdof_dot: time-derivative of cdof (rot:lin)                 (nworld, nv, 6)
    qfrc_bias: C(qpos,qvel)                                     (nworld, nv)
    qfrc_spring: passive spring force                           (nworld, nv)
    qfrc_damper: passive damper force                           (nworld, nv)
    qfrc_gravcomp: passive gravity compensation force           (nworld, nv)
    qfrc_fluid: passive fluid force                             (nworld, nv)
    qfrc_passive: total passive force                           (nworld, nv)
    subtree_linvel: linear velocity of subtree com              (nworld, nbody, 3)
    subtree_angmom: angular momentum about subtree com          (nworld, nbody, 3)
    actuator_force: actuator force in actuation space           (nworld, nu)
    qfrc_actuator: actuator force                               (nworld, nv)
    qfrc_smooth: net unconstrained force                        (nworld, nv)
    qacc_smooth: unconstrained acceleration                     (nworld, nv)
    qfrc_constraint: constraint force                           (nworld, nv)
    qfrc_inverse: net external force; should equal:             (nworld, nv)
              qfrc_applied + J.T @ xfrc_applied + qfrc_actuator
    cacc: com-based acceleration                                (nworld, nbody, 6)
    cfrc_int: com-based interaction force with parent           (nworld, nbody, 6)
    cfrc_ext: com-based external force on body                  (nworld, nbody, 6)
    contact: contact data
    efc: constraint data

  warp only fields:
    nworld: number of worlds
    naconmax: maximum number of contacts (shared across all worlds)
    njmax: maximum number of constraints per world
    nacon: number of detected contacts (across all worlds)
    ne_connect: number of equality connect constraints          (nworld,)
    ne_weld: number of equality weld constraints                (nworld,)
    ne_jnt: number of equality joint constraints                (nworld,)
    ne_ten: number of equality tendon constraints               (nworld,)
    nsolving: number of unconverged worlds                      (1,)
    subtree_bodyvel: subtree body velocity (ang, vel)           (nworld, nbody, 6)
    geom_skip: skip calculating `geom_xpos` and `geom_xmat`     (ngeom,)
               during step, reuse previous value
    qfrc_integration: temporary array for integration           (nworld, nv)
    qacc_integration: temporary array for integration           (nworld, nv)
    act_vel_integration: temporary array for integration        (nworld, nu)
    qM_integration: temporary array for integration             (nworld, nv, nv) if dense
    qLD_integration: temporary array for integration            (nworld, nv, nv) if dense
    qLDiagInv_integration: temporary array for integration      (nworld, nv)
    collision_pair: collision pairs from broadphase             (naconmax,)
    collision_pairid: ids from broadphase                       (naconmax, 2)
    collision_worldid: collision world ids from broadphase      (naconmax,)
    ncollision: collision count from broadphase
    ten_Jdot: time derivative of tendon Jacobian                (nworld, ntendon, nv)
    ten_bias_coef: tendon bias force coefficient                (nworld, ntendon)
    ten_actfrc: total actuator force at tendon                  (nworld, ntendon)
    wrap_geom_xpos: Cartesian 3D points for geom wrap points    (nworld, <=nwrap, 6)
    sensor_rangefinder_pnt: points for rangefinder              (nworld, nrangefinder, 3)
    sensor_rangefinder_vec: directions for rangefinder          (nworld, nrangefinder, 3)
    sensor_rangefinder_dist: distances for rangefinder          (nworld, nrangefinder)
    sensor_rangefinder_geomid: geomids for rangefinder          (nworld, nrangefinder)
<<<<<<< HEAD
    actuator_trntype_body_ncon: number of active contacts       (nworld, <=nu)
=======
    sensor_contact_nmatch: match count for each world-sensor    (nworld, <=nsensor)
    sensor_contact_matchid: id for matching contact             (nworld, <=nsensor, MJ_MAXCONPAIR)
    sensor_contact_criteria: critera for reduction              (nworld, <=nsensor, MJ_MAXCONPAIR)
    sensor_contact_direction: direction of contact              (nworld, <=nsensor, MJ_MAXCONPAIR)
>>>>>>> b151a5a0
  """

  solver_niter: wp.array(dtype=int)
  ne: wp.array(dtype=int)
  nf: wp.array(dtype=int)
  nl: wp.array(dtype=int)
  nefc: wp.array(dtype=int)
  time: wp.array(dtype=float)
  energy: wp.array(dtype=wp.vec2)
  qpos: wp.array2d(dtype=float)
  qvel: wp.array2d(dtype=float)
  act: wp.array2d(dtype=float)
  qacc_warmstart: wp.array2d(dtype=float)
  ctrl: wp.array2d(dtype=float)
  qfrc_applied: wp.array2d(dtype=float)
  xfrc_applied: wp.array2d(dtype=wp.spatial_vector)
  eq_active: wp.array2d(dtype=bool)
  mocap_pos: wp.array2d(dtype=wp.vec3)
  mocap_quat: wp.array2d(dtype=wp.quat)
  qacc: wp.array2d(dtype=float)
  act_dot: wp.array2d(dtype=float)
  sensordata: wp.array2d(dtype=float)
  xpos: wp.array2d(dtype=wp.vec3)
  xquat: wp.array2d(dtype=wp.quat)
  xmat: wp.array2d(dtype=wp.mat33)
  xipos: wp.array2d(dtype=wp.vec3)
  ximat: wp.array2d(dtype=wp.mat33)
  xanchor: wp.array2d(dtype=wp.vec3)
  xaxis: wp.array2d(dtype=wp.vec3)
  geom_xpos: wp.array2d(dtype=wp.vec3)
  geom_xmat: wp.array2d(dtype=wp.mat33)
  site_xpos: wp.array2d(dtype=wp.vec3)
  site_xmat: wp.array2d(dtype=wp.mat33)
  cam_xpos: wp.array2d(dtype=wp.vec3)
  cam_xmat: wp.array2d(dtype=wp.mat33)
  light_xpos: wp.array2d(dtype=wp.vec3)
  light_xdir: wp.array2d(dtype=wp.vec3)
  subtree_com: wp.array2d(dtype=wp.vec3)
  cdof: wp.array2d(dtype=wp.spatial_vector)
  cinert: wp.array2d(dtype=vec10)
  flexvert_xpos: wp.array2d(dtype=wp.vec3)
  flexedge_length: wp.array2d(dtype=float)
  ten_wrapadr: wp.array2d(dtype=int)
  ten_wrapnum: wp.array2d(dtype=int)
  ten_J: wp.array3d(dtype=float)
  ten_length: wp.array2d(dtype=float)
  wrap_obj: wp.array2d(dtype=wp.vec2i)
  wrap_xpos: wp.array2d(dtype=wp.spatial_vector)
  actuator_length: wp.array2d(dtype=float)
  actuator_moment: wp.array3d(dtype=float)
  crb: wp.array2d(dtype=vec10)
  qM: wp.array3d(dtype=float)
  qLD: wp.array3d(dtype=float)
  qLDiagInv: wp.array2d(dtype=float)
  flexedge_velocity: wp.array2d(dtype=float)
  ten_velocity: wp.array2d(dtype=float)
  actuator_velocity: wp.array2d(dtype=float)
  cvel: wp.array2d(dtype=wp.spatial_vector)
  cdof_dot: wp.array2d(dtype=wp.spatial_vector)
  qfrc_bias: wp.array2d(dtype=float)
  qfrc_spring: wp.array2d(dtype=float)
  qfrc_damper: wp.array2d(dtype=float)
  qfrc_gravcomp: wp.array2d(dtype=float)
  qfrc_fluid: wp.array2d(dtype=float)
  qfrc_passive: wp.array2d(dtype=float)
  subtree_linvel: wp.array2d(dtype=wp.vec3)
  subtree_angmom: wp.array2d(dtype=wp.vec3)
  actuator_force: wp.array2d(dtype=float)
  qfrc_actuator: wp.array2d(dtype=float)
  qfrc_smooth: wp.array2d(dtype=float)
  qacc_smooth: wp.array2d(dtype=float)
  qfrc_constraint: wp.array2d(dtype=float)
  qfrc_inverse: wp.array2d(dtype=float)
  cacc: wp.array2d(dtype=wp.spatial_vector)
  cfrc_int: wp.array2d(dtype=wp.spatial_vector)
  cfrc_ext: wp.array2d(dtype=wp.spatial_vector)
  contact: Contact
  efc: Constraint

  # warp only fields:
  nworld: int
  naconmax: int
  njmax: int
  nacon: wp.array(dtype=int)
  ne_connect: wp.array(dtype=int)
  ne_weld: wp.array(dtype=int)
  ne_jnt: wp.array(dtype=int)
  ne_ten: wp.array(dtype=int)
  nsolving: wp.array(dtype=int)
  subtree_bodyvel: wp.array2d(dtype=wp.spatial_vector)
  geom_skip: wp.array(dtype=bool)

  # warp only: euler + implicit integration
  qfrc_integration: wp.array2d(dtype=float)
  qacc_integration: wp.array2d(dtype=float)
  act_vel_integration: wp.array2d(dtype=float)
  qM_integration: wp.array3d(dtype=float)
  qLD_integration: wp.array3d(dtype=float)
  qLDiagInv_integration: wp.array2d(dtype=float)

  # warp only: collision driver
  collision_pair: wp.array(dtype=wp.vec2i)
  collision_pairid: wp.array(dtype=wp.vec2i)
  collision_worldid: wp.array(dtype=int)
  ncollision: wp.array(dtype=int)

  # warp only: tendon
  ten_Jdot: wp.array3d(dtype=float)
  ten_bias_coef: wp.array2d(dtype=float)
  ten_actfrc: wp.array2d(dtype=float)
  wrap_geom_xpos: wp.array2d(dtype=wp.spatial_vector)

  # warp only: sensors
  sensor_rangefinder_pnt: wp.array2d(dtype=wp.vec3)
  sensor_rangefinder_vec: wp.array2d(dtype=wp.vec3)
  sensor_rangefinder_dist: wp.array2d(dtype=float)
  sensor_rangefinder_geomid: wp.array2d(dtype=int)
<<<<<<< HEAD

  # warp only: actuator
  actuator_trntype_body_ncon: wp.array2d(dtype=int)
=======
  sensor_contact_nmatch: wp.array2d(dtype=int)
  sensor_contact_matchid: wp.array3d(dtype=int)
  sensor_contact_criteria: wp.array3d(dtype=float)
  sensor_contact_direction: wp.array3d(dtype=float)
>>>>>>> b151a5a0
<|MERGE_RESOLUTION|>--- conflicted
+++ resolved
@@ -1606,14 +1606,6 @@
     sensor_rangefinder_vec: directions for rangefinder          (nworld, nrangefinder, 3)
     sensor_rangefinder_dist: distances for rangefinder          (nworld, nrangefinder)
     sensor_rangefinder_geomid: geomids for rangefinder          (nworld, nrangefinder)
-<<<<<<< HEAD
-    actuator_trntype_body_ncon: number of active contacts       (nworld, <=nu)
-=======
-    sensor_contact_nmatch: match count for each world-sensor    (nworld, <=nsensor)
-    sensor_contact_matchid: id for matching contact             (nworld, <=nsensor, MJ_MAXCONPAIR)
-    sensor_contact_criteria: critera for reduction              (nworld, <=nsensor, MJ_MAXCONPAIR)
-    sensor_contact_direction: direction of contact              (nworld, <=nsensor, MJ_MAXCONPAIR)
->>>>>>> b151a5a0
   """
 
   solver_niter: wp.array(dtype=int)
@@ -1730,14 +1722,4 @@
   sensor_rangefinder_pnt: wp.array2d(dtype=wp.vec3)
   sensor_rangefinder_vec: wp.array2d(dtype=wp.vec3)
   sensor_rangefinder_dist: wp.array2d(dtype=float)
-  sensor_rangefinder_geomid: wp.array2d(dtype=int)
-<<<<<<< HEAD
-
-  # warp only: actuator
-  actuator_trntype_body_ncon: wp.array2d(dtype=int)
-=======
-  sensor_contact_nmatch: wp.array2d(dtype=int)
-  sensor_contact_matchid: wp.array3d(dtype=int)
-  sensor_contact_criteria: wp.array3d(dtype=float)
-  sensor_contact_direction: wp.array3d(dtype=float)
->>>>>>> b151a5a0
+  sensor_rangefinder_geomid: wp.array2d(dtype=int)