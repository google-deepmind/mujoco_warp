# Copyright 2025 The Newton Developers
#
# Licensed under the Apache License, Version 2.0 (the "License");
# you may not use this file except in compliance with the License.
# You may obtain a copy of the License at
#
#     http://www.apache.org/licenses/LICENSE-2.0
#
# Unless required by applicable law or agreed to in writing, software
# distributed under the License is distributed on an "AS IS" BASIS,
# WITHOUT WARRANTIES OR CONDITIONS OF ANY KIND, either express or implied.
# See the License for the specific language governing permissions and
# limitations under the License.
# ==============================================================================
import dataclasses
import enum

import mujoco
import warp as wp

MJ_MINVAL = mujoco.mjMINVAL
MJ_MAXVAL = mujoco.mjMAXVAL
MJ_MINIMP = mujoco.mjMINIMP  # minimum constraint impedance
MJ_MAXIMP = mujoco.mjMAXIMP  # maximum constraint impedance
MJ_MAXCONPAIR = mujoco.mjMAXCONPAIR
MJ_MINMU = mujoco.mjMINMU  # minimum friction
# maximum size (by number of edges) of an horizon in EPA algorithm
MJ_MAX_EPAHORIZON = 12
# maximum average number of trianglarfaces EPA can insert at each iteration
MJ_MAX_EPAFACES = 5

TILE_SIZE_JTDAJ_SPARSE = 16
TILE_SIZE_JTDAJ_DENSE = 16


# TODO(team): add check that all wp.launch_tiled 'block_dim' settings are configurable
@dataclasses.dataclass
class BlockDim:
  """
  Block dimension 'block_dim' settings for wp.launch_tiled.

  TODO(team): experimental and may be removed
  """

  # collision_driver
  segmented_sort: int = 128
  # forward
  euler_dense: int = 32
  actuator_velocity: int = 32
  tendon_velocity: int = 32
  # ray
  ray: int = 64
  # sensor
  contact_sort: int = 64
  energy_vel_kinetic: int = 32
  # smooth
  cholesky_factorize: int = 32
  cholesky_solve: int = 32
  cholesky_factorize_solve: int = 32
  # solver
  update_gradient_cholesky: int = 64
  update_gradient_JTDAJ_sparse: int = 64
  update_gradient_JTDAJ_dense: int = 96
  # support
  mul_m_dense: int = 32


class BroadphaseType(enum.IntEnum):
  """Type of broadphase algorithm.

  Attributes:
     NXN: Broad phase checking all pairs
     SAP_TILE: Sweep and prune broad phase using tile sort
     SAP_SEGMENTED: Sweep and prune broad phase using segment sort
  """

  NXN = 0
  SAP_TILE = 1
  SAP_SEGMENTED = 2


class BroadphaseFilter(enum.IntFlag):
  """Bitmask specifying which collision functions to run during broadphase.

  Attributes:
    PLANE: collision between bounding sphere and plane.
    SPHERE: collision between bounding spheres.
    AABB: collision between axis-aligned bounding boxes.
    OBB: collision between oriented bounding boxes.
  """

  PLANE = 1
  SPHERE = 2
  AABB = 4
  OBB = 8


class CamLightType(enum.IntEnum):
  """Type of camera light.

  Attributes:
    FIXED: pos and rot fixed in body
    TRACK: pos tracks body, rot fixed in global
    TRACKCOM: pos tracks subtree com, rot fixed in body
    TARGETBODY: pos fixed in body, rot tracks target body
    TARGETBODYCOM: pos fixed in body, rot tracks target subtree com
  """

  FIXED = mujoco.mjtCamLight.mjCAMLIGHT_FIXED
  TRACK = mujoco.mjtCamLight.mjCAMLIGHT_TRACK
  TRACKCOM = mujoco.mjtCamLight.mjCAMLIGHT_TRACKCOM
  TARGETBODY = mujoco.mjtCamLight.mjCAMLIGHT_TARGETBODY
  TARGETBODYCOM = mujoco.mjtCamLight.mjCAMLIGHT_TARGETBODYCOM


class DataType(enum.IntFlag):
  """Sensor data types.

  Attributes:
    REAL: real values, no constraints
    POSITIVE: positive values, 0 or negative: inactive
  """

  REAL = mujoco.mjtDataType.mjDATATYPE_REAL
  POSITIVE = mujoco.mjtDataType.mjDATATYPE_POSITIVE
  # unsupported: AXIS, QUATERNION


class DisableBit(enum.IntFlag):
  """Disable default feature bitflags.

  Attributes:
    CONSTRAINT:   entire constraint solver
    EQUALITY:     equality constraints
    FRICTIONLOSS: joint and tendon frictionloss constraints
    LIMIT:        joint and tendon limit constraints
    CONTACT:      contact constraints
    SPRING:       passive spring forces
    DAMPER:       passive damper forces
    GRAVITY:      gravitational forces
    CLAMPCTRL:    clamp control to specified range
    ACTUATION:    apply actuation forces
    REFSAFE:      integrator safety: make ref[0]>=2*timestep
    EULERDAMP:    implicit damping for Euler integration
    FILTERPARENT: disable collisions between parent and child bodies
    SENSOR: sensors
  """

  CONSTRAINT = mujoco.mjtDisableBit.mjDSBL_CONSTRAINT
  EQUALITY = mujoco.mjtDisableBit.mjDSBL_EQUALITY
  FRICTIONLOSS = mujoco.mjtDisableBit.mjDSBL_FRICTIONLOSS
  LIMIT = mujoco.mjtDisableBit.mjDSBL_LIMIT
  CONTACT = mujoco.mjtDisableBit.mjDSBL_CONTACT
  SPRING = mujoco.mjtDisableBit.mjDSBL_SPRING
  DAMPER = mujoco.mjtDisableBit.mjDSBL_DAMPER
  GRAVITY = mujoco.mjtDisableBit.mjDSBL_GRAVITY
  CLAMPCTRL = mujoco.mjtDisableBit.mjDSBL_CLAMPCTRL
  WARMSTART = mujoco.mjtDisableBit.mjDSBL_WARMSTART
  ACTUATION = mujoco.mjtDisableBit.mjDSBL_ACTUATION
  REFSAFE = mujoco.mjtDisableBit.mjDSBL_REFSAFE
  EULERDAMP = mujoco.mjtDisableBit.mjDSBL_EULERDAMP
  FILTERPARENT = mujoco.mjtDisableBit.mjDSBL_FILTERPARENT
  SENSOR = mujoco.mjtDisableBit.mjDSBL_SENSOR
  # unsupported: MIDPHASE


class EnableBit(enum.IntFlag):
  """Enable optional feature bitflags.

  Attributes:
    ENERGY: energy computation
    INVDISCRETE: discrete-time inverse dynamics
  """

  ENERGY = mujoco.mjtEnableBit.mjENBL_ENERGY
  INVDISCRETE = mujoco.mjtEnableBit.mjENBL_INVDISCRETE
  # unsupported: OVERRIDE, FWDINV, MULTICCD, ISLAND


class TrnType(enum.IntEnum):
  """Type of actuator transmission.

  Attributes:
    JOINT: force on joint
    JOINTINPARENT: force on joint, expressed in parent frame
    SLIDERCRANK: force via slider-crank linkage
    TENDON: force on tendon
    BODY: adhesion force on body's geoms
    SITE: force on site
  """

  JOINT = mujoco.mjtTrn.mjTRN_JOINT
  JOINTINPARENT = mujoco.mjtTrn.mjTRN_JOINTINPARENT
  SLIDERCRANK = mujoco.mjtTrn.mjTRN_SLIDERCRANK
  TENDON = mujoco.mjtTrn.mjTRN_TENDON
  BODY = mujoco.mjtTrn.mjTRN_BODY
  SITE = mujoco.mjtTrn.mjTRN_SITE


class DynType(enum.IntEnum):
  """Type of actuator dynamics.

  Attributes:
    NONE: no internal dynamics; ctrl specifies force
    INTEGRATOR: integrator: da/dt = u
    FILTER: linear filter: da/dt = (u-a) / tau
    FILTEREXACT: linear filter: da/dt = (u-a) / tau, with exact integration
    MUSCLE: piece-wise linear filter with two time constants
  """

  NONE = mujoco.mjtDyn.mjDYN_NONE
  INTEGRATOR = mujoco.mjtDyn.mjDYN_INTEGRATOR
  FILTER = mujoco.mjtDyn.mjDYN_FILTER
  FILTEREXACT = mujoco.mjtDyn.mjDYN_FILTEREXACT
  MUSCLE = mujoco.mjtDyn.mjDYN_MUSCLE
  # unsupported: USER


class GainType(enum.IntEnum):
  """Type of actuator gain.

  Attributes:
    FIXED: fixed gain
    AFFINE: const + kp*length + kv*velocity
    MUSCLE: muscle FLV curve computed by muscle_gain
  """

  FIXED = mujoco.mjtGain.mjGAIN_FIXED
  AFFINE = mujoco.mjtGain.mjGAIN_AFFINE
  MUSCLE = mujoco.mjtGain.mjGAIN_MUSCLE
  # unsupported: USER


class BiasType(enum.IntEnum):
  """Type of actuator bias.

  Attributes:
    NONE: no bias
    AFFINE: const + kp*length + kv*velocity
    MUSCLE: muscle passive force computed by muscle_bias
  """

  NONE = mujoco.mjtBias.mjBIAS_NONE
  AFFINE = mujoco.mjtBias.mjBIAS_AFFINE
  MUSCLE = mujoco.mjtBias.mjBIAS_MUSCLE
  # unsupported: USER


class JointType(enum.IntEnum):
  """Type of degree of freedom.

  Attributes:
    FREE:  global position and orientation (quat)       (7,)
    BALL:  orientation (quat) relative to parent        (4,)
    SLIDE: sliding distance along body-fixed axis       (1,)
    HINGE: rotation angle (rad) around body-fixed axis  (1,)
  """

  FREE = mujoco.mjtJoint.mjJNT_FREE
  BALL = mujoco.mjtJoint.mjJNT_BALL
  SLIDE = mujoco.mjtJoint.mjJNT_SLIDE
  HINGE = mujoco.mjtJoint.mjJNT_HINGE


class ConeType(enum.IntEnum):
  """Type of friction cone.

  Attributes:
    PYRAMIDAL: pyramidal
    ELLIPTIC: elliptic
  """

  PYRAMIDAL = mujoco.mjtCone.mjCONE_PYRAMIDAL
  ELLIPTIC = mujoco.mjtCone.mjCONE_ELLIPTIC


class IntegratorType(enum.IntEnum):
  """Integrator mode.

  Attributes:
    EULER: semi-implicit Euler
    RK4: 4th-order Runge Kutta
    IMPLICITFAST: implicit in velocity, no rne derivative
  """

  EULER = mujoco.mjtIntegrator.mjINT_EULER
  RK4 = mujoco.mjtIntegrator.mjINT_RK4
  IMPLICITFAST = mujoco.mjtIntegrator.mjINT_IMPLICITFAST
  # unsupported: IMPLICIT


class GeomType(enum.IntEnum):
  """Type of geometry.

  Attributes:
    PLANE: plane
    HFIELD: heightfield
    SPHERE: sphere
    CAPSULE: capsule
    ELLIPSOID: ellipsoid
    CYLINDER: cylinder
    BOX: box
    MESH: mesh
    SDF: sdf
  """

  PLANE = mujoco.mjtGeom.mjGEOM_PLANE
  HFIELD = mujoco.mjtGeom.mjGEOM_HFIELD
  SPHERE = mujoco.mjtGeom.mjGEOM_SPHERE
  CAPSULE = mujoco.mjtGeom.mjGEOM_CAPSULE
  ELLIPSOID = mujoco.mjtGeom.mjGEOM_ELLIPSOID
  CYLINDER = mujoco.mjtGeom.mjGEOM_CYLINDER
  BOX = mujoco.mjtGeom.mjGEOM_BOX
  MESH = mujoco.mjtGeom.mjGEOM_MESH
  SDF = mujoco.mjtGeom.mjGEOM_SDF
  # unsupported: NGEOMTYPES, ARROW*, LINE, SKIN, LABEL, NONE


class SolverType(enum.IntEnum):
  """Constraint solver algorithm.

  Attributes:
    CG: Conjugate gradient (primal)
    NEWTON: Newton (primal)
  """

  CG = mujoco.mjtSolver.mjSOL_CG
  NEWTON = mujoco.mjtSolver.mjSOL_NEWTON
  # unsupported: PGS


class ConstraintState(enum.IntEnum):
  """State of constraint.

  Attributes:
    SATISFIED: constraint satisfied, zero cost (limit, contact)
    QUADRATIC: quadratic cost (equality, friction, limit, contact)
    LINEARNEG: linear cost, negative side (friction)
    LINEARPOS: linear cost, positive side (friction)
    CONE: square distance to cone cost (elliptic contact)
  """

  SATISFIED = mujoco.mjtConstraintState.mjCNSTRSTATE_SATISFIED
  QUADRATIC = mujoco.mjtConstraintState.mjCNSTRSTATE_QUADRATIC
  LINEARNEG = mujoco.mjtConstraintState.mjCNSTRSTATE_LINEARNEG
  LINEARPOS = mujoco.mjtConstraintState.mjCNSTRSTATE_LINEARPOS
  CONE = mujoco.mjtConstraintState.mjCNSTRSTATE_CONE


class ConstraintType(enum.IntEnum):
  """Type of constraint.

  Attributes:
    EQUALITY: equality constraint
    FRICTION_DOF: dof friction
    FRICTION_TENDON: tendon friction
    LIMIT_JOINT: joint limit
    LIMIT_TENDON: tendon limit
    CONTACT_FRICTIONLESS: frictionless contact
    CONTACT_PYRAMIDAL: frictional contact, pyramidal friction cone
    CONTACT_ELLIPTIC: frictional contact, elliptic friction cone
  """

  EQUALITY = mujoco.mjtConstraint.mjCNSTR_EQUALITY
  FRICTION_DOF = mujoco.mjtConstraint.mjCNSTR_FRICTION_DOF
  FRICTION_TENDON = mujoco.mjtConstraint.mjCNSTR_FRICTION_TENDON
  LIMIT_JOINT = mujoco.mjtConstraint.mjCNSTR_LIMIT_JOINT
  LIMIT_TENDON = mujoco.mjtConstraint.mjCNSTR_LIMIT_TENDON
  CONTACT_FRICTIONLESS = mujoco.mjtConstraint.mjCNSTR_CONTACT_FRICTIONLESS
  CONTACT_PYRAMIDAL = mujoco.mjtConstraint.mjCNSTR_CONTACT_PYRAMIDAL
  CONTACT_ELLIPTIC = mujoco.mjtConstraint.mjCNSTR_CONTACT_ELLIPTIC


class SensorType(enum.IntEnum):
  """Type of sensor.

  Attributes:
    MAGNETOMETER: magnetometer
    CAMPROJECTION: camera projection
    RANGEFINDER: scalar distance to nearest geom or site along z-axis
    JOINTPOS: joint position
    TENDONPOS: scalar tendon position
    ACTUATORPOS: actuator position
    BALLQUAT: ball joint orientation
    JOINTLIMITPOS: joint limit distance-margin
    TENDONLIMITPOS: tendon limit distance-margin
    FRAMEPOS: frame position
    FRAMEXAXIS: frame x-axis
    FRAMEYAXIS: frame y-axis
    FRAMEZAXIS: frame z-axis
    FRAMEQUAT: frame orientation, represented as quaternion
    SUBTREECOM: subtree center of mass
    GEOMDIST: signed distance between two geoms
    GEOMNORMAL: normal direction between two geoms
    GEOMFROMTO: segment between two geoms
    INSIDESITE: 1 if object is inside site, 0 otherwise
    E_POTENTIAL: potential energy
    E_KINETIC: kinetic energy
    CLOCK: simulation time
    VELOCIMETER: 3D linear velocity, in local frame
    GYRO: 3D angular velocity, in local frame
    JOINTVEL: joint velocity
    TENDONVEL: scalar tendon velocity
    ACTUATORVEL: actuator velocity
    BALLANGVEL: ball joint angular velocity
    JOINTLIMITVEL: joint limit velocity
    TENDONLIMITVEL: tendon limit velocity
    FRAMELINVEL: 3D linear velocity
    FRAMEANGVEL: 3D angular velocity
    SUBTREELINVEL: subtree linear velocity
    SUBTREEANGMOM: subtree angular momentum
    TOUCH: scalar contact normal forces summed over sensor zone
    CONTACT: contacts which occurred during the simulation
    ACCELEROMETER: accelerometer
    FORCE: force
    TORQUE: torque
    ACTUATORFRC: scalar actuator force, measured at the joint
    TENDONACTFRC: scalar actuator force, measured at the tendon
    JOINTACTFRC: scalar actuator force, measured at the joint
    JOINTLIMITFRC: joint limit force
    TENDONLIMITFRC: tendon limit force
    FRAMELINACC: 3D linear acceleration
    FRAMEANGACC: 3D angular acceleration
    TACTILE: tactile sensor
  """

  MAGNETOMETER = mujoco.mjtSensor.mjSENS_MAGNETOMETER
  CAMPROJECTION = mujoco.mjtSensor.mjSENS_CAMPROJECTION
  RANGEFINDER = mujoco.mjtSensor.mjSENS_RANGEFINDER
  JOINTPOS = mujoco.mjtSensor.mjSENS_JOINTPOS
  TENDONPOS = mujoco.mjtSensor.mjSENS_TENDONPOS
  ACTUATORPOS = mujoco.mjtSensor.mjSENS_ACTUATORPOS
  BALLQUAT = mujoco.mjtSensor.mjSENS_BALLQUAT
  JOINTLIMITPOS = mujoco.mjtSensor.mjSENS_JOINTLIMITPOS
  TENDONLIMITPOS = mujoco.mjtSensor.mjSENS_TENDONLIMITPOS
  FRAMEPOS = mujoco.mjtSensor.mjSENS_FRAMEPOS
  FRAMEXAXIS = mujoco.mjtSensor.mjSENS_FRAMEXAXIS
  FRAMEYAXIS = mujoco.mjtSensor.mjSENS_FRAMEYAXIS
  FRAMEZAXIS = mujoco.mjtSensor.mjSENS_FRAMEZAXIS
  FRAMEQUAT = mujoco.mjtSensor.mjSENS_FRAMEQUAT
  SUBTREECOM = mujoco.mjtSensor.mjSENS_SUBTREECOM
  GEOMDIST = mujoco.mjtSensor.mjSENS_GEOMDIST
  GEOMNORMAL = mujoco.mjtSensor.mjSENS_GEOMNORMAL
  GEOMFROMTO = mujoco.mjtSensor.mjSENS_GEOMFROMTO
  INSIDESITE = mujoco.mjtSensor.mjSENS_INSIDESITE
  E_POTENTIAL = mujoco.mjtSensor.mjSENS_E_POTENTIAL
  E_KINETIC = mujoco.mjtSensor.mjSENS_E_KINETIC
  CLOCK = mujoco.mjtSensor.mjSENS_CLOCK
  VELOCIMETER = mujoco.mjtSensor.mjSENS_VELOCIMETER
  GYRO = mujoco.mjtSensor.mjSENS_GYRO
  JOINTVEL = mujoco.mjtSensor.mjSENS_JOINTVEL
  TENDONVEL = mujoco.mjtSensor.mjSENS_TENDONVEL
  ACTUATORVEL = mujoco.mjtSensor.mjSENS_ACTUATORVEL
  BALLANGVEL = mujoco.mjtSensor.mjSENS_BALLANGVEL
  JOINTLIMITVEL = mujoco.mjtSensor.mjSENS_JOINTLIMITVEL
  TENDONLIMITVEL = mujoco.mjtSensor.mjSENS_TENDONLIMITVEL
  FRAMELINVEL = mujoco.mjtSensor.mjSENS_FRAMELINVEL
  FRAMEANGVEL = mujoco.mjtSensor.mjSENS_FRAMEANGVEL
  SUBTREELINVEL = mujoco.mjtSensor.mjSENS_SUBTREELINVEL
  SUBTREEANGMOM = mujoco.mjtSensor.mjSENS_SUBTREEANGMOM
  TOUCH = mujoco.mjtSensor.mjSENS_TOUCH
  CONTACT = mujoco.mjtSensor.mjSENS_CONTACT
  ACCELEROMETER = mujoco.mjtSensor.mjSENS_ACCELEROMETER
  FORCE = mujoco.mjtSensor.mjSENS_FORCE
  TORQUE = mujoco.mjtSensor.mjSENS_TORQUE
  ACTUATORFRC = mujoco.mjtSensor.mjSENS_ACTUATORFRC
  TENDONACTFRC = mujoco.mjtSensor.mjSENS_TENDONACTFRC
  JOINTACTFRC = mujoco.mjtSensor.mjSENS_JOINTACTFRC
  JOINTLIMITFRC = mujoco.mjtSensor.mjSENS_JOINTLIMITFRC
  TENDONLIMITFRC = mujoco.mjtSensor.mjSENS_TENDONLIMITFRC
  FRAMELINACC = mujoco.mjtSensor.mjSENS_FRAMELINACC
  FRAMEANGACC = mujoco.mjtSensor.mjSENS_FRAMEANGACC
  TACTILE = mujoco.mjtSensor.mjSENS_TACTILE


class ObjType(enum.IntEnum):
  """Type of object.

  Attributes:
    UNKNOWN: unknown object type
    BODY: body
    XBODY: body, used to access regular frame instead of i-frame
    GEOM: geom
    SITE: site
    CAMERA: camera
  """

  UNKNOWN = mujoco.mjtObj.mjOBJ_UNKNOWN
  BODY = mujoco.mjtObj.mjOBJ_BODY
  XBODY = mujoco.mjtObj.mjOBJ_XBODY
  GEOM = mujoco.mjtObj.mjOBJ_GEOM
  SITE = mujoco.mjtObj.mjOBJ_SITE
  CAMERA = mujoco.mjtObj.mjOBJ_CAMERA


class EqType(enum.IntEnum):
  """Type of equality constraint.

  Attributes:
    CONNECT: connect two bodies at a point (ball joint)
    JOINT: couple the values of two scalar joints with cubic
    WELD: fix relative position and orientation of two bodies
    TENDON: couple the lengths of two tendons with cubic
  """

  CONNECT = mujoco.mjtEq.mjEQ_CONNECT
  WELD = mujoco.mjtEq.mjEQ_WELD
  JOINT = mujoco.mjtEq.mjEQ_JOINT
  TENDON = mujoco.mjtEq.mjEQ_TENDON
  # unsupported: FLEX, DISTANCE


class WrapType(enum.IntEnum):
  """Type of tendon wrapping object.

  Attributes:
    JOINT: constant moment arm
    PULLEY: pulley used to split tendon
    SITE: pass through site
    SPHERE: wrap around sphere
    CYLINDER: wrap around (infinite) cylinder
  """

  JOINT = mujoco.mjtWrap.mjWRAP_JOINT
  PULLEY = mujoco.mjtWrap.mjWRAP_PULLEY
  SITE = mujoco.mjtWrap.mjWRAP_SITE
  SPHERE = mujoco.mjtWrap.mjWRAP_SPHERE
  CYLINDER = mujoco.mjtWrap.mjWRAP_CYLINDER


class State(enum.IntEnum):
  """
  State component elements as integer bitflags and several convenient combinations of these flags.

  Attributes:
    TIME: time
    QPOS: position
    QVEL: velocity
    ACT: actuator activation
    WARMSTART: acceleration used for warmstart
    CTRL: control
    QFRC_APPLIED: applied generalized force
    XFRC_APPLIED: applied Cartesian force/torque
    EQ_ACTIVE: enable/disable constraints
    MOCAP_POS: positions of mocap bodies
    MOCAP_QUAT: orientations of mocap bodies
    NSTATE: number of state elements
    PHYSICS: QPOS | QVEL | ACT
    FULLPHYSICS: TIME | PHYSICS | PLUGIN
    USER: CTRL | QFRC_APPLIED | XFRC_APPLIED | EQ_ACTIVE | MOCAP_POS | MOCAP_QUAT | USERDATA
    INTEGRATION: FULLPHYSICS | USER | WARMSTART
  """

  TIME = mujoco.mjtState.mjSTATE_TIME
  QPOS = mujoco.mjtState.mjSTATE_QPOS
  QVEL = mujoco.mjtState.mjSTATE_QVEL
  ACT = mujoco.mjtState.mjSTATE_ACT
  WARMSTART = mujoco.mjtState.mjSTATE_WARMSTART
  CTRL = mujoco.mjtState.mjSTATE_CTRL
  QFRC_APPLIED = mujoco.mjtState.mjSTATE_QFRC_APPLIED
  XFRC_APPLIED = mujoco.mjtState.mjSTATE_XFRC_APPLIED
  EQ_ACTIVE = mujoco.mjtState.mjSTATE_EQ_ACTIVE
  MOCAP_POS = mujoco.mjtState.mjSTATE_MOCAP_POS
  MOCAP_QUAT = mujoco.mjtState.mjSTATE_MOCAP_QUAT
  NSTATE = mujoco.mjtState.mjNSTATE
  PHYSICS = mujoco.mjtState.mjSTATE_PHYSICS
  FULLPHYSICS = mujoco.mjtState.mjSTATE_FULLPHYSICS
  USER = mujoco.mjtState.mjSTATE_USER
  INTEGRATION = mujoco.mjtState.mjSTATE_INTEGRATION
  # unsupported: USERDATA, PLUGIN


class vec5f(wp.types.vector(length=5, dtype=float)):
  pass


class vec6f(wp.types.vector(length=6, dtype=float)):
  pass


class vec8f(wp.types.vector(length=8, dtype=float)):
  pass


class vec8i(wp.types.vector(length=8, dtype=int)):
  pass


class vec10f(wp.types.vector(length=10, dtype=float)):
  pass


class vec11f(wp.types.vector(length=11, dtype=float)):
  pass


vec5 = vec5f
vec6 = vec6f
vec10 = vec10f
vec11 = vec11f


@dataclasses.dataclass
class Option:
  """Physics options.

  Attributes:
    timestep: simulation timestep
    impratio: ratio of friction-to-normal contact impedance
    tolerance: main solver tolerance
    ls_tolerance: CG/Newton linesearch tolerance
    ccd_tolerance: convex collision detection tolerance
    density: density of medium
    viscosity: viscosity of medium
    gravity: gravitational acceleration
    wind: wind (for lift, drag, and viscosity)
    magnetic: global magnetic flux
    integrator: integration mode (IntegratorType)
    cone: type of friction cone (ConeType)
    solver: solver algorithm (SolverType)
    iterations: number of main solver iterations
    ls_iterations: maximum number of CG/Newton linesearch iterations
    ccd_iterations: number of iterations in convex collision detection
    disableflags: bit flags for disabling standard features
    enableflags: bit flags for enabling optional features
    sdf_initpoints: number of starting points for gradient descent
    sdf_iterations: max number of iterations for gradient descent

  warp only fields:
    is_sparse: whether to use sparse representations
    ls_parallel: evaluate engine solver step sizes in parallel
    ls_parallel_min_step: minimum step size for solver linesearch
    has_fluid: True if wind, density, or viscosity are non-zero at put_model time
    broadphase: broadphase type (BroadphaseType)
    broadphase_filter: broadphase filter bitflag (BroadphaseFilter)
    graph_conditional: flag to use cuda graph conditional, should be False when JAX is used
    run_collision_detection: if False, skips collision detection and allows user-populated
      contacts during the physics step (as opposed to DisableBit.CONTACT which explicitly
      zeros out the contacts at each step)
    legacy_gjk: run legacy gjk algorithm
    contact_sensor_maxmatch: max number of contacts considered by contact sensor matching criteria
                             contacts matched after this value is exceded will be ignored
  """

  timestep: wp.array(dtype=float)
  impratio: wp.array(dtype=float)
  tolerance: wp.array(dtype=float)
  ls_tolerance: wp.array(dtype=float)
  ccd_tolerance: wp.array(dtype=float)
  density: wp.array(dtype=float)
  viscosity: wp.array(dtype=float)
  gravity: wp.array(dtype=wp.vec3)
  wind: wp.array(dtype=wp.vec3)
  magnetic: wp.array(dtype=wp.vec3)
  integrator: int
  cone: int
  solver: int
  iterations: int
  ls_iterations: int
  ccd_iterations: int
  disableflags: int
  enableflags: int
  sdf_initpoints: int
  sdf_iterations: int
  # warp only fields:
  is_sparse: bool
  ls_parallel: bool
  ls_parallel_min_step: float
  has_fluid: bool
  broadphase: int
  broadphase_filter: int
  graph_conditional: bool
  run_collision_detection: bool
  legacy_gjk: bool
  contact_sensor_maxmatch: int


@dataclasses.dataclass
class Statistic:
  """Model statistics (in qpos0).

  Attributes:
    meaninertia: mean diagonal inertia
  """

  meaninertia: float


@dataclasses.dataclass
class Constraint:
  """Constraint data.

  Attributes:
    type: constraint type (ConstraintType)            (nworld, njmax)
    id: id of object of specific type                 (nworld, njmax)
    J: constraint Jacobian                            (nworld, njmax, nv)
    pos: constraint position (equality, contact)      (nworld, njmax)
    margin: inclusion margin (contact)                (nworld, njmax)
    D: constraint mass                                (nworld, njmax)
    vel: velocity in constraint space: J*qvel         (nworld, njmax)
    aref: reference pseudo-acceleration               (nworld, njmax)
    frictionloss: frictionloss (friction)             (nworld, njmax)
    force: constraint force in constraint space       (nworld, njmax)
    Jaref: Jac*qacc - aref                            (nworld, njmax)
    Ma: M*qacc                                        (nworld, nv)
    grad: gradient of master cost                     (nworld, nv)
    grad_dot: dot(grad, grad)                         (nworld,)
    Mgrad: M / grad                                   (nworld, nv)
    search: linesearch vector                         (nworld, nv)
    search_dot: dot(search, search)                   (nworld,)
    gauss: gauss Cost                                 (nworld,)
    cost: constraint + Gauss cost                     (nworld,)
    prev_cost: cost from previous iter                (nworld,)
    state: constraint state                           (nworld, njmax)
    mv: qM @ search                                   (nworld, nv)
    jv: efc_J @ search                                (nworld, njmax)
    quad: quadratic cost coefficients                 (nworld, njmax, 3)
    quad_gauss: quadratic cost gauss coefficients     (nworld, 3)
    h: cone hessian                                   (nworld, nv, nv)
    alpha: line search step size                      (nworld,)
    prev_grad: previous grad                          (nworld, nv)
    prev_Mgrad: previous Mgrad                        (nworld, nv)
    beta: polak-ribiere beta                          (nworld,)
    done: solver done                                 (nworld,)
  """

  type: wp.array2d(dtype=int)
  id: wp.array2d(dtype=int)
  J: wp.array3d(dtype=float)
  pos: wp.array2d(dtype=float)
  margin: wp.array2d(dtype=float)
  D: wp.array2d(dtype=float)
  vel: wp.array2d(dtype=float)
  aref: wp.array2d(dtype=float)
  frictionloss: wp.array2d(dtype=float)
  force: wp.array2d(dtype=float)
  Jaref: wp.array2d(dtype=float)
  Ma: wp.array2d(dtype=float)
  grad: wp.array2d(dtype=float)
  cholesky_L_tmp: wp.array3d(dtype=float)
  cholesky_y_tmp: wp.array2d(dtype=float)
  grad_dot: wp.array(dtype=float)
  Mgrad: wp.array2d(dtype=float)
  search: wp.array2d(dtype=float)
  search_dot: wp.array(dtype=float)
  gauss: wp.array(dtype=float)
  cost: wp.array(dtype=float)
  prev_cost: wp.array(dtype=float)
  state: wp.array2d(dtype=int)
  mv: wp.array2d(dtype=float)
  jv: wp.array2d(dtype=float)
  quad: wp.array2d(dtype=wp.vec3)
  quad_gauss: wp.array(dtype=wp.vec3)
  h: wp.array3d(dtype=float)
  alpha: wp.array(dtype=float)
  prev_grad: wp.array2d(dtype=float)
  prev_Mgrad: wp.array2d(dtype=float)
  beta: wp.array(dtype=float)
  done: wp.array(dtype=bool)


@dataclasses.dataclass
class TileSet:
  """Tiling configuration for decomposable block diagonal matrix.

  For non-square, non-block-diagonal tiles, use two tilesets.

  Attributes:
    adr: address of each tile in the set
    size: size of all the tiles in this set
  """

  adr: wp.array(dtype=int)
  size: int


@dataclasses.dataclass
class Model:
  """Model definition and parameters.

  Attributes:
    nq: number of generalized coordinates
    nv: number of degrees of freedom
    nu: number of actuators/controls
    na: number of activation states
    nbody: number of bodies
    njnt: number of joints
    nM: number of non-zeros in sparse inertia matrix
    nC: number of non-zeros in sparse body-dof matrix
    ngeom: number of geoms
    nsite: number of sites
    ncam: number of cameras
    nlight: number of lights
    nflex: number of flexes
    nflexvert: number of vertices in all flexes
    nflexedge: number of edges in all flexes
    nflexelem: number of elements in all flexes
    nflexelemdata: number of element vertex ids in all flexes
    nmeshvert: number of vertices for all meshes
    nmeshface: number of faces for all meshes
    nmeshgraph: number of ints in mesh auxiliary data
    nmeshpoly: number of polygons in all meshes
    nmeshpolyvert: number of vertices in all polygons
    nmeshpolymap: number of polygons in vertex map
    nhfield: number of heightfields
    nhfielddata: size of elevation data
    nmat: number of materials
    npair: number of predefined geom pairs
    nexclude: number of excluded geom pairs
    neq: number of equality constraints
    ntendon: number of tendons
    nwrap: number of wrap objects in all tendon paths
    nsensor: number of sensors
    nmocap: number of mocap bodies
    ngravcomp: number of bodies with nonzero gravcomp
    nsensordata: number of elements in sensor data vector
    opt: physics options
    stat: model statistics
    qpos0: qpos values at default pose                       (nworld, nq)
    qpos_spring: reference pose for springs                  (nworld, nq)
    body_parentid: id of body's parent                       (nbody,)
    body_rootid: id of root above body                       (nbody,)
    body_weldid: id of body that this body is welded to      (nbody,)
    body_mocapid: id of mocap data; -1: none                 (nbody,)
    body_jntnum: number of joints for this body              (nbody,)
    body_jntadr: start addr of joints; -1: no joints         (nbody,)
    body_dofnum: number of motion degrees of freedom         (nbody,)
    body_dofadr: start addr of dofs; -1: no dofs             (nbody,)
    body_geomnum: number of geoms                            (nbody,)
    body_geomadr: start addr of geoms; -1: no geoms          (nbody,)
    body_pos: position offset rel. to parent body            (nworld, nbody, 3)
    body_quat: orientation offset rel. to parent body        (nworld, nbody, 4)
    body_ipos: local position of center of mass              (nworld, nbody, 3)
    body_iquat: local orientation of inertia ellipsoid       (nworld, nbody, 4)
    body_mass: mass                                          (nworld, nbody,)
    body_subtreemass: mass of subtree starting at this body  (nworld, nbody,)
    body_inertia: diagonal inertia in ipos/iquat frame       (nworld, nbody, 3)
    body_invweight0: mean inv inert in qpos0 (trn, rot)      (nworld, nbody, 2)
    body_gravcomp: antigravity force, units of body weight   (nworld, nbody)
    body_contype: OR over all geom contypes                  (nbody,)
    body_conaffinity: OR over all geom conaffinities         (nbody,)
    oct_child: octree children                               (noct, 8)
    oct_aabb: octree axis-aligned bounding boxes             (noct, 6)
    oct_coeff: octree interpolation coefficients             (noct, 8)
    jnt_type: type of joint (JointType)                      (njnt,)
    jnt_qposadr: start addr in 'qpos' for joint's data       (njnt,)
    jnt_dofadr: start addr in 'qvel' for joint's data        (njnt,)
    jnt_bodyid: id of joint's body                           (njnt,)
    jnt_limited: does joint have limits                      (njnt,)
    jnt_actfrclimited: does joint have actuator force limits (njnt,)
    jnt_actgravcomp: is gravcomp force applied via actuators (njnt,)
    jnt_solref: constraint solver reference: limit           (nworld, njnt, mjNREF)
    jnt_solimp: constraint solver impedance: limit           (nworld, njnt, mjNIMP)
    jnt_pos: local anchor position                           (nworld, njnt, 3)
    jnt_axis: local joint axis                               (nworld, njnt, 3)
    jnt_stiffness: stiffness coefficient                     (nworld, njnt)
    jnt_range: joint limits                                  (nworld, njnt, 2)
    jnt_actfrcrange: range of total actuator force           (nworld, njnt, 2)
    jnt_margin: min distance for limit detection             (nworld, njnt)
    dof_bodyid: id of dof's body                             (nv,)
    dof_jntid: id of dof's joint                             (nv,)
    dof_parentid: id of dof's parent; -1: none               (nv,)
    dof_Madr: dof address in M-diagonal                      (nv,)
    dof_solref: constraint solver reference: frictionloss    (nworld, nv, NREF)
    dof_solimp: constraint solver impedance: frictionloss    (nworld, nv, NIMP)
    dof_frictionloss: dof friction loss                      (nworld, nv)
    dof_armature: dof armature inertia/mass                  (nworld, nv)
    dof_damping: damping coefficient                         (nworld, nv)
    dof_invweight0: diag. inverse inertia in qpos0           (nworld, nv)
    geom_type: geometric type (GeomType)                     (ngeom,)
    geom_contype: geom contact type                          (ngeom,)
    geom_conaffinity: geom contact affinity                  (ngeom,)
    geom_condim: contact dimensionality (1, 3, 4, 6)         (ngeom,)
    geom_bodyid: id of geom's body                           (ngeom,)
    geom_dataid: id of geom's mesh/hfield; -1: none          (ngeom,)
    geom_matid: material id for rendering                    (nworld, ngeom,)
    geom_group: geom group inclusion/exclusion mask          (ngeom,)
    geom_priority: geom contact priority                     (ngeom,)
    geom_solmix: mixing coef for solref/imp in geom pair     (nworld, ngeom,)
    geom_solref: constraint solver reference: contact        (nworld, ngeom, mjNREF)
    geom_solimp: constraint solver impedance: contact        (nworld, ngeom, mjNIMP)
    geom_size: geom-specific size parameters                 (ngeom, 3)
    geom_aabb: bounding box, (center, size)                  (ngeom, 6)
    geom_rbound: radius of bounding sphere                   (nworld, ngeom,)
    geom_pos: local position offset rel. to body             (nworld, ngeom, 3)
    geom_quat: local orientation offset rel. to body         (nworld, ngeom, 4)
    geom_friction: friction for (slide, spin, roll)          (nworld, ngeom, 3)
    geom_margin: detect contact if dist<margin               (nworld, ngeom,)
    geom_gap: include in solver if dist<margin-gap           (nworld, ngeom,)
    geom_fluid: fluid interaction parameters                 (ngeom, mjNFLUID)
    geom_rgba: rgba when material is omitted                 (nworld, ngeom, 4)
    site_type: geom type for rendering (GeomType)            (nsite,)
    site_bodyid: id of site's body                           (nsite,)
    site_size: geom size for rendering                       (nsite, 3)
    site_pos: local position offset rel. to body             (nworld, nsite, 3)
    site_quat: local orientation offset rel. to body         (nworld, nsite, 4)
    cam_mode: camera tracking mode (CamLightType)            (ncam,)
    cam_bodyid: id of camera's body                          (ncam,)
    cam_targetbodyid: id of targeted body; -1: none          (ncam,)
    cam_pos: position rel. to body frame                     (nworld, ncam, 3)
    cam_quat: orientation rel. to body frame                 (nworld, ncam, 4)
    cam_poscom0: global position rel. to sub-com in qpos0    (nworld, ncam, 3)
    cam_pos0: global position rel. to body in qpos0          (nworld, ncam, 3)
    cam_mat0: global orientation in qpos0                    (nworld, ncam, 3, 3)
    cam_fovy: y field-of-view (ortho ? len : deg)            (ncam,)
    cam_resolution: resolution: pixels [width, height]       (ncam, 2)
    cam_sensorsize: sensor size: length [width, height]      (ncam, 2)
    cam_intrinsic: [focal length; principal point]           (ncam, 4)
    light_mode: light tracking mode (CamLightType)           (nlight,)
    light_bodyid: id of light's body                         (nlight,)
    light_targetbodyid: id of targeted body; -1: none        (nlight,)
    light_type: spot, directional, etc. (mjtLightType)       (nworld, nlight)
    light_castshadow: does light cast shadows                (nworld, nlight)
    light_active: is light active                            (nworld, nlight)
    light_pos: position rel. to body frame                   (nworld, nlight, 3)
    light_dir: direction rel. to body frame                  (nworld, nlight, 3)
    light_poscom0: global position rel. to sub-com in qpos0  (nworld, nlight, 3)
    light_pos0: global position rel. to body in qpos0        (nworld, nlight, 3)
    light_dir0: global direction in qpos0                    (nlight, 3)
    flex_dim: 1: lines, 2: triangles, 3: tetrahedra          (nflex,)
    flex_vertadr: first vertex address                       (nflex,)
    flex_vertnum: number of vertices                         (nflex,)
    flex_edgeadr: first edge address                         (nflex,)
    flex_elemedgeadr: first element address                  (nflex,)
    flex_vertbodyid: vertex body ids                         (nflexvert,)
    flex_edge: edge vertex ids (2 per edge)                  (nflexedge, 2)
    flex_edgeflap: adjacent vertex ids (dim=2 only)          (nflexedge, 2)
    flex_elem: element vertex ids (dim+1 per elem)           (nflexelemdata,)
    flex_elemedge: element edge ids                          (nflexelemedge,)
    flexedge_length0: edge lengths in qpos0                  (nflexedge,)
    flex_stiffness: finite element stiffness matrix          (nflexelem, 21)
    flex_bending: bending stiffness                          (nflexedge, 17)
    flex_damping: Rayleigh's damping coefficient             (nflex,)
    mesh_vertadr: first vertex address                       (nmesh,)
    mesh_vertnum: number of vertices                         (nmesh,)
    mesh_faceadr: first face address                         (nmesh,)
    mesh_normaladr: first normal address                     (nmesh,)
    mesh_graphadr: graph data address; -1: no graph          (nmesh,)
    mesh_vert: vertex positions for all meshes               (nmeshvert, 3)
    mesh_normal: normals for all meshes                      (nmeshnormal, 3)
    mesh_face: face indices for all meshes                   (nface, 3)
    mesh_graph: convex graph data                            (nmeshgraph,)
    mesh_quat: rotation applied to asset vertices            (nmesh, 4)
    mesh_polynum: number of polygons per mesh                (nmesh,)
    mesh_polyadr: first polygon address per mesh             (nmesh,)
    mesh_polynormal: all polygon normals                     (nmeshpoly, 3)
    mesh_polyvertadr: polygon vertex start address           (nmeshpoly,)
    mesh_polyvertnum: number of vertices per polygon         (nmeshpoly,)
    mesh_polyvert: all polygon vertices                      (nmeshpolyvert,)
    mesh_polymapadr: first polygon address per vertex        (nmeshvert,)
    mesh_polymapnum: number of polygons per vertex           (nmeshvert,)
    mesh_polymap: vertex to polygon map                      (nmeshpolymap,)
    hfield_size: (x, y, z_top, z_bottom)                     (nhfield, 4)
    hfield_nrow: number of rows in grid                      (nhfield,)
    hfield_ncol: number of columns in grid                   (nhfield,)
    hfield_adr: start address in hfield_data                 (nhfield,)
    hfield_data: elevation data                              (nhfielddata,)
    mat_texid: texture id for rendering                      (nworld, nmat, mjNTEXROLE)
    mat_texrepeat: texture repeat for rendering              (nworld, nmat, 2)
    mat_rgba: rgba                                           (nworld, nmat, 4)
    pair_dim: contact dimensionality                         (npair,)
    pair_geom1: id of geom1                                  (npair,)
    pair_geom2: id of geom2                                  (npair,)
    pair_solref: solver reference: contact normal            (nworld, npair, mjNREF)
    pair_solreffriction: solver reference: contact friction  (nworld, npair, mjNREF)
    pair_solimp: solver impedance: contact                   (nworld, npair, mjNIMP)
    pair_margin: detect contact if dist<margin               (nworld, npair,)
    pair_gap: include in solver if dist<margin-gap           (nworld, npair,)
    pair_friction: tangent1, 2, spin, roll1, 2               (nworld, npair, 5)
    exclude_signature: body1 << 16 + body2                   (nexclude,)
    eq_type: constraint type (EqType)                        (neq,)
    eq_obj1id: id of object 1                                (neq,)
    eq_obj2id: id of object 2                                (neq,)
    eq_objtype: type of both objects (ObjType)               (neq,)
    eq_active0: initial enable/disable constraint state      (neq,)
    eq_solref: constraint solver reference                   (nworld, neq, mjNREF)
    eq_solimp: constraint solver impedance                   (nworld, neq, mjNIMP)
    eq_data: numeric data for constraint                     (nworld, neq, mjNEQDATA)
    tendon_adr: address of first object in tendon's path     (ntendon,)
    tendon_num: number of objects in tendon's path           (ntendon,)
    tendon_limited: does tendon have length limits           (ntendon,)
    tendon_actfrclimited: does ten have actuator force limit (ntendon,)
    tendon_solref_lim: constraint solver reference: limit    (nworld, ntendon, mjNREF)
    tendon_solimp_lim: constraint solver impedance: limit    (nworld, ntendon, mjNIMP)
    tendon_solref_fri: constraint solver reference: friction (nworld, ntendon, mjNREF)
    tendon_solimp_fri: constraint solver impedance: friction (nworld, ntendon, mjNIMP)
    tendon_range: tendon length limits                       (nworld, ntendon, 2)
    tendon_actfrcrange: range of total actuator force        (nworld, ntendon, 2)
    tendon_margin: min distance for limit detection          (nworld, ntendon)
    tendon_stiffness: stiffness coefficient                  (nworld, ntendon)
    tendon_damping: damping coefficient                      (nworld, ntendon)
    tendon_armature: inertia associated with tendon velocity (nworld, ntendon)
    tendon_frictionloss: loss due to friction                (nworld, ntendon)
    tendon_lengthspring: spring resting length range         (nworld, ntendon, 2)
    tendon_length0: tendon length in qpos0                   (nworld, ntendon)
    tendon_invweight0: inv. weight in qpos0                  (nworld, ntendon)
    wrap_type: wrap object type (WrapType)                   (nwrap,)
    wrap_objid: object id: geom, site, joint                 (nwrap,)
    wrap_prm: divisor, joint coef, or site id                (nwrap,)
    actuator_trntype: transmission type (TrnType)            (nu,)
    actuator_dyntype: dynamics type (DynType)                (nu,)
    actuator_gaintype: gain type (GainType)                  (nu,)
    actuator_biastype: bias type (BiasType)                  (nu,)
    actuator_trnid: transmission id: joint, tendon, site     (nu, 2)
    actuator_actadr: first activation address; -1: stateless (nu,)
    actuator_actnum: number of activation variables          (nu,)
    actuator_ctrllimited: is control limited                 (nu,)
    actuator_forcelimited: is force limited                  (nu,)
    actuator_actlimited: is activation limited               (nu,)
    actuator_dynprm: dynamics parameters                     (nworld, nu, mjNDYN)
    actuator_gainprm: gain parameters                        (nworld, nu, mjNGAIN)
    actuator_biasprm: bias parameters                        (nworld, nu, mjNBIAS)
    actuator_actearly: step activation before force          (nu,)
    actuator_ctrlrange: range of controls                    (nworld, nu, 2)
    actuator_forcerange: range of forces                     (nworld, nu, 2)
    actuator_actrange: range of activations                  (nworld, nu, 2)
    actuator_gear: scale length and transmitted force        (nworld, nu, 6)
    actuator_cranklength: crank length for slider-crank      (nu,)
    actuator_acc0: acceleration from unit force in qpos0     (nu,)
    actuator_lengthrange: feasible actuator length range     (nu, 2)
    sensor_type: sensor type (SensorType)                    (nsensor,)
    sensor_datatype: numeric data type (DataType)            (nsensor,)
    sensor_objtype: type of sensorized object (ObjType)      (nsensor,)
    sensor_objid: id of sensorized object                    (nsensor,)
    sensor_reftype: type of reference frame (ObjType)        (nsensor,)
    sensor_refid: id of reference frame; -1: global frame    (nsensor,)
    sensor_intprm: sensor parameters                         (nsensor, mjNSENS)
    sensor_dim: number of scalar outputs                     (nsensor,)
    sensor_adr: address in sensor array                      (nsensor,)
    sensor_cutoff: cutoff for real and positive; 0: ignore   (nsensor,)
    plugin: globally registered plugin slot number           (nplugin,)
    plugin_attr: config attributes of geom plugin            (nplugin, 3)
    M_rownnz: number of non-zeros in each row of qM          (nv,)
    M_rowadr: index of each row in qM                        (nv,)
    M_colind: column indices of non-zeros in qM              (nM,)
    mapM2M: index mapping from M (legacy) to M (CSR)         (nC)

  warp only fields:
    nsensorcollision: number of unique collisions for
                      geom distance sensors
    nsensortaxel: number of taxels in all tactile sensors
    nsensorcontact: number of contact sensors
    condim_max: maximum condim for geoms
    nmaxpolygon: maximum number of verts per polygon
    nmaxmeshdeg: maximum number of polygons per vert
    has_sdf_geom: whether the model contains SDF geoms
    block_dim: block dim options
    body_tree: list of body ids by tree level
    mocap_bodyid: id of body for mocap                       (nmocap,)
    body_fluid_ellipsoid: does body use ellipsoid fluid      (nbody,)
    jnt_limited_slide_hinge_adr: limited/slide/hinge jntadr
    jnt_limited_ball_adr: limited/ball jntadr
    dof_tri_row: np.tril_indices                             (mjm.nv)[0]
    dof_tri_col: np.tril_indices                             (mjm.nv)[1]
    geom_pair_type_count: count of max number of each potential collision
    geom_plugin_index: geom index in plugin array            (ngeom, )
    nxn_geom_pair: collision pair geom ids [-2, ngeom-1]     (<= ngeom * (ngeom - 1) // 2,)
    nxn_geom_pair_filtered: valid collision pair geom ids    (<= ngeom * (ngeom - 1) // 2,)
                            [-1, ngeom - 1]
    nxn_pairid: contact pair id, -1 if not predefined,       (<= ngeom * (ngeom - 1) // 2, 2)
                  -2 if skipped
                collision id, else -1
    nxn_pairid_filtered: active subset of nxn_pairid         (<= ngeom * (ngeom - 1) // 2, 2)
    eq_connect_adr: eq_* addresses of type `CONNECT`
    eq_wld_adr: eq_* addresses of type `WELD`
    eq_jnt_adr: eq_* addresses of type `JOINT`
    eq_ten_adr: eq_* addresses of type `TENDON`              (<=neq,)
    tendon_jnt_adr: joint tendon address                     (<=nwrap,)
    tendon_site_pair_adr: site pair tendon address           (<=nwrap,)
    tendon_geom_adr: geom tendon address                     (<=nwrap,)
    tendon_limited_adr: addresses for limited tendons        (<=ntendon,)
    ten_wrapadr_site: wrap object starting address for sites (ntendon,)
    ten_wrapnum_site: number of site wrap objects per tendon (ntendon,)
    wrap_jnt_adr: addresses for joint tendon wrap object     (<=nwrap,)
    wrap_site_adr: addresses for site tendon wrap object     (<=nwrap,)
    wrap_site_pair_adr: first address for site wrap pair     (<=nwrap,)
    wrap_geom_adr: addresses for geom tendon wrap object     (<=nwrap,)
    wrap_pulley_scale: pulley scaling                        (nwrap,)
    actuator_moment_tiles_nv: tiling configuration
    actuator_moment_tiles_nu: tiling configuration
    actuator_trntype_body_adr: addresses for actuators       (<=nu,)
                               with body transmission
    sensor_pos_adr: addresses for position sensors           (<=nsensor,)
    sensor_limitpos_adr: address for limit position sensors  (<=nsensor,)
    sensor_vel_adr: addresses for velocity sensors           (<=nsensor,)
                    (excluding limit velocity sensors)
    sensor_limitvel_adr: address for limit velocity sensors  (<=nsensor,)
    sensor_acc_adr: addresses for acceleration sensors       (<=nsensor,)
    sensor_rangefinder_adr: addresses for rangefinder sensors(<=nsensor,)
    sensor_collision_start_adr: address for sensor's first   (<=nsensor,)
                                item in collision
    rangefinder_sensor_adr: map sensor id to rangefinder id  (<=nsensor,)
                    (excluding touch sensors)
                    (excluding limit force sensors)
    collision_sensor_adr: map sensor id to collision id      (nsensor,)
    sensor_touch_adr: addresses for touch sensors            (<=nsensor,)
    sensor_limitfrc_adr: address for limit force sensors     (<=nsensor,)
    sensor_e_potential: evaluate energy_pos
    sensor_e_kinetic: evaluate energy_vel
    sensor_tendonactfrc_adr: address for tendonactfrc sensor (<=nsensor,)
    sensor_subtree_vel: evaluate subtree_vel
    sensor_contact_adr: addresses for contact sensors        (<=nsensor,)
    sensor_adr_to_contact_adr: map sensor adr to contact adr (nsensor,)
    sensor_rne_postconstraint: evaluate rne_postconstraint
    sensor_rangefinder_bodyid: bodyid for rangefinder        (nrangefinder,)
    taxel_vertadr: tactile sensor vertex address             (nsensortaxel,)
    taxel_sensorid: address for tactile sensors              (<=nsensor,)
    qM_tiles: tiling configuration
    qLD_updates: tuple of index triples for sparse factorization
    qM_fullm_i: sparse mass matrix addressing
    qM_fullm_j: sparse mass matrix addressing
    qM_mulm_i: sparse matmul addressing
    qM_mulm_j: sparse matmul addressing
    qM_madr_ij: sparse matmul addressing
  """

  nq: int
  nv: int
  nu: int
  na: int
  nbody: int
  njnt: int
  nM: int
  nC: int
  ngeom: int
  nsite: int
  ncam: int
  nlight: int
  nflex: int
  nflexvert: int
  nflexedge: int
  nflexelem: int
  nflexelemdata: int
  nmeshvert: int
  nmeshface: int
  nmeshgraph: int
  nmeshpoly: int
  nmeshpolyvert: int
  nmeshpolymap: int
  nhfield: int
  nhfielddata: int
  nmat: int
  npair: int
  nexclude: int
  neq: int
  ntendon: int
  nwrap: int
  nsensor: int
  nmocap: int
  ngravcomp: int
  nsensordata: int
  opt: Option
  stat: Statistic
  qpos0: wp.array2d(dtype=float)
  qpos_spring: wp.array2d(dtype=float)
  body_parentid: wp.array(dtype=int)
  body_rootid: wp.array(dtype=int)
  body_weldid: wp.array(dtype=int)
  body_mocapid: wp.array(dtype=int)
  body_jntnum: wp.array(dtype=int)
  body_jntadr: wp.array(dtype=int)
  body_dofnum: wp.array(dtype=int)
  body_dofadr: wp.array(dtype=int)
  body_geomnum: wp.array(dtype=int)
  body_geomadr: wp.array(dtype=int)
  body_pos: wp.array2d(dtype=wp.vec3)
  body_quat: wp.array2d(dtype=wp.quat)
  body_ipos: wp.array2d(dtype=wp.vec3)
  body_iquat: wp.array2d(dtype=wp.quat)
  body_mass: wp.array2d(dtype=float)
  body_subtreemass: wp.array2d(dtype=float)
  body_inertia: wp.array2d(dtype=wp.vec3)
  body_invweight0: wp.array2d(dtype=wp.vec2)
  body_gravcomp: wp.array2d(dtype=float)
  body_contype: wp.array(dtype=int)
  body_conaffinity: wp.array(dtype=int)
  oct_child: wp.array(dtype=vec8i)
  oct_aabb: wp.array2d(dtype=wp.vec3)
  oct_coeff: wp.array(dtype=vec8f)
  jnt_type: wp.array(dtype=int)
  jnt_qposadr: wp.array(dtype=int)
  jnt_dofadr: wp.array(dtype=int)
  jnt_bodyid: wp.array(dtype=int)
  jnt_limited: wp.array(dtype=int)
  jnt_actfrclimited: wp.array(dtype=bool)
  jnt_actgravcomp: wp.array(dtype=int)
  jnt_solref: wp.array2d(dtype=wp.vec2)
  jnt_solimp: wp.array2d(dtype=vec5)
  jnt_pos: wp.array2d(dtype=wp.vec3)
  jnt_axis: wp.array2d(dtype=wp.vec3)
  jnt_stiffness: wp.array2d(dtype=float)
  jnt_range: wp.array2d(dtype=wp.vec2)
  jnt_actfrcrange: wp.array2d(dtype=wp.vec2)
  jnt_margin: wp.array2d(dtype=float)
  dof_bodyid: wp.array(dtype=int)
  dof_jntid: wp.array(dtype=int)
  dof_parentid: wp.array(dtype=int)
  dof_Madr: wp.array(dtype=int)
  dof_solref: wp.array2d(dtype=wp.vec2)
  dof_solimp: wp.array2d(dtype=vec5)
  dof_frictionloss: wp.array2d(dtype=float)
  dof_armature: wp.array2d(dtype=float)
  dof_damping: wp.array2d(dtype=float)
  dof_invweight0: wp.array2d(dtype=float)
  geom_type: wp.array(dtype=int)
  geom_contype: wp.array(dtype=int)
  geom_conaffinity: wp.array(dtype=int)
  geom_condim: wp.array(dtype=int)
  geom_bodyid: wp.array(dtype=int)
  geom_dataid: wp.array(dtype=int)
  geom_matid: wp.array2d(dtype=int)
  geom_group: wp.array(dtype=int)
  geom_priority: wp.array(dtype=int)
  geom_solmix: wp.array2d(dtype=float)
  geom_solref: wp.array2d(dtype=wp.vec2)
  geom_solimp: wp.array2d(dtype=vec5)
  geom_size: wp.array2d(dtype=wp.vec3)
  geom_aabb: wp.array3d(dtype=wp.vec3)
  geom_rbound: wp.array2d(dtype=float)
  geom_pos: wp.array2d(dtype=wp.vec3)
  geom_quat: wp.array2d(dtype=wp.quat)
  geom_friction: wp.array2d(dtype=wp.vec3)
  geom_margin: wp.array2d(dtype=float)
  geom_gap: wp.array2d(dtype=float)
  geom_fluid: wp.array2d(dtype=float)
  geom_rgba: wp.array2d(dtype=wp.vec4)
  site_type: wp.array(dtype=int)
  site_bodyid: wp.array(dtype=int)
  site_size: wp.array(dtype=wp.vec3)
  site_pos: wp.array2d(dtype=wp.vec3)
  site_quat: wp.array2d(dtype=wp.quat)
  cam_mode: wp.array(dtype=int)
  cam_bodyid: wp.array(dtype=int)
  cam_targetbodyid: wp.array(dtype=int)
  cam_pos: wp.array2d(dtype=wp.vec3)
  cam_quat: wp.array2d(dtype=wp.quat)
  cam_poscom0: wp.array2d(dtype=wp.vec3)
  cam_pos0: wp.array2d(dtype=wp.vec3)
  cam_mat0: wp.array2d(dtype=wp.mat33)
  cam_fovy: wp.array(dtype=float)
  cam_resolution: wp.array(dtype=wp.vec2i)
  cam_sensorsize: wp.array(dtype=wp.vec2)
  cam_intrinsic: wp.array(dtype=wp.vec4)
  light_mode: wp.array(dtype=int)
  light_bodyid: wp.array(dtype=int)
  light_targetbodyid: wp.array(dtype=int)
  light_type: wp.array2d(dtype=int)
  light_castshadow: wp.array2d(dtype=bool)
  light_active: wp.array2d(dtype=bool)
  light_pos: wp.array2d(dtype=wp.vec3)
  light_dir: wp.array2d(dtype=wp.vec3)
  light_poscom0: wp.array2d(dtype=wp.vec3)
  light_pos0: wp.array2d(dtype=wp.vec3)
  light_dir0: wp.array2d(dtype=wp.vec3)
  flex_dim: wp.array(dtype=int)
  flex_vertadr: wp.array(dtype=int)
  flex_vertnum: wp.array(dtype=int)
  flex_edgeadr: wp.array(dtype=int)
  flex_elemedgeadr: wp.array(dtype=int)
  flex_vertbodyid: wp.array(dtype=int)
  flex_edge: wp.array(dtype=wp.vec2i)
  flex_edgeflap: wp.array(dtype=wp.vec2i)
  flex_elem: wp.array(dtype=int)
  flex_elemedge: wp.array(dtype=int)
  flexedge_length0: wp.array(dtype=float)
  flex_stiffness: wp.array(dtype=float)
  flex_bending: wp.array(dtype=float)
  flex_damping: wp.array(dtype=float)
  mesh_vertadr: wp.array(dtype=int)
  mesh_vertnum: wp.array(dtype=int)
  mesh_faceadr: wp.array(dtype=int)
  mesh_normaladr: wp.array(dtype=int)
  mesh_graphadr: wp.array(dtype=int)
  mesh_vert: wp.array(dtype=wp.vec3)
  mesh_normal: wp.array(dtype=wp.vec3)
  mesh_face: wp.array(dtype=wp.vec3i)
  mesh_graph: wp.array(dtype=int)
  mesh_quat: wp.array(dtype=wp.quat)
  mesh_polynum: wp.array(dtype=int)
  mesh_polyadr: wp.array(dtype=int)
  mesh_polynormal: wp.array(dtype=wp.vec3)
  mesh_polyvertadr: wp.array(dtype=int)
  mesh_polyvertnum: wp.array(dtype=int)
  mesh_polyvert: wp.array(dtype=int)
  mesh_polymapadr: wp.array(dtype=int)
  mesh_polymapnum: wp.array(dtype=int)
  mesh_polymap: wp.array(dtype=int)
  hfield_size: wp.array(dtype=wp.vec4)
  hfield_nrow: wp.array(dtype=int)
  hfield_ncol: wp.array(dtype=int)
  hfield_adr: wp.array(dtype=int)
  hfield_data: wp.array(dtype=float)
  mat_texid: wp.array3d(dtype=int)
  mat_texrepeat: wp.array2d(dtype=wp.vec2)
  mat_rgba: wp.array2d(dtype=wp.vec4)
  pair_dim: wp.array(dtype=int)
  pair_geom1: wp.array(dtype=int)
  pair_geom2: wp.array(dtype=int)
  pair_solref: wp.array2d(dtype=wp.vec2)
  pair_solreffriction: wp.array2d(dtype=wp.vec2)
  pair_solimp: wp.array2d(dtype=vec5)
  pair_margin: wp.array2d(dtype=float)
  pair_gap: wp.array2d(dtype=float)
  pair_friction: wp.array2d(dtype=vec5)
  exclude_signature: wp.array(dtype=int)
  eq_type: wp.array(dtype=int)
  eq_obj1id: wp.array(dtype=int)
  eq_obj2id: wp.array(dtype=int)
  eq_objtype: wp.array(dtype=int)
  eq_active0: wp.array(dtype=bool)
  eq_solref: wp.array2d(dtype=wp.vec2)
  eq_solimp: wp.array2d(dtype=vec5)
  eq_data: wp.array2d(dtype=vec11)
  tendon_adr: wp.array(dtype=int)
  tendon_num: wp.array(dtype=int)
  tendon_limited: wp.array(dtype=int)
  tendon_actfrclimited: wp.array(dtype=bool)
  tendon_solref_lim: wp.array2d(dtype=wp.vec2)
  tendon_solimp_lim: wp.array2d(dtype=vec5)
  tendon_solref_fri: wp.array2d(dtype=wp.vec2)
  tendon_solimp_fri: wp.array2d(dtype=vec5)
  tendon_range: wp.array2d(dtype=wp.vec2)
  tendon_actfrcrange: wp.array2d(dtype=wp.vec2)
  tendon_margin: wp.array2d(dtype=float)
  tendon_stiffness: wp.array2d(dtype=float)
  tendon_damping: wp.array2d(dtype=float)
  tendon_armature: wp.array2d(dtype=float)
  tendon_frictionloss: wp.array2d(dtype=float)
  tendon_lengthspring: wp.array2d(dtype=wp.vec2)
  tendon_length0: wp.array2d(dtype=float)
  tendon_invweight0: wp.array2d(dtype=float)
  wrap_type: wp.array(dtype=int)
  wrap_objid: wp.array(dtype=int)
  wrap_prm: wp.array(dtype=float)
  actuator_trntype: wp.array(dtype=int)
  actuator_dyntype: wp.array(dtype=int)
  actuator_gaintype: wp.array(dtype=int)
  actuator_biastype: wp.array(dtype=int)
  actuator_trnid: wp.array(dtype=wp.vec2i)
  actuator_actadr: wp.array(dtype=int)
  actuator_actnum: wp.array(dtype=int)
  actuator_ctrllimited: wp.array(dtype=bool)
  actuator_forcelimited: wp.array(dtype=bool)
  actuator_actlimited: wp.array(dtype=bool)
  actuator_dynprm: wp.array2d(dtype=vec10f)
  actuator_gainprm: wp.array2d(dtype=vec10f)
  actuator_biasprm: wp.array2d(dtype=vec10f)
  actuator_actearly: wp.array(dtype=bool)
  actuator_ctrlrange: wp.array2d(dtype=wp.vec2)
  actuator_forcerange: wp.array2d(dtype=wp.vec2)
  actuator_actrange: wp.array2d(dtype=wp.vec2)
  actuator_gear: wp.array2d(dtype=wp.spatial_vector)
  actuator_cranklength: wp.array(dtype=float)
  actuator_acc0: wp.array(dtype=float)
  actuator_lengthrange: wp.array(dtype=wp.vec2)
  sensor_type: wp.array(dtype=int)
  sensor_datatype: wp.array(dtype=int)
  sensor_objtype: wp.array(dtype=int)
  sensor_objid: wp.array(dtype=int)
  sensor_reftype: wp.array(dtype=int)
  sensor_refid: wp.array(dtype=int)
  sensor_intprm: wp.array2d(dtype=int)
  sensor_dim: wp.array(dtype=int)
  sensor_adr: wp.array(dtype=int)
  sensor_cutoff: wp.array(dtype=float)
  plugin: wp.array(dtype=int)
  plugin_attr: wp.array(dtype=wp.vec3f)
  M_rownnz: wp.array(dtype=int)
  M_rowadr: wp.array(dtype=int)
  M_colind: wp.array(dtype=int)
  mapM2M: wp.array(dtype=int)
  # warp only fields:
  nsensorcollision: int
  nsensortaxel: int
  nsensorcontact: int
  condim_max: int
  nmaxpolygon: int
  nmaxmeshdeg: int
  has_sdf_geom: bool
  block_dim: BlockDim
  body_tree: tuple[wp.array(dtype=int), ...]
  mocap_bodyid: wp.array(dtype=int)
  body_fluid_ellipsoid: wp.array(dtype=bool)
  jnt_limited_slide_hinge_adr: wp.array(dtype=int)
  jnt_limited_ball_adr: wp.array(dtype=int)
  dof_tri_row: wp.array(dtype=int)
  dof_tri_col: wp.array(dtype=int)
  geom_pair_type_count: tuple[int, ...]
  geom_plugin_index: wp.array(dtype=int)
  nxn_geom_pair: wp.array(dtype=wp.vec2i)
  nxn_geom_pair_filtered: wp.array(dtype=wp.vec2i)
  nxn_pairid: wp.array(dtype=wp.vec2i)
  nxn_pairid_filtered: wp.array(dtype=wp.vec2i)
  eq_connect_adr: wp.array(dtype=int)
  eq_wld_adr: wp.array(dtype=int)
  eq_jnt_adr: wp.array(dtype=int)
  eq_ten_adr: wp.array(dtype=int)
  tendon_jnt_adr: wp.array(dtype=int)
  tendon_site_pair_adr: wp.array(dtype=int)
  tendon_geom_adr: wp.array(dtype=int)
  tendon_limited_adr: wp.array(dtype=int)
  ten_wrapadr_site: wp.array(dtype=int)
  ten_wrapnum_site: wp.array(dtype=int)
  wrap_jnt_adr: wp.array(dtype=int)
  wrap_site_adr: wp.array(dtype=int)
  wrap_site_pair_adr: wp.array(dtype=int)
  wrap_geom_adr: wp.array(dtype=int)
  wrap_pulley_scale: wp.array(dtype=float)
  actuator_moment_tiles_nv: tuple[TileSet, ...]
  actuator_moment_tiles_nu: tuple[TileSet, ...]
  actuator_trntype_body_adr: wp.array(dtype=int)
  sensor_pos_adr: wp.array(dtype=int)
  sensor_limitpos_adr: wp.array(dtype=int)
  sensor_vel_adr: wp.array(dtype=int)
  sensor_limitvel_adr: wp.array(dtype=int)
  sensor_acc_adr: wp.array(dtype=int)
  sensor_rangefinder_adr: wp.array(dtype=int)
  sensor_collision_start_adr: wp.array(dtype=int)
  rangefinder_sensor_adr: wp.array(dtype=int)
  collision_sensor_adr: wp.array(dtype=int)
  sensor_touch_adr: wp.array(dtype=int)
  sensor_limitfrc_adr: wp.array(dtype=int)
  sensor_e_potential: bool
  sensor_e_kinetic: bool
  sensor_tendonactfrc_adr: wp.array(dtype=int)
  sensor_subtree_vel: bool
  sensor_contact_adr: wp.array(dtype=int)
  sensor_adr_to_contact_adr: wp.array(dtype=int)
  sensor_rne_postconstraint: bool
  sensor_rangefinder_bodyid: wp.array(dtype=int)
  taxel_vertadr: wp.array(dtype=int)
  taxel_sensorid: wp.array(dtype=int)
  qM_tiles: tuple[TileSet, ...]
  qLD_updates: tuple[wp.array(dtype=wp.vec3i), ...]
  qM_fullm_i: wp.array(dtype=int)
  qM_fullm_j: wp.array(dtype=int)
  qM_mulm_i: wp.array(dtype=int)
  qM_mulm_j: wp.array(dtype=int)
  qM_madr_ij: wp.array(dtype=int)


class ContactType(enum.IntFlag):
  """
  Type of contact.

  CONSTRAINT: contact for constraint solver.
  SENSOR: contact for collision sensor (GEOMDIST, GEOMNORMAL, GEOMFROMTO).
  """

  CONSTRAINT = 1
  SENSOR = 2


@dataclasses.dataclass
class Contact:
  """Contact data.

  Attributes:
    dist: distance between nearest points; neg: penetration          (naconmax,)
    pos: position of contact point: midpoint between geoms           (naconmax, 3)
    frame: normal is in [0-2], points from geom[0] to geom[1]        (naconmax, 3, 3)
    includemargin: include if dist<includemargin=margin-gap          (naconmax,)
    friction: tangent1, 2, spin, roll1, 2                            (naconmax, 5)
    solref: constraint solver reference, normal direction            (naconmax, 2)
    solreffriction: constraint solver reference, friction directions (naconmax, 2)
    solimp: constraint solver impedance                              (naconmax, 5)
    dim: contact space dimensionality: 1, 3, 4 or 6                  (naconmax,)
    geom: geom ids; -1 for flex                                      (naconmax, 2)
    efc_address: address in efc; -1: not included                    (naconmax, ncondim)
    worldid: world id                                                (naconmax,)
    type: ContactType                                                (naconmax,)
    geomcollisionid: i-th contact generated for geom                 (naconmax,)
                     helps uniquely identity contact when multiple
                     contacts are generated for geom pair
  """

  dist: wp.array(dtype=float)
  pos: wp.array(dtype=wp.vec3)
  frame: wp.array(dtype=wp.mat33)
  includemargin: wp.array(dtype=float)
  friction: wp.array(dtype=vec5)
  solref: wp.array(dtype=wp.vec2)
  solreffriction: wp.array(dtype=wp.vec2)
  solimp: wp.array(dtype=vec5)
  dim: wp.array(dtype=int)
  geom: wp.array(dtype=wp.vec2i)
  efc_address: wp.array2d(dtype=int)
  worldid: wp.array(dtype=int)
  type: wp.array(dtype=int)
  geomcollisionid: wp.array(dtype=int)


@dataclasses.dataclass
class Data:
  """Dynamic state that updates each step.

  Attributes:
    solver_niter: number of solver iterations                   (nworld,)
    ne: number of equality constraints                          (nworld,)
    nf: number of friction constraints                          (nworld,)
    nl: number of limit constraints                             (nworld,)
    nefc: number of constraints                                 (nworld,)
    time: simulation time                                       (nworld,)
    energy: potential, kinetic energy                           (nworld, 2)
    qpos: position                                              (nworld, nq)
    qvel: velocity                                              (nworld, nv)
    act: actuator activation                                    (nworld, na)
    qacc_warmstart: acceleration used for warmstart             (nworld, nv)
    ctrl: control                                               (nworld, nu)
    qfrc_applied: applied generalized force                     (nworld, nv)
    xfrc_applied: applied Cartesian force/torque                (nworld, nbody, 6)
    eq_active: enable/disable constraints                       (nworld, neq)
    mocap_pos: position of mocap bodies                         (nworld, nmocap, 3)
    mocap_quat: orientation of mocap bodies                     (nworld, nmocap, 4)
    qacc: acceleration                                          (nworld, nv)
    act_dot: time-derivative of actuator activation             (nworld, na)
    sensordata: sensor data array                               (nsensordata,)
    xpos: Cartesian position of body frame                      (nworld, nbody, 3)
    xquat: Cartesian orientation of body frame                  (nworld, nbody, 4)
    xmat: Cartesian orientation of body frame                   (nworld, nbody, 3, 3)
    xipos: Cartesian position of body com                       (nworld, nbody, 3)
    ximat: Cartesian orientation of body inertia                (nworld, nbody, 3, 3)
    xanchor: Cartesian position of joint anchor                 (nworld, njnt, 3)
    xaxis: Cartesian joint axis                                 (nworld, njnt, 3)
    geom_xpos: Cartesian geom position                          (nworld, ngeom, 3)
    geom_xmat: Cartesian geom orientation                       (nworld, ngeom, 3, 3)
    site_xpos: Cartesian site position                          (nworld, nsite, 3)
    site_xmat: Cartesian site orientation                       (nworld, nsite, 3, 3)
    cam_xpos: Cartesian camera position                         (nworld, ncam, 3)
    cam_xmat: Cartesian camera orientation                      (nworld, ncam, 3, 3)
    light_xpos: Cartesian light position                        (nworld, nlight, 3)
    light_xdir: Cartesian light direction                       (nworld, nlight, 3)
    subtree_com: center of mass of each subtree                 (nworld, nbody, 3)
    cdof: com-based motion axis of each dof (rot:lin)           (nworld, nv, 6)
    cinert: com-based body inertia and mass                     (nworld, nbody, 10)
    flexvert_xpos: cartesian flex vertex positions              (nflexvert, 3)
    flexedge_length: flex edge lengths                          (nflexedge, 1)
    ten_wrapadr: start address of tendon's path                 (nworld, ntendon)
    ten_wrapnum: number of wrap points in path                  (nworld, ntendon)
    ten_J: tendon Jacobian                                      (nworld, ntendon, nv)
    ten_length: tendon lengths                                  (nworld, ntendon)
    wrap_obj: geomid; -1: site; -2: pulley                      (nworld, nwrap, 2)
    wrap_xpos: Cartesian 3D points in all paths                 (nworld, nwrap, 6)
    actuator_length: actuator lengths                           (nworld, nu)
    actuator_moment: actuator moments                           (nworld, nu, nv)
    crb: com-based composite inertia and mass                   (nworld, nbody, 10)
    qM: total inertia (sparse) (nworld, 1, nM) or               (nworld, nv, nv) if dense
    qLD: L'*D*L factorization of M (sparse) (nworld, 1, nM) or  (nworld, nv, nv) if dense
    qLDiagInv: 1/diag(D)                                        (nworld, nv)
    flexedge_velocity: flex edge velocities                     (nflexedge,)
    ten_velocity: tendon velocities                             (nworld, ntendon)
    actuator_velocity: actuator velocities                      (nworld, nu)
    cvel: com-based velocity (rot:lin)                          (nworld, nbody, 6)
    cdof_dot: time-derivative of cdof (rot:lin)                 (nworld, nv, 6)
    qfrc_bias: C(qpos,qvel)                                     (nworld, nv)
    qfrc_spring: passive spring force                           (nworld, nv)
    qfrc_damper: passive damper force                           (nworld, nv)
    qfrc_gravcomp: passive gravity compensation force           (nworld, nv)
    qfrc_fluid: passive fluid force                             (nworld, nv)
    qfrc_passive: total passive force                           (nworld, nv)
    subtree_linvel: linear velocity of subtree com              (nworld, nbody, 3)
    subtree_angmom: angular momentum about subtree com          (nworld, nbody, 3)
    actuator_force: actuator force in actuation space           (nworld, nu)
    qfrc_actuator: actuator force                               (nworld, nv)
    qfrc_smooth: net unconstrained force                        (nworld, nv)
    qacc_smooth: unconstrained acceleration                     (nworld, nv)
    qfrc_constraint: constraint force                           (nworld, nv)
    qfrc_inverse: net external force; should equal:             (nworld, nv)
              qfrc_applied + J.T @ xfrc_applied + qfrc_actuator
    cacc: com-based acceleration                                (nworld, nbody, 6)
    cfrc_int: com-based interaction force with parent           (nworld, nbody, 6)
    cfrc_ext: com-based external force on body                  (nworld, nbody, 6)
    contact: contact data
    efc: constraint data

  warp only fields:
    nworld: number of worlds
    naconmax: maximum number of contacts (shared across all worlds)
    njmax: maximum number of constraints per world
    nacon: number of detected contacts (across all worlds)
    ne_connect: number of equality connect constraints          (nworld,)
    ne_weld: number of equality weld constraints                (nworld,)
    ne_jnt: number of equality joint constraints                (nworld,)
    ne_ten: number of equality tendon constraints               (nworld,)
    nsolving: number of unconverged worlds                      (1,)
    subtree_bodyvel: subtree body velocity (ang, vel)           (nworld, nbody, 6)
    geom_skip: skip calculating `geom_xpos` and `geom_xmat`     (ngeom,)
               during step, reuse previous value
    qfrc_integration: temporary array for integration           (nworld, nv)
    qacc_integration: temporary array for integration           (nworld, nv)
    act_vel_integration: temporary array for integration        (nworld, nu)
    qM_integration: temporary array for integration             (nworld, nv, nv) if dense
    qLD_integration: temporary array for integration            (nworld, nv, nv) if dense
    qLDiagInv_integration: temporary array for integration      (nworld, nv)
    collision_pair: collision pairs from broadphase             (naconmax,)
    collision_pairid: ids from broadphase                       (naconmax, 2)
    collision_worldid: collision world ids from broadphase      (naconmax,)
    ncollision: collision count from broadphase
    ten_Jdot: time derivative of tendon Jacobian                (nworld, ntendon, nv)
    ten_bias_coef: tendon bias force coefficient                (nworld, ntendon)
    ten_actfrc: total actuator force at tendon                  (nworld, ntendon)
    wrap_geom_xpos: Cartesian 3D points for geom wrap points    (nworld, <=nwrap, 6)
    sensor_rangefinder_pnt: points for rangefinder              (nworld, nrangefinder, 3)
    sensor_rangefinder_vec: directions for rangefinder          (nworld, nrangefinder, 3)
    sensor_rangefinder_dist: distances for rangefinder          (nworld, nrangefinder)
    sensor_rangefinder_geomid: geomids for rangefinder          (nworld, nrangefinder)
<<<<<<< HEAD
    ray_bodyexclude: id of body to exclude from ray computation
    ray_dist: ray distance to nearest geom                      (nworld, 1)
    ray_geomid: id of geom that intersects with ray             (nworld, 1)
=======
    sensor_contact_nmatch: match count for each world-sensor    (nworld, <=nsensor)
    sensor_contact_matchid: id for matching contact             (nworld, <=nsensor, MJ_MAXCONPAIR)
    sensor_contact_criteria: critera for reduction              (nworld, <=nsensor, MJ_MAXCONPAIR)
    sensor_contact_direction: direction of contact              (nworld, <=nsensor, MJ_MAXCONPAIR)
>>>>>>> f0c50bd4
    actuator_trntype_body_ncon: number of active contacts       (nworld, <=nu)
  """

  solver_niter: wp.array(dtype=int)
  ne: wp.array(dtype=int)
  nf: wp.array(dtype=int)
  nl: wp.array(dtype=int)
  nefc: wp.array(dtype=int)
  time: wp.array(dtype=float)
  energy: wp.array(dtype=wp.vec2)
  qpos: wp.array2d(dtype=float)
  qvel: wp.array2d(dtype=float)
  act: wp.array2d(dtype=float)
  qacc_warmstart: wp.array2d(dtype=float)
  ctrl: wp.array2d(dtype=float)
  qfrc_applied: wp.array2d(dtype=float)
  xfrc_applied: wp.array2d(dtype=wp.spatial_vector)
  eq_active: wp.array2d(dtype=bool)
  mocap_pos: wp.array2d(dtype=wp.vec3)
  mocap_quat: wp.array2d(dtype=wp.quat)
  qacc: wp.array2d(dtype=float)
  act_dot: wp.array2d(dtype=float)
  sensordata: wp.array2d(dtype=float)
  xpos: wp.array2d(dtype=wp.vec3)
  xquat: wp.array2d(dtype=wp.quat)
  xmat: wp.array2d(dtype=wp.mat33)
  xipos: wp.array2d(dtype=wp.vec3)
  ximat: wp.array2d(dtype=wp.mat33)
  xanchor: wp.array2d(dtype=wp.vec3)
  xaxis: wp.array2d(dtype=wp.vec3)
  geom_xpos: wp.array2d(dtype=wp.vec3)
  geom_xmat: wp.array2d(dtype=wp.mat33)
  site_xpos: wp.array2d(dtype=wp.vec3)
  site_xmat: wp.array2d(dtype=wp.mat33)
  cam_xpos: wp.array2d(dtype=wp.vec3)
  cam_xmat: wp.array2d(dtype=wp.mat33)
  light_xpos: wp.array2d(dtype=wp.vec3)
  light_xdir: wp.array2d(dtype=wp.vec3)
  subtree_com: wp.array2d(dtype=wp.vec3)
  cdof: wp.array2d(dtype=wp.spatial_vector)
  cinert: wp.array2d(dtype=vec10)
  flexvert_xpos: wp.array2d(dtype=wp.vec3)
  flexedge_length: wp.array2d(dtype=float)
  ten_wrapadr: wp.array2d(dtype=int)
  ten_wrapnum: wp.array2d(dtype=int)
  ten_J: wp.array3d(dtype=float)
  ten_length: wp.array2d(dtype=float)
  wrap_obj: wp.array2d(dtype=wp.vec2i)
  wrap_xpos: wp.array2d(dtype=wp.spatial_vector)
  actuator_length: wp.array2d(dtype=float)
  actuator_moment: wp.array3d(dtype=float)
  crb: wp.array2d(dtype=vec10)
  qM: wp.array3d(dtype=float)
  qLD: wp.array3d(dtype=float)
  qLDiagInv: wp.array2d(dtype=float)
  flexedge_velocity: wp.array2d(dtype=float)
  ten_velocity: wp.array2d(dtype=float)
  actuator_velocity: wp.array2d(dtype=float)
  cvel: wp.array2d(dtype=wp.spatial_vector)
  cdof_dot: wp.array2d(dtype=wp.spatial_vector)
  qfrc_bias: wp.array2d(dtype=float)
  qfrc_spring: wp.array2d(dtype=float)
  qfrc_damper: wp.array2d(dtype=float)
  qfrc_gravcomp: wp.array2d(dtype=float)
  qfrc_fluid: wp.array2d(dtype=float)
  qfrc_passive: wp.array2d(dtype=float)
  subtree_linvel: wp.array2d(dtype=wp.vec3)
  subtree_angmom: wp.array2d(dtype=wp.vec3)
  actuator_force: wp.array2d(dtype=float)
  qfrc_actuator: wp.array2d(dtype=float)
  qfrc_smooth: wp.array2d(dtype=float)
  qacc_smooth: wp.array2d(dtype=float)
  qfrc_constraint: wp.array2d(dtype=float)
  qfrc_inverse: wp.array2d(dtype=float)
  cacc: wp.array2d(dtype=wp.spatial_vector)
  cfrc_int: wp.array2d(dtype=wp.spatial_vector)
  cfrc_ext: wp.array2d(dtype=wp.spatial_vector)
  contact: Contact
  efc: Constraint

  # warp only fields:
  nworld: int
  naconmax: int
  njmax: int
  nacon: wp.array(dtype=int)
  ne_connect: wp.array(dtype=int)
  ne_weld: wp.array(dtype=int)
  ne_jnt: wp.array(dtype=int)
  ne_ten: wp.array(dtype=int)
  nsolving: wp.array(dtype=int)
  subtree_bodyvel: wp.array2d(dtype=wp.spatial_vector)
  geom_skip: wp.array(dtype=bool)

  # warp only: euler + implicit integration
  qfrc_integration: wp.array2d(dtype=float)
  qacc_integration: wp.array2d(dtype=float)
  act_vel_integration: wp.array2d(dtype=float)
  qM_integration: wp.array3d(dtype=float)
  qLD_integration: wp.array3d(dtype=float)
  qLDiagInv_integration: wp.array2d(dtype=float)

  # warp only: collision driver
  collision_pair: wp.array(dtype=wp.vec2i)
  collision_pairid: wp.array(dtype=wp.vec2i)
  collision_worldid: wp.array(dtype=int)
  ncollision: wp.array(dtype=int)

  # warp only: tendon
  ten_Jdot: wp.array3d(dtype=float)
  ten_bias_coef: wp.array2d(dtype=float)
  ten_actfrc: wp.array2d(dtype=float)
  wrap_geom_xpos: wp.array2d(dtype=wp.spatial_vector)

  # warp only: sensors
  sensor_rangefinder_pnt: wp.array2d(dtype=wp.vec3)
  sensor_rangefinder_vec: wp.array2d(dtype=wp.vec3)
  sensor_rangefinder_dist: wp.array2d(dtype=float)
  sensor_rangefinder_geomid: wp.array2d(dtype=int)

  # warp only: actuator
  actuator_trntype_body_ncon: wp.array2d(dtype=int)<|MERGE_RESOLUTION|>--- conflicted
+++ resolved
@@ -1604,16 +1604,6 @@
     sensor_rangefinder_vec: directions for rangefinder          (nworld, nrangefinder, 3)
     sensor_rangefinder_dist: distances for rangefinder          (nworld, nrangefinder)
     sensor_rangefinder_geomid: geomids for rangefinder          (nworld, nrangefinder)
-<<<<<<< HEAD
-    ray_bodyexclude: id of body to exclude from ray computation
-    ray_dist: ray distance to nearest geom                      (nworld, 1)
-    ray_geomid: id of geom that intersects with ray             (nworld, 1)
-=======
-    sensor_contact_nmatch: match count for each world-sensor    (nworld, <=nsensor)
-    sensor_contact_matchid: id for matching contact             (nworld, <=nsensor, MJ_MAXCONPAIR)
-    sensor_contact_criteria: critera for reduction              (nworld, <=nsensor, MJ_MAXCONPAIR)
-    sensor_contact_direction: direction of contact              (nworld, <=nsensor, MJ_MAXCONPAIR)
->>>>>>> f0c50bd4
     actuator_trntype_body_ncon: number of active contacts       (nworld, <=nu)
   """
 
