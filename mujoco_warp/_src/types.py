# Copyright 2025 The Newton Developers
#
# Licensed under the Apache License, Version 2.0 (the "License");
# you may not use this file except in compliance with the License.
# You may obtain a copy of the License at
#
#     http://www.apache.org/licenses/LICENSE-2.0
#
# Unless required by applicable law or agreed to in writing, software
# distributed under the License is distributed on an "AS IS" BASIS,
# WITHOUT WARRANTIES OR CONDITIONS OF ANY KIND, either express or implied.
# See the License for the specific language governing permissions and
# limitations under the License.
# ==============================================================================
import dataclasses
import enum

import mujoco
import warp as wp

MJ_MINVAL = mujoco.mjMINVAL
MJ_MAXVAL = mujoco.mjMAXVAL
MJ_MINIMP = mujoco.mjMINIMP  # minimum constraint impedance
MJ_MAXIMP = mujoco.mjMAXIMP  # maximum constraint impedance
MJ_MAXCONPAIR = mujoco.mjMAXCONPAIR
MJ_MINMU = mujoco.mjMINMU  # minimum friction
# maximum size (by number of edges) of an horizon in EPA algorithm
MJ_MAX_EPAHORIZON = 12
# maximum average number of trianglarfaces EPA can insert at each iteration
MJ_MAX_EPAFACES = 5

TILE_SIZE_JTDAJ_SPARSE = 16
TILE_SIZE_JTDAJ_DENSE = 16


# TODO(team): add check that all wp.launch_tiled 'block_dim' settings are configurable
@dataclasses.dataclass
class BlockDim:
  """
  Block dimension 'block_dim' settings for wp.launch_tiled.

  TODO(team): experimental and may be removed
  """

  # collision_driver
  segmented_sort: int = 128
  # forward
  euler_dense: int = 32
  actuator_velocity: int = 32
  tendon_velocity: int = 32
  # ray
  ray: int = 64
  # sensor
  contact_sort: int = 64
  energy_vel_kinetic: int = 32
  # smooth
  cholesky_factorize: int = 32
  cholesky_solve: int = 32
  cholesky_factorize_solve: int = 32
  # solver
  update_gradient_cholesky: int = 64
  update_gradient_JTDAJ_sparse: int = 64
  update_gradient_JTDAJ_dense: int = 96
  # support
  mul_m_dense: int = 32


class BroadphaseType(enum.IntEnum):
  """Type of broadphase algorithm.

  Attributes:
     NXN: Broad phase checking all pairs
     SAP_TILE: Sweep and prune broad phase using tile sort
     SAP_SEGMENTED: Sweep and prune broad phase using segment sort
  """

  NXN = 0
  SAP_TILE = 1
  SAP_SEGMENTED = 2


class BroadphaseFilter(enum.IntFlag):
  """Bitmask specifying which collision functions to run during broadphase.

  Attributes:
    PLANE: collision between bounding sphere and plane.
    SPHERE: collision between bounding spheres.
    AABB: collision between axis-aligned bounding boxes.
    OBB: collision between oriented bounding boxes.
  """

  PLANE = 1
  SPHERE = 2
  AABB = 4
  OBB = 8


class CamLightType(enum.IntEnum):
  """Type of camera light.

  Attributes:
    FIXED: pos and rot fixed in body
    TRACK: pos tracks body, rot fixed in global
    TRACKCOM: pos tracks subtree com, rot fixed in body
    TARGETBODY: pos fixed in body, rot tracks target body
    TARGETBODYCOM: pos fixed in body, rot tracks target subtree com
  """

  FIXED = mujoco.mjtCamLight.mjCAMLIGHT_FIXED
  TRACK = mujoco.mjtCamLight.mjCAMLIGHT_TRACK
  TRACKCOM = mujoco.mjtCamLight.mjCAMLIGHT_TRACKCOM
  TARGETBODY = mujoco.mjtCamLight.mjCAMLIGHT_TARGETBODY
  TARGETBODYCOM = mujoco.mjtCamLight.mjCAMLIGHT_TARGETBODYCOM


class DataType(enum.IntFlag):
  """Sensor data types.

  Attributes:
    REAL: real values, no constraints
    POSITIVE: positive values, 0 or negative: inactive
  """

  REAL = mujoco.mjtDataType.mjDATATYPE_REAL
  POSITIVE = mujoco.mjtDataType.mjDATATYPE_POSITIVE
  # unsupported: AXIS, QUATERNION


class DisableBit(enum.IntFlag):
  """Disable default feature bitflags.

  Attributes:
    CONSTRAINT:   entire constraint solver
    EQUALITY:     equality constraints
    FRICTIONLOSS: joint and tendon frictionloss constraints
    LIMIT:        joint and tendon limit constraints
    CONTACT:      contact constraints
    SPRING:       passive spring forces
    DAMPER:       passive damper forces
    GRAVITY:      gravitational forces
    CLAMPCTRL:    clamp control to specified range
    ACTUATION:    apply actuation forces
    REFSAFE:      integrator safety: make ref[0]>=2*timestep
    EULERDAMP:    implicit damping for Euler integration
    FILTERPARENT: disable collisions between parent and child bodies
    SENSOR: sensors
  """

  CONSTRAINT = mujoco.mjtDisableBit.mjDSBL_CONSTRAINT
  EQUALITY = mujoco.mjtDisableBit.mjDSBL_EQUALITY
  FRICTIONLOSS = mujoco.mjtDisableBit.mjDSBL_FRICTIONLOSS
  LIMIT = mujoco.mjtDisableBit.mjDSBL_LIMIT
  CONTACT = mujoco.mjtDisableBit.mjDSBL_CONTACT
  SPRING = mujoco.mjtDisableBit.mjDSBL_SPRING
  DAMPER = mujoco.mjtDisableBit.mjDSBL_DAMPER
  GRAVITY = mujoco.mjtDisableBit.mjDSBL_GRAVITY
  CLAMPCTRL = mujoco.mjtDisableBit.mjDSBL_CLAMPCTRL
  WARMSTART = mujoco.mjtDisableBit.mjDSBL_WARMSTART
  ACTUATION = mujoco.mjtDisableBit.mjDSBL_ACTUATION
  REFSAFE = mujoco.mjtDisableBit.mjDSBL_REFSAFE
  EULERDAMP = mujoco.mjtDisableBit.mjDSBL_EULERDAMP
  FILTERPARENT = mujoco.mjtDisableBit.mjDSBL_FILTERPARENT
  SENSOR = mujoco.mjtDisableBit.mjDSBL_SENSOR
  # unsupported: MIDPHASE


class EnableBit(enum.IntFlag):
  """Enable optional feature bitflags.

  Attributes:
    ENERGY: energy computation
    INVDISCRETE: discrete-time inverse dynamics
  """

  ENERGY = mujoco.mjtEnableBit.mjENBL_ENERGY
  INVDISCRETE = mujoco.mjtEnableBit.mjENBL_INVDISCRETE
  # unsupported: OVERRIDE, FWDINV, MULTICCD, ISLAND


class TrnType(enum.IntEnum):
  """Type of actuator transmission.

  Attributes:
    JOINT: force on joint
    JOINTINPARENT: force on joint, expressed in parent frame
    SLIDERCRANK: force via slider-crank linkage
    TENDON: force on tendon
    BODY: adhesion force on body's geoms
    SITE: force on site
  """

  JOINT = mujoco.mjtTrn.mjTRN_JOINT
  JOINTINPARENT = mujoco.mjtTrn.mjTRN_JOINTINPARENT
  SLIDERCRANK = mujoco.mjtTrn.mjTRN_SLIDERCRANK
  TENDON = mujoco.mjtTrn.mjTRN_TENDON
  BODY = mujoco.mjtTrn.mjTRN_BODY
  SITE = mujoco.mjtTrn.mjTRN_SITE


class DynType(enum.IntEnum):
  """Type of actuator dynamics.

  Attributes:
    NONE: no internal dynamics; ctrl specifies force
    INTEGRATOR: integrator: da/dt = u
    FILTER: linear filter: da/dt = (u-a) / tau
    FILTEREXACT: linear filter: da/dt = (u-a) / tau, with exact integration
    MUSCLE: piece-wise linear filter with two time constants
  """

  NONE = mujoco.mjtDyn.mjDYN_NONE
  INTEGRATOR = mujoco.mjtDyn.mjDYN_INTEGRATOR
  FILTER = mujoco.mjtDyn.mjDYN_FILTER
  FILTEREXACT = mujoco.mjtDyn.mjDYN_FILTEREXACT
  MUSCLE = mujoco.mjtDyn.mjDYN_MUSCLE
  # unsupported: USER


class GainType(enum.IntEnum):
  """Type of actuator gain.

  Attributes:
    FIXED: fixed gain
    AFFINE: const + kp*length + kv*velocity
    MUSCLE: muscle FLV curve computed by muscle_gain
  """

  FIXED = mujoco.mjtGain.mjGAIN_FIXED
  AFFINE = mujoco.mjtGain.mjGAIN_AFFINE
  MUSCLE = mujoco.mjtGain.mjGAIN_MUSCLE
  # unsupported: USER


class BiasType(enum.IntEnum):
  """Type of actuator bias.

  Attributes:
    NONE: no bias
    AFFINE: const + kp*length + kv*velocity
    MUSCLE: muscle passive force computed by muscle_bias
  """

  NONE = mujoco.mjtBias.mjBIAS_NONE
  AFFINE = mujoco.mjtBias.mjBIAS_AFFINE
  MUSCLE = mujoco.mjtBias.mjBIAS_MUSCLE
  # unsupported: USER


class JointType(enum.IntEnum):
  """Type of degree of freedom.

  Attributes:
    FREE:  global position and orientation (quat)       (7,)
    BALL:  orientation (quat) relative to parent        (4,)
    SLIDE: sliding distance along body-fixed axis       (1,)
    HINGE: rotation angle (rad) around body-fixed axis  (1,)
  """

  FREE = mujoco.mjtJoint.mjJNT_FREE
  BALL = mujoco.mjtJoint.mjJNT_BALL
  SLIDE = mujoco.mjtJoint.mjJNT_SLIDE
  HINGE = mujoco.mjtJoint.mjJNT_HINGE


class ConeType(enum.IntEnum):
  """Type of friction cone.

  Attributes:
    PYRAMIDAL: pyramidal
    ELLIPTIC: elliptic
  """

  PYRAMIDAL = mujoco.mjtCone.mjCONE_PYRAMIDAL
  ELLIPTIC = mujoco.mjtCone.mjCONE_ELLIPTIC


class IntegratorType(enum.IntEnum):
  """Integrator mode.

  Attributes:
    EULER: semi-implicit Euler
    RK4: 4th-order Runge Kutta
    IMPLICITFAST: implicit in velocity, no rne derivative
  """

  EULER = mujoco.mjtIntegrator.mjINT_EULER
  RK4 = mujoco.mjtIntegrator.mjINT_RK4
  IMPLICITFAST = mujoco.mjtIntegrator.mjINT_IMPLICITFAST
  # unsupported: IMPLICIT


class GeomType(enum.IntEnum):
  """Type of geometry.

  Attributes:
    PLANE: plane
    HFIELD: heightfield
    SPHERE: sphere
    CAPSULE: capsule
    ELLIPSOID: ellipsoid
    CYLINDER: cylinder
    BOX: box
    MESH: mesh
    SDF: sdf
  """

  PLANE = mujoco.mjtGeom.mjGEOM_PLANE
  HFIELD = mujoco.mjtGeom.mjGEOM_HFIELD
  SPHERE = mujoco.mjtGeom.mjGEOM_SPHERE
  CAPSULE = mujoco.mjtGeom.mjGEOM_CAPSULE
  ELLIPSOID = mujoco.mjtGeom.mjGEOM_ELLIPSOID
  CYLINDER = mujoco.mjtGeom.mjGEOM_CYLINDER
  BOX = mujoco.mjtGeom.mjGEOM_BOX
  MESH = mujoco.mjtGeom.mjGEOM_MESH
  SDF = mujoco.mjtGeom.mjGEOM_SDF
  # unsupported: NGEOMTYPES, ARROW*, LINE, SKIN, LABEL, NONE


class SolverType(enum.IntEnum):
  """Constraint solver algorithm.

  Attributes:
    CG: Conjugate gradient (primal)
    NEWTON: Newton (primal)
  """

  CG = mujoco.mjtSolver.mjSOL_CG
  NEWTON = mujoco.mjtSolver.mjSOL_NEWTON
  # unsupported: PGS


class ConstraintState(enum.IntEnum):
  """State of constraint.

  Attributes:
    SATISFIED: constraint satisfied, zero cost (limit, contact)
    QUADRATIC: quadratic cost (equality, friction, limit, contact)
    LINEARNEG: linear cost, negative side (friction)
    LINEARPOS: linear cost, positive side (friction)
    CONE: square distance to cone cost (elliptic contact)
  """

  SATISFIED = mujoco.mjtConstraintState.mjCNSTRSTATE_SATISFIED
  QUADRATIC = mujoco.mjtConstraintState.mjCNSTRSTATE_QUADRATIC
  LINEARNEG = mujoco.mjtConstraintState.mjCNSTRSTATE_LINEARNEG
  LINEARPOS = mujoco.mjtConstraintState.mjCNSTRSTATE_LINEARPOS
  CONE = mujoco.mjtConstraintState.mjCNSTRSTATE_CONE


class ConstraintType(enum.IntEnum):
  """Type of constraint.

  Attributes:
    EQUALITY: equality constraint
    FRICTION_DOF: dof friction
    FRICTION_TENDON: tendon friction
    LIMIT_JOINT: joint limit
    LIMIT_TENDON: tendon limit
    CONTACT_FRICTIONLESS: frictionless contact
    CONTACT_PYRAMIDAL: frictional contact, pyramidal friction cone
    CONTACT_ELLIPTIC: frictional contact, elliptic friction cone
  """

  EQUALITY = mujoco.mjtConstraint.mjCNSTR_EQUALITY
  FRICTION_DOF = mujoco.mjtConstraint.mjCNSTR_FRICTION_DOF
  FRICTION_TENDON = mujoco.mjtConstraint.mjCNSTR_FRICTION_TENDON
  LIMIT_JOINT = mujoco.mjtConstraint.mjCNSTR_LIMIT_JOINT
  LIMIT_TENDON = mujoco.mjtConstraint.mjCNSTR_LIMIT_TENDON
  CONTACT_FRICTIONLESS = mujoco.mjtConstraint.mjCNSTR_CONTACT_FRICTIONLESS
  CONTACT_PYRAMIDAL = mujoco.mjtConstraint.mjCNSTR_CONTACT_PYRAMIDAL
  CONTACT_ELLIPTIC = mujoco.mjtConstraint.mjCNSTR_CONTACT_ELLIPTIC


class SensorType(enum.IntEnum):
  """Type of sensor.

  Attributes:
    MAGNETOMETER: magnetometer
    CAMPROJECTION: camera projection
    RANGEFINDER: scalar distance to nearest geom or site along z-axis
    JOINTPOS: joint position
    TENDONPOS: scalar tendon position
    ACTUATORPOS: actuator position
    BALLQUAT: ball joint orientation
    JOINTLIMITPOS: joint limit distance-margin
    TENDONLIMITPOS: tendon limit distance-margin
    FRAMEPOS: frame position
    FRAMEXAXIS: frame x-axis
    FRAMEYAXIS: frame y-axis
    FRAMEZAXIS: frame z-axis
    FRAMEQUAT: frame orientation, represented as quaternion
    SUBTREECOM: subtree center of mass
    GEOMDIST: signed distance between two geoms
    GEOMNORMAL: normal direction between two geoms
    GEOMFROMTO: segment between two geoms
    INSIDESITE: 1 if object is inside site, 0 otherwise
    E_POTENTIAL: potential energy
    E_KINETIC: kinetic energy
    CLOCK: simulation time
    VELOCIMETER: 3D linear velocity, in local frame
    GYRO: 3D angular velocity, in local frame
    JOINTVEL: joint velocity
    TENDONVEL: scalar tendon velocity
    ACTUATORVEL: actuator velocity
    BALLANGVEL: ball joint angular velocity
    JOINTLIMITVEL: joint limit velocity
    TENDONLIMITVEL: tendon limit velocity
    FRAMELINVEL: 3D linear velocity
    FRAMEANGVEL: 3D angular velocity
    SUBTREELINVEL: subtree linear velocity
    SUBTREEANGMOM: subtree angular momentum
    TOUCH: scalar contact normal forces summed over sensor zone
    CONTACT: contacts which occurred during the simulation
    ACCELEROMETER: accelerometer
    FORCE: force
    TORQUE: torque
    ACTUATORFRC: scalar actuator force, measured at the joint
    TENDONACTFRC: scalar actuator force, measured at the tendon
    JOINTACTFRC: scalar actuator force, measured at the joint
    JOINTLIMITFRC: joint limit force
    TENDONLIMITFRC: tendon limit force
    FRAMELINACC: 3D linear acceleration
    FRAMEANGACC: 3D angular acceleration
    TACTILE: tactile sensor
  """

  MAGNETOMETER = mujoco.mjtSensor.mjSENS_MAGNETOMETER
  CAMPROJECTION = mujoco.mjtSensor.mjSENS_CAMPROJECTION
  RANGEFINDER = mujoco.mjtSensor.mjSENS_RANGEFINDER
  JOINTPOS = mujoco.mjtSensor.mjSENS_JOINTPOS
  TENDONPOS = mujoco.mjtSensor.mjSENS_TENDONPOS
  ACTUATORPOS = mujoco.mjtSensor.mjSENS_ACTUATORPOS
  BALLQUAT = mujoco.mjtSensor.mjSENS_BALLQUAT
  JOINTLIMITPOS = mujoco.mjtSensor.mjSENS_JOINTLIMITPOS
  TENDONLIMITPOS = mujoco.mjtSensor.mjSENS_TENDONLIMITPOS
  FRAMEPOS = mujoco.mjtSensor.mjSENS_FRAMEPOS
  FRAMEXAXIS = mujoco.mjtSensor.mjSENS_FRAMEXAXIS
  FRAMEYAXIS = mujoco.mjtSensor.mjSENS_FRAMEYAXIS
  FRAMEZAXIS = mujoco.mjtSensor.mjSENS_FRAMEZAXIS
  FRAMEQUAT = mujoco.mjtSensor.mjSENS_FRAMEQUAT
  SUBTREECOM = mujoco.mjtSensor.mjSENS_SUBTREECOM
  GEOMDIST = mujoco.mjtSensor.mjSENS_GEOMDIST
  GEOMNORMAL = mujoco.mjtSensor.mjSENS_GEOMNORMAL
  GEOMFROMTO = mujoco.mjtSensor.mjSENS_GEOMFROMTO
  INSIDESITE = mujoco.mjtSensor.mjSENS_INSIDESITE
  E_POTENTIAL = mujoco.mjtSensor.mjSENS_E_POTENTIAL
  E_KINETIC = mujoco.mjtSensor.mjSENS_E_KINETIC
  CLOCK = mujoco.mjtSensor.mjSENS_CLOCK
  VELOCIMETER = mujoco.mjtSensor.mjSENS_VELOCIMETER
  GYRO = mujoco.mjtSensor.mjSENS_GYRO
  JOINTVEL = mujoco.mjtSensor.mjSENS_JOINTVEL
  TENDONVEL = mujoco.mjtSensor.mjSENS_TENDONVEL
  ACTUATORVEL = mujoco.mjtSensor.mjSENS_ACTUATORVEL
  BALLANGVEL = mujoco.mjtSensor.mjSENS_BALLANGVEL
  JOINTLIMITVEL = mujoco.mjtSensor.mjSENS_JOINTLIMITVEL
  TENDONLIMITVEL = mujoco.mjtSensor.mjSENS_TENDONLIMITVEL
  FRAMELINVEL = mujoco.mjtSensor.mjSENS_FRAMELINVEL
  FRAMEANGVEL = mujoco.mjtSensor.mjSENS_FRAMEANGVEL
  SUBTREELINVEL = mujoco.mjtSensor.mjSENS_SUBTREELINVEL
  SUBTREEANGMOM = mujoco.mjtSensor.mjSENS_SUBTREEANGMOM
  TOUCH = mujoco.mjtSensor.mjSENS_TOUCH
  CONTACT = mujoco.mjtSensor.mjSENS_CONTACT
  ACCELEROMETER = mujoco.mjtSensor.mjSENS_ACCELEROMETER
  FORCE = mujoco.mjtSensor.mjSENS_FORCE
  TORQUE = mujoco.mjtSensor.mjSENS_TORQUE
  ACTUATORFRC = mujoco.mjtSensor.mjSENS_ACTUATORFRC
  TENDONACTFRC = mujoco.mjtSensor.mjSENS_TENDONACTFRC
  JOINTACTFRC = mujoco.mjtSensor.mjSENS_JOINTACTFRC
  JOINTLIMITFRC = mujoco.mjtSensor.mjSENS_JOINTLIMITFRC
  TENDONLIMITFRC = mujoco.mjtSensor.mjSENS_TENDONLIMITFRC
  FRAMELINACC = mujoco.mjtSensor.mjSENS_FRAMELINACC
  FRAMEANGACC = mujoco.mjtSensor.mjSENS_FRAMEANGACC
  TACTILE = mujoco.mjtSensor.mjSENS_TACTILE


class ObjType(enum.IntEnum):
  """Type of object.

  Attributes:
    UNKNOWN: unknown object type
    BODY: body
    XBODY: body, used to access regular frame instead of i-frame
    GEOM: geom
    SITE: site
    CAMERA: camera
  """

  UNKNOWN = mujoco.mjtObj.mjOBJ_UNKNOWN
  BODY = mujoco.mjtObj.mjOBJ_BODY
  XBODY = mujoco.mjtObj.mjOBJ_XBODY
  GEOM = mujoco.mjtObj.mjOBJ_GEOM
  SITE = mujoco.mjtObj.mjOBJ_SITE
  CAMERA = mujoco.mjtObj.mjOBJ_CAMERA


class EqType(enum.IntEnum):
  """Type of equality constraint.

  Attributes:
    CONNECT: connect two bodies at a point (ball joint)
    JOINT: couple the values of two scalar joints with cubic
    WELD: fix relative position and orientation of two bodies
    TENDON: couple the lengths of two tendons with cubic
  """

  CONNECT = mujoco.mjtEq.mjEQ_CONNECT
  WELD = mujoco.mjtEq.mjEQ_WELD
  JOINT = mujoco.mjtEq.mjEQ_JOINT
  TENDON = mujoco.mjtEq.mjEQ_TENDON
  # unsupported: FLEX, DISTANCE


class WrapType(enum.IntEnum):
  """Type of tendon wrapping object.

  Attributes:
    JOINT: constant moment arm
    PULLEY: pulley used to split tendon
    SITE: pass through site
    SPHERE: wrap around sphere
    CYLINDER: wrap around (infinite) cylinder
  """

  JOINT = mujoco.mjtWrap.mjWRAP_JOINT
  PULLEY = mujoco.mjtWrap.mjWRAP_PULLEY
  SITE = mujoco.mjtWrap.mjWRAP_SITE
  SPHERE = mujoco.mjtWrap.mjWRAP_SPHERE
  CYLINDER = mujoco.mjtWrap.mjWRAP_CYLINDER


class vec5f(wp.types.vector(length=5, dtype=float)):
  pass


class vec6f(wp.types.vector(length=6, dtype=float)):
  pass


class vec7f(wp.types.vector(length=7, dtype=float)):
  pass


class vec8f(wp.types.vector(length=8, dtype=float)):
  pass


class vec8i(wp.types.vector(length=8, dtype=int)):
  pass


class vec10f(wp.types.vector(length=10, dtype=float)):
  pass


class vec11f(wp.types.vector(length=11, dtype=float)):
  pass


vec5 = vec5f
vec6 = vec6f
vec7 = vec7f
vec10 = vec10f
vec11 = vec11f


@dataclasses.dataclass
class Option:
  """Physics options.

  Attributes:
    timestep: simulation timestep
    impratio: ratio of friction-to-normal contact impedance
    tolerance: main solver tolerance
    ls_tolerance: CG/Newton linesearch tolerance
    ccd_tolerance: convex collision detection tolerance
    density: density of medium
    viscosity: viscosity of medium
    gravity: gravitational acceleration
    wind: wind (for lift, drag, and viscosity)
    magnetic: global magnetic flux
    integrator: integration mode (IntegratorType)
    cone: type of friction cone (ConeType)
    solver: solver algorithm (SolverType)
    iterations: number of main solver iterations
    ls_iterations: maximum number of CG/Newton linesearch iterations
    ccd_iterations: number of iterations in convex collision detection
    disableflags: bit flags for disabling standard features
    enableflags: bit flags for enabling optional features
    sdf_initpoints: number of starting points for gradient descent
    sdf_iterations: max number of iterations for gradient descent

  warp only fields:
    is_sparse: whether to use sparse representations
    ls_parallel: evaluate engine solver step sizes in parallel
    ls_parallel_min_step: minimum step size for solver linesearch
    has_fluid: True if wind, density, or viscosity are non-zero at put_model time
    broadphase: broadphase type (BroadphaseType)
    broadphase_filter: broadphase filter bitflag (BroadphaseFilter)
    graph_conditional: flag to use cuda graph conditional, should be False when JAX is used
    run_collision_detection: if False, skips collision detection and allows user-populated
      contacts during the physics step (as opposed to DisableBit.CONTACT which explicitly
      zeros out the contacts at each step)
    legacy_gjk: run legacy gjk algorithm
    contact_sensor_maxmatch: max number of contacts considered by contact sensor matching criteria
                             contacts matched after this value is exceded will be ignored
  """

  timestep: wp.array(dtype=float)
  impratio: wp.array(dtype=float)
  tolerance: wp.array(dtype=float)
  ls_tolerance: wp.array(dtype=float)
  ccd_tolerance: wp.array(dtype=float)
  density: wp.array(dtype=float)
  viscosity: wp.array(dtype=float)
  gravity: wp.array(dtype=wp.vec3)
  wind: wp.array(dtype=wp.vec3)
  magnetic: wp.array(dtype=wp.vec3)
  integrator: int
  cone: int
  solver: int
  iterations: int
  ls_iterations: int
  ccd_iterations: int
  disableflags: int
  enableflags: int
  sdf_initpoints: int
  sdf_iterations: int
  # warp only fields:
  is_sparse: bool
  ls_parallel: bool
  ls_parallel_min_step: float
  has_fluid: bool
  broadphase: int
  broadphase_filter: int
  graph_conditional: bool
  run_collision_detection: bool
  legacy_gjk: bool
  contact_sensor_maxmatch: int


@dataclasses.dataclass
class Statistic:
  """Model statistics (in qpos0).

  Attributes:
    meaninertia: mean diagonal inertia
  """

  meaninertia: float


@dataclasses.dataclass
class Constraint:
  """Constraint data.

  Attributes:
    type: constraint type (ConstraintType)            (nworld, njmax)
    id: id of object of specific type                 (nworld, njmax)
    J: constraint Jacobian                            (nworld, njmax, nv)
    pos: constraint position (equality, contact)      (nworld, njmax)
    margin: inclusion margin (contact)                (nworld, njmax)
    D: constraint mass                                (nworld, njmax)
    vel: velocity in constraint space: J*qvel         (nworld, njmax)
    aref: reference pseudo-acceleration               (nworld, njmax)
    frictionloss: frictionloss (friction)             (nworld, njmax)
    force: constraint force in constraint space       (nworld, njmax)
    Jaref: Jac*qacc - aref                            (nworld, njmax)
    Ma: M*qacc                                        (nworld, nv)
    grad: gradient of master cost                     (nworld, nv)
    grad_dot: dot(grad, grad)                         (nworld,)
    Mgrad: M / grad                                   (nworld, nv)
    search: linesearch vector                         (nworld, nv)
    search_dot: dot(search, search)                   (nworld,)
    gauss: gauss Cost                                 (nworld,)
    cost: constraint + Gauss cost                     (nworld,)
    prev_cost: cost from previous iter                (nworld,)
    state: constraint state                           (nworld, njmax)
    mv: qM @ search                                   (nworld, nv)
    jv: efc_J @ search                                (nworld, njmax)
    quad: quadratic cost coefficients                 (nworld, njmax, 3)
    quad_gauss: quadratic cost gauss coefficients     (nworld, 3)
    h: cone hessian                                   (nworld, nv, nv)
    alpha: line search step size                      (nworld,)
    prev_grad: previous grad                          (nworld, nv)
    prev_Mgrad: previous Mgrad                        (nworld, nv)
    beta: polak-ribiere beta                          (nworld,)
    done: solver done                                 (nworld,)
    cost_candidate: costs associated with step sizes  (nworld, nlsp)
  """

  type: wp.array2d(dtype=int)
  id: wp.array2d(dtype=int)
  J: wp.array3d(dtype=float)
  pos: wp.array2d(dtype=float)
  margin: wp.array2d(dtype=float)
  D: wp.array2d(dtype=float)
  vel: wp.array2d(dtype=float)
  aref: wp.array2d(dtype=float)
  frictionloss: wp.array2d(dtype=float)
  force: wp.array2d(dtype=float)
  Jaref: wp.array2d(dtype=float)
  Ma: wp.array2d(dtype=float)
  grad: wp.array2d(dtype=float)
  cholesky_L_tmp: wp.array3d(dtype=float)
  cholesky_y_tmp: wp.array2d(dtype=float)
  grad_dot: wp.array(dtype=float)
  Mgrad: wp.array2d(dtype=float)
  search: wp.array2d(dtype=float)
  search_dot: wp.array(dtype=float)
  gauss: wp.array(dtype=float)
  cost: wp.array(dtype=float)
  prev_cost: wp.array(dtype=float)
  state: wp.array2d(dtype=int)
  mv: wp.array2d(dtype=float)
  jv: wp.array2d(dtype=float)
  quad: wp.array2d(dtype=wp.vec3)
  quad_gauss: wp.array(dtype=wp.vec3)
  h: wp.array3d(dtype=float)
  alpha: wp.array(dtype=float)
  prev_grad: wp.array2d(dtype=float)
  prev_Mgrad: wp.array2d(dtype=float)
  beta: wp.array(dtype=float)
  done: wp.array(dtype=bool)
  # linesearch
  cost_candidate: wp.array2d(dtype=float)


@dataclasses.dataclass
class TileSet:
  """Tiling configuration for decomposable block diagonal matrix.

  For non-square, non-block-diagonal tiles, use two tilesets.

  Attributes:
    adr: address of each tile in the set
    size: size of all the tiles in this set
  """

  adr: wp.array(dtype=int)
  size: int


@dataclasses.dataclass
class Model:
  """Model definition and parameters.

  Attributes:
    nq: number of generalized coordinates
    nv: number of degrees of freedom
    nu: number of actuators/controls
    na: number of activation states
    nbody: number of bodies
    njnt: number of joints
    nM: number of non-zeros in sparse inertia matrix
    nC: number of non-zeros in sparse body-dof matrix
    ngeom: number of geoms
    nsite: number of sites
    ncam: number of cameras
    nlight: number of lights
    nflex: number of flexes
    nflexvert: number of vertices in all flexes
    nflexedge: number of edges in all flexes
    nflexelem: number of elements in all flexes
    nflexelemdata: number of element vertex ids in all flexes
    nmeshvert: number of vertices for all meshes
    nmeshface: number of faces for all meshes
    nmeshgraph: number of ints in mesh auxiliary data
    nmeshpoly: number of polygons in all meshes
    nmeshpolyvert: number of vertices in all polygons
    nmeshpolymap: number of polygons in vertex map
    nhfield: number of heightfields
    nhfielddata: size of elevation data
    nmat: number of materials
    npair: number of predefined geom pairs
    nexclude: number of excluded geom pairs
    neq: number of equality constraints
    ntendon: number of tendons
    nwrap: number of wrap objects in all tendon paths
    nsensor: number of sensors
    nmocap: number of mocap bodies
    ngravcomp: number of bodies with nonzero gravcomp
    nsensordata: number of elements in sensor data vector
    opt: physics options
    stat: model statistics
    qpos0: qpos values at default pose                       (nworld, nq)
    qpos_spring: reference pose for springs                  (nworld, nq)
    body_parentid: id of body's parent                       (nbody,)
    body_rootid: id of root above body                       (nbody,)
    body_weldid: id of body that this body is welded to      (nbody,)
    body_mocapid: id of mocap data; -1: none                 (nbody,)
    body_jntnum: number of joints for this body              (nbody,)
    body_jntadr: start addr of joints; -1: no joints         (nbody,)
    body_dofnum: number of motion degrees of freedom         (nbody,)
    body_dofadr: start addr of dofs; -1: no dofs             (nbody,)
    body_geomnum: number of geoms                            (nbody,)
    body_geomadr: start addr of geoms; -1: no geoms          (nbody,)
    body_pos: position offset rel. to parent body            (nworld, nbody, 3)
    body_quat: orientation offset rel. to parent body        (nworld, nbody, 4)
    body_ipos: local position of center of mass              (nworld, nbody, 3)
    body_iquat: local orientation of inertia ellipsoid       (nworld, nbody, 4)
    body_mass: mass                                          (nworld, nbody,)
    body_subtreemass: mass of subtree starting at this body  (nworld, nbody,)
    body_inertia: diagonal inertia in ipos/iquat frame       (nworld, nbody, 3)
    body_invweight0: mean inv inert in qpos0 (trn, rot)      (nworld, nbody, 2)
    body_gravcomp: antigravity force, units of body weight   (nworld, nbody)
    body_contype: OR over all geom contypes                  (nbody,)
    body_conaffinity: OR over all geom conaffinities         (nbody,)
    oct_child: octree children                               (noct, 8)
    oct_aabb: octree axis-aligned bounding boxes             (noct, 6)
    oct_coeff: octree interpolation coefficients             (noct, 8)
    jnt_type: type of joint (JointType)                      (njnt,)
    jnt_qposadr: start addr in 'qpos' for joint's data       (njnt,)
    jnt_dofadr: start addr in 'qvel' for joint's data        (njnt,)
    jnt_bodyid: id of joint's body                           (njnt,)
    jnt_limited: does joint have limits                      (njnt,)
    jnt_actfrclimited: does joint have actuator force limits (njnt,)
    jnt_actgravcomp: is gravcomp force applied via actuators (njnt,)
    jnt_solref: constraint solver reference: limit           (nworld, njnt, mjNREF)
    jnt_solimp: constraint solver impedance: limit           (nworld, njnt, mjNIMP)
    jnt_pos: local anchor position                           (nworld, njnt, 3)
    jnt_axis: local joint axis                               (nworld, njnt, 3)
    jnt_stiffness: stiffness coefficient                     (nworld, njnt)
    jnt_range: joint limits                                  (nworld, njnt, 2)
    jnt_actfrcrange: range of total actuator force           (nworld, njnt, 2)
    jnt_margin: min distance for limit detection             (nworld, njnt)
    dof_bodyid: id of dof's body                             (nv,)
    dof_jntid: id of dof's joint                             (nv,)
    dof_parentid: id of dof's parent; -1: none               (nv,)
    dof_Madr: dof address in M-diagonal                      (nv,)
    dof_solref: constraint solver reference: frictionloss    (nworld, nv, NREF)
    dof_solimp: constraint solver impedance: frictionloss    (nworld, nv, NIMP)
    dof_frictionloss: dof friction loss                      (nworld, nv)
    dof_armature: dof armature inertia/mass                  (nworld, nv)
    dof_damping: damping coefficient                         (nworld, nv)
    dof_invweight0: diag. inverse inertia in qpos0           (nworld, nv)
    geom_type: geometric type (GeomType)                     (ngeom,)
    geom_contype: geom contact type                          (ngeom,)
    geom_conaffinity: geom contact affinity                  (ngeom,)
    geom_condim: contact dimensionality (1, 3, 4, 6)         (ngeom,)
    geom_bodyid: id of geom's body                           (ngeom,)
    geom_dataid: id of geom's mesh/hfield; -1: none          (ngeom,)
    geom_matid: material id for rendering                    (nworld, ngeom,)
    geom_group: geom group inclusion/exclusion mask          (ngeom,)
    geom_priority: geom contact priority                     (ngeom,)
    geom_solmix: mixing coef for solref/imp in geom pair     (nworld, ngeom,)
    geom_solref: constraint solver reference: contact        (nworld, ngeom, mjNREF)
    geom_solimp: constraint solver impedance: contact        (nworld, ngeom, mjNIMP)
    geom_size: geom-specific size parameters                 (ngeom, 3)
    geom_aabb: bounding box, (center, size)                  (ngeom, 6)
    geom_rbound: radius of bounding sphere                   (nworld, ngeom,)
    geom_pos: local position offset rel. to body             (nworld, ngeom, 3)
    geom_quat: local orientation offset rel. to body         (nworld, ngeom, 4)
    geom_friction: friction for (slide, spin, roll)          (nworld, ngeom, 3)
    geom_margin: detect contact if dist<margin               (nworld, ngeom,)
    geom_gap: include in solver if dist<margin-gap           (nworld, ngeom,)
    geom_fluid: fluid interaction parameters                 (ngeom, mjNFLUID)
    geom_rgba: rgba when material is omitted                 (nworld, ngeom, 4)
    site_type: geom type for rendering (GeomType)            (nsite,)
    site_bodyid: id of site's body                           (nsite,)
    site_size: geom size for rendering                       (nsite, 3)
    site_pos: local position offset rel. to body             (nworld, nsite, 3)
    site_quat: local orientation offset rel. to body         (nworld, nsite, 4)
    cam_mode: camera tracking mode (CamLightType)            (ncam,)
    cam_bodyid: id of camera's body                          (ncam,)
    cam_targetbodyid: id of targeted body; -1: none          (ncam,)
    cam_pos: position rel. to body frame                     (nworld, ncam, 3)
    cam_quat: orientation rel. to body frame                 (nworld, ncam, 4)
    cam_poscom0: global position rel. to sub-com in qpos0    (nworld, ncam, 3)
    cam_pos0: global position rel. to body in qpos0          (nworld, ncam, 3)
    cam_mat0: global orientation in qpos0                    (nworld, ncam, 3, 3)
    cam_fovy: y field-of-view (ortho ? len : deg)            (ncam,)
    cam_resolution: resolution: pixels [width, height]       (ncam, 2)
    cam_sensorsize: sensor size: length [width, height]      (ncam, 2)
    cam_intrinsic: [focal length; principal point]           (ncam, 4)
    light_mode: light tracking mode (CamLightType)           (nlight,)
    light_bodyid: id of light's body                         (nlight,)
    light_targetbodyid: id of targeted body; -1: none        (nlight,)
    light_type: spot, directional, etc. (mjtLightType)       (nworld, nlight)
    light_castshadow: does light cast shadows                (nworld, nlight)
    light_active: is light active                            (nworld, nlight)
    light_pos: position rel. to body frame                   (nworld, nlight, 3)
    light_dir: direction rel. to body frame                  (nworld, nlight, 3)
    light_poscom0: global position rel. to sub-com in qpos0  (nworld, nlight, 3)
    light_pos0: global position rel. to body in qpos0        (nworld, nlight, 3)
    light_dir0: global direction in qpos0                    (nlight, 3)
    flex_dim: 1: lines, 2: triangles, 3: tetrahedra          (nflex,)
    flex_vertadr: first vertex address                       (nflex,)
    flex_vertnum: number of vertices                         (nflex,)
    flex_edgeadr: first edge address                         (nflex,)
    flex_elemedgeadr: first element address                  (nflex,)
    flex_vertbodyid: vertex body ids                         (nflexvert,)
    flex_edge: edge vertex ids (2 per edge)                  (nflexedge, 2)
    flex_edgeflap: adjacent vertex ids (dim=2 only)          (nflexedge, 2)
    flex_elem: element vertex ids (dim+1 per elem)           (nflexelemdata,)
    flex_elemedge: element edge ids                          (nflexelemedge,)
    flexedge_length0: edge lengths in qpos0                  (nflexedge,)
    flex_stiffness: finite element stiffness matrix          (nflexelem, 21)
    flex_bending: bending stiffness                          (nflexedge, 17)
    flex_damping: Rayleigh's damping coefficient             (nflex,)
    mesh_vertadr: first vertex address                       (nmesh,)
    mesh_vertnum: number of vertices                         (nmesh,)
    mesh_faceadr: first face address                         (nmesh,)
    mesh_normaladr: first normal address                     (nmesh,)
    mesh_graphadr: graph data address; -1: no graph          (nmesh,)
    mesh_vert: vertex positions for all meshes               (nmeshvert, 3)
    mesh_normal: normals for all meshes                      (nmeshnormal, 3)
    mesh_face: face indices for all meshes                   (nface, 3)
    mesh_graph: convex graph data                            (nmeshgraph,)
    mesh_quat: rotation applied to asset vertices            (nmesh, 4)
    mesh_polynum: number of polygons per mesh                (nmesh,)
    mesh_polyadr: first polygon address per mesh             (nmesh,)
    mesh_polynormal: all polygon normals                     (nmeshpoly, 3)
    mesh_polyvertadr: polygon vertex start address           (nmeshpoly,)
    mesh_polyvertnum: number of vertices per polygon         (nmeshpoly,)
    mesh_polyvert: all polygon vertices                      (nmeshpolyvert,)
    mesh_polymapadr: first polygon address per vertex        (nmeshvert,)
    mesh_polymapnum: number of polygons per vertex           (nmeshvert,)
    mesh_polymap: vertex to polygon map                      (nmeshpolymap,)
    hfield_size: (x, y, z_top, z_bottom)                     (nhfield, 4)
    hfield_nrow: number of rows in grid                      (nhfield,)
    hfield_ncol: number of columns in grid                   (nhfield,)
    hfield_adr: start address in hfield_data                 (nhfield,)
    hfield_data: elevation data                              (nhfielddata,)
    mat_texid: texture id for rendering                      (nworld, nmat, mjNTEXROLE)
    mat_texrepeat: texture repeat for rendering              (nworld, nmat, 2)
    mat_rgba: rgba                                           (nworld, nmat, 4)
    pair_dim: contact dimensionality                         (npair,)
    pair_geom1: id of geom1                                  (npair,)
    pair_geom2: id of geom2                                  (npair,)
    pair_solref: solver reference: contact normal            (nworld, npair, mjNREF)
    pair_solreffriction: solver reference: contact friction  (nworld, npair, mjNREF)
    pair_solimp: solver impedance: contact                   (nworld, npair, mjNIMP)
    pair_margin: detect contact if dist<margin               (nworld, npair,)
    pair_gap: include in solver if dist<margin-gap           (nworld, npair,)
    pair_friction: tangent1, 2, spin, roll1, 2               (nworld, npair, 5)
    exclude_signature: body1 << 16 + body2                   (nexclude,)
    eq_type: constraint type (EqType)                        (neq,)
    eq_obj1id: id of object 1                                (neq,)
    eq_obj2id: id of object 2                                (neq,)
    eq_objtype: type of both objects (ObjType)               (neq,)
    eq_active0: initial enable/disable constraint state      (neq,)
    eq_solref: constraint solver reference                   (nworld, neq, mjNREF)
    eq_solimp: constraint solver impedance                   (nworld, neq, mjNIMP)
    eq_data: numeric data for constraint                     (nworld, neq, mjNEQDATA)
    tendon_adr: address of first object in tendon's path     (ntendon,)
    tendon_num: number of objects in tendon's path           (ntendon,)
    tendon_limited: does tendon have length limits           (ntendon,)
    tendon_actfrclimited: does ten have actuator force limit (ntendon,)
    tendon_solref_lim: constraint solver reference: limit    (nworld, ntendon, mjNREF)
    tendon_solimp_lim: constraint solver impedance: limit    (nworld, ntendon, mjNIMP)
    tendon_solref_fri: constraint solver reference: friction (nworld, ntendon, mjNREF)
    tendon_solimp_fri: constraint solver impedance: friction (nworld, ntendon, mjNIMP)
    tendon_range: tendon length limits                       (nworld, ntendon, 2)
    tendon_actfrcrange: range of total actuator force        (nworld, ntendon, 2)
    tendon_margin: min distance for limit detection          (nworld, ntendon)
    tendon_stiffness: stiffness coefficient                  (nworld, ntendon)
    tendon_damping: damping coefficient                      (nworld, ntendon)
    tendon_armature: inertia associated with tendon velocity (nworld, ntendon)
    tendon_frictionloss: loss due to friction                (nworld, ntendon)
    tendon_lengthspring: spring resting length range         (nworld, ntendon, 2)
    tendon_length0: tendon length in qpos0                   (nworld, ntendon)
    tendon_invweight0: inv. weight in qpos0                  (nworld, ntendon)
    wrap_type: wrap object type (WrapType)                   (nwrap,)
    wrap_objid: object id: geom, site, joint                 (nwrap,)
    wrap_prm: divisor, joint coef, or site id                (nwrap,)
    actuator_trntype: transmission type (TrnType)            (nu,)
    actuator_dyntype: dynamics type (DynType)                (nu,)
    actuator_gaintype: gain type (GainType)                  (nu,)
    actuator_biastype: bias type (BiasType)                  (nu,)
    actuator_trnid: transmission id: joint, tendon, site     (nu, 2)
    actuator_actadr: first activation address; -1: stateless (nu,)
    actuator_actnum: number of activation variables          (nu,)
    actuator_ctrllimited: is control limited                 (nu,)
    actuator_forcelimited: is force limited                  (nu,)
    actuator_actlimited: is activation limited               (nu,)
    actuator_dynprm: dynamics parameters                     (nworld, nu, mjNDYN)
    actuator_gainprm: gain parameters                        (nworld, nu, mjNGAIN)
    actuator_biasprm: bias parameters                        (nworld, nu, mjNBIAS)
    actuator_actearly: step activation before force          (nu,)
    actuator_ctrlrange: range of controls                    (nworld, nu, 2)
    actuator_forcerange: range of forces                     (nworld, nu, 2)
    actuator_actrange: range of activations                  (nworld, nu, 2)
    actuator_gear: scale length and transmitted force        (nworld, nu, 6)
    actuator_cranklength: crank length for slider-crank      (nu,)
    actuator_acc0: acceleration from unit force in qpos0     (nu,)
    actuator_lengthrange: feasible actuator length range     (nu, 2)
    sensor_type: sensor type (SensorType)                    (nsensor,)
    sensor_datatype: numeric data type (DataType)            (nsensor,)
    sensor_objtype: type of sensorized object (ObjType)      (nsensor,)
    sensor_objid: id of sensorized object                    (nsensor,)
    sensor_reftype: type of reference frame (ObjType)        (nsensor,)
    sensor_refid: id of reference frame; -1: global frame    (nsensor,)
    sensor_intprm: sensor parameters                         (nsensor, mjNSENS)
    sensor_dim: number of scalar outputs                     (nsensor,)
    sensor_adr: address in sensor array                      (nsensor,)
    sensor_cutoff: cutoff for real and positive; 0: ignore   (nsensor,)
    plugin: globally registered plugin slot number           (nplugin,)
    plugin_attr: config attributes of geom plugin            (nplugin, 3)
    M_rownnz: number of non-zeros in each row of qM          (nv,)
    M_rowadr: index of each row in qM                        (nv,)
    M_colind: column indices of non-zeros in qM              (nM,)
    mapM2M: index mapping from M (legacy) to M (CSR)         (nC)

  warp only fields:
    nlsp: number of step sizes for parallel linsearch
    nsensortaxel: number of taxels in all tactile sensors
    condim_max: maximum condim for geoms
    has_sdf_geom: whether the model contains SDF geoms
    block_dim: block dim options
    body_tree: list of body ids by tree level
    mocap_bodyid: id of body for mocap                       (nmocap,)
    body_fluid_ellipsoid: does body use ellipsoid fluid      (nbody,)
    jnt_limited_slide_hinge_adr: limited/slide/hinge jntadr
    jnt_limited_ball_adr: limited/ball jntadr
    dof_tri_row: np.tril_indices                             (mjm.nv)[0]
    dof_tri_col: np.tril_indices                             (mjm.nv)[1]
    geom_pair_type_count: count of max number of each potential collision
    geom_plugin_index: geom index in plugin array            (ngeom, )
    nxn_geom_pair: collision pair geom ids [-2, ngeom-1]     (<= ngeom * (ngeom - 1) // 2,)
    nxn_geom_pair_filtered: valid collision pair geom ids    (<= ngeom * (ngeom - 1) // 2,)
                            [-1, ngeom - 1]
<<<<<<< HEAD
    nxn_pairid: 0: contact pair id                           (<= ngeom * (ngeom - 1) // 2, 2)
                   -1 if not predefined, -2 if skipped
                1: collision id, else -1
    nxn_pairid_filtered: active subset of nxn_pairid         (<= ngeom * (ngeom - 1) // 2, 2)
    pair_dim: contact dimensionality                         (npair,)
    pair_geom1: id of geom1                                  (npair,)
    pair_geom2: id of geom2                                  (npair,)
    pair_solref: solver reference: contact normal            (nworld, npair, mjNREF)
    pair_solreffriction: solver reference: contact friction  (nworld, npair, mjNREF)
    pair_solimp: solver impedance: contact                   (nworld, npair, mjNIMP)
    pair_margin: detect contact if dist<margin               (nworld, npair,)
    pair_gap: include in solver if dist<margin-gap           (nworld, npair,)
    pair_friction: tangent1, 2, spin, roll1, 2               (nworld, npair, 5)
    exclude_signature: body1 << 16 + body2                   (nexclude,)
    condim_max: maximum condim for geoms
    tendon_adr: address of first object in tendon's path     (ntendon,)
    tendon_num: number of objects in tendon's path           (ntendon,)
    tendon_limited: does tendon have length limits           (ntendon,)
    tendon_limited_adr: addresses for limited tendons        (<=ntendon,)
    tendon_actfrclimited: does ten have actuator force limit (ntendon,)
    tendon_solref_lim: constraint solver reference: limit    (nworld, ntendon, mjNREF)
    tendon_solimp_lim: constraint solver impedance: limit    (nworld, ntendon, mjNIMP)
    tendon_solref_fri: constraint solver reference: friction (nworld, ntendon, mjNREF)
    tendon_solimp_fri: constraint solver impedance: friction (nworld, ntendon, mjNIMP)
    tendon_range: tendon length limits                       (nworld, ntendon, 2)
    tendon_actfrcrange: range of total actuator force        (nworld, ntendon, 2)
    tendon_margin: min distance for limit detection          (nworld, ntendon)
    tendon_stiffness: stiffness coefficient                  (nworld, ntendon)
    tendon_damping: damping coefficient                      (nworld, ntendon)
    tendon_armature: inertia associated with tendon velocity (nworld, ntendon)
    tendon_frictionloss: loss due to friction                (nworld, ntendon)
    tendon_lengthspring: spring resting length range         (nworld, ntendon, 2)
    tendon_length0: tendon length in qpos0                   (nworld, ntendon)
    tendon_invweight0: inv. weight in qpos0                  (nworld, ntendon)
    wrap_objid: object id: geom, site, joint                 (nwrap,)
    wrap_prm: divisor, joint coef, or site id                (nwrap,)
    wrap_type: wrap object type (WrapType)                   (nwrap,)
=======
    nxn_pairid: predefined pair id, -1 if not predefined,    (<= ngeom * (ngeom - 1) // 2,)
                -2 if skipped
    nxn_pairid_filtered: predefined pair id, -1 if not       (<= ngeom * (ngeom - 1) // 2,)
                         predefined
    eq_connect_adr: eq_* addresses of type `CONNECT`
    eq_wld_adr: eq_* addresses of type `WELD`
    eq_jnt_adr: eq_* addresses of type `JOINT`
    eq_ten_adr: eq_* addresses of type `TENDON`              (<=neq,)
>>>>>>> f38c536d
    tendon_jnt_adr: joint tendon address                     (<=nwrap,)
    tendon_site_pair_adr: site pair tendon address           (<=nwrap,)
    tendon_geom_adr: geom tendon address                     (<=nwrap,)
    tendon_limited_adr: addresses for limited tendons        (<=ntendon,)
    ten_wrapadr_site: wrap object starting address for sites (ntendon,)
    ten_wrapnum_site: number of site wrap objects per tendon (ntendon,)
    wrap_jnt_adr: addresses for joint tendon wrap object     (<=nwrap,)
    wrap_site_adr: addresses for site tendon wrap object     (<=nwrap,)
    wrap_site_pair_adr: first address for site wrap pair     (<=nwrap,)
    wrap_geom_adr: addresses for geom tendon wrap object     (<=nwrap,)
    wrap_pulley_scale: pulley scaling                        (nwrap,)
    actuator_moment_tiles_nv: tiling configuration
    actuator_moment_tiles_nu: tiling configuration
    actuator_trntype_body_adr: addresses for actuators       (<=nu,)
                               with body transmission
    sensor_pos_adr: addresses for position sensors           (<=nsensor,)
    sensor_limitpos_adr: address for limit position sensors  (<=nsensor,)
    sensor_vel_adr: addresses for velocity sensors           (<=nsensor,)
                    (excluding limit velocity sensors)
    sensor_limitvel_adr: address for limit velocity sensors  (<=nsensor,)
    sensor_acc_adr: addresses for acceleration sensors       (<=nsensor,)
    sensor_rangefinder_adr: addresses for rangefinder sensors(<=nsensor,)
    sensor_collision_start_adr: address for sensor's first   (<=nsensor,)
                                item in collision
    rangefinder_sensor_adr: map sensor id to rangefinder id  (<=nsensor,)
                    (excluding touch sensors)
                    (excluding limit force sensors)
    collision_sensor_adr: map sensor id to collision id      (nsensor,)
    sensor_touch_adr: addresses for touch sensors            (<=nsensor,)
    sensor_limitfrc_adr: address for limit force sensors     (<=nsensor,)
    sensor_e_potential: evaluate energy_pos
    sensor_e_kinetic: evaluate energy_vel
    sensor_tendonactfrc_adr: address for tendonactfrc sensor (<=nsensor,)
    sensor_subtree_vel: evaluate subtree_vel
    sensor_contact_adr: addresses for contact sensors        (<=nsensor,)
    sensor_adr_to_contact_adr: map sensor adr to contact adr (nsensor,)
    sensor_rne_postconstraint: evaluate rne_postconstraint
    sensor_rangefinder_bodyid: bodyid for rangefinder        (nrangefinder,)
    taxel_vertadr: tactile sensor vertex address             (nsensortaxel,)
    taxel_sensorid: address for tactile sensors              (<=nsensor,)
    qM_tiles: tiling configuration
    qLD_updates: tuple of index triples for sparse factorization
    qM_fullm_i: sparse mass matrix addressing
    qM_fullm_j: sparse mass matrix addressing
    qM_mulm_i: sparse matmul addressing
    qM_mulm_j: sparse matmul addressing
    qM_madr_ij: sparse matmul addressing
  """

  nq: int
  nv: int
  nu: int
  na: int
  nbody: int
  njnt: int
  nM: int
  nC: int
  ngeom: int
  nsite: int
  ncam: int
  nlight: int
  nflex: int
  nflexvert: int
  nflexedge: int
  nflexelem: int
  nflexelemdata: int
  nmeshvert: int
  nmeshface: int
  nmeshgraph: int
  nmeshpoly: int
  nmeshpolyvert: int
  nmeshpolymap: int
  nhfield: int
  nhfielddata: int
  nmat: int
  npair: int
  nexclude: int
  neq: int
  ntendon: int
  nwrap: int
  nsensor: int
  nmocap: int
  ngravcomp: int
  nsensordata: int
  opt: Option
  stat: Statistic
  qpos0: wp.array2d(dtype=float)
  qpos_spring: wp.array2d(dtype=float)
  body_parentid: wp.array(dtype=int)
  body_rootid: wp.array(dtype=int)
  body_weldid: wp.array(dtype=int)
  body_mocapid: wp.array(dtype=int)
  body_jntnum: wp.array(dtype=int)
  body_jntadr: wp.array(dtype=int)
  body_dofnum: wp.array(dtype=int)
  body_dofadr: wp.array(dtype=int)
  body_geomnum: wp.array(dtype=int)
  body_geomadr: wp.array(dtype=int)
  body_pos: wp.array2d(dtype=wp.vec3)
  body_quat: wp.array2d(dtype=wp.quat)
  body_ipos: wp.array2d(dtype=wp.vec3)
  body_iquat: wp.array2d(dtype=wp.quat)
  body_mass: wp.array2d(dtype=float)
  body_subtreemass: wp.array2d(dtype=float)
  body_inertia: wp.array2d(dtype=wp.vec3)
  body_invweight0: wp.array2d(dtype=wp.vec2)
  body_gravcomp: wp.array2d(dtype=float)
  body_contype: wp.array(dtype=int)
  body_conaffinity: wp.array(dtype=int)
  oct_child: wp.array(dtype=vec8i)
  oct_aabb: wp.array2d(dtype=wp.vec3)
  oct_coeff: wp.array(dtype=vec8f)
  jnt_type: wp.array(dtype=int)
  jnt_qposadr: wp.array(dtype=int)
  jnt_dofadr: wp.array(dtype=int)
  jnt_bodyid: wp.array(dtype=int)
  jnt_limited: wp.array(dtype=int)
  jnt_actfrclimited: wp.array(dtype=bool)
  jnt_actgravcomp: wp.array(dtype=int)
  jnt_solref: wp.array2d(dtype=wp.vec2)
  jnt_solimp: wp.array2d(dtype=vec5)
  jnt_pos: wp.array2d(dtype=wp.vec3)
  jnt_axis: wp.array2d(dtype=wp.vec3)
  jnt_stiffness: wp.array2d(dtype=float)
  jnt_range: wp.array2d(dtype=wp.vec2)
  jnt_actfrcrange: wp.array2d(dtype=wp.vec2)
  jnt_margin: wp.array2d(dtype=float)
  dof_bodyid: wp.array(dtype=int)
  dof_jntid: wp.array(dtype=int)
  dof_parentid: wp.array(dtype=int)
  dof_Madr: wp.array(dtype=int)
  dof_solref: wp.array2d(dtype=wp.vec2)
  dof_solimp: wp.array2d(dtype=vec5)
  dof_frictionloss: wp.array2d(dtype=float)
  dof_armature: wp.array2d(dtype=float)
  dof_damping: wp.array2d(dtype=float)
  dof_invweight0: wp.array2d(dtype=float)
  geom_type: wp.array(dtype=int)
  geom_contype: wp.array(dtype=int)
  geom_conaffinity: wp.array(dtype=int)
  geom_condim: wp.array(dtype=int)
  geom_bodyid: wp.array(dtype=int)
  geom_dataid: wp.array(dtype=int)
  geom_matid: wp.array2d(dtype=int)
  geom_group: wp.array(dtype=int)
  geom_priority: wp.array(dtype=int)
  geom_solmix: wp.array2d(dtype=float)
  geom_solref: wp.array2d(dtype=wp.vec2)
  geom_solimp: wp.array2d(dtype=vec5)
  geom_size: wp.array2d(dtype=wp.vec3)
  geom_aabb: wp.array2d(dtype=wp.vec3)
  geom_rbound: wp.array2d(dtype=float)
  geom_pos: wp.array2d(dtype=wp.vec3)
  geom_quat: wp.array2d(dtype=wp.quat)
  geom_friction: wp.array2d(dtype=wp.vec3)
  geom_margin: wp.array2d(dtype=float)
  geom_gap: wp.array2d(dtype=float)
  geom_fluid: wp.array2d(dtype=float)
  geom_rgba: wp.array2d(dtype=wp.vec4)
  site_type: wp.array(dtype=int)
  site_bodyid: wp.array(dtype=int)
  site_size: wp.array(dtype=wp.vec3)
  site_pos: wp.array2d(dtype=wp.vec3)
  site_quat: wp.array2d(dtype=wp.quat)
  cam_mode: wp.array(dtype=int)
  cam_bodyid: wp.array(dtype=int)
  cam_targetbodyid: wp.array(dtype=int)
  cam_pos: wp.array2d(dtype=wp.vec3)
  cam_quat: wp.array2d(dtype=wp.quat)
  cam_poscom0: wp.array2d(dtype=wp.vec3)
  cam_pos0: wp.array2d(dtype=wp.vec3)
  cam_mat0: wp.array2d(dtype=wp.mat33)
  cam_fovy: wp.array(dtype=float)
  cam_resolution: wp.array(dtype=wp.vec2i)
  cam_sensorsize: wp.array(dtype=wp.vec2)
  cam_intrinsic: wp.array(dtype=wp.vec4)
  light_mode: wp.array(dtype=int)
  light_bodyid: wp.array(dtype=int)
  light_targetbodyid: wp.array(dtype=int)
  light_type: wp.array2d(dtype=int)
  light_castshadow: wp.array2d(dtype=bool)
  light_active: wp.array2d(dtype=bool)
  light_pos: wp.array2d(dtype=wp.vec3)
  light_dir: wp.array2d(dtype=wp.vec3)
  light_poscom0: wp.array2d(dtype=wp.vec3)
  light_pos0: wp.array2d(dtype=wp.vec3)
  light_dir0: wp.array2d(dtype=wp.vec3)
  flex_dim: wp.array(dtype=int)
  flex_vertadr: wp.array(dtype=int)
  flex_vertnum: wp.array(dtype=int)
  flex_edgeadr: wp.array(dtype=int)
  flex_elemedgeadr: wp.array(dtype=int)
  flex_vertbodyid: wp.array(dtype=int)
  flex_edge: wp.array(dtype=wp.vec2i)
  flex_edgeflap: wp.array(dtype=wp.vec2i)
  flex_elem: wp.array(dtype=int)
  flex_elemedge: wp.array(dtype=int)
  flexedge_length0: wp.array(dtype=float)
  flex_stiffness: wp.array(dtype=float)
  flex_bending: wp.array(dtype=float)
  flex_damping: wp.array(dtype=float)
  mesh_vertadr: wp.array(dtype=int)
  mesh_vertnum: wp.array(dtype=int)
  mesh_faceadr: wp.array(dtype=int)
  mesh_normaladr: wp.array(dtype=int)
  mesh_graphadr: wp.array(dtype=int)
  mesh_vert: wp.array(dtype=wp.vec3)
  mesh_normal: wp.array(dtype=wp.vec3)
  mesh_face: wp.array(dtype=wp.vec3i)
  mesh_graph: wp.array(dtype=int)
  mesh_quat: wp.array(dtype=wp.quat)
  mesh_polynum: wp.array(dtype=int)
  mesh_polyadr: wp.array(dtype=int)
  mesh_polynormal: wp.array(dtype=wp.vec3)
  mesh_polyvertadr: wp.array(dtype=int)
  mesh_polyvertnum: wp.array(dtype=int)
  mesh_polyvert: wp.array(dtype=int)
  mesh_polymapadr: wp.array(dtype=int)
  mesh_polymapnum: wp.array(dtype=int)
  mesh_polymap: wp.array(dtype=int)
<<<<<<< HEAD
  oct_aabb: wp.array2d(dtype=wp.vec3)
  oct_child: wp.array(dtype=vec8i)
  oct_coeff: wp.array(dtype=vec8f)
  eq_type: wp.array(dtype=int)
  eq_obj1id: wp.array(dtype=int)
  eq_obj2id: wp.array(dtype=int)
  eq_objtype: wp.array(dtype=int)
  eq_active0: wp.array(dtype=bool)
  eq_solref: wp.array2d(dtype=wp.vec2)
  eq_solimp: wp.array2d(dtype=vec5)
  eq_data: wp.array2d(dtype=vec11)
  eq_connect_adr: wp.array(dtype=int)
  eq_wld_adr: wp.array(dtype=int)
  eq_jnt_adr: wp.array(dtype=int)
  eq_ten_adr: wp.array(dtype=int)
  actuator_moment_tiles_nv: tuple[TileSet, ...]
  actuator_moment_tiles_nu: tuple[TileSet, ...]
  actuator_trntype: wp.array(dtype=int)
  actuator_dyntype: wp.array(dtype=int)
  actuator_gaintype: wp.array(dtype=int)
  actuator_biastype: wp.array(dtype=int)
  actuator_trnid: wp.array(dtype=wp.vec2i)
  actuator_actadr: wp.array(dtype=int)
  actuator_actnum: wp.array(dtype=int)
  actuator_ctrllimited: wp.array(dtype=bool)
  actuator_forcelimited: wp.array(dtype=bool)
  actuator_actlimited: wp.array(dtype=bool)
  actuator_dynprm: wp.array2d(dtype=vec10f)
  actuator_gainprm: wp.array2d(dtype=vec10f)
  actuator_biasprm: wp.array2d(dtype=vec10f)
  actuator_actearly: wp.array(dtype=bool)
  actuator_ctrlrange: wp.array2d(dtype=wp.vec2)
  actuator_forcerange: wp.array2d(dtype=wp.vec2)
  actuator_actrange: wp.array2d(dtype=wp.vec2)
  actuator_gear: wp.array2d(dtype=wp.spatial_vector)
  actuator_cranklength: wp.array(dtype=float)
  actuator_acc0: wp.array(dtype=float)
  actuator_lengthrange: wp.array(dtype=wp.vec2)
  nxn_geom_pair: wp.array(dtype=wp.vec2i)  # warp only
  nxn_geom_pair_filtered: wp.array(dtype=wp.vec2i)  # warp only
  nxn_pairid: wp.array(dtype=wp.vec2i)  # warp only
  nxn_pairid_filtered: wp.array(dtype=wp.vec2i)  # warp only
=======
  hfield_size: wp.array(dtype=wp.vec4)
  hfield_nrow: wp.array(dtype=int)
  hfield_ncol: wp.array(dtype=int)
  hfield_adr: wp.array(dtype=int)
  hfield_data: wp.array(dtype=float)
  mat_texid: wp.array3d(dtype=int)
  mat_texrepeat: wp.array2d(dtype=wp.vec2)
  mat_rgba: wp.array2d(dtype=wp.vec4)
>>>>>>> f38c536d
  pair_dim: wp.array(dtype=int)
  pair_geom1: wp.array(dtype=int)
  pair_geom2: wp.array(dtype=int)
  pair_solref: wp.array2d(dtype=wp.vec2)
  pair_solreffriction: wp.array2d(dtype=wp.vec2)
  pair_solimp: wp.array2d(dtype=vec5)
  pair_margin: wp.array2d(dtype=float)
  pair_gap: wp.array2d(dtype=float)
  pair_friction: wp.array2d(dtype=vec5)
  exclude_signature: wp.array(dtype=int)
  eq_type: wp.array(dtype=int)
  eq_obj1id: wp.array(dtype=int)
  eq_obj2id: wp.array(dtype=int)
  eq_objtype: wp.array(dtype=int)
  eq_active0: wp.array(dtype=bool)
  eq_solref: wp.array2d(dtype=wp.vec2)
  eq_solimp: wp.array2d(dtype=vec5)
  eq_data: wp.array2d(dtype=vec11)
  tendon_adr: wp.array(dtype=int)
  tendon_num: wp.array(dtype=int)
  tendon_limited: wp.array(dtype=int)
  tendon_actfrclimited: wp.array(dtype=bool)
  tendon_solref_lim: wp.array2d(dtype=wp.vec2)
  tendon_solimp_lim: wp.array2d(dtype=vec5)
  tendon_solref_fri: wp.array2d(dtype=wp.vec2)
  tendon_solimp_fri: wp.array2d(dtype=vec5)
  tendon_range: wp.array2d(dtype=wp.vec2)
  tendon_actfrcrange: wp.array2d(dtype=wp.vec2)
  tendon_margin: wp.array2d(dtype=float)
  tendon_stiffness: wp.array2d(dtype=float)
  tendon_damping: wp.array2d(dtype=float)
  tendon_armature: wp.array2d(dtype=float)
  tendon_frictionloss: wp.array2d(dtype=float)
  tendon_lengthspring: wp.array2d(dtype=wp.vec2)
  tendon_length0: wp.array2d(dtype=float)
  tendon_invweight0: wp.array2d(dtype=float)
  wrap_type: wp.array(dtype=int)
  wrap_objid: wp.array(dtype=int)
  wrap_prm: wp.array(dtype=float)
  actuator_trntype: wp.array(dtype=int)
  actuator_dyntype: wp.array(dtype=int)
  actuator_gaintype: wp.array(dtype=int)
  actuator_biastype: wp.array(dtype=int)
  actuator_trnid: wp.array(dtype=wp.vec2i)
  actuator_actadr: wp.array(dtype=int)
  actuator_actnum: wp.array(dtype=int)
  actuator_ctrllimited: wp.array(dtype=bool)
  actuator_forcelimited: wp.array(dtype=bool)
  actuator_actlimited: wp.array(dtype=bool)
  actuator_dynprm: wp.array2d(dtype=vec10f)
  actuator_gainprm: wp.array2d(dtype=vec10f)
  actuator_biasprm: wp.array2d(dtype=vec10f)
  actuator_actearly: wp.array(dtype=bool)
  actuator_ctrlrange: wp.array2d(dtype=wp.vec2)
  actuator_forcerange: wp.array2d(dtype=wp.vec2)
  actuator_actrange: wp.array2d(dtype=wp.vec2)
  actuator_gear: wp.array2d(dtype=wp.spatial_vector)
  actuator_cranklength: wp.array(dtype=float)
  actuator_acc0: wp.array(dtype=float)
  actuator_lengthrange: wp.array(dtype=wp.vec2)
  sensor_type: wp.array(dtype=int)
  sensor_datatype: wp.array(dtype=int)
  sensor_objtype: wp.array(dtype=int)
  sensor_objid: wp.array(dtype=int)
  sensor_reftype: wp.array(dtype=int)
  sensor_refid: wp.array(dtype=int)
  sensor_intprm: wp.array2d(dtype=int)
  sensor_dim: wp.array(dtype=int)
  sensor_adr: wp.array(dtype=int)
  sensor_cutoff: wp.array(dtype=float)
<<<<<<< HEAD
  sensor_pos_adr: wp.array(dtype=int)  # warp only
  sensor_limitpos_adr: wp.array(dtype=int)  # warp only
  sensor_vel_adr: wp.array(dtype=int)  # warp only
  sensor_limitvel_adr: wp.array(dtype=int)  # warp only
  sensor_acc_adr: wp.array(dtype=int)  # warp only
  sensor_rangefinder_adr: wp.array(dtype=int)  # warp only
  sensor_collision_start_adr: wp.array(dtype=int)  # warp only
  rangefinder_sensor_adr: wp.array(dtype=int)  # warp only
  collision_sensor_adr: wp.array(dtype=int)  # warp only
  sensor_touch_adr: wp.array(dtype=int)  # warp only
  sensor_limitfrc_adr: wp.array(dtype=int)  # warp only
  sensor_e_potential: bool  # warp only
  sensor_e_kinetic: bool  # warp only
  sensor_tendonactfrc_adr: wp.array(dtype=int)  # warp only
  sensor_subtree_vel: bool  # warp only
  sensor_contact_adr: wp.array(dtype=int)  # warp only
  sensor_adr_to_contact_adr: wp.array(dtype=int)  # warp only
  sensor_rne_postconstraint: bool  # warp only
  sensor_rangefinder_bodyid: wp.array(dtype=int)  # warp only
=======
>>>>>>> f38c536d
  plugin: wp.array(dtype=int)
  plugin_attr: wp.array(dtype=wp.vec3f)
  M_rownnz: wp.array(dtype=int)
  M_rowadr: wp.array(dtype=int)
  M_colind: wp.array(dtype=int)
  mapM2M: wp.array(dtype=int)
  # warp only fields:
  nlsp: int
  nsensortaxel: int
  condim_max: int
  has_sdf_geom: bool
  block_dim: BlockDim
  body_tree: tuple[wp.array(dtype=int), ...]
  mocap_bodyid: wp.array(dtype=int)
  body_fluid_ellipsoid: wp.array(dtype=bool)
  jnt_limited_slide_hinge_adr: wp.array(dtype=int)
  jnt_limited_ball_adr: wp.array(dtype=int)
  dof_tri_row: wp.array(dtype=int)
  dof_tri_col: wp.array(dtype=int)
  geom_pair_type_count: tuple[int, ...]
  geom_plugin_index: wp.array(dtype=int)
  nxn_geom_pair: wp.array(dtype=wp.vec2i)
  nxn_geom_pair_filtered: wp.array(dtype=wp.vec2i)
  nxn_pairid: wp.array(dtype=int)
  nxn_pairid_filtered: wp.array(dtype=int)
  eq_connect_adr: wp.array(dtype=int)
  eq_wld_adr: wp.array(dtype=int)
  eq_jnt_adr: wp.array(dtype=int)
  eq_ten_adr: wp.array(dtype=int)
  tendon_jnt_adr: wp.array(dtype=int)
  tendon_site_pair_adr: wp.array(dtype=int)
  tendon_geom_adr: wp.array(dtype=int)
  tendon_limited_adr: wp.array(dtype=int)
  ten_wrapadr_site: wp.array(dtype=int)
  ten_wrapnum_site: wp.array(dtype=int)
  wrap_jnt_adr: wp.array(dtype=int)
  wrap_site_adr: wp.array(dtype=int)
  wrap_site_pair_adr: wp.array(dtype=int)
  wrap_geom_adr: wp.array(dtype=int)
  wrap_pulley_scale: wp.array(dtype=float)
  actuator_moment_tiles_nv: tuple[TileSet, ...]
  actuator_moment_tiles_nu: tuple[TileSet, ...]
  actuator_trntype_body_adr: wp.array(dtype=int)
  sensor_pos_adr: wp.array(dtype=int)
  sensor_limitpos_adr: wp.array(dtype=int)
  sensor_vel_adr: wp.array(dtype=int)
  sensor_limitvel_adr: wp.array(dtype=int)
  sensor_acc_adr: wp.array(dtype=int)
  sensor_rangefinder_adr: wp.array(dtype=int)
  rangefinder_sensor_adr: wp.array(dtype=int)
  collision_sensor_adr: wp.array(dtype=int)
  sensor_touch_adr: wp.array(dtype=int)
  sensor_limitfrc_adr: wp.array(dtype=int)
  sensor_e_potential: bool
  sensor_e_kinetic: bool
  sensor_tendonactfrc_adr: wp.array(dtype=int)
  sensor_subtree_vel: bool
  sensor_contact_adr: wp.array(dtype=int)
  sensor_adr_to_contact_adr: wp.array(dtype=int)
  sensor_rne_postconstraint: bool
  sensor_rangefinder_bodyid: wp.array(dtype=int)
  taxel_vertadr: wp.array(dtype=int)
  taxel_sensorid: wp.array(dtype=int)
  qM_tiles: tuple[TileSet, ...]
  qLD_updates: tuple[wp.array(dtype=wp.vec3i), ...]
  qM_fullm_i: wp.array(dtype=int)
  qM_fullm_j: wp.array(dtype=int)
  qM_mulm_i: wp.array(dtype=int)
  qM_mulm_j: wp.array(dtype=int)
  qM_madr_ij: wp.array(dtype=int)


@dataclasses.dataclass
class Contact:
  """Contact data.

  Attributes:
    dist: distance between nearest points; neg: penetration          (naconmax,)
    pos: position of contact point: midpoint between geoms           (naconmax, 3)
    frame: normal is in [0-2], points from geom[0] to geom[1]        (naconmax, 3, 3)
    includemargin: include if dist<includemargin=margin-gap          (naconmax,)
    friction: tangent1, 2, spin, roll1, 2                            (naconmax, 5)
    solref: constraint solver reference, normal direction            (naconmax, 2)
    solreffriction: constraint solver reference, friction directions (naconmax, 2)
    solimp: constraint solver impedance                              (naconmax, 5)
    dim: contact space dimensionality: 1, 3, 4 or 6                  (naconmax,)
    geom: geom ids; -1 for flex                                      (naconmax, 2)
    efc_address: address in efc; -1: not included                    (naconmax, ncondim)
    worldid: world id                                                (naconmax,)
  """

  dist: wp.array(dtype=float)
  pos: wp.array(dtype=wp.vec3)
  frame: wp.array(dtype=wp.mat33)
  includemargin: wp.array(dtype=float)
  friction: wp.array(dtype=vec5)
  solref: wp.array(dtype=wp.vec2)
  solreffriction: wp.array(dtype=wp.vec2)
  solimp: wp.array(dtype=vec5)
  dim: wp.array(dtype=int)
  geom: wp.array(dtype=wp.vec2i)
  efc_address: wp.array2d(dtype=int)
  worldid: wp.array(dtype=int)


@dataclasses.dataclass
class Data:
  """Dynamic state that updates each step.

  Attributes:
    solver_niter: number of solver iterations                   (nworld,)
    ne: number of equality constraints                          (nworld,)
    nf: number of friction constraints                          (nworld,)
    nl: number of limit constraints                             (nworld,)
    nefc: number of constraints                                 (nworld,)
    time: simulation time                                       (nworld,)
    energy: potential, kinetic energy                           (nworld, 2)
    qpos: position                                              (nworld, nq)
    qvel: velocity                                              (nworld, nv)
    act: actuator activation                                    (nworld, na)
    qacc_warmstart: acceleration used for warmstart             (nworld, nv)
    ctrl: control                                               (nworld, nu)
    qfrc_applied: applied generalized force                     (nworld, nv)
    xfrc_applied: applied Cartesian force/torque                (nworld, nbody, 6)
    eq_active: enable/disable constraints                       (nworld, neq)
    mocap_pos: position of mocap bodies                         (nworld, nmocap, 3)
    mocap_quat: orientation of mocap bodies                     (nworld, nmocap, 4)
    qacc: acceleration                                          (nworld, nv)
    act_dot: time-derivative of actuator activation             (nworld, na)
    sensordata: sensor data array                               (nsensordata,)
    xpos: Cartesian position of body frame                      (nworld, nbody, 3)
    xquat: Cartesian orientation of body frame                  (nworld, nbody, 4)
    xmat: Cartesian orientation of body frame                   (nworld, nbody, 3, 3)
    xipos: Cartesian position of body com                       (nworld, nbody, 3)
    ximat: Cartesian orientation of body inertia                (nworld, nbody, 3, 3)
    xanchor: Cartesian position of joint anchor                 (nworld, njnt, 3)
    xaxis: Cartesian joint axis                                 (nworld, njnt, 3)
    geom_xpos: Cartesian geom position                          (nworld, ngeom, 3)
    geom_xmat: Cartesian geom orientation                       (nworld, ngeom, 3, 3)
    site_xpos: Cartesian site position                          (nworld, nsite, 3)
    site_xmat: Cartesian site orientation                       (nworld, nsite, 3, 3)
    cam_xpos: Cartesian camera position                         (nworld, ncam, 3)
    cam_xmat: Cartesian camera orientation                      (nworld, ncam, 3, 3)
    light_xpos: Cartesian light position                        (nworld, nlight, 3)
    light_xdir: Cartesian light direction                       (nworld, nlight, 3)
    subtree_com: center of mass of each subtree                 (nworld, nbody, 3)
    cdof: com-based motion axis of each dof (rot:lin)           (nworld, nv, 6)
    cinert: com-based body inertia and mass                     (nworld, nbody, 10)
    flexvert_xpos: cartesian flex vertex positions              (nflexvert, 3)
    flexedge_length: flex edge lengths                          (nflexedge, 1)
    ten_wrapadr: start address of tendon's path                 (nworld, ntendon)
    ten_wrapnum: number of wrap points in path                  (nworld, ntendon)
    ten_J: tendon Jacobian                                      (nworld, ntendon, nv)
    ten_length: tendon lengths                                  (nworld, ntendon)
    wrap_obj: geomid; -1: site; -2: pulley                      (nworld, nwrap, 2)
    wrap_xpos: Cartesian 3D points in all paths                 (nworld, nwrap, 6)
    actuator_length: actuator lengths                           (nworld, nu)
    actuator_moment: actuator moments                           (nworld, nu, nv)
    crb: com-based composite inertia and mass                   (nworld, nbody, 10)
    qM: total inertia (sparse) (nworld, 1, nM) or               (nworld, nv, nv) if dense
    qLD: L'*D*L factorization of M (sparse) (nworld, 1, nM) or  (nworld, nv, nv) if dense
    qLDiagInv: 1/diag(D)                                        (nworld, nv)
    flexedge_velocity: flex edge velocities                     (nflexedge,)
    ten_velocity: tendon velocities                             (nworld, ntendon)
    actuator_velocity: actuator velocities                      (nworld, nu)
    cvel: com-based velocity (rot:lin)                          (nworld, nbody, 6)
    cdof_dot: time-derivative of cdof (rot:lin)                 (nworld, nv, 6)
    qfrc_bias: C(qpos,qvel)                                     (nworld, nv)
    qfrc_spring: passive spring force                           (nworld, nv)
    qfrc_damper: passive damper force                           (nworld, nv)
    qfrc_gravcomp: passive gravity compensation force           (nworld, nv)
    qfrc_fluid: passive fluid force                             (nworld, nv)
    qfrc_passive: total passive force                           (nworld, nv)
    subtree_linvel: linear velocity of subtree com              (nworld, nbody, 3)
    subtree_angmom: angular momentum about subtree com          (nworld, nbody, 3)
    actuator_force: actuator force in actuation space           (nworld, nu)
    qfrc_actuator: actuator force                               (nworld, nv)
    qfrc_smooth: net unconstrained force                        (nworld, nv)
    qacc_smooth: unconstrained acceleration                     (nworld, nv)
    qfrc_constraint: constraint force                           (nworld, nv)
    qfrc_inverse: net external force; should equal:             (nworld, nv)
              qfrc_applied + J.T @ xfrc_applied + qfrc_actuator
    cacc: com-based acceleration                                (nworld, nbody, 6)
    cfrc_int: com-based interaction force with parent           (nworld, nbody, 6)
    cfrc_ext: com-based external force on body                  (nworld, nbody, 6)
    contact: contact data
    efc: constraint data

  warp only fields:
    nworld: number of worlds
    naconmax: maximum number of contacts (shared across all worlds)
    njmax: maximum number of constraints per world
    nacon: number of detected contacts (across all worlds)
    ne_connect: number of equality connect constraints          (nworld,)
    ne_weld: number of equality weld constraints                (nworld,)
    ne_jnt: number of equality joint constraints                (nworld,)
    ne_ten: number of equality tendon constraints               (nworld,)
    nsolving: number of unconverged worlds                      (1,)
    subtree_bodyvel: subtree body velocity (ang, vel)           (nworld, nbody, 6)
    geom_skip: skip calculating `geom_xpos` and `geom_xmat`     (ngeom,)
               during step, reuse previous value
    qacc_discrete: discrete-time acceleration                   (nworld, nv)
    fluid_applied: applied fluid force/torque                   (nworld, nbody, 6)
    qpos_t0: temporary array for rk4                            (nworld, nq)
    qvel_t0: temporary array for rk4                            (nworld, nv)
    act_t0: temporary array for rk4                             (nworld, na)
    qvel_rk: temporary array for rk4                            (nworld, nv)
    qacc_rk: temporary array for rk4                            (nworld, nv)
    act_dot_rk: temporary array for rk4                         (nworld, na)
    qfrc_integration: temporary array for integration           (nworld, nv)
    qacc_integration: temporary array for integration           (nworld, nv)
    act_vel_integration: temporary array for integration        (nworld, nu)
    qM_integration: temporary array for integration             (nworld, nv, nv) if dense
    qLD_integration: temporary array for integration            (nworld, nv, nv) if dense
    qLDiagInv_integration: temporary array for integration      (nworld, nv)
    sap_projection_lower: broadphase context                    (nworld, ngeom, 2)
    sap_projection_upper: broadphase context                    (nworld, ngeom)
    sap_sort_index: broadphase context                          (nworld, ngeom, 2)
    sap_range: broadphase context                               (nworld, ngeom)
    sap_cumulative_sum: broadphase context                      (nworld, ngeom)
    sap_segment_index: broadphase context (requires nworld + 1) (nworld, 2)
    collision_pair: collision pairs from broadphase             (naconmax,)
<<<<<<< HEAD
    collision_pairid: ids from broadphase                       (naconmax, 2)
=======
    collision_pairid: collision pairid from broadphase          (naconmax,)
>>>>>>> f38c536d
    collision_worldid: collision world ids from broadphase      (naconmax,)
    ncollision: collision count from broadphase
    epa_vert: vertices in EPA polytope in Minkowski space       (naconmax, 5 + CCDiter)
    epa_vert1: vertices in EPA polytope in geom 1 space         (naconmax, 5 + CCDiter)
    epa_vert2: vertices in EPA polytope in geom 2 space         (naconmax, 5 + CCDiter)
    epa_vert_index1: vertex indices in EPA polytope for geom 1  (naconmax, 5 + CCDiter)
    epa_vert_index2: vertex indices in EPA polytope for geom 2  (naconmax, 5 + CCDiter)
    epa_face: faces of polytope represented by three indices    (naconmax, 6 + 5 * CCDiter)
    epa_pr: projection of origin on polytope faces              (naconmax, 6 + 5 * CCDiter)
    epa_norm2: epa_pr * epa_pr                                  (naconmax, 6 + 5 * CCDiter)
    epa_index: index of face in polytope map                    (naconmax, 6 + 5 * CCDiter)
    epa_map: status of faces in polytope                        (naconmax, 6 + 5 * CCDiter)
    epa_horizon: index pair (i j) of edges on horizon           (naconmax, 2 * 12)
    multiccd_polygon: clipped contact surface                   (naconmax, 2 * max_npolygon)
    multiccd_clipped: clipped contact surface (intermediate)    (naconmax, 2 * max_npolygon)
    multiccd_pnormal: plane normal of clipping polygon          (naconmax, max_npolygon)
    multiccd_pdist: plane distance of clipping polygon          (naconmax, max_npolygon)
    multiccd_idx1: list of normal index candidates for Geom 1   (naconmax, max_meshdegree)
    multiccd_idx2: list of normal index candidates for Geom 2   (naconmax, max_meshdegree)
    multiccd_n1: list of normal candidates for Geom 1           (naconmax, max_meshdegree)
    multiccd_n2: list of normal candidates for Geom 1           (naconmax, max_meshdegree)
    multiccd_endvert: list of edge vertices candidates          (naconmax, max_meshdegree)
    multiccd_face1: contact face                                (naconmax, max_npolygon)
    multiccd_face2: contact face                                (naconmax, max_npolygon)
    ten_Jdot: time derivative of tendon Jacobian                (nworld, ntendon, nv)
    ten_bias_coef: tendon bias force coefficient                (nworld, ntendon)
    ten_actfrc: total actuator force at tendon                  (nworld, ntendon)
    wrap_geom_xpos: Cartesian 3D points for geom wrap points    (nworld, <=nwrap, 6)
    sensor_rangefinder_pnt: points for rangefinder              (nworld, nrangefinder, 3)
    sensor_rangefinder_vec: directions for rangefinder          (nworld, nrangefinder, 3)
    sensor_rangefinder_dist: distances for rangefinder          (nworld, nrangefinder)
    sensor_rangefinder_geomid: geomids for rangefinder          (nworld, nrangefinder)
    sensor_contact_nmatch: match count for each world-sensor    (nworld, <=nsensor)
    sensor_contact_matchid: id for matching contact             (nworld, <=nsensor, MJ_MAXCONPAIR)
    sensor_contact_criteria: critera for reduction              (nworld, <=nsensor, MJ_MAXCONPAIR)
    sensor_contact_direction: direction of contact              (nworld, <=nsensor, MJ_MAXCONPAIR)
    ray_bodyexclude: id of body to exclude from ray computation
    ray_dist: ray distance to nearest geom                      (nworld, 1)
    ray_geomid: id of geom that intersects with ray             (nworld, 1)
    energy_vel_mul_m_skip: skip mul_m computation               (nworld,)
    inverse_mul_m_skip: skip mul_m computation                  (nworld,)
    actuator_trntype_body_ncon: number of active contacts       (nworld, <=nu)
    collision: distance and fromto for collision sensors        (nworld, ncollision, 7)
  """

  solver_niter: wp.array(dtype=int)
  ne: wp.array(dtype=int)
  nf: wp.array(dtype=int)
  nl: wp.array(dtype=int)
  nefc: wp.array(dtype=int)
  time: wp.array(dtype=float)
  energy: wp.array(dtype=wp.vec2)
  qpos: wp.array2d(dtype=float)
  qvel: wp.array2d(dtype=float)
  act: wp.array2d(dtype=float)
  qacc_warmstart: wp.array2d(dtype=float)
  ctrl: wp.array2d(dtype=float)
  qfrc_applied: wp.array2d(dtype=float)
  xfrc_applied: wp.array2d(dtype=wp.spatial_vector)
  eq_active: wp.array2d(dtype=bool)
  mocap_pos: wp.array2d(dtype=wp.vec3)
  mocap_quat: wp.array2d(dtype=wp.quat)
  qacc: wp.array2d(dtype=float)
  act_dot: wp.array2d(dtype=float)
  sensordata: wp.array2d(dtype=float)
  xpos: wp.array2d(dtype=wp.vec3)
  xquat: wp.array2d(dtype=wp.quat)
  xmat: wp.array2d(dtype=wp.mat33)
  xipos: wp.array2d(dtype=wp.vec3)
  ximat: wp.array2d(dtype=wp.mat33)
  xanchor: wp.array2d(dtype=wp.vec3)
  xaxis: wp.array2d(dtype=wp.vec3)
  geom_xpos: wp.array2d(dtype=wp.vec3)
  geom_xmat: wp.array2d(dtype=wp.mat33)
  site_xpos: wp.array2d(dtype=wp.vec3)
  site_xmat: wp.array2d(dtype=wp.mat33)
  cam_xpos: wp.array2d(dtype=wp.vec3)
  cam_xmat: wp.array2d(dtype=wp.mat33)
  light_xpos: wp.array2d(dtype=wp.vec3)
  light_xdir: wp.array2d(dtype=wp.vec3)
  subtree_com: wp.array2d(dtype=wp.vec3)
  cdof: wp.array2d(dtype=wp.spatial_vector)
  cinert: wp.array2d(dtype=vec10)
  flexvert_xpos: wp.array2d(dtype=wp.vec3)
  flexedge_length: wp.array2d(dtype=float)
  ten_wrapadr: wp.array2d(dtype=int)
  ten_wrapnum: wp.array2d(dtype=int)
  ten_J: wp.array3d(dtype=float)
  ten_length: wp.array2d(dtype=float)
  wrap_obj: wp.array2d(dtype=wp.vec2i)
  wrap_xpos: wp.array2d(dtype=wp.spatial_vector)
  actuator_length: wp.array2d(dtype=float)
  actuator_moment: wp.array3d(dtype=float)
  crb: wp.array2d(dtype=vec10)
  qM: wp.array3d(dtype=float)
  qLD: wp.array3d(dtype=float)
  qLDiagInv: wp.array2d(dtype=float)
  flexedge_velocity: wp.array2d(dtype=float)
  ten_velocity: wp.array2d(dtype=float)
  actuator_velocity: wp.array2d(dtype=float)
  cvel: wp.array2d(dtype=wp.spatial_vector)
  cdof_dot: wp.array2d(dtype=wp.spatial_vector)
  qfrc_bias: wp.array2d(dtype=float)
  qfrc_spring: wp.array2d(dtype=float)
  qfrc_damper: wp.array2d(dtype=float)
  qfrc_gravcomp: wp.array2d(dtype=float)
  qfrc_fluid: wp.array2d(dtype=float)
  qfrc_passive: wp.array2d(dtype=float)
  subtree_linvel: wp.array2d(dtype=wp.vec3)
  subtree_angmom: wp.array2d(dtype=wp.vec3)
  actuator_force: wp.array2d(dtype=float)
  qfrc_actuator: wp.array2d(dtype=float)
  qfrc_smooth: wp.array2d(dtype=float)
  qacc_smooth: wp.array2d(dtype=float)
  qfrc_constraint: wp.array2d(dtype=float)
  qfrc_inverse: wp.array2d(dtype=float)
  cacc: wp.array2d(dtype=wp.spatial_vector)
  cfrc_int: wp.array2d(dtype=wp.spatial_vector)
  cfrc_ext: wp.array2d(dtype=wp.spatial_vector)
  contact: Contact
  efc: Constraint

  # warp only fields:
  nworld: int
  naconmax: int
  njmax: int
  nacon: wp.array(dtype=int)
  ne_connect: wp.array(dtype=int)
  ne_weld: wp.array(dtype=int)
  ne_jnt: wp.array(dtype=int)
  ne_ten: wp.array(dtype=int)
  nsolving: wp.array(dtype=int)
  subtree_bodyvel: wp.array2d(dtype=wp.spatial_vector)
  geom_skip: wp.array(dtype=bool)
  qacc_discrete: wp.array2d(dtype=float)
  fluid_applied: wp.array2d(dtype=wp.spatial_vector)

  # warp only: RK4
  qpos_t0: wp.array2d(dtype=float)
  qvel_t0: wp.array2d(dtype=float)
  act_t0: wp.array2d(dtype=float)
  qvel_rk: wp.array2d(dtype=float)
  qacc_rk: wp.array2d(dtype=float)
  act_dot_rk: wp.array2d(dtype=float)

  # warp only: euler + implicit integration
  qfrc_integration: wp.array2d(dtype=float)
  qacc_integration: wp.array2d(dtype=float)
  act_vel_integration: wp.array2d(dtype=float)
  qM_integration: wp.array3d(dtype=float)
  qLD_integration: wp.array3d(dtype=float)
  qLDiagInv_integration: wp.array2d(dtype=float)

  # warp only: sweep-and-prune broadphase
  sap_projection_lower: wp.array3d(dtype=float)
  sap_projection_upper: wp.array2d(dtype=float)
  sap_sort_index: wp.array3d(dtype=int)
  sap_range: wp.array2d(dtype=int)
  sap_cumulative_sum: wp.array2d(dtype=int)
  sap_segment_index: wp.array2d(dtype=int)

  # warp only: collision driver
  collision_pair: wp.array(dtype=wp.vec2i)
  collision_pairid: wp.array(dtype=wp.vec2i)
  collision_worldid: wp.array(dtype=int)
  ncollision: wp.array(dtype=int)

  # warp only: narrowphase collision (EPA polytope)
  epa_vert: wp.array2d(dtype=wp.vec3)
  epa_vert1: wp.array2d(dtype=wp.vec3)
  epa_vert2: wp.array2d(dtype=wp.vec3)
  epa_vert_index1: wp.array2d(dtype=int)
  epa_vert_index2: wp.array2d(dtype=int)
  epa_face: wp.array2d(dtype=wp.vec3i)
  epa_pr: wp.array2d(dtype=wp.vec3)
  epa_norm2: wp.array2d(dtype=float)
  epa_index: wp.array2d(dtype=int)
  epa_map: wp.array2d(dtype=int)
  epa_horizon: wp.array2d(dtype=int)

  # warp only: narrowphase collision (multicontact)
  multiccd_polygon: wp.array2d(dtype=wp.vec3)
  multiccd_clipped: wp.array2d(dtype=wp.vec3)
  multiccd_pnormal: wp.array2d(dtype=wp.vec3)
  multiccd_pdist: wp.array2d(dtype=float)
  multiccd_idx1: wp.array2d(dtype=int)
  multiccd_idx2: wp.array2d(dtype=int)
  multiccd_n1: wp.array2d(dtype=wp.vec3)
  multiccd_n2: wp.array2d(dtype=wp.vec3)
  multiccd_endvert: wp.array2d(dtype=wp.vec3)
  multiccd_face1: wp.array2d(dtype=wp.vec3)
  multiccd_face2: wp.array2d(dtype=wp.vec3)

  # warp only: tendon
  ten_Jdot: wp.array3d(dtype=float)
  ten_bias_coef: wp.array2d(dtype=float)
  ten_actfrc: wp.array2d(dtype=float)
  wrap_geom_xpos: wp.array2d(dtype=wp.spatial_vector)

  # warp only: sensors
  sensor_rangefinder_pnt: wp.array2d(dtype=wp.vec3)
  sensor_rangefinder_vec: wp.array2d(dtype=wp.vec3)
  sensor_rangefinder_dist: wp.array2d(dtype=float)
  sensor_rangefinder_geomid: wp.array2d(dtype=int)
  sensor_contact_nmatch: wp.array2d(dtype=int)
  sensor_contact_matchid: wp.array3d(dtype=int)
  sensor_contact_criteria: wp.array3d(dtype=float)
  sensor_contact_direction: wp.array3d(dtype=float)

  # warp only: ray
  ray_bodyexclude: wp.array(dtype=int)
  ray_dist: wp.array2d(dtype=float)
  ray_geomid: wp.array2d(dtype=int)

  # warp only: mul_m
  energy_vel_mul_m_skip: wp.array(dtype=bool)
  inverse_mul_m_skip: wp.array(dtype=bool)

<<<<<<< HEAD
  # actuator
  actuator_trntype_body_ncon: wp.array2d(dtype=int)

  # distance and fromto for collision sensors
  collision: wp.array2d(dtype=vec7)  # warp only
=======
  # warp only: actuator
  actuator_trntype_body_ncon: wp.array2d(dtype=int)
>>>>>>> f38c536d
<|MERGE_RESOLUTION|>--- conflicted
+++ resolved
@@ -1019,54 +1019,14 @@
     nxn_geom_pair: collision pair geom ids [-2, ngeom-1]     (<= ngeom * (ngeom - 1) // 2,)
     nxn_geom_pair_filtered: valid collision pair geom ids    (<= ngeom * (ngeom - 1) // 2,)
                             [-1, ngeom - 1]
-<<<<<<< HEAD
-    nxn_pairid: 0: contact pair id                           (<= ngeom * (ngeom - 1) // 2, 2)
-                   -1 if not predefined, -2 if skipped
-                1: collision id, else -1
+    nxn_pairid: contact pair id, -1 if not predefined,       (<= ngeom * (ngeom - 1) // 2, 2)
+                  -2 if skipped
+                collision id, else -1
     nxn_pairid_filtered: active subset of nxn_pairid         (<= ngeom * (ngeom - 1) // 2, 2)
-    pair_dim: contact dimensionality                         (npair,)
-    pair_geom1: id of geom1                                  (npair,)
-    pair_geom2: id of geom2                                  (npair,)
-    pair_solref: solver reference: contact normal            (nworld, npair, mjNREF)
-    pair_solreffriction: solver reference: contact friction  (nworld, npair, mjNREF)
-    pair_solimp: solver impedance: contact                   (nworld, npair, mjNIMP)
-    pair_margin: detect contact if dist<margin               (nworld, npair,)
-    pair_gap: include in solver if dist<margin-gap           (nworld, npair,)
-    pair_friction: tangent1, 2, spin, roll1, 2               (nworld, npair, 5)
-    exclude_signature: body1 << 16 + body2                   (nexclude,)
-    condim_max: maximum condim for geoms
-    tendon_adr: address of first object in tendon's path     (ntendon,)
-    tendon_num: number of objects in tendon's path           (ntendon,)
-    tendon_limited: does tendon have length limits           (ntendon,)
-    tendon_limited_adr: addresses for limited tendons        (<=ntendon,)
-    tendon_actfrclimited: does ten have actuator force limit (ntendon,)
-    tendon_solref_lim: constraint solver reference: limit    (nworld, ntendon, mjNREF)
-    tendon_solimp_lim: constraint solver impedance: limit    (nworld, ntendon, mjNIMP)
-    tendon_solref_fri: constraint solver reference: friction (nworld, ntendon, mjNREF)
-    tendon_solimp_fri: constraint solver impedance: friction (nworld, ntendon, mjNIMP)
-    tendon_range: tendon length limits                       (nworld, ntendon, 2)
-    tendon_actfrcrange: range of total actuator force        (nworld, ntendon, 2)
-    tendon_margin: min distance for limit detection          (nworld, ntendon)
-    tendon_stiffness: stiffness coefficient                  (nworld, ntendon)
-    tendon_damping: damping coefficient                      (nworld, ntendon)
-    tendon_armature: inertia associated with tendon velocity (nworld, ntendon)
-    tendon_frictionloss: loss due to friction                (nworld, ntendon)
-    tendon_lengthspring: spring resting length range         (nworld, ntendon, 2)
-    tendon_length0: tendon length in qpos0                   (nworld, ntendon)
-    tendon_invweight0: inv. weight in qpos0                  (nworld, ntendon)
-    wrap_objid: object id: geom, site, joint                 (nwrap,)
-    wrap_prm: divisor, joint coef, or site id                (nwrap,)
-    wrap_type: wrap object type (WrapType)                   (nwrap,)
-=======
-    nxn_pairid: predefined pair id, -1 if not predefined,    (<= ngeom * (ngeom - 1) // 2,)
-                -2 if skipped
-    nxn_pairid_filtered: predefined pair id, -1 if not       (<= ngeom * (ngeom - 1) // 2,)
-                         predefined
     eq_connect_adr: eq_* addresses of type `CONNECT`
     eq_wld_adr: eq_* addresses of type `WELD`
     eq_jnt_adr: eq_* addresses of type `JOINT`
     eq_ten_adr: eq_* addresses of type `TENDON`              (<=neq,)
->>>>>>> f38c536d
     tendon_jnt_adr: joint tendon address                     (<=nwrap,)
     tendon_site_pair_adr: site pair tendon address           (<=nwrap,)
     tendon_geom_adr: geom tendon address                     (<=nwrap,)
@@ -1287,50 +1247,6 @@
   mesh_polymapadr: wp.array(dtype=int)
   mesh_polymapnum: wp.array(dtype=int)
   mesh_polymap: wp.array(dtype=int)
-<<<<<<< HEAD
-  oct_aabb: wp.array2d(dtype=wp.vec3)
-  oct_child: wp.array(dtype=vec8i)
-  oct_coeff: wp.array(dtype=vec8f)
-  eq_type: wp.array(dtype=int)
-  eq_obj1id: wp.array(dtype=int)
-  eq_obj2id: wp.array(dtype=int)
-  eq_objtype: wp.array(dtype=int)
-  eq_active0: wp.array(dtype=bool)
-  eq_solref: wp.array2d(dtype=wp.vec2)
-  eq_solimp: wp.array2d(dtype=vec5)
-  eq_data: wp.array2d(dtype=vec11)
-  eq_connect_adr: wp.array(dtype=int)
-  eq_wld_adr: wp.array(dtype=int)
-  eq_jnt_adr: wp.array(dtype=int)
-  eq_ten_adr: wp.array(dtype=int)
-  actuator_moment_tiles_nv: tuple[TileSet, ...]
-  actuator_moment_tiles_nu: tuple[TileSet, ...]
-  actuator_trntype: wp.array(dtype=int)
-  actuator_dyntype: wp.array(dtype=int)
-  actuator_gaintype: wp.array(dtype=int)
-  actuator_biastype: wp.array(dtype=int)
-  actuator_trnid: wp.array(dtype=wp.vec2i)
-  actuator_actadr: wp.array(dtype=int)
-  actuator_actnum: wp.array(dtype=int)
-  actuator_ctrllimited: wp.array(dtype=bool)
-  actuator_forcelimited: wp.array(dtype=bool)
-  actuator_actlimited: wp.array(dtype=bool)
-  actuator_dynprm: wp.array2d(dtype=vec10f)
-  actuator_gainprm: wp.array2d(dtype=vec10f)
-  actuator_biasprm: wp.array2d(dtype=vec10f)
-  actuator_actearly: wp.array(dtype=bool)
-  actuator_ctrlrange: wp.array2d(dtype=wp.vec2)
-  actuator_forcerange: wp.array2d(dtype=wp.vec2)
-  actuator_actrange: wp.array2d(dtype=wp.vec2)
-  actuator_gear: wp.array2d(dtype=wp.spatial_vector)
-  actuator_cranklength: wp.array(dtype=float)
-  actuator_acc0: wp.array(dtype=float)
-  actuator_lengthrange: wp.array(dtype=wp.vec2)
-  nxn_geom_pair: wp.array(dtype=wp.vec2i)  # warp only
-  nxn_geom_pair_filtered: wp.array(dtype=wp.vec2i)  # warp only
-  nxn_pairid: wp.array(dtype=wp.vec2i)  # warp only
-  nxn_pairid_filtered: wp.array(dtype=wp.vec2i)  # warp only
-=======
   hfield_size: wp.array(dtype=wp.vec4)
   hfield_nrow: wp.array(dtype=int)
   hfield_ncol: wp.array(dtype=int)
@@ -1339,7 +1255,6 @@
   mat_texid: wp.array3d(dtype=int)
   mat_texrepeat: wp.array2d(dtype=wp.vec2)
   mat_rgba: wp.array2d(dtype=wp.vec4)
->>>>>>> f38c536d
   pair_dim: wp.array(dtype=int)
   pair_geom1: wp.array(dtype=int)
   pair_geom2: wp.array(dtype=int)
@@ -1410,28 +1325,6 @@
   sensor_dim: wp.array(dtype=int)
   sensor_adr: wp.array(dtype=int)
   sensor_cutoff: wp.array(dtype=float)
-<<<<<<< HEAD
-  sensor_pos_adr: wp.array(dtype=int)  # warp only
-  sensor_limitpos_adr: wp.array(dtype=int)  # warp only
-  sensor_vel_adr: wp.array(dtype=int)  # warp only
-  sensor_limitvel_adr: wp.array(dtype=int)  # warp only
-  sensor_acc_adr: wp.array(dtype=int)  # warp only
-  sensor_rangefinder_adr: wp.array(dtype=int)  # warp only
-  sensor_collision_start_adr: wp.array(dtype=int)  # warp only
-  rangefinder_sensor_adr: wp.array(dtype=int)  # warp only
-  collision_sensor_adr: wp.array(dtype=int)  # warp only
-  sensor_touch_adr: wp.array(dtype=int)  # warp only
-  sensor_limitfrc_adr: wp.array(dtype=int)  # warp only
-  sensor_e_potential: bool  # warp only
-  sensor_e_kinetic: bool  # warp only
-  sensor_tendonactfrc_adr: wp.array(dtype=int)  # warp only
-  sensor_subtree_vel: bool  # warp only
-  sensor_contact_adr: wp.array(dtype=int)  # warp only
-  sensor_adr_to_contact_adr: wp.array(dtype=int)  # warp only
-  sensor_rne_postconstraint: bool  # warp only
-  sensor_rangefinder_bodyid: wp.array(dtype=int)  # warp only
-=======
->>>>>>> f38c536d
   plugin: wp.array(dtype=int)
   plugin_attr: wp.array(dtype=wp.vec3f)
   M_rownnz: wp.array(dtype=int)
@@ -1455,8 +1348,8 @@
   geom_plugin_index: wp.array(dtype=int)
   nxn_geom_pair: wp.array(dtype=wp.vec2i)
   nxn_geom_pair_filtered: wp.array(dtype=wp.vec2i)
-  nxn_pairid: wp.array(dtype=int)
-  nxn_pairid_filtered: wp.array(dtype=int)
+  nxn_pairid: wp.array(dtype=wp.vec2i)
+  nxn_pairid_filtered: wp.array(dtype=wp.vec2i)
   eq_connect_adr: wp.array(dtype=int)
   eq_wld_adr: wp.array(dtype=int)
   eq_jnt_adr: wp.array(dtype=int)
@@ -1481,6 +1374,7 @@
   sensor_limitvel_adr: wp.array(dtype=int)
   sensor_acc_adr: wp.array(dtype=int)
   sensor_rangefinder_adr: wp.array(dtype=int)
+  sensor_collision_start_adr: wp.array(dtype=int)
   rangefinder_sensor_adr: wp.array(dtype=int)
   collision_sensor_adr: wp.array(dtype=int)
   sensor_touch_adr: wp.array(dtype=int)
@@ -1654,11 +1548,7 @@
     sap_cumulative_sum: broadphase context                      (nworld, ngeom)
     sap_segment_index: broadphase context (requires nworld + 1) (nworld, 2)
     collision_pair: collision pairs from broadphase             (naconmax,)
-<<<<<<< HEAD
     collision_pairid: ids from broadphase                       (naconmax, 2)
-=======
-    collision_pairid: collision pairid from broadphase          (naconmax,)
->>>>>>> f38c536d
     collision_worldid: collision world ids from broadphase      (naconmax,)
     ncollision: collision count from broadphase
     epa_vert: vertices in EPA polytope in Minkowski space       (naconmax, 5 + CCDiter)
@@ -1877,13 +1767,8 @@
   energy_vel_mul_m_skip: wp.array(dtype=bool)
   inverse_mul_m_skip: wp.array(dtype=bool)
 
-<<<<<<< HEAD
-  # actuator
-  actuator_trntype_body_ncon: wp.array2d(dtype=int)
-
-  # distance and fromto for collision sensors
-  collision: wp.array2d(dtype=vec7)  # warp only
-=======
   # warp only: actuator
   actuator_trntype_body_ncon: wp.array2d(dtype=int)
->>>>>>> f38c536d
+
+  # distance and fromto for collision sensors
+  collision: wp.array2d(dtype=vec7)