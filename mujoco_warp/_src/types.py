--- conflicted
+++ resolved
@@ -696,15 +696,12 @@
     geom_margin: detect contact if dist<margin               (nworld, ngeom,)
     geom_gap: include in solver if dist<margin-gap           (nworld, ngeom,)
     geom_rgba: rgba when material is omitted                 (nworld, ngeom, 4)
-<<<<<<< HEAD
     hfield_adr: start address in hfield_data                 (nhfield,)
     hfield_nrow: number of rows in grid                      (nhfield,)
     hfield_ncol: number of columns in grid                   (nhfield,)
     hfield_size: (x, y, z_top, z_bottom)                     (nhfield, 4)
     hfield_data: elevation data                              (nhfielddata,)
-=======
     site_type: geom type for rendering (mjtGeom)             (nsite,)
->>>>>>> db40c575
     site_bodyid: id of site's body                           (nsite,)
     site_pos: local position offset rel. to body             (nworld, nsite, 3)
     site_quat: local orientation offset rel. to body         (nworld, nsite, 4)
@@ -943,15 +940,12 @@
   geom_margin: wp.array2d(dtype=float)
   geom_gap: wp.array2d(dtype=float)
   geom_rgba: wp.array2d(dtype=wp.vec4)
-<<<<<<< HEAD
   hfield_adr: wp.array(dtype=int)
   hfield_nrow: wp.array(dtype=int)
   hfield_ncol: wp.array(dtype=int)
   hfield_size: wp.array(dtype=wp.vec4)
   hfield_data: wp.array(dtype=float)
-=======
   site_type: wp.array(dtype=int)
->>>>>>> db40c575
   site_bodyid: wp.array(dtype=int)
   site_size: wp.array(dtype=wp.vec3)
   site_pos: wp.array2d(dtype=wp.vec3)
