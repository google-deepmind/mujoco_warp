# Copyright 2025 The Newton Developers
#
# Licensed under the Apache License, Version 2.0 (the "License");
# you may not use this file except in compliance with the License.
# You may obtain a copy of the License at
#
#     http://www.apache.org/licenses/LICENSE-2.0
#
# Unless required by applicable law or agreed to in writing, software
# distributed under the License is distributed on an "AS IS" BASIS,
# WITHOUT WARRANTIES OR CONDITIONS OF ANY KIND, either express or implied.
# See the License for the specific language governing permissions and
# limitations under the License.
# ==============================================================================
import dataclasses
import enum

import mujoco
import warp as wp

MJ_MINVAL = mujoco.mjMINVAL
MJ_MAXVAL = mujoco.mjMAXVAL
MJ_MINIMP = mujoco.mjMINIMP  # minimum constraint impedance
MJ_MAXIMP = mujoco.mjMAXIMP  # maximum constraint impedance
MJ_MAXCONPAIR = mujoco.mjMAXCONPAIR
MJ_NREF = mujoco.mjNREF
MJ_NIMP = mujoco.mjNIMP


# TODO(team): add check that all wp.launch_tiled 'block_dim' settings are configurable
@dataclasses.dataclass
class BlockDim:
  """
  Block dimension 'block_dim' settings for wp.launch_tiled.

  TODO(team): experimental and may be removed
  """

  # collision_box
  box_box: int = 32
<<<<<<< HEAD
  # collision_driver
  segmented_sort: int = 128
=======
  # derivative
  qderiv_actuator_passive_actuation: int = 64
  qderiv_actuator_passive_no_actuation: int = 256
>>>>>>> 44ecb2fe
  # forward
  euler_dense: int = 32
  actuator_velocity_sparse: int = 32
  actuator_velocity_dense: int = 32
  tendon_velocity: int = 32
  qfrc_actuator: int = 32
  # ray
  ray: int = 64
  # sensor
  energy_vel_kinetic: int = 32
  # smooth
  cholesky_factorize: int = 32
  cholesky_solve: int = 32
  cholesky_factorize_solve: int = 32
  # solver
  update_gradient_cholesky: int = 32
  # support
  mul_m_dense: int = 32


class CamLightType(enum.IntEnum):
  """Type of camera light.

  Members:
    FIXED: pos and rot fixed in body
    TRACK: pos tracks body, rot fixed in global
    TRACKCOM: pos tracks subtree com, rot fixed in body
    TARGETBODY: pos fixed in body, rot tracks target body
    TARGETBODYCOM: pos fixed in body, rot tracks target subtree com
  """

  FIXED = mujoco.mjtCamLight.mjCAMLIGHT_FIXED
  TRACK = mujoco.mjtCamLight.mjCAMLIGHT_TRACK
  TRACKCOM = mujoco.mjtCamLight.mjCAMLIGHT_TRACKCOM
  TARGETBODY = mujoco.mjtCamLight.mjCAMLIGHT_TARGETBODY
  TARGETBODYCOM = mujoco.mjtCamLight.mjCAMLIGHT_TARGETBODYCOM


class DataType(enum.IntFlag):
  """Sensor data types.

  Members:
    REAL: real values, no constraints
    POSITIVE: positive values, 0 or negative: inactive
  """

  REAL = mujoco.mjtDataType.mjDATATYPE_REAL
  POSITIVE = mujoco.mjtDataType.mjDATATYPE_POSITIVE
  # unsupported: AXIS, QUATERNION


class DisableBit(enum.IntFlag):
  """Disable default feature bitflags.

  Members:
    CONSTRAINT:   entire constraint solver
    EQUALITY:     equality constraints
    FRICTIONLOSS: joint and tendon frictionloss constraints
    LIMIT:        joint and tendon limit constraints
    CONTACT:      contact constraints
    PASSIVE:      passive forces
    GRAVITY:      gravitational forces
    CLAMPCTRL:    clamp control to specified range
    ACTUATION:    apply actuation forces
    REFSAFE:      integrator safety: make ref[0]>=2*timestep
    EULERDAMP:    implicit damping for Euler integration
    FILTERPARENT: disable collisions between parent and child bodies
    SENSOR: sensors
  """

  CONSTRAINT = mujoco.mjtDisableBit.mjDSBL_CONSTRAINT
  EQUALITY = mujoco.mjtDisableBit.mjDSBL_EQUALITY
  FRICTIONLOSS = mujoco.mjtDisableBit.mjDSBL_FRICTIONLOSS
  LIMIT = mujoco.mjtDisableBit.mjDSBL_LIMIT
  CONTACT = mujoco.mjtDisableBit.mjDSBL_CONTACT
  PASSIVE = mujoco.mjtDisableBit.mjDSBL_PASSIVE
  GRAVITY = mujoco.mjtDisableBit.mjDSBL_GRAVITY
  CLAMPCTRL = mujoco.mjtDisableBit.mjDSBL_CLAMPCTRL
  ACTUATION = mujoco.mjtDisableBit.mjDSBL_ACTUATION
  REFSAFE = mujoco.mjtDisableBit.mjDSBL_REFSAFE
  EULERDAMP = mujoco.mjtDisableBit.mjDSBL_EULERDAMP
  FILTERPARENT = mujoco.mjtDisableBit.mjDSBL_FILTERPARENT
  SENSOR = mujoco.mjtDisableBit.mjDSBL_SENSOR
  # unsupported: MIDPHASE, WARMSTART


class EnableBit(enum.IntFlag):
  """Enable optional feature bitflags.

  Members:
    ENERGY: energy computation
    INVDISCRETE: discrete-time inverse dynamics
  """

  ENERGY = mujoco.mjtEnableBit.mjENBL_ENERGY
  INVDISCRETE = mujoco.mjtEnableBit.mjENBL_INVDISCRETE
  # unsupported: OVERRIDE, FWDINV, MULTICCD, ISLAND


class TrnType(enum.IntEnum):
  """Type of actuator transmission.

  Members:
    JOINT: force on joint
    JOINTINPARENT: force on joint, expressed in parent frame
    SLIDERCRANK: force via slider-crank linkage
    TENDON: force on tendon
    SITE: force on site
  """

  JOINT = mujoco.mjtTrn.mjTRN_JOINT
  JOINTINPARENT = mujoco.mjtTrn.mjTRN_JOINTINPARENT
  SLIDERCRANK = mujoco.mjtTrn.mjTRN_SLIDERCRANK
  TENDON = mujoco.mjtTrn.mjTRN_TENDON
  SITE = mujoco.mjtTrn.mjTRN_SITE
  # unsupported: BODY


class DynType(enum.IntEnum):
  """Type of actuator dynamics.

  Members:
    NONE: no internal dynamics; ctrl specifies force
    INTEGRATOR: integrator: da/dt = u
    FILTER: linear filter: da/dt = (u-a) / tau
    FILTEREXACT: linear filter: da/dt = (u-a) / tau, with exact integration
    MUSCLE: piece-wise linear filter with two time constants
  """

  NONE = mujoco.mjtDyn.mjDYN_NONE
  INTEGRATOR = mujoco.mjtDyn.mjDYN_INTEGRATOR
  FILTER = mujoco.mjtDyn.mjDYN_FILTER
  FILTEREXACT = mujoco.mjtDyn.mjDYN_FILTEREXACT
  MUSCLE = mujoco.mjtDyn.mjDYN_MUSCLE
  # unsupported: USER


class GainType(enum.IntEnum):
  """Type of actuator gain.

  Members:
    FIXED: fixed gain
    AFFINE: const + kp*length + kv*velocity
    MUSCLE: muscle FLV curve computed by muscle_gain
  """

  FIXED = mujoco.mjtGain.mjGAIN_FIXED
  AFFINE = mujoco.mjtGain.mjGAIN_AFFINE
  MUSCLE = mujoco.mjtGain.mjGAIN_MUSCLE
  # unsupported: USER


class BiasType(enum.IntEnum):
  """Type of actuator bias.

  Members:
    NONE: no bias
    AFFINE: const + kp*length + kv*velocity
    MUSCLE: muscle passive force computed by muscle_bias
  """

  NONE = mujoco.mjtBias.mjBIAS_NONE
  AFFINE = mujoco.mjtBias.mjBIAS_AFFINE
  MUSCLE = mujoco.mjtBias.mjBIAS_MUSCLE
  # unsupported: USER


class JointType(enum.IntEnum):
  """Type of degree of freedom.

  Members:
    FREE:  global position and orientation (quat)       (7,)
    BALL:  orientation (quat) relative to parent        (4,)
    SLIDE: sliding distance along body-fixed axis       (1,)
    HINGE: rotation angle (rad) around body-fixed axis  (1,)
  """

  FREE = mujoco.mjtJoint.mjJNT_FREE
  BALL = mujoco.mjtJoint.mjJNT_BALL
  SLIDE = mujoco.mjtJoint.mjJNT_SLIDE
  HINGE = mujoco.mjtJoint.mjJNT_HINGE

  def dof_width(self) -> int:
    return {0: 6, 1: 3, 2: 1, 3: 1}[self.value]

  def qpos_width(self) -> int:
    return {0: 7, 1: 4, 2: 1, 3: 1}[self.value]


class ConeType(enum.IntEnum):
  """Type of friction cone.

  Members:
    PYRAMIDAL: pyramidal
    ELLIPTIC: elliptic
  """

  PYRAMIDAL = mujoco.mjtCone.mjCONE_PYRAMIDAL
  ELLIPTIC = mujoco.mjtCone.mjCONE_ELLIPTIC


class IntegratorType(enum.IntEnum):
  """Integrator mode.

  Members:
    EULER: semi-implicit Euler
    RK4: 4th-order Runge Kutta
    IMPLICITFAST: implicit in velocity, no rne derivative
  """

  EULER = mujoco.mjtIntegrator.mjINT_EULER
  RK4 = mujoco.mjtIntegrator.mjINT_RK4
  IMPLICITFAST = mujoco.mjtIntegrator.mjINT_IMPLICITFAST
  # unsupported: IMPLICIT


class GeomType(enum.IntEnum):
  """Type of geometry.

  Members:
    PLANE: plane
    HFIELD: heightfield
    SPHERE: sphere
    CAPSULE: capsule
    ELLIPSOID: ellipsoid
    CYLINDER: cylinder
    BOX: box
    MESH: mesh
  """

  PLANE = mujoco.mjtGeom.mjGEOM_PLANE
  HFIELD = mujoco.mjtGeom.mjGEOM_HFIELD
  SPHERE = mujoco.mjtGeom.mjGEOM_SPHERE
  CAPSULE = mujoco.mjtGeom.mjGEOM_CAPSULE
  ELLIPSOID = mujoco.mjtGeom.mjGEOM_ELLIPSOID
  CYLINDER = mujoco.mjtGeom.mjGEOM_CYLINDER
  BOX = mujoco.mjtGeom.mjGEOM_BOX
  MESH = mujoco.mjtGeom.mjGEOM_MESH
  # unsupported: NGEOMTYPES, ARROW*, LINE, SKIN, LABEL, NONE


class SolverType(enum.IntEnum):
  """Constraint solver algorithm.

  Members:
    CG: Conjugate gradient (primal)
    NEWTON: Newton (primal)
  """

  CG = mujoco.mjtSolver.mjSOL_CG
  NEWTON = mujoco.mjtSolver.mjSOL_NEWTON
  # unsupported: PGS


class ConstraintType(enum.IntEnum):
  """Type of constraint.

  Members:
    EQUALITY: equality constraint
    FRICTION_DOF: dof friction
    FRICTION_TENDON: tendon friction
    LIMIT_JOINT: joint limit
    LIMIT_TENDON: tendon limit
    CONTACT_FRICTIONLESS: frictionless contact
    CONTACT_PYRAMIDAL: frictional contact, pyramidal friction cone
    CONTACT_ELLIPTIC: frictional contact, elliptic friction cone
  """

  EQUALITY = mujoco.mjtConstraint.mjCNSTR_EQUALITY
  FRICTION_DOF = mujoco.mjtConstraint.mjCNSTR_FRICTION_DOF
  FRICTION_TENDON = mujoco.mjtConstraint.mjCNSTR_FRICTION_TENDON
  LIMIT_JOINT = mujoco.mjtConstraint.mjCNSTR_LIMIT_JOINT
  LIMIT_TENDON = mujoco.mjtConstraint.mjCNSTR_LIMIT_TENDON
  CONTACT_FRICTIONLESS = mujoco.mjtConstraint.mjCNSTR_CONTACT_FRICTIONLESS
  CONTACT_PYRAMIDAL = mujoco.mjtConstraint.mjCNSTR_CONTACT_PYRAMIDAL
  CONTACT_ELLIPTIC = mujoco.mjtConstraint.mjCNSTR_CONTACT_ELLIPTIC


class SensorType(enum.IntEnum):
  """Type of sensor.

  Members:
    MAGNETOMETER: magnetometer
    CAMPROJECTION: camera projection
    RANGEFINDER: scalar distance to nearest geom or site along z-axis
    JOINTPOS: joint position
    TENDONPOS: scalar tendon position
    ACTUATORPOS: actuator position
    BALLQUAT: ball joint orientation
    JOINTLIMITPOS: joint limit distance-margin
    TENDONLIMITPOS: tendon limit distance-margin
    FRAMEPOS: frame position
    FRAMEXAXIS: frame x-axis
    FRAMEYAXIS: frame y-axis
    FRAMEZAXIS: frame z-axis
    FRAMEQUAT: frame orientation, represented as quaternion
    SUBTREECOM: subtree center of mass
    E_POTENTIAL: potential energy
    E_KINETIC: kinetic energy
    CLOCK: simulation time
    VELOCIMETER: 3D linear velocity, in local frame
    GYRO: 3D angular velocity, in local frame
    JOINTVEL: joint velocity
    TENDONVEL: scalar tendon velocity
    ACTUATORVEL: actuator velocity
    BALLANGVEL: ball joint angular velocity
    JOINTLIMITVEL: joint limit velocity
    TENDONLIMITVEL: tendon limit velocity
    FRAMELINVEL: 3D linear velocity
    FRAMEANGVEL: 3D angular velocity
    SUBTREELINVEL: subtree linear velocity
    SUBTREEANGMOM: subtree angular momentum
    TOUCH: scalar contact normal forces summed over sensor zone
    ACCELEROMETER: accelerometer
    FORCE: force
    TORQUE: torque
    ACTUATORFRC: scalar actuator force, measured at the joint
    TENDONACTFRC: scalar actuator force, measured at the tendon
    JOINTACTFRC: scalar actuator force, measured at the joint
    JOINTLIMITFRC: joint limit force
    TENDONLIMITFRC: tendon limit force
    FRAMELINACC: 3D linear acceleration
    FRAMEANGACC: 3D angular acceleration
  """

  MAGNETOMETER = mujoco.mjtSensor.mjSENS_MAGNETOMETER
  CAMPROJECTION = mujoco.mjtSensor.mjSENS_CAMPROJECTION
  RANGEFINDER = mujoco.mjtSensor.mjSENS_RANGEFINDER
  JOINTPOS = mujoco.mjtSensor.mjSENS_JOINTPOS
  TENDONPOS = mujoco.mjtSensor.mjSENS_TENDONPOS
  ACTUATORPOS = mujoco.mjtSensor.mjSENS_ACTUATORPOS
  BALLQUAT = mujoco.mjtSensor.mjSENS_BALLQUAT
  JOINTLIMITPOS = mujoco.mjtSensor.mjSENS_JOINTLIMITPOS
  TENDONLIMITPOS = mujoco.mjtSensor.mjSENS_TENDONLIMITPOS
  FRAMEPOS = mujoco.mjtSensor.mjSENS_FRAMEPOS
  FRAMEXAXIS = mujoco.mjtSensor.mjSENS_FRAMEXAXIS
  FRAMEYAXIS = mujoco.mjtSensor.mjSENS_FRAMEYAXIS
  FRAMEZAXIS = mujoco.mjtSensor.mjSENS_FRAMEZAXIS
  FRAMEQUAT = mujoco.mjtSensor.mjSENS_FRAMEQUAT
  SUBTREECOM = mujoco.mjtSensor.mjSENS_SUBTREECOM
  E_POTENTIAL = mujoco.mjtSensor.mjSENS_E_POTENTIAL
  E_KINETIC = mujoco.mjtSensor.mjSENS_E_KINETIC
  CLOCK = mujoco.mjtSensor.mjSENS_CLOCK
  VELOCIMETER = mujoco.mjtSensor.mjSENS_VELOCIMETER
  GYRO = mujoco.mjtSensor.mjSENS_GYRO
  JOINTVEL = mujoco.mjtSensor.mjSENS_JOINTVEL
  TENDONVEL = mujoco.mjtSensor.mjSENS_TENDONVEL
  ACTUATORVEL = mujoco.mjtSensor.mjSENS_ACTUATORVEL
  BALLANGVEL = mujoco.mjtSensor.mjSENS_BALLANGVEL
  JOINTLIMITVEL = mujoco.mjtSensor.mjSENS_JOINTLIMITVEL
  TENDONLIMITVEL = mujoco.mjtSensor.mjSENS_TENDONLIMITVEL
  FRAMELINVEL = mujoco.mjtSensor.mjSENS_FRAMELINVEL
  FRAMEANGVEL = mujoco.mjtSensor.mjSENS_FRAMEANGVEL
  SUBTREELINVEL = mujoco.mjtSensor.mjSENS_SUBTREELINVEL
  SUBTREEANGMOM = mujoco.mjtSensor.mjSENS_SUBTREEANGMOM
  TOUCH = mujoco.mjtSensor.mjSENS_TOUCH
  ACCELEROMETER = mujoco.mjtSensor.mjSENS_ACCELEROMETER
  FORCE = mujoco.mjtSensor.mjSENS_FORCE
  TORQUE = mujoco.mjtSensor.mjSENS_TORQUE
  ACTUATORFRC = mujoco.mjtSensor.mjSENS_ACTUATORFRC
  TENDONACTFRC = mujoco.mjtSensor.mjSENS_TENDONACTFRC
  JOINTACTFRC = mujoco.mjtSensor.mjSENS_JOINTACTFRC
  JOINTLIMITFRC = mujoco.mjtSensor.mjSENS_JOINTLIMITFRC
  TENDONLIMITFRC = mujoco.mjtSensor.mjSENS_TENDONLIMITFRC
  FRAMELINACC = mujoco.mjtSensor.mjSENS_FRAMELINACC
  FRAMEANGACC = mujoco.mjtSensor.mjSENS_FRAMEANGACC


class ObjType(enum.IntEnum):
  """Type of object.

  Members:
    UNKNOWN: unknown object type
    BODY: body
    XBODY: body, used to access regular frame instead of i-frame
    GEOM: geom
    SITE: site
    CAMERA: camera
  """

  UNKNOWN = mujoco.mjtObj.mjOBJ_UNKNOWN
  BODY = mujoco.mjtObj.mjOBJ_BODY
  XBODY = mujoco.mjtObj.mjOBJ_XBODY
  GEOM = mujoco.mjtObj.mjOBJ_GEOM
  SITE = mujoco.mjtObj.mjOBJ_SITE
  CAMERA = mujoco.mjtObj.mjOBJ_CAMERA


class EqType(enum.IntEnum):
  """Type of equality constraint.

  Members:
    CONNECT: connect two bodies at a point (ball joint)
    JOINT: couple the values of two scalar joints with cubic
    WELD: fix relative position and orientation of two bodies
  """

  CONNECT = mujoco.mjtEq.mjEQ_CONNECT
  WELD = mujoco.mjtEq.mjEQ_WELD
  JOINT = mujoco.mjtEq.mjEQ_JOINT
  TENDON = mujoco.mjtEq.mjEQ_TENDON
  # unsupported: FLEX, DISTANCE


class WrapType(enum.IntEnum):
  """Type of tendon wrapping object.

  Members:
    JOINT: constant moment arm
    PULLEY: pulley used to split tendon
    SITE: pass through site
    SPHERE: wrap around sphere
    CYLINDER: wrap around (infinite) cylinder
  """

  JOINT = mujoco.mjtWrap.mjWRAP_JOINT
  PULLEY = mujoco.mjtWrap.mjWRAP_PULLEY
  SITE = mujoco.mjtWrap.mjWRAP_SITE
  SPHERE = mujoco.mjtWrap.mjWRAP_SPHERE
  CYLINDER = mujoco.mjtWrap.mjWRAP_CYLINDER


class vec5f(wp.types.vector(length=5, dtype=float)):
  pass


class vec6f(wp.types.vector(length=6, dtype=float)):
  pass


class vec10f(wp.types.vector(length=10, dtype=float)):
  pass


class vec11f(wp.types.vector(length=11, dtype=float)):
  pass


vec5 = vec5f
vec6 = vec6f
vec10 = vec10f
vec11 = vec11f


class BroadphaseType(enum.IntEnum):
  """Type of broadphase algorithm.

  Attributes:
     NXN: Broad phase checking all pairs
     SAP_TILE: Sweep and prune broad phase using tile sort
     SAP_SEGMENTED: Sweep and prune broad phase using segment sort
  """

  NXN = 0
  SAP_TILE = 1
  SAP_SEGMENTED = 2


@dataclasses.dataclass
class Option:
  """Physics options.

  Attributes:
    timestep: simulation timestep
    impratio: ratio of friction-to-normal contact impedance
    tolerance: main solver tolerance
    ls_tolerance: CG/Newton linesearch tolerance
    gravity: gravitational acceleration
    magnetic: global magnetic flux
    integrator: integration mode (mjtIntegrator)
    cone: type of friction cone (mjtCone)
    solver: solver algorithm (mjtSolver)
    iterations: number of main solver iterations
    ls_iterations: maximum number of CG/Newton linesearch iterations
    disableflags: bit flags for disabling standard features
    enableflags: bit flags for enabling optional features
    is_sparse: whether to use sparse representations
    gjk_iterations: number of Gjk iterations in the convex narrowphase
    epa_iterations: number of Epa iterations in the convex narrowphase
    epa_exact_neg_distance: calculate distances for non-intersecting convex geoms
    depth_extension: distance past which closest point is not calculated for convex geoms
    ls_parallel: evaluate engine solver step sizes in parallel
    wind: wind (for lift, drag, and viscosity)
    has_fluid: True if wind, density, or viscosity are non-zero at put_model time
    density: density of medium
    viscosity: viscosity of medium
    broadphase: broadphase type, 0: nxn, 1: sap_tile, 2: sap_segmented
    graph_conditional: flag to use cuda graph conditional, should be False when JAX is used
  """

  timestep: float
  impratio: float
  tolerance: float
  ls_tolerance: float
  gravity: wp.array(dtype=wp.vec3)
  magnetic: wp.array(dtype=wp.vec3)
  integrator: int
  cone: int
  solver: int
  iterations: int
  ls_iterations: int
  disableflags: int
  enableflags: int
  is_sparse: bool
  gjk_iterations: int  # warp only
  epa_iterations: int  # warp only
  epa_exact_neg_distance: bool  # warp only
  depth_extension: float  # warp only
  ls_parallel: bool
  wind: wp.array(dtype=wp.vec3)
  has_fluid: bool
  density: float
  viscosity: float
  broadphase: int
  graph_conditional: bool  # warp only


@dataclasses.dataclass
class Statistic:
  """Model statistics (in qpos0).

  Attributes:
    meaninertia: mean diagonal inertia
  """

  meaninertia: float


@dataclasses.dataclass
class Constraint:
  """Constraint data.

  Attributes:
    worldid: world id                                 (njmax,)
    type: constraint type (mjtConstraint)             (njmax,)
    id: id of object of specific type                 (njmax,)
    J: constraint Jacobian                            (njmax, nv)
    pos: constraint position (equality, contact)      (njmax,)
    margin: inclusion margin (contact)                (njmax,)
    D: constraint mass                                (njmax,)
    vel: velocity in constraint space: J*qvel         (njmax,)
    aref: reference pseudo-acceleration               (njmax,)
    frictionloss: frictionloss (friction)             (njmax,)
    force: constraint force in constraint space       (njmax,)
    Jaref: Jac*qacc - aref                            (njmax,)
    Ma: M*qacc                                        (nworld, nv)
    grad: gradient of master cost                     (nworld, nv)
    grad_dot: dot(grad, grad)                         (nworld,)
    Mgrad: M / grad                                   (nworld, nv)
    search: linesearch vector                         (nworld, nv)
    search_dot: dot(search, search)                   (nworld,)
    gauss: gauss Cost                                 (nworld,)
    cost: constraint + Gauss cost                     (nworld,)
    prev_cost: cost from previous iter                (nworld,)
    active: active (quadratic) constraints            (njmax,)
    gtol: linesearch termination tolerance            (nworld,)
    mv: qM @ search                                   (nworld, nv)
    jv: efc_J @ search                                (njmax,)
    quad: quadratic cost coefficients                 (njmax, 3)
    quad_gauss: quadratic cost gauss coefficients     (nworld, 3)
    h: cone hessian                                   (nworld, nv, nv)
    alpha: line search step size                      (nworld,)
    prev_grad: previous grad                          (nworld, nv)
    prev_Mgrad: previous Mgrad                        (nworld, nv)
    beta: polak-ribiere beta                          (nworld,)
    beta_num: numerator of beta                       (nworld,)
    beta_den: denominator of beta                     (nworld,)
    done: solver done                                 (nworld,)
    ls_done: linesearch done                          (nworld,)
    p0: initial point                                 (nworld, 3)
    lo: low point bounding the line search interval   (nworld, 3)
    lo_alpha: alpha for low point                     (nworld,)
    hi: high point bounding the line search interval  (nworld, 3)
    hi_alpha: alpha for high point                    (nworld,)
    lo_next: next low point                           (nworld, 3)
    lo_next_alpha: alpha for next low point           (nworld,)
    hi_next: next high point                          (nworld, 3)
    hi_next_alpha: alpha for next high point          (nworld,)
    mid: loss at mid_alpha                            (nworld, 3)
    mid_alpha: midpoint between lo_alpha and hi_alpha (nworld,)
    cost_candidate: costs associated with step sizes  (nworld, nlsp)
    quad_total_candidate: quad_total for step sizes   (nworld, nlsp, 3)
    u: friction cone (normal and tangents)            (nconmax, 6)
    uu: elliptic cone variables                       (nconmax,)
    uv: elliptic cone variables                       (nconmax,)
    vv: elliptic cone variables                       (nconmax,)
    condim: if contact: condim, else: -1              (njmax,)
  """

  worldid: wp.array(dtype=int)
  type: wp.array(dtype=int)
  id: wp.array(dtype=int)
  J: wp.array2d(dtype=float)
  pos: wp.array(dtype=float)
  margin: wp.array(dtype=float)
  D: wp.array(dtype=float)
  vel: wp.array(dtype=float)
  aref: wp.array(dtype=float)
  frictionloss: wp.array(dtype=float)
  force: wp.array(dtype=float)
  Jaref: wp.array(dtype=float)
  Ma: wp.array2d(dtype=float)
  grad: wp.array2d(dtype=float)
  cholesky_L_tmp: wp.array3d(dtype=float)
  cholesky_y_tmp: wp.array2d(dtype=float)
  grad_dot: wp.array(dtype=float)
  Mgrad: wp.array2d(dtype=float)
  search: wp.array2d(dtype=float)
  search_dot: wp.array(dtype=float)
  gauss: wp.array(dtype=float)
  cost: wp.array(dtype=float)
  prev_cost: wp.array(dtype=float)
  active: wp.array(dtype=bool)
  gtol: wp.array(dtype=float)
  mv: wp.array2d(dtype=float)
  jv: wp.array(dtype=float)
  quad: wp.array(dtype=wp.vec3)
  quad_gauss: wp.array(dtype=wp.vec3)
  h: wp.array3d(dtype=float)
  alpha: wp.array(dtype=float)
  prev_grad: wp.array2d(dtype=float)
  prev_Mgrad: wp.array2d(dtype=float)
  beta: wp.array(dtype=float)
  beta_num: wp.array(dtype=float)
  beta_den: wp.array(dtype=float)
  done: wp.array(dtype=bool)
  # linesearch
  ls_done: wp.array(dtype=bool)
  p0: wp.array(dtype=wp.vec3)
  lo: wp.array(dtype=wp.vec3)
  lo_alpha: wp.array(dtype=float)
  hi: wp.array(dtype=wp.vec3)
  hi_alpha: wp.array(dtype=float)
  lo_next: wp.array(dtype=wp.vec3)
  lo_next_alpha: wp.array(dtype=float)
  hi_next: wp.array(dtype=wp.vec3)
  hi_next_alpha: wp.array(dtype=float)
  mid: wp.array(dtype=wp.vec3)
  mid_alpha: wp.array(dtype=float)
  cost_candidate: wp.array2d(dtype=float)
  quad_total_candidate: wp.array2d(dtype=wp.vec3)
  # elliptic cone
  u: wp.array(dtype=vec6)
  uu: wp.array(dtype=float)
  uv: wp.array(dtype=float)
  vv: wp.array(dtype=float)
  condim: wp.array(dtype=int)


@dataclasses.dataclass
class TileSet:
  """Tiling configuration for decomposible block diagonal matrix.

  For non-square, non-block-diagonal tiles, use two tilesets.

  Attributes:
    adr: address of each tile in the set
    size: size of all the tiles in this set
  """

  adr: wp.array(dtype=int)
  size: int


# TODO(team): make Model/Data fields sort order match mujoco


@dataclasses.dataclass
class Model:
  """Model definition and parameters.

  Attributes:
    nq: number of generalized coordinates = dim              ()
    nv: number of degrees of freedom = dim                   ()
    nu: number of actuators/controls = dim                   ()
    na: number of activation states = dim                    ()
    nbody: number of bodies                                  ()
    njnt: number of joints                                   ()
    ngeom: number of geoms                                   ()
    nsite: number of sites                                   ()
    ncam: number of cameras                                  ()
    nlight: number of lights                                 ()
    nexclude: number of excluded geom pairs                  ()
    neq: number of equality constraints                      ()
    nmocap: number of mocap bodies                           ()
    ngravcomp: number of bodies with nonzero gravcomp        ()
    nM: number of non-zeros in sparse inertia matrix         ()
    nC: number of non-zeros in sparse reduced dof-dof matrix ()
    ntendon: number of tendons                               ()
    nwrap: number of wrap objects in all tendon paths        ()
    nsensor: number of sensors                               ()
    nsensordata: number of elements in sensor data vector    ()
    nmeshvert: number of vertices for all meshes             ()
    nmeshface: number of faces for all meshes                ()
    nmeshgraph: number of ints in mesh auxiliary data        ()
    nlsp: number of step sizes for parallel linsearch        ()
    npair: number of predefined geom pairs                   ()
    nhfield: number of heightfields                          ()
    nhfielddata: size of elevation data                      ()
    opt: physics options
    stat: model statistics
    qpos0: qpos values at default pose                       (nworld, nq)
    qpos_spring: reference pose for springs                  (nworld, nq)
    qM_fullm_i: sparse mass matrix addressing
    qM_fullm_j: sparse mass matrix addressing
    qM_mulm_i: sparse mass matrix addressing
    qM_mulm_j: sparse mass matrix addressing
    qM_madr_ij: sparse mass matrix addressing
    qLD_update_tree: dof tree ordering for qLD updates
    qLD_update_treeadr: index of each dof tree level
    M_rownnz: number of non-zeros in each row of qM             (nv,)
    M_rowadr: index of each row in qM                           (nv,)
    M_colind: column indices of non-zeros in qM                 (nM,)
    mapM2M: index mapping from M (legacy) to M (CSR)            (nC)
    qM_tiles: tiling configuration
    body_tree: list of body ids by tree level
    body_parentid: id of body's parent                       (nbody,)
    body_rootid: id of root above body                       (nbody,)
    body_weldid: id of body that this body is welded to      (nbody,)
    body_mocapid: id of mocap data; -1: none                 (nbody,)
    body_jntnum: number of joints for this body              (nbody,)
    body_jntadr: start addr of joints; -1: no joints         (nbody,)
    body_dofnum: number of motion degrees of freedom         (nbody,)
    body_dofadr: start addr of dofs; -1: no dofs             (nbody,)
    body_geomnum: number of geoms                            (nbody,)
    body_geomadr: start addr of geoms; -1: no geoms          (nbody,)
    body_pos: position offset rel. to parent body            (nworld, nbody, 3)
    body_quat: orientation offset rel. to parent body        (nworld, nbody, 4)
    body_ipos: local position of center of mass              (nworld, nbody, 3)
    body_iquat: local orientation of inertia ellipsoid       (nworld, nbody, 4)
    body_mass: mass                                          (nworld, nbody,)
    body_subtreemass: mass of subtree starting at this body  (nworld, nbody,)
    subtree_mass: mass of subtree                            (nworld, nbody,)
    body_inertia: diagonal inertia in ipos/iquat frame       (nworld, nbody, 3)
    body_invweight0: mean inv inert in qpos0 (trn, rot)      (nworld, nbody, 2)
    body_contype: OR over all geom contypes                  (nbody,)
    body_conaffinity: OR over all geom conaffinities         (nbody,)
    body_gravcomp: antigravity force, units of body weight   (nworld, nbody)
    jnt_type: type of joint (mjtJoint)                       (njnt,)
    jnt_qposadr: start addr in 'qpos' for joint's data       (njnt,)
    jnt_dofadr: start addr in 'qvel' for joint's data        (njnt,)
    jnt_bodyid: id of joint's body                           (njnt,)
    jnt_limited: does joint have limits                      (njnt,)
    jnt_actfrclimited: does joint have actuator force limits (njnt,)
    jnt_solref: constraint solver reference: limit           (nworld, njnt, mjNREF)
    jnt_solimp: constraint solver impedance: limit           (nworld, njnt, mjNIMP)
    jnt_pos: local anchor position                           (nworld, njnt, 3)
    jnt_axis: local joint axis                               (nworld, njnt, 3)
    jnt_stiffness: stiffness coefficient                     (nworld, njnt)
    jnt_range: joint limits                                  (nworld, njnt, 2)
    jnt_actfrcrange: range of total actuator force           (nworld, njnt, 2)
    jnt_margin: min distance for limit detection             (nworld, njnt)
    jnt_limited_slide_hinge_adr: limited/slide/hinge jntadr
    jnt_limited_ball_adr: limited/ball jntadr
    jnt_actgravcomp: is gravcomp force applied via actuators (njnt,)
    dof_bodyid: id of dof's body                             (nv,)
    dof_jntid: id of dof's joint                             (nv,)
    dof_parentid: id of dof's parent; -1: none               (nv,)
    dof_Madr: dof address in M-diagonal                      (nv,)
    dof_armature: dof armature inertia/mass                  (nworld, nv)
    dof_damping: damping coefficient                         (nworld, nv)
    dof_invweight0: diag. inverse inertia in qpos0           (nworld, nv)
    dof_frictionloss: dof friction loss                      (nworld, nv)
    dof_solimp: constraint solver impedance: frictionloss    (nworld, nv, NIMP)
    dof_solref: constraint solver reference: frictionloss    (nworld, nv, NREF)
    dof_tri_row: np.tril_indices                             (mjm.nv)[0]
    dof_tri_col: np.tril_indices                             (mjm.nv)[1]
    geom_type: geometric type (mjtGeom)                      (ngeom,)
    geom_contype: geom contact type                          (ngeom,)
    geom_conaffinity: geom contact affinity                  (ngeom,)
    geom_condim: contact dimensionality (1, 3, 4, 6)         (ngeom,)
    geom_bodyid: id of geom's body                           (ngeom,)
    geom_dataid: id of geom's mesh/hfield; -1: none          (ngeom,)
    geom_group: geom group inclusion/exclusion mask          (ngeom,)
    geom_matid: material id for rendering                    (nworld, ngeom,)
    geom_priority: geom contact priority                     (ngeom,)
    geom_solmix: mixing coef for solref/imp in geom pair     (nworld, ngeom,)
    geom_solref: constraint solver reference: contact        (nworld, ngeom, mjNREF)
    geom_solimp: constraint solver impedance: contact        (nworld, ngeom, mjNIMP)
    geom_size: geom-specific size parameters                 (ngeom, 3)
    geom_aabb: bounding box, (center, size)                  (ngeom, 6)
    geom_rbound: radius of bounding sphere                   (nworld, ngeom,)
    geom_pos: local position offset rel. to body             (nworld, ngeom, 3)
    geom_quat: local orientation offset rel. to body         (nworld, ngeom, 4)
    geom_friction: friction for (slide, spin, roll)          (nworld, ngeom, 3)
    geom_margin: detect contact if dist<margin               (nworld, ngeom,)
    geom_gap: include in solver if dist<margin-gap           (nworld, ngeom,)
    geom_rgba: rgba when material is omitted                 (nworld, ngeom, 4)
    hfield_adr: start address in hfield_data                 (nhfield,)
    hfield_nrow: number of rows in grid                      (nhfield,)
    hfield_ncol: number of columns in grid                   (nhfield,)
    hfield_size: (x, y, z_top, z_bottom)                     (nhfield, 4)
    hfield_data: elevation data                              (nhfielddata,)
    site_type: geom type for rendering (mjtGeom)             (nsite,)
    site_bodyid: id of site's body                           (nsite,)
    site_pos: local position offset rel. to body             (nworld, nsite, 3)
    site_quat: local orientation offset rel. to body         (nworld, nsite, 4)
    cam_mode: camera tracking mode (mjtCamLight)             (ncam,)
    cam_bodyid: id of camera's body                          (ncam,)
    cam_targetbodyid: id of targeted body; -1: none          (ncam,)
    cam_pos: position rel. to body frame                     (nworld, ncam, 3)
    cam_quat: orientation rel. to body frame                 (nworld, ncam, 4)
    cam_poscom0: global position rel. to sub-com in qpos0    (nworld, ncam, 3)
    cam_pos0: global position rel. to body in qpos0          (nworld, ncam, 3)
    cam_mat0: global orientation in qpos0                    (nworld, ncam, 3, 3)
    cam_fovy: y field-of-view (ortho ? len : deg)            (ncam,)
    cam_resolution: resolution: pixels [width, height]       (ncam, 2)
    cam_sensorsize: sensor size: length [width, height]      (ncam, 2)
    cam_intrinsic: [focal length; principal point]           (ncam, 4)
    light_mode: light tracking mode (mjtCamLight)            (nlight,)
    light_bodyid: id of light's body                         (nlight,)
    light_targetbodyid: id of targeted body; -1: none        (nlight,)
    light_pos: position rel. to body frame                   (nworld, nlight, 3)
    light_dir: direction rel. to body frame                  (nworld, nlight, 3)
    light_poscom0: global position rel. to sub-com in qpos0  (nworld, nlight, 3)
    light_pos0: global position rel. to body in qpos0        (nworld, nlight, 3)
    light_dir0: global direction in qpos0                    (nlight, 3)
    mesh_vertadr: first vertex address                       (nmesh,)
    mesh_vertnum: number of vertices                         (nmesh,)
    mesh_vert: vertex positions for all meshes               (nmeshvert, 3)
    mesh_faceadr: first face address                         (nmesh,)
    mesh_face: face indices for all meshes                   (nface, 3)
    mesh_graphadr: graph data address; -1: no graph          (nmesh, 1)
    mesh_graph: convex graph data                            (nmeshgraph, 1)
    eq_type: constraint type (mjtEq)                         (neq,)
    eq_obj1id: id of object 1                                (neq,)
    eq_obj2id: id of object 2                                (neq,)
    eq_objtype: type of both objects (mjtObj)                (neq,)
    eq_active0: initial enable/disable constraint state      (neq,)
    eq_solref: constraint solver reference                   (nworld, neq, mjNREF)
    eq_solimp: constraint solver impedance                   (nworld, neq, mjNIMP)
    eq_data: numeric data for constraint                     (nworld, neq, mjNEQDATA)
    eq_connect_adr: eq_* addresses of type `CONNECT`
    eq_wld_adr: eq_* addresses of type `WELD`
    eq_jnt_adr: eq_* addresses of type `JOINT`
    eq_ten_adr: eq_* addresses of type `TENDON`              (<=neq,)
    actuator_moment_tiles_nv: tiling configuration
    actuator_moment_tiles_nu: tiling configuration
    actuator_affine_bias_gain: affine bias/gain present
    actuator_trntype: transmission type (mjtTrn)             (nu,)
    actuator_dyntype: dynamics type (mjtDyn)                 (nu,)
    actuator_gaintype: gain type (mjtGain)                   (nu,)
    actuator_biastype: bias type (mjtBias)                   (nu,)
    actuator_trnid: transmission id: joint, tendon, site     (nu, 2)
    actuator_actadr: first activation address; -1: stateless (nu,)
    actuator_actnum: number of activation variables          (nu,)
    actuator_ctrllimited: is control limited                 (nu,)
    actuator_forcelimited: is force limited                  (nu,)
    actuator_actlimited: is activation limited               (nu,)
    actuator_dynprm: dynamics parameters                     (nworld, nu, mjNDYN)
    actuator_gainprm: gain parameters                        (nworld, nu, mjNGAIN)
    actuator_biasprm: bias parameters                        (nworld, nu, mjNBIAS)
    actuator_ctrlrange: range of controls                    (nworld, nu, 2)
    actuator_forcerange: range of forces                     (nworld, nu, 2)
    actuator_actrange: range of activations                  (nworld, nu, 2)
    actuator_gear: scale length and transmitted force        (nworld, nu, 6)
    actuator_cranklength: crank length for slider-crank      (nu,)
    actuator_acc0: acceleration from unit force in qpos0     (nu,)
    actuator_lengthrange: feasible actuator length range     (nu, 2)
    nxn_geom_pair: valid collision pair geom ids             (<= ngeom * (ngeom - 1) // 2,)
    nxn_pairid: predefined pair id, -1 if not predefined     (<= ngeom * (ngeom - 1) // 2,)
    pair_dim: contact dimensionality                         (npair,)
    pair_geom1: id of geom1                                  (npair,)
    pair_geom2: id of geom2                                  (npair,)
    pair_solref: solver reference: contact normal            (nworld, npair, mjNREF)
    pair_solreffriction: solver reference: contact friction  (nworld, npair, mjNREF)
    pair_solimp: solver impedance: contact                   (nworld, npair, mjNIMP)
    pair_margin: detect contact if dist<margin               (nworld, npair,)
    pair_gap: include in solver if dist<margin-gap           (nworld, npair,)
    pair_friction: tangent1, 2, spin, roll1, 2               (nworld, npair, 5)
    exclude_signature: body1 << 16 + body2                   (nexclude,)
    condim_max: maximum condim for geoms
    tendon_adr: address of first object in tendon's path     (ntendon,)
    tendon_num: number of objects in tendon's path           (ntendon,)
    tendon_limited: does tendon have length limits           (ntendon,)
    tendon_limited_adr: addresses for limited tendons        (<=ntendon,)
    tendon_actfrclimited: does ten have actuator force limit (ntendon,)
    tendon_solref_lim: constraint solver reference: limit    (nworld, ntendon, mjNREF)
    tendon_solimp_lim: constraint solver impedance: limit    (nworld, ntendon, mjNIMP)
    tendon_solref_fri: constraint solver reference: friction (nworld, ntendon, mjNREF)
    tendon_solimp_fri: constraint solver impedance: friction (nworld, ntendon, mjNIMP)
    tendon_range: tendon length limits                       (nworld, ntendon, 2)
    tendon_actfrcrange: range of total actuator force        (nworld, ntendon, 2)
    tendon_margin: min distance for limit detection          (nworld, ntendon,)
    tendon_stiffness: stiffness coefficient                  (nworld, ntendon,)
    tendon_damping: damping coefficient                      (nworld, ntendon,)
    tendon_armature: inertia associated with tendon velocity (nworld, ntendon,)
    tendon_frictionloss: loss due to friction                (nworld, ntendon,)
    tendon_lengthspring: spring resting length range         (nworld, ntendon, 2)
    tendon_length0: tendon length in qpos0                   (nworld, ntendon,)
    tendon_invweight0: inv. weight in qpos0                  (nworld, ntendon,)
    wrap_objid: object id: geom, site, joint                 (nwrap,)
    wrap_prm: divisor, joint coef, or site id                (nwrap,)
    wrap_type: wrap object type (mjtWrap)                    (nwrap,)
    tendon_jnt_adr: joint tendon address                     (<=nwrap,)
    tendon_site_pair_adr: site pair tendon address           (<=nwrap,)
    tendon_geom_adr: geom tendon address                     (<=nwrap,)
    ten_wrapadr_site: wrap object starting address for sites (ntendon,)
    ten_wrapnum_site: number of site wrap objects per tendon (ntendon,)
    wrap_jnt_adr: addresses for joint tendon wrap object     (<=nwrap,)
    wrap_site_adr: addresses for site tendon wrap object     (<=nwrap,)
    wrap_site_pair_adr: first address for site wrap pair     (<=nwrap,)
    wrap_geom_adr: addresses for geom tendon wrap object     (<=nwrap,)
    wrap_pulley_scale: pulley scaling                        (nwrap,)
    sensor_type: sensor type (mjtSensor)                     (nsensor,)
    sensor_datatype: numeric data type (mjtDataType)         (nsensor,)
    sensor_objtype: type of sensorized object (mjtObj)       (nsensor,)
    sensor_objid: id of sensorized object                    (nsensor,)
    sensor_reftype: type of reference frame (mjtObj)         (nsensor,)
    sensor_refid: id of reference frame; -1: global frame    (nsensor,)
    sensor_dim: number of scalar outputs                     (nsensor,)
    sensor_adr: address in sensor array                      (nsensor,)
    sensor_cutoff: cutoff for real and positive; 0: ignore   (nsensor,)
    sensor_pos_adr: addresses for position sensors           (<=nsensor,)
    sensor_limitpos_adr: address for limit position sensors  (<=nsensor,)
    sensor_vel_adr: addresses for velocity sensors           (<=nsensor,)
                    (excluding limit velocity sensors)
    sensor_limitvel_adr: address for limit velocity sensors  (<=nsensor,)
    sensor_acc_adr: addresses for acceleration sensors       (<=nsensor,)
    sensor_rangefinder_adr: addresses for rangefinder sensors(<=nsensor,)
    rangefinder_sensor_adr: map sensor id to rangefinder id  (<=nsensor,)
                    (excluding touch sensors)
                    (excluding limit force sensors)
    sensor_touch_adr: addresses for touch sensors            (<=nsensor,)
    sensor_limitfrc_adr: address for limit force sensors     (<=nsensor,)
    sensor_e_potential: evaluate energy_pos
    sensor_e_kinetic: evaluate energy_vel
    sensor_tendonactfrc_adr: address for tendonactfrc sensor (<=nsensor,)
    sensor_subtree_vel: evaluate subtree_vel
    sensor_rne_postconstraint: evaluate rne_postconstraint
    sensor_rangefinder_bodyid: bodyid for rangefinder        (nrangefinder,)
    mocap_bodyid: id of body for mocap                       (nmocap,)
    mat_rgba: rgba                                           (nworld, nmat, 4)
    geompair2hfgeompair: geom pair to geom pair with         (ngeom * (ngeom - 1) // 2,)
                         height field mapping
    block_dim: BlockDim
  """

  nq: int
  nv: int
  nu: int
  na: int
  nbody: int
  njnt: int
  ngeom: int
  nsite: int
  ncam: int
  nlight: int
  nflex: int
  nflexvert: int
  nflexedge: int
  nflexelem: int
  nflexelemdata: int
  nexclude: int
  neq: int
  nmocap: int
  ngravcomp: int
  nM: int
  nC: int
  ntendon: int
  nwrap: int
  nsensor: int
  nsensordata: int
  nmeshvert: int
  nmeshface: int
  nmeshgraph: int
  nlsp: int  # warp only
  npair: int
  nhfield: int
  nhfielddata: int
  opt: Option
  stat: Statistic
  qpos0: wp.array2d(dtype=float)
  qpos_spring: wp.array2d(dtype=float)
  qM_fullm_i: wp.array(dtype=int)  # warp only
  qM_fullm_j: wp.array(dtype=int)  # warp only
  qM_mulm_i: wp.array(dtype=int)  # warp only
  qM_mulm_j: wp.array(dtype=int)  # warp only
  qM_madr_ij: wp.array(dtype=int)  # warp only
  qLD_updates: tuple[wp.array(dtype=wp.vec3i), ...]  # warp only
  M_rownnz: wp.array(dtype=int)
  M_rowadr: wp.array(dtype=int)
  M_colind: wp.array(dtype=int)
  mapM2M: wp.array(dtype=int)
  qM_tiles: tuple[TileSet, ...]
  body_tree: tuple[wp.array(dtype=int), ...]
  body_parentid: wp.array(dtype=int)
  body_rootid: wp.array(dtype=int)
  body_weldid: wp.array(dtype=int)
  body_mocapid: wp.array(dtype=int)
  body_jntnum: wp.array(dtype=int)
  body_jntadr: wp.array(dtype=int)
  body_dofnum: wp.array(dtype=int)
  body_dofadr: wp.array(dtype=int)
  body_geomnum: wp.array(dtype=int)
  body_geomadr: wp.array(dtype=int)
  body_pos: wp.array2d(dtype=wp.vec3)
  body_quat: wp.array2d(dtype=wp.quat)
  body_ipos: wp.array2d(dtype=wp.vec3)
  body_iquat: wp.array2d(dtype=wp.quat)
  body_mass: wp.array2d(dtype=float)
  body_subtreemass: wp.array2d(dtype=float)
  subtree_mass: wp.array2d(dtype=float)
  body_inertia: wp.array2d(dtype=wp.vec3)
  body_invweight0: wp.array2d(dtype=wp.vec2)
  body_contype: wp.array(dtype=int)
  body_conaffinity: wp.array(dtype=int)
  body_gravcomp: wp.array2d(dtype=float)
  jnt_type: wp.array(dtype=int)
  jnt_qposadr: wp.array(dtype=int)
  jnt_dofadr: wp.array(dtype=int)
  jnt_bodyid: wp.array(dtype=int)
  jnt_limited: wp.array(dtype=int)
  jnt_actfrclimited: wp.array(dtype=bool)
  jnt_solref: wp.array2d(dtype=wp.vec2)
  jnt_solimp: wp.array2d(dtype=vec5)
  jnt_pos: wp.array2d(dtype=wp.vec3)
  jnt_axis: wp.array2d(dtype=wp.vec3)
  jnt_stiffness: wp.array2d(dtype=float)
  jnt_range: wp.array2d(dtype=wp.vec2)
  jnt_actfrcrange: wp.array2d(dtype=wp.vec2)
  jnt_margin: wp.array2d(dtype=float)
  jnt_limited_slide_hinge_adr: wp.array(dtype=int)  # warp only
  jnt_limited_ball_adr: wp.array(dtype=int)  # warp only
  jnt_actgravcomp: wp.array(dtype=int)
  dof_bodyid: wp.array(dtype=int)
  dof_jntid: wp.array(dtype=int)
  dof_parentid: wp.array(dtype=int)
  dof_Madr: wp.array(dtype=int)
  dof_armature: wp.array2d(dtype=float)
  dof_damping: wp.array2d(dtype=float)
  dof_invweight0: wp.array2d(dtype=float)
  dof_frictionloss: wp.array2d(dtype=float)
  dof_solimp: wp.array2d(dtype=vec5)
  dof_solref: wp.array2d(dtype=wp.vec2)
  dof_tri_row: wp.array(dtype=int)  # warp only
  dof_tri_col: wp.array(dtype=int)  # warp only
  geom_type: wp.array(dtype=int)
  geom_contype: wp.array(dtype=int)
  geom_conaffinity: wp.array(dtype=int)
  geom_condim: wp.array(dtype=int)
  geom_bodyid: wp.array(dtype=int)
  geom_dataid: wp.array(dtype=int)
  geom_group: wp.array(dtype=int)
  geom_matid: wp.array2d(dtype=int)
  geom_priority: wp.array(dtype=int)
  geom_solmix: wp.array2d(dtype=float)
  geom_solref: wp.array2d(dtype=wp.vec2)
  geom_solimp: wp.array2d(dtype=vec5)
  geom_size: wp.array2d(dtype=wp.vec3)
  geom_aabb: wp.array(dtype=wp.vec3)
  geom_rbound: wp.array2d(dtype=float)
  geom_pos: wp.array2d(dtype=wp.vec3)
  geom_quat: wp.array2d(dtype=wp.quat)
  geom_friction: wp.array2d(dtype=wp.vec3)
  geom_margin: wp.array2d(dtype=float)
  geom_gap: wp.array2d(dtype=float)
  geom_rgba: wp.array2d(dtype=wp.vec4)
  hfield_adr: wp.array(dtype=int)
  hfield_nrow: wp.array(dtype=int)
  hfield_ncol: wp.array(dtype=int)
  hfield_size: wp.array(dtype=wp.vec4)
  hfield_data: wp.array(dtype=float)
  site_type: wp.array(dtype=int)
  site_bodyid: wp.array(dtype=int)
  site_size: wp.array(dtype=wp.vec3)
  site_pos: wp.array2d(dtype=wp.vec3)
  site_quat: wp.array2d(dtype=wp.quat)
  cam_mode: wp.array(dtype=int)
  cam_bodyid: wp.array(dtype=int)
  cam_targetbodyid: wp.array(dtype=int)
  cam_pos: wp.array2d(dtype=wp.vec3)
  cam_quat: wp.array2d(dtype=wp.quat)
  cam_poscom0: wp.array2d(dtype=wp.vec3)
  cam_pos0: wp.array2d(dtype=wp.vec3)
  cam_mat0: wp.array2d(dtype=wp.mat33)
  cam_fovy: wp.array(dtype=float)
  cam_resolution: wp.array(dtype=wp.vec2i)
  cam_sensorsize: wp.array(dtype=wp.vec2)
  cam_intrinsic: wp.array(dtype=wp.vec4)
  light_mode: wp.array(dtype=int)
  light_bodyid: wp.array(dtype=int)
  light_targetbodyid: wp.array(dtype=int)
  light_pos: wp.array2d(dtype=wp.vec3)
  light_dir: wp.array2d(dtype=wp.vec3)
  light_poscom0: wp.array2d(dtype=wp.vec3)
  light_pos0: wp.array2d(dtype=wp.vec3)
  light_dir0: wp.array2d(dtype=wp.vec3)
  flex_dim: wp.array(dtype=int)
  flex_vertadr: wp.array(dtype=int)
  flex_vertnum: wp.array(dtype=int)
  flex_edgeadr: wp.array(dtype=int)
  flex_elemedgeadr: wp.array(dtype=int)
  flex_vertbodyid: wp.array(dtype=int)
  flex_edge: wp.array(dtype=wp.vec2i)
  flex_edgeflap: wp.array(dtype=wp.vec2i)
  flex_elem: wp.array(dtype=int)
  flex_elemedge: wp.array(dtype=int)
  flexedge_length0: wp.array(dtype=float)
  flex_stiffness: wp.array(dtype=float)
  flex_bending: wp.array(dtype=wp.mat44f)
  flex_damping: wp.array(dtype=float)
  mesh_vertadr: wp.array(dtype=int)
  mesh_vertnum: wp.array(dtype=int)
  mesh_vert: wp.array(dtype=wp.vec3)
  mesh_faceadr: wp.array(dtype=int)
  mesh_face: wp.array(dtype=wp.vec3i)
  mesh_graphadr: wp.array(dtype=int)
  mesh_graph: wp.array(dtype=int)
  eq_type: wp.array(dtype=int)
  eq_obj1id: wp.array(dtype=int)
  eq_obj2id: wp.array(dtype=int)
  eq_objtype: wp.array(dtype=int)
  eq_active0: wp.array(dtype=bool)
  eq_solref: wp.array2d(dtype=wp.vec2)
  eq_solimp: wp.array2d(dtype=vec5)
  eq_data: wp.array2d(dtype=vec11)
  eq_connect_adr: wp.array(dtype=int)
  eq_wld_adr: wp.array(dtype=int)
  eq_jnt_adr: wp.array(dtype=int)
  eq_ten_adr: wp.array(dtype=int)
  actuator_moment_tiles_nv: tuple[TileSet, ...]
  actuator_moment_tiles_nu: tuple[TileSet, ...]
  actuator_affine_bias_gain: bool  # warp only
  actuator_trntype: wp.array(dtype=int)
  actuator_dyntype: wp.array(dtype=int)
  actuator_gaintype: wp.array(dtype=int)
  actuator_biastype: wp.array(dtype=int)
  actuator_trnid: wp.array(dtype=wp.vec2i)
  actuator_actadr: wp.array(dtype=int)
  actuator_actnum: wp.array(dtype=int)
  actuator_ctrllimited: wp.array(dtype=bool)
  actuator_forcelimited: wp.array(dtype=bool)
  actuator_actlimited: wp.array(dtype=bool)
  actuator_dynprm: wp.array2d(dtype=vec10f)
  actuator_gainprm: wp.array2d(dtype=vec10f)
  actuator_biasprm: wp.array2d(dtype=vec10f)
  actuator_ctrlrange: wp.array2d(dtype=wp.vec2)
  actuator_forcerange: wp.array2d(dtype=wp.vec2)
  actuator_actrange: wp.array2d(dtype=wp.vec2)
  actuator_gear: wp.array2d(dtype=wp.spatial_vector)
  actuator_cranklength: wp.array(dtype=float)
  actuator_acc0: wp.array(dtype=float)
  actuator_lengthrange: wp.array(dtype=wp.vec2)
  nxn_geom_pair: wp.array(dtype=wp.vec2i)  # warp only
  nxn_pairid: wp.array(dtype=int)  # warp only
  pair_dim: wp.array(dtype=int)
  pair_geom1: wp.array(dtype=int)
  pair_geom2: wp.array(dtype=int)
  pair_solref: wp.array2d(dtype=wp.vec2)
  pair_solreffriction: wp.array2d(dtype=wp.vec2)
  pair_solimp: wp.array2d(dtype=vec5)
  pair_margin: wp.array2d(dtype=float)
  pair_gap: wp.array2d(dtype=float)
  pair_friction: wp.array2d(dtype=vec5)
  exclude_signature: wp.array(dtype=int)
  condim_max: int  # warp only
  tendon_adr: wp.array(dtype=int)
  tendon_num: wp.array(dtype=int)
  tendon_limited: wp.array(dtype=int)
  tendon_limited_adr: wp.array(dtype=int)
  tendon_actfrclimited: wp.array(dtype=bool)
  tendon_solref_lim: wp.array2d(dtype=wp.vec2)
  tendon_solimp_lim: wp.array2d(dtype=vec5)
  tendon_solref_fri: wp.array2d(dtype=wp.vec2)
  tendon_solimp_fri: wp.array2d(dtype=vec5)
  tendon_range: wp.array2d(dtype=wp.vec2)
  tendon_actfrcrange: wp.array2d(dtype=wp.vec2)
  tendon_margin: wp.array2d(dtype=float)
  tendon_stiffness: wp.array2d(dtype=float)
  tendon_damping: wp.array2d(dtype=float)
  tendon_armature: wp.array2d(dtype=float)
  tendon_frictionloss: wp.array2d(dtype=float)
  tendon_lengthspring: wp.array2d(dtype=wp.vec2)
  tendon_length0: wp.array2d(dtype=float)
  tendon_invweight0: wp.array2d(dtype=float)
  wrap_objid: wp.array(dtype=int)
  wrap_prm: wp.array(dtype=float)
  wrap_type: wp.array(dtype=int)
  tendon_jnt_adr: wp.array(dtype=int)  # warp only
  tendon_site_pair_adr: wp.array(dtype=int)  # warp only
  tendon_geom_adr: wp.array(dtype=int)  # warp only
  ten_wrapadr_site: wp.array(dtype=int)  # warp only
  ten_wrapnum_site: wp.array(dtype=int)  # warp only
  wrap_jnt_adr: wp.array(dtype=int)  # warp only
  wrap_site_adr: wp.array(dtype=int)  # warp only
  wrap_site_pair_adr: wp.array(dtype=int)  # warp only
  wrap_geom_adr: wp.array(dtype=int)  # warp only
  wrap_pulley_scale: wp.array(dtype=float)  # warp only
  sensor_type: wp.array(dtype=int)
  sensor_datatype: wp.array(dtype=int)
  sensor_objtype: wp.array(dtype=int)
  sensor_objid: wp.array(dtype=int)
  sensor_reftype: wp.array(dtype=int)
  sensor_refid: wp.array(dtype=int)
  sensor_dim: wp.array(dtype=int)
  sensor_adr: wp.array(dtype=int)
  sensor_cutoff: wp.array(dtype=float)
  sensor_pos_adr: wp.array(dtype=int)  # warp only
  sensor_limitpos_adr: wp.array(dtype=int)  # warp only
  sensor_vel_adr: wp.array(dtype=int)  # warp only
  sensor_limitvel_adr: wp.array(dtype=int)  # warp only
  sensor_acc_adr: wp.array(dtype=int)  # warp only
  sensor_rangefinder_adr: wp.array(dtype=int)  # warp only
  rangefinder_sensor_adr: wp.array(dtype=int)  # warp only
  sensor_touch_adr: wp.array(dtype=int)  # warp only
  sensor_limitfrc_adr: wp.array(dtype=int)  # warp only
  sensor_e_potential: bool  # warp only
  sensor_e_kinetic: bool  # warp only
  sensor_tendonactfrc_adr: wp.array(dtype=int)  # warp only
  sensor_subtree_vel: bool  # warp only
  sensor_rne_postconstraint: bool  # warp only
  sensor_rangefinder_bodyid: wp.array(dtype=int)  # warp only
  mocap_bodyid: wp.array(dtype=int)  # warp only
  mat_rgba: wp.array2d(dtype=wp.vec4)
  geompair2hfgeompair: wp.array(dtype=int)  # warp only
  block_dim: BlockDim  # warp only


@dataclasses.dataclass
class Contact:
  """Contact data.

  Attributes:
    dist: distance between nearest points; neg: penetration
    pos: position of contact point: midpoint between geoms
    frame: normal is in [0-2], points from geom[0] to geom[1]
    includemargin: include if dist<includemargin=margin-gap
    friction: tangent1, 2, spin, roll1, 2
    solref: constraint solver reference, normal direction
    solreffriction: constraint solver reference, friction directions
    solimp: constraint solver impedance
    dim: contact space dimensionality: 1, 3, 4 or 6
    geom: geom ids; -1 for flex
    efc_address: address in efc; -1: not included
    worldid: world id
  """

  dist: wp.array(dtype=float)
  pos: wp.array(dtype=wp.vec3)
  frame: wp.array(dtype=wp.mat33)
  includemargin: wp.array(dtype=float)
  friction: wp.array(dtype=vec5)
  solref: wp.array(dtype=wp.vec2)
  solreffriction: wp.array(dtype=wp.vec2)
  solimp: wp.array(dtype=vec5)
  dim: wp.array(dtype=int)
  geom: wp.array(dtype=wp.vec2i)
  efc_address: wp.array2d(dtype=int)
  worldid: wp.array(dtype=int)


@dataclasses.dataclass
class Data:
  """Dynamic state that updates each step.

  Attributes:
    nworld: number of worlds                                    ()
    nconmax: maximum number of contacts                         ()
    njmax: maximum number of constraints                        ()
    solver_niter: number of solver iterations                   (nworld,)
    ncon: number of detected contacts                           ()
    ncon_hfield: number of contacts per geom pair with hfield   (nworld, nhfieldgeompair)
    ne: number of equality constraints                          ()
    ne_connect: number of equality connect constraints          ()
    ne_weld: number of equality weld constraints                ()
    ne_jnt: number of equality joint constraints                ()
    ne_ten: number of equality tendon constraints               ()
    nf: number of friction constraints                          ()
    nl: number of limit constraints                             ()
    nefc: number of constraints                                 (1,)
    nsolving: number of unconverged worlds                      (1,)
    time: simulation time                                       (nworld,)
    energy: potential, kinetic energy                           (nworld, 2)
    qpos: position                                              (nworld, nq)
    qvel: velocity                                              (nworld, nv)
    act: actuator activation                                    (nworld, na)
    qacc_warmstart: acceleration used for warmstart             (nworld, nv)
    qacc_discrete: discrete-time acceleration                   (nworld, nv)
    ctrl: control                                               (nworld, nu)
    qfrc_applied: applied generalized force                     (nworld, nv)
    xfrc_applied: applied Cartesian force/torque                (nworld, nbody, 6)
    fluid_applied: applied fluid force/torque                   (nworld, nbody, 6)
    eq_active: enable/disable constraints                       (nworld, neq)
    mocap_pos: position of mocap bodies                         (nworld, nmocap, 3)
    mocap_quat: orientation of mocap bodies                     (nworld, nmocap, 4)
    qacc: acceleration                                          (nworld, nv)
    act_dot: time-derivative of actuator activation             (nworld, na)
    xpos: Cartesian position of body frame                      (nworld, nbody, 3)
    xquat: Cartesian orientation of body frame                  (nworld, nbody, 4)
    xmat: Cartesian orientation of body frame                   (nworld, nbody, 3, 3)
    xipos: Cartesian position of body com                       (nworld, nbody, 3)
    ximat: Cartesian orientation of body inertia                (nworld, nbody, 3, 3)
    xanchor: Cartesian position of joint anchor                 (nworld, njnt, 3)
    xaxis: Cartesian joint axis                                 (nworld, njnt, 3)
    geom_skip: skip calculating `geom_xpos` and `geom_xmat`     (ngeom,)
               during step, reuse previous value
    geom_xpos: Cartesian geom position                          (nworld, ngeom, 3)
    geom_xmat: Cartesian geom orientation                       (nworld, ngeom, 3, 3)
    site_xpos: Cartesian site position                          (nworld, nsite, 3)
    site_xmat: Cartesian site orientation                       (nworld, nsite, 3, 3)
    cam_xpos: Cartesian camera position                         (nworld, ncam, 3)
    cam_xmat: Cartesian camera orientation                      (nworld, ncam, 3, 3)
    light_xpos: Cartesian light position                        (nworld, nlight, 3)
    light_xdir: Cartesian light direction                       (nworld, nlight, 3)
    subtree_com: center of mass of each subtree                 (nworld, nbody, 3)
    cdof: com-based motion axis of each dof (rot:lin)           (nworld, nv, 6)
    cinert: com-based body inertia and mass                     (nworld, nbody, 10)
    actuator_length: actuator lengths                           (nworld, nu)
    actuator_moment: actuator moments                           (nworld, nu, nv)
    crb: com-based composite inertia and mass                   (nworld, nbody, 10)
    qM: total inertia (sparse) (nworld, 1, nM) or               (nworld, nv, nv) if dense
    qLD: L'*D*L factorization of M (sparse) (nworld, 1, nM) or  (nworld, nv, nv) if dense
    qLDiagInv: 1/diag(D)                                        (nworld, nv)
    ten_velocity: tendon velocities                             (nworld, ntendon)
    actuator_velocity: actuator velocities                      (nworld, nu)
    cvel: com-based velocity (rot:lin)                          (nworld, nbody, 6)
    cdof_dot: time-derivative of cdof (rot:lin)                 (nworld, nv, 6)
    qfrc_bias: C(qpos,qvel)                                     (nworld, nv)
    qfrc_spring: passive spring force                           (nworld, nv)
    qfrc_damper: passive damper force                           (nworld, nv)
    qfrc_gravcomp: passive gravity compensation force           (nworld, nv)
    qfrc_fluid: passive fluid force                             (nworld, nv)
    qfrc_passive: total passive force                           (nworld, nv)
    subtree_linvel: linear velocity of subtree com              (nworld, nbody, 3)
    subtree_angmom: angular momentum about subtree com          (nworld, nbody, 3)
    subtree_bodyvel: subtree body velocity (ang, vel)           (nworld, nbody, 6)
    actuator_force: actuator force in actuation space           (nworld, nu)
    qfrc_actuator: actuator force                               (nworld, nv)
    qfrc_smooth: net unconstrained force                        (nworld, nv)
    qacc_smooth: unconstrained acceleration                     (nworld, nv)
    qfrc_constraint: constraint force                           (nworld, nv)
    qfrc_inverse: net external force; should equal:             (nworld, nv)
              qfrc_applied + J.T @ xfrc_applied + qfrc_actuator
    contact: contact data
    efc: constraint data
    rne_cacc: arrays used for smooth.rne                        (nworld, nbody, 6)
    rne_cfrc: arrays used for smooth.rne                        (nworld, nbody, 6)
    qpos_t0: temporary array for rk4                            (nworld, nq)
    qvel_t0: temporary array for rk4                            (nworld, nv)
    act_t0: temporary array for rk4                             (nworld, na)
    qvel_rk: temporary array for rk4                            (nworld, nv)
    qacc_rk: temporary array for rk4                            (nworld, nv)
    act_dot_rk: temporary array for rk4                         (nworld, na)
    qfrc_integration: temporary array for integration           (nworld, nv)
    qacc_integration: temporary array for integration           (nworld, nv)
    act_vel_integration: temporary array for integration        (nworld, nu)
    qM_integration: temporary array for integration             (nworld, nv, nv) if dense
    qLD_integration: temporary array for integration            (nworld, nv, nv) if dense
    qLDiagInv_integration: temporary array for integration      (nworld, nv)
    boxes_sorted: min, max of sorted bounding boxes             (nworld, ngeom, 2)
    sap_projections_lower: broadphase context                   (2*nworld, ngeom)
    sap_projections_upper: broadphase context                   (nworld, ngeom)
    sap_sort_index: broadphase context                          (2*nworld, ngeom)
    sap_range: broadphase context                               (nworld, ngeom)
    sap_cumulative_sum: broadphase context                      (nworld*ngeom,)
    sap_segment_index: broadphase context                       (nworld+1,)
    dyn_geom_aabb: dynamic geometry axis-aligned bounding boxes (nworld, ngeom, 2)
    collision_pair: collision pairs from broadphase             (nconmax,)
    collision_hftri_index: collision index for hfield pairs     (nconmax,)
    collision_worldid: collision world ids from broadphase      (nconmax,)
    ncollision: collision count from broadphase                 ()
    cacc: com-based acceleration                                (nworld, nbody, 6)
    cfrc_int: com-based interaction force with parent           (nworld, nbody, 6)
    cfrc_ext: com-based external force on body                  (nworld, nbody, 6)
    ten_length: tendon lengths                                  (nworld, ntendon)
    ten_J: tendon Jacobian                                      (nworld, ntendon, nv)
    ten_Jdot: time derivative of tendon Jacobian                (nworld, ntendon, nv)
    ten_bias_coef: tendon bias force coefficient                (nworld, ntendon)
    ten_wrapadr: start address of tendon's path                 (nworld, ntendon)
    ten_wrapnum: number of wrap points in path                  (nworld, ntendon)
    ten_actfrc: total actuator force at tendon                  (nworld, ntendon)
    wrap_obj: geomid; -1: site; -2: pulley                      (nworld, nwrap, 2)
    wrap_xpos: Cartesian 3D points in all paths                 (nworld, nwrap, 6)
    wrap_geom_xpos: Cartesian 3D points for geom wrap points    (nworld, <=nwrap, 6)
    sensordata: sensor data array                               (nsensordata,)
    discrete_acc_mul_m_skip: skip mul_m computation             (nworld,)
    sensor_rangefinder_pnt: points for rangefinder              (nworld, nrangefinder, 3)
    sensor_rangefinder_vec: directions for rangefinder          (nworld, nrangefinder, 3)
    sensor_rangefinder_dist: distances for rangefinder          (nworld, nrangefinder)
    sensor_rangefinder_geomid: geomids for rangefinder          (nworld, nrangefinder)
    ray_bodyexclude: id of body to exclude from ray computation ()
    ray_dist: ray distance to nearest geom                      (nworld, 1)
    ray_geomid: id of geom that intersects with ray             (nworld, 1)
    energy_vel_mul_m_skip: skip mul_m computation               (nworld,)
  """

  nworld: int  # warp only
  nconmax: int  # warp only
  njmax: int  # warp only
  solver_niter: wp.array(dtype=int)
  ncon: wp.array(dtype=int)
  ncon_hfield: wp.array2d(dtype=int)  # warp only
  ne: wp.array(dtype=int)
  ne_connect: wp.array(dtype=int)  # warp only
  ne_weld: wp.array(dtype=int)  # warp only
  ne_jnt: wp.array(dtype=int)  # warp only
  ne_ten: wp.array(dtype=int)  # warp only
  nf: wp.array(dtype=int)
  nl: wp.array(dtype=int)
  nefc: wp.array(dtype=int)
  nsolving: wp.array(dtype=int)  # warp only
  time: wp.array(dtype=float)
  energy: wp.array(dtype=wp.vec2)
  qpos: wp.array2d(dtype=float)
  qvel: wp.array2d(dtype=float)
  act: wp.array2d(dtype=float)
  qacc_warmstart: wp.array2d(dtype=float)
  qacc_discrete: wp.array2d(dtype=float)  # warp only
  ctrl: wp.array2d(dtype=float)
  qfrc_applied: wp.array2d(dtype=float)
  xfrc_applied: wp.array2d(dtype=wp.spatial_vector)
  fluid_applied: wp.array2d(dtype=wp.spatial_vector)  # warp only
  eq_active: wp.array2d(dtype=bool)
  mocap_pos: wp.array2d(dtype=wp.vec3)
  mocap_quat: wp.array2d(dtype=wp.quat)
  qacc: wp.array2d(dtype=float)
  act_dot: wp.array2d(dtype=float)
  xpos: wp.array2d(dtype=wp.vec3)
  xquat: wp.array2d(dtype=wp.quat)
  xmat: wp.array2d(dtype=wp.mat33)
  xipos: wp.array2d(dtype=wp.vec3)
  ximat: wp.array2d(dtype=wp.mat33)
  xanchor: wp.array2d(dtype=wp.vec3)
  xaxis: wp.array2d(dtype=wp.vec3)
  geom_skip: wp.array(dtype=bool)  # warp only
  geom_xpos: wp.array2d(dtype=wp.vec3)
  geom_xmat: wp.array2d(dtype=wp.mat33)
  site_xpos: wp.array2d(dtype=wp.vec3)
  site_xmat: wp.array2d(dtype=wp.mat33)
  cam_xpos: wp.array2d(dtype=wp.vec3)
  cam_xmat: wp.array2d(dtype=wp.mat33)
  light_xpos: wp.array2d(dtype=wp.vec3)
  light_xdir: wp.array2d(dtype=wp.vec3)
  subtree_com: wp.array2d(dtype=wp.vec3)
  cdof: wp.array2d(dtype=wp.spatial_vector)
  cinert: wp.array2d(dtype=vec10)
  flexvert_xpos: wp.array2d(dtype=wp.vec3)
  flexedge_length: wp.array2d(dtype=float)
  flexedge_velocity: wp.array2d(dtype=float)
  actuator_length: wp.array2d(dtype=float)
  actuator_moment: wp.array3d(dtype=float)
  crb: wp.array2d(dtype=vec10)
  qM: wp.array3d(dtype=float)
  qLD: wp.array3d(dtype=float)
  qLDiagInv: wp.array2d(dtype=float)
  ten_velocity: wp.array2d(dtype=float)
  actuator_velocity: wp.array2d(dtype=float)
  cvel: wp.array2d(dtype=wp.spatial_vector)
  cdof_dot: wp.array2d(dtype=wp.spatial_vector)
  qfrc_bias: wp.array2d(dtype=float)
  qfrc_spring: wp.array2d(dtype=float)
  qfrc_damper: wp.array2d(dtype=float)
  qfrc_gravcomp: wp.array2d(dtype=float)
  qfrc_fluid: wp.array2d(dtype=float)
  qfrc_passive: wp.array2d(dtype=float)
  subtree_linvel: wp.array2d(dtype=wp.vec3)
  subtree_angmom: wp.array2d(dtype=wp.vec3)
  subtree_bodyvel: wp.array2d(dtype=wp.spatial_vector)  # warp only
  actuator_force: wp.array2d(dtype=float)
  qfrc_actuator: wp.array2d(dtype=float)
  qfrc_smooth: wp.array2d(dtype=float)
  qacc_smooth: wp.array2d(dtype=float)
  qfrc_constraint: wp.array2d(dtype=float)
  qfrc_inverse: wp.array2d(dtype=float)
  contact: Contact
  efc: Constraint

  # RK4
  qpos_t0: wp.array2d(dtype=float)
  qvel_t0: wp.array2d(dtype=float)
  act_t0: wp.array2d(dtype=float)
  qvel_rk: wp.array2d(dtype=float)
  qacc_rk: wp.array2d(dtype=float)
  act_dot_rk: wp.array2d(dtype=float)

  # euler + implicit integration
  qfrc_integration: wp.array2d(dtype=float)
  qacc_integration: wp.array2d(dtype=float)
  act_vel_integration: wp.array2d(dtype=float)
  qM_integration: wp.array3d(dtype=float)
  qLD_integration: wp.array3d(dtype=float)
  qLDiagInv_integration: wp.array2d(dtype=float)

  # sweep-and-prune broadphase
  sap_projection_lower: wp.array2d(dtype=float)
  sap_projection_upper: wp.array2d(dtype=float)
  sap_sort_index: wp.array2d(dtype=int)
  sap_range: wp.array2d(dtype=int)
  sap_cumulative_sum: wp.array(dtype=int)
  sap_segment_index: wp.array(dtype=int)

  # collision driver
  collision_pair: wp.array(dtype=wp.vec2i)
  collision_hftri_index: wp.array(dtype=int)
  collision_pairid: wp.array(dtype=int)
  collision_worldid: wp.array(dtype=int)
  ncollision: wp.array(dtype=int)

  # rne_postconstraint
  cacc: wp.array2d(dtype=wp.spatial_vector)
  cfrc_int: wp.array2d(dtype=wp.spatial_vector)
  cfrc_ext: wp.array2d(dtype=wp.spatial_vector)

  # tendon
  ten_length: wp.array2d(dtype=float)
  ten_J: wp.array3d(dtype=float)
  ten_Jdot: wp.array3d(dtype=float)  # warp only
  ten_bias_coef: wp.array2d(dtype=float)  # warp only
  ten_wrapadr: wp.array2d(dtype=int)
  ten_wrapnum: wp.array2d(dtype=int)
  ten_actfrc: wp.array2d(dtype=float)  # warp only
  wrap_obj: wp.array2d(dtype=wp.vec2i)
  wrap_xpos: wp.array2d(dtype=wp.spatial_vector)
  wrap_geom_xpos: wp.array2d(dtype=wp.spatial_vector)

  # sensors
  sensordata: wp.array2d(dtype=float)
  sensor_rangefinder_pnt: wp.array2d(dtype=wp.vec3)  # warp only
  sensor_rangefinder_vec: wp.array2d(dtype=wp.vec3)  # warp only
  sensor_rangefinder_dist: wp.array2d(dtype=float)  # warp only
  sensor_rangefinder_geomid: wp.array2d(dtype=int)  # warp only

  # ray
  ray_bodyexclude: wp.array(dtype=int)  # warp only
  ray_dist: wp.array2d(dtype=float)  # warp only
  ray_geomid: wp.array2d(dtype=int)  # warp only

  # mul_m
  energy_vel_mul_m_skip: wp.array(dtype=bool)
  discrete_acc_mul_m_skip: wp.array(dtype=bool)  # warp only<|MERGE_RESOLUTION|>--- conflicted
+++ resolved
@@ -38,14 +38,11 @@
 
   # collision_box
   box_box: int = 32
-<<<<<<< HEAD
   # collision_driver
   segmented_sort: int = 128
-=======
   # derivative
   qderiv_actuator_passive_actuation: int = 64
   qderiv_actuator_passive_no_actuation: int = 256
->>>>>>> 44ecb2fe
   # forward
   euler_dense: int = 32
   actuator_velocity_sparse: int = 32
