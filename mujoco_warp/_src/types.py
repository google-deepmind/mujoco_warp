# Copyright 2025 The Newton Developers
#
# Licensed under the Apache License, Version 2.0 (the "License");
# you may not use this file except in compliance with the License.
# You may obtain a copy of the License at
#
#     http://www.apache.org/licenses/LICENSE-2.0
#
# Unless required by applicable law or agreed to in writing, software
# distributed under the License is distributed on an "AS IS" BASIS,
# WITHOUT WARRANTIES OR CONDITIONS OF ANY KIND, either express or implied.
# See the License for the specific language governing permissions and
# limitations under the License.
# ==============================================================================
import dataclasses
import enum

import mujoco
import warp as wp

MJ_MINVAL = mujoco.mjMINVAL
MJ_MAXVAL = mujoco.mjMAXVAL
MJ_MINIMP = mujoco.mjMINIMP  # minimum constraint impedance
MJ_MAXIMP = mujoco.mjMAXIMP  # maximum constraint impedance
MJ_MAXCONPAIR = mujoco.mjMAXCONPAIR
MJ_MINMU = mujoco.mjMINMU  # minimum friction


# TODO(team): add check that all wp.launch_tiled 'block_dim' settings are configurable
@dataclasses.dataclass
class BlockDim:
  """
  Block dimension 'block_dim' settings for wp.launch_tiled.

  TODO(team): experimental and may be removed
  """

  # collision_driver
  segmented_sort: int = 128
  # derivative
  qderiv_actuator_passive_actuation: int = 64
  qderiv_actuator_passive_no_actuation: int = 256
  # forward
  euler_dense: int = 32
  actuator_velocity: int = 32
  tendon_velocity: int = 32
  # ray
  ray: int = 64
  # sensor
  contact_sort: int = 64
  energy_vel_kinetic: int = 32
  # smooth
  cholesky_factorize: int = 32
  cholesky_solve: int = 32
  cholesky_factorize_solve: int = 32
  # solver
  update_gradient_cholesky: int = 64
  # support
  mul_m_dense: int = 32


class BroadphaseType(enum.IntEnum):
  """Type of broadphase algorithm.

  Attributes:
     NXN: Broad phase checking all pairs
     SAP_TILE: Sweep and prune broad phase using tile sort
     SAP_SEGMENTED: Sweep and prune broad phase using segment sort
  """

  NXN = 0
  SAP_TILE = 1
  SAP_SEGMENTED = 2


class BroadphaseFilter(enum.IntFlag):
  """Bitmask specifying which collision functions to run during broadphase.

  Attributes:
    PLANE: collision between bounding sphere and plane.
    SPHERE: collision between bounding spheres.
    AABB: collision between axis-aligned bounding boxes.
    OBB: collision between oriented bounding boxes.
  """

  PLANE = 1
  SPHERE = 2
  AABB = 4
  OBB = 8


class CamLightType(enum.IntEnum):
  """Type of camera light.

  Attributes:
    FIXED: pos and rot fixed in body
    TRACK: pos tracks body, rot fixed in global
    TRACKCOM: pos tracks subtree com, rot fixed in body
    TARGETBODY: pos fixed in body, rot tracks target body
    TARGETBODYCOM: pos fixed in body, rot tracks target subtree com
  """

  FIXED = mujoco.mjtCamLight.mjCAMLIGHT_FIXED
  TRACK = mujoco.mjtCamLight.mjCAMLIGHT_TRACK
  TRACKCOM = mujoco.mjtCamLight.mjCAMLIGHT_TRACKCOM
  TARGETBODY = mujoco.mjtCamLight.mjCAMLIGHT_TARGETBODY
  TARGETBODYCOM = mujoco.mjtCamLight.mjCAMLIGHT_TARGETBODYCOM


class DataType(enum.IntFlag):
  """Sensor data types.

  Attributes:
    REAL: real values, no constraints
    POSITIVE: positive values, 0 or negative: inactive
  """

  REAL = mujoco.mjtDataType.mjDATATYPE_REAL
  POSITIVE = mujoco.mjtDataType.mjDATATYPE_POSITIVE
  # unsupported: AXIS, QUATERNION


class DisableBit(enum.IntFlag):
  """Disable default feature bitflags.

  Attributes:
    CONSTRAINT:   entire constraint solver
    EQUALITY:     equality constraints
    FRICTIONLOSS: joint and tendon frictionloss constraints
    LIMIT:        joint and tendon limit constraints
    CONTACT:      contact constraints
    SPRING:       passive spring forces
    DAMPER:       passive damper forces
    GRAVITY:      gravitational forces
    CLAMPCTRL:    clamp control to specified range
    ACTUATION:    apply actuation forces
    REFSAFE:      integrator safety: make ref[0]>=2*timestep
    EULERDAMP:    implicit damping for Euler integration
    FILTERPARENT: disable collisions between parent and child bodies
    SENSOR: sensors
  """

  CONSTRAINT = mujoco.mjtDisableBit.mjDSBL_CONSTRAINT
  EQUALITY = mujoco.mjtDisableBit.mjDSBL_EQUALITY
  FRICTIONLOSS = mujoco.mjtDisableBit.mjDSBL_FRICTIONLOSS
  LIMIT = mujoco.mjtDisableBit.mjDSBL_LIMIT
  CONTACT = mujoco.mjtDisableBit.mjDSBL_CONTACT
  SPRING = mujoco.mjtDisableBit.mjDSBL_SPRING
  DAMPER = mujoco.mjtDisableBit.mjDSBL_DAMPER
  GRAVITY = mujoco.mjtDisableBit.mjDSBL_GRAVITY
  CLAMPCTRL = mujoco.mjtDisableBit.mjDSBL_CLAMPCTRL
  WARMSTART = mujoco.mjtDisableBit.mjDSBL_WARMSTART
  ACTUATION = mujoco.mjtDisableBit.mjDSBL_ACTUATION
  REFSAFE = mujoco.mjtDisableBit.mjDSBL_REFSAFE
  EULERDAMP = mujoco.mjtDisableBit.mjDSBL_EULERDAMP
  FILTERPARENT = mujoco.mjtDisableBit.mjDSBL_FILTERPARENT
  SENSOR = mujoco.mjtDisableBit.mjDSBL_SENSOR
  # unsupported: MIDPHASE


class EnableBit(enum.IntFlag):
  """Enable optional feature bitflags.

  Attributes:
    ENERGY: energy computation
    INVDISCRETE: discrete-time inverse dynamics
  """

  ENERGY = mujoco.mjtEnableBit.mjENBL_ENERGY
  INVDISCRETE = mujoco.mjtEnableBit.mjENBL_INVDISCRETE
  # unsupported: OVERRIDE, FWDINV, MULTICCD, ISLAND


class TrnType(enum.IntEnum):
  """Type of actuator transmission.

  Attributes:
    JOINT: force on joint
    JOINTINPARENT: force on joint, expressed in parent frame
    SLIDERCRANK: force via slider-crank linkage
    TENDON: force on tendon
    BODY: adhesion force on body's geoms
    SITE: force on site
  """

  JOINT = mujoco.mjtTrn.mjTRN_JOINT
  JOINTINPARENT = mujoco.mjtTrn.mjTRN_JOINTINPARENT
  SLIDERCRANK = mujoco.mjtTrn.mjTRN_SLIDERCRANK
  TENDON = mujoco.mjtTrn.mjTRN_TENDON
  BODY = mujoco.mjtTrn.mjTRN_BODY
  SITE = mujoco.mjtTrn.mjTRN_SITE


class DynType(enum.IntEnum):
  """Type of actuator dynamics.

  Attributes:
    NONE: no internal dynamics; ctrl specifies force
    INTEGRATOR: integrator: da/dt = u
    FILTER: linear filter: da/dt = (u-a) / tau
    FILTEREXACT: linear filter: da/dt = (u-a) / tau, with exact integration
    MUSCLE: piece-wise linear filter with two time constants
  """

  NONE = mujoco.mjtDyn.mjDYN_NONE
  INTEGRATOR = mujoco.mjtDyn.mjDYN_INTEGRATOR
  FILTER = mujoco.mjtDyn.mjDYN_FILTER
  FILTEREXACT = mujoco.mjtDyn.mjDYN_FILTEREXACT
  MUSCLE = mujoco.mjtDyn.mjDYN_MUSCLE
  # unsupported: USER


class GainType(enum.IntEnum):
  """Type of actuator gain.

  Attributes:
    FIXED: fixed gain
    AFFINE: const + kp*length + kv*velocity
    MUSCLE: muscle FLV curve computed by muscle_gain
  """

  FIXED = mujoco.mjtGain.mjGAIN_FIXED
  AFFINE = mujoco.mjtGain.mjGAIN_AFFINE
  MUSCLE = mujoco.mjtGain.mjGAIN_MUSCLE
  # unsupported: USER


class BiasType(enum.IntEnum):
  """Type of actuator bias.

  Attributes:
    NONE: no bias
    AFFINE: const + kp*length + kv*velocity
    MUSCLE: muscle passive force computed by muscle_bias
  """

  NONE = mujoco.mjtBias.mjBIAS_NONE
  AFFINE = mujoco.mjtBias.mjBIAS_AFFINE
  MUSCLE = mujoco.mjtBias.mjBIAS_MUSCLE
  # unsupported: USER


class JointType(enum.IntEnum):
  """Type of degree of freedom.

  Attributes:
    FREE:  global position and orientation (quat)       (7,)
    BALL:  orientation (quat) relative to parent        (4,)
    SLIDE: sliding distance along body-fixed axis       (1,)
    HINGE: rotation angle (rad) around body-fixed axis  (1,)
  """

  FREE = mujoco.mjtJoint.mjJNT_FREE
  BALL = mujoco.mjtJoint.mjJNT_BALL
  SLIDE = mujoco.mjtJoint.mjJNT_SLIDE
  HINGE = mujoco.mjtJoint.mjJNT_HINGE


class ConeType(enum.IntEnum):
  """Type of friction cone.

  Attributes:
    PYRAMIDAL: pyramidal
    ELLIPTIC: elliptic
  """

  PYRAMIDAL = mujoco.mjtCone.mjCONE_PYRAMIDAL
  ELLIPTIC = mujoco.mjtCone.mjCONE_ELLIPTIC


class IntegratorType(enum.IntEnum):
  """Integrator mode.

  Attributes:
    EULER: semi-implicit Euler
    RK4: 4th-order Runge Kutta
    IMPLICITFAST: implicit in velocity, no rne derivative
  """

  EULER = mujoco.mjtIntegrator.mjINT_EULER
  RK4 = mujoco.mjtIntegrator.mjINT_RK4
  IMPLICITFAST = mujoco.mjtIntegrator.mjINT_IMPLICITFAST
  # unsupported: IMPLICIT


class GeomType(enum.IntEnum):
  """Type of geometry.

  Attributes:
    PLANE: plane
    HFIELD: heightfield
    SPHERE: sphere
    CAPSULE: capsule
    ELLIPSOID: ellipsoid
    CYLINDER: cylinder
    BOX: box
    MESH: mesh
    SDF: sdf
  """

  PLANE = mujoco.mjtGeom.mjGEOM_PLANE
  HFIELD = mujoco.mjtGeom.mjGEOM_HFIELD
  SPHERE = mujoco.mjtGeom.mjGEOM_SPHERE
  CAPSULE = mujoco.mjtGeom.mjGEOM_CAPSULE
  ELLIPSOID = mujoco.mjtGeom.mjGEOM_ELLIPSOID
  CYLINDER = mujoco.mjtGeom.mjGEOM_CYLINDER
  BOX = mujoco.mjtGeom.mjGEOM_BOX
  MESH = mujoco.mjtGeom.mjGEOM_MESH
  SDF = mujoco.mjtGeom.mjGEOM_SDF
  # unsupported: NGEOMTYPES, ARROW*, LINE, SKIN, LABEL, NONE


class SolverType(enum.IntEnum):
  """Constraint solver algorithm.

  Attributes:
    CG: Conjugate gradient (primal)
    NEWTON: Newton (primal)
  """

  CG = mujoco.mjtSolver.mjSOL_CG
  NEWTON = mujoco.mjtSolver.mjSOL_NEWTON
  # unsupported: PGS


class ConstraintState(enum.IntEnum):
  """State of constraint.

  Attributes:
    SATISFIED: constraint satisfied, zero cost (limit, contact)
    QUADRATIC: quadratic cost (equality, friction, limit, contact)
    LINEARNEG: linear cost, negative side (friction)
    LINEARPOS: linear cost, positive side (friction)
    CONE: square distance to cone cost (elliptic contact)
  """

  SATISFIED = mujoco.mjtConstraintState.mjCNSTRSTATE_SATISFIED
  QUADRATIC = mujoco.mjtConstraintState.mjCNSTRSTATE_QUADRATIC
  LINEARNEG = mujoco.mjtConstraintState.mjCNSTRSTATE_LINEARNEG
  LINEARPOS = mujoco.mjtConstraintState.mjCNSTRSTATE_LINEARPOS
  CONE = mujoco.mjtConstraintState.mjCNSTRSTATE_CONE


class ConstraintType(enum.IntEnum):
  """Type of constraint.

  Attributes:
    EQUALITY: equality constraint
    FRICTION_DOF: dof friction
    FRICTION_TENDON: tendon friction
    LIMIT_JOINT: joint limit
    LIMIT_TENDON: tendon limit
    CONTACT_FRICTIONLESS: frictionless contact
    CONTACT_PYRAMIDAL: frictional contact, pyramidal friction cone
    CONTACT_ELLIPTIC: frictional contact, elliptic friction cone
  """

  EQUALITY = mujoco.mjtConstraint.mjCNSTR_EQUALITY
  FRICTION_DOF = mujoco.mjtConstraint.mjCNSTR_FRICTION_DOF
  FRICTION_TENDON = mujoco.mjtConstraint.mjCNSTR_FRICTION_TENDON
  LIMIT_JOINT = mujoco.mjtConstraint.mjCNSTR_LIMIT_JOINT
  LIMIT_TENDON = mujoco.mjtConstraint.mjCNSTR_LIMIT_TENDON
  CONTACT_FRICTIONLESS = mujoco.mjtConstraint.mjCNSTR_CONTACT_FRICTIONLESS
  CONTACT_PYRAMIDAL = mujoco.mjtConstraint.mjCNSTR_CONTACT_PYRAMIDAL
  CONTACT_ELLIPTIC = mujoco.mjtConstraint.mjCNSTR_CONTACT_ELLIPTIC


class SensorType(enum.IntEnum):
  """Type of sensor.

  Attributes:
    MAGNETOMETER: magnetometer
    CAMPROJECTION: camera projection
    RANGEFINDER: scalar distance to nearest geom or site along z-axis
    JOINTPOS: joint position
    TENDONPOS: scalar tendon position
    ACTUATORPOS: actuator position
    BALLQUAT: ball joint orientation
    JOINTLIMITPOS: joint limit distance-margin
    TENDONLIMITPOS: tendon limit distance-margin
    FRAMEPOS: frame position
    FRAMEXAXIS: frame x-axis
    FRAMEYAXIS: frame y-axis
    FRAMEZAXIS: frame z-axis
    FRAMEQUAT: frame orientation, represented as quaternion
    SUBTREECOM: subtree center of mass
    E_POTENTIAL: potential energy
    E_KINETIC: kinetic energy
    CLOCK: simulation time
    VELOCIMETER: 3D linear velocity, in local frame
    GYRO: 3D angular velocity, in local frame
    JOINTVEL: joint velocity
    TENDONVEL: scalar tendon velocity
    ACTUATORVEL: actuator velocity
    BALLANGVEL: ball joint angular velocity
    JOINTLIMITVEL: joint limit velocity
    TENDONLIMITVEL: tendon limit velocity
    FRAMELINVEL: 3D linear velocity
    FRAMEANGVEL: 3D angular velocity
    SUBTREELINVEL: subtree linear velocity
    SUBTREEANGMOM: subtree angular momentum
    TOUCH: scalar contact normal forces summed over sensor zone
    CONTACT: contacts which occurred during the simulation
    ACCELEROMETER: accelerometer
    FORCE: force
    TORQUE: torque
    ACTUATORFRC: scalar actuator force, measured at the joint
    TENDONACTFRC: scalar actuator force, measured at the tendon
    JOINTACTFRC: scalar actuator force, measured at the joint
    JOINTLIMITFRC: joint limit force
    TENDONLIMITFRC: tendon limit force
    FRAMELINACC: 3D linear acceleration
    FRAMEANGACC: 3D angular acceleration
    TACTILE: tactile sensor
  """

  MAGNETOMETER = mujoco.mjtSensor.mjSENS_MAGNETOMETER
  CAMPROJECTION = mujoco.mjtSensor.mjSENS_CAMPROJECTION
  RANGEFINDER = mujoco.mjtSensor.mjSENS_RANGEFINDER
  JOINTPOS = mujoco.mjtSensor.mjSENS_JOINTPOS
  TENDONPOS = mujoco.mjtSensor.mjSENS_TENDONPOS
  ACTUATORPOS = mujoco.mjtSensor.mjSENS_ACTUATORPOS
  BALLQUAT = mujoco.mjtSensor.mjSENS_BALLQUAT
  JOINTLIMITPOS = mujoco.mjtSensor.mjSENS_JOINTLIMITPOS
  TENDONLIMITPOS = mujoco.mjtSensor.mjSENS_TENDONLIMITPOS
  FRAMEPOS = mujoco.mjtSensor.mjSENS_FRAMEPOS
  FRAMEXAXIS = mujoco.mjtSensor.mjSENS_FRAMEXAXIS
  FRAMEYAXIS = mujoco.mjtSensor.mjSENS_FRAMEYAXIS
  FRAMEZAXIS = mujoco.mjtSensor.mjSENS_FRAMEZAXIS
  FRAMEQUAT = mujoco.mjtSensor.mjSENS_FRAMEQUAT
  SUBTREECOM = mujoco.mjtSensor.mjSENS_SUBTREECOM
  E_POTENTIAL = mujoco.mjtSensor.mjSENS_E_POTENTIAL
  E_KINETIC = mujoco.mjtSensor.mjSENS_E_KINETIC
  CLOCK = mujoco.mjtSensor.mjSENS_CLOCK
  VELOCIMETER = mujoco.mjtSensor.mjSENS_VELOCIMETER
  GYRO = mujoco.mjtSensor.mjSENS_GYRO
  JOINTVEL = mujoco.mjtSensor.mjSENS_JOINTVEL
  TENDONVEL = mujoco.mjtSensor.mjSENS_TENDONVEL
  ACTUATORVEL = mujoco.mjtSensor.mjSENS_ACTUATORVEL
  BALLANGVEL = mujoco.mjtSensor.mjSENS_BALLANGVEL
  JOINTLIMITVEL = mujoco.mjtSensor.mjSENS_JOINTLIMITVEL
  TENDONLIMITVEL = mujoco.mjtSensor.mjSENS_TENDONLIMITVEL
  FRAMELINVEL = mujoco.mjtSensor.mjSENS_FRAMELINVEL
  FRAMEANGVEL = mujoco.mjtSensor.mjSENS_FRAMEANGVEL
  SUBTREELINVEL = mujoco.mjtSensor.mjSENS_SUBTREELINVEL
  SUBTREEANGMOM = mujoco.mjtSensor.mjSENS_SUBTREEANGMOM
  TOUCH = mujoco.mjtSensor.mjSENS_TOUCH
  CONTACT = mujoco.mjtSensor.mjSENS_CONTACT
  ACCELEROMETER = mujoco.mjtSensor.mjSENS_ACCELEROMETER
  FORCE = mujoco.mjtSensor.mjSENS_FORCE
  TORQUE = mujoco.mjtSensor.mjSENS_TORQUE
  ACTUATORFRC = mujoco.mjtSensor.mjSENS_ACTUATORFRC
  TENDONACTFRC = mujoco.mjtSensor.mjSENS_TENDONACTFRC
  JOINTACTFRC = mujoco.mjtSensor.mjSENS_JOINTACTFRC
  JOINTLIMITFRC = mujoco.mjtSensor.mjSENS_JOINTLIMITFRC
  TENDONLIMITFRC = mujoco.mjtSensor.mjSENS_TENDONLIMITFRC
  FRAMELINACC = mujoco.mjtSensor.mjSENS_FRAMELINACC
  FRAMEANGACC = mujoco.mjtSensor.mjSENS_FRAMEANGACC
  TACTILE = mujoco.mjtSensor.mjSENS_TACTILE


class ObjType(enum.IntEnum):
  """Type of object.

  Attributes:
    UNKNOWN: unknown object type
    BODY: body
    XBODY: body, used to access regular frame instead of i-frame
    GEOM: geom
    SITE: site
    CAMERA: camera
  """

  UNKNOWN = mujoco.mjtObj.mjOBJ_UNKNOWN
  BODY = mujoco.mjtObj.mjOBJ_BODY
  XBODY = mujoco.mjtObj.mjOBJ_XBODY
  GEOM = mujoco.mjtObj.mjOBJ_GEOM
  SITE = mujoco.mjtObj.mjOBJ_SITE
  CAMERA = mujoco.mjtObj.mjOBJ_CAMERA


class EqType(enum.IntEnum):
  """Type of equality constraint.

  Attributes:
    CONNECT: connect two bodies at a point (ball joint)
    JOINT: couple the values of two scalar joints with cubic
    WELD: fix relative position and orientation of two bodies
    TENDON: couple the lengths of two tendons with cubic
  """

  CONNECT = mujoco.mjtEq.mjEQ_CONNECT
  WELD = mujoco.mjtEq.mjEQ_WELD
  JOINT = mujoco.mjtEq.mjEQ_JOINT
  TENDON = mujoco.mjtEq.mjEQ_TENDON
  # unsupported: FLEX, DISTANCE


class WrapType(enum.IntEnum):
  """Type of tendon wrapping object.

  Attributes:
    JOINT: constant moment arm
    PULLEY: pulley used to split tendon
    SITE: pass through site
    SPHERE: wrap around sphere
    CYLINDER: wrap around (infinite) cylinder
  """

  JOINT = mujoco.mjtWrap.mjWRAP_JOINT
  PULLEY = mujoco.mjtWrap.mjWRAP_PULLEY
  SITE = mujoco.mjtWrap.mjWRAP_SITE
  SPHERE = mujoco.mjtWrap.mjWRAP_SPHERE
  CYLINDER = mujoco.mjtWrap.mjWRAP_CYLINDER


class vec5f(wp.types.vector(length=5, dtype=float)):
  pass


class vec6f(wp.types.vector(length=6, dtype=float)):
  pass


class vec8f(wp.types.vector(length=8, dtype=float)):
  pass


class vec8i(wp.types.vector(length=8, dtype=int)):
  pass


class vec10f(wp.types.vector(length=10, dtype=float)):
  pass


class vec11f(wp.types.vector(length=11, dtype=float)):
  pass


vec5 = vec5f
vec6 = vec6f
vec10 = vec10f
vec11 = vec11f


@dataclasses.dataclass
class Option:
  """Physics options.

  Attributes:
    timestep: simulation timestep
    impratio: ratio of friction-to-normal contact impedance
    tolerance: main solver tolerance
    ls_tolerance: CG/Newton linesearch tolerance
    ccd_tolerance: convex collision solver tolerance
    gravity: gravitational acceleration
    magnetic: global magnetic flux
    integrator: integration mode (IntegratorType)
    cone: type of friction cone (ConeType)
    solver: solver algorithm (SolverType)
    iterations: number of main solver iterations
    ls_iterations: maximum number of CG/Newton linesearch iterations
    disableflags: bit flags for disabling standard features
    enableflags: bit flags for enabling optional features
    is_sparse: whether to use sparse representations
    gjk_iterations: number of Gjk iterations in the convex narrowphase
    epa_iterations: number of Epa iterations in the convex narrowphase
    ls_parallel: evaluate engine solver step sizes in parallel
    ls_parallel_min_step: minimum step size for solver linesearch
    wind: wind (for lift, drag, and viscosity)
    has_fluid: True if wind, density, or viscosity are non-zero at put_model time
    density: density of medium
    viscosity: viscosity of medium
    broadphase: broadphase type (BroadphaseType)
    broadphase_filter: broadphase filter bitflag (BroadphaseFilter)
    graph_conditional: flag to use cuda graph conditional, should be False when JAX is used
    sdf_initpoints: number of starting points for gradient descent
    sdf_iterations: max number of iterations for gradient descent
    run_collision_detection: if False, skips collision detection and allows user-populated
      contacts during the physics step (as opposed to DisableBit.CONTACT which explicitly
      zeros out the contacts at each step)
    legacy_gjk: run legacy gjk algorithm
    contact_sensor_maxmatch: max number of contacts considered by contact sensor matching criteria
                             contacts matched after this value is exceded will be ignored
  """

  timestep: wp.array(dtype=float)
  impratio: wp.array(dtype=float)
  tolerance: wp.array(dtype=float)
  ls_tolerance: wp.array(dtype=float)
  ccd_tolerance: wp.array(dtype=float)
  gravity: wp.array(dtype=wp.vec3)
  magnetic: wp.array(dtype=wp.vec3)
  integrator: int
  cone: int
  solver: int
  iterations: int
  ls_iterations: int
  disableflags: int
  enableflags: int
  is_sparse: bool
  gjk_iterations: int  # warp only
  epa_iterations: int  # warp only
  ls_parallel: bool  # warp only
  ls_parallel_min_step: float  # warp only
  wind: wp.array(dtype=wp.vec3)
  has_fluid: bool
  density: wp.array(dtype=float)
  viscosity: wp.array(dtype=float)
  broadphase: int  # warp only
  broadphase_filter: int  # warp only
  graph_conditional: bool  # warp only
  sdf_initpoints: int
  sdf_iterations: int
  run_collision_detection: bool  # warp only
  legacy_gjk: bool
  contact_sensor_maxmatch: int  # warp only


@dataclasses.dataclass
class Statistic:
  """Model statistics (in qpos0).

  Attributes:
    meaninertia: mean diagonal inertia
  """

  meaninertia: float


@dataclasses.dataclass
class Constraint:
  """Constraint data.

  Attributes:
    type: constraint type (ConstraintType)            (nworld, njmax)
    id: id of object of specific type                 (nworld, njmax)
    J: constraint Jacobian                            (nworld, njmax, nv)
    pos: constraint position (equality, contact)      (nworld, njmax)
    margin: inclusion margin (contact)                (nworld, njmax)
    D: constraint mass                                (nworld, njmax)
    vel: velocity in constraint space: J*qvel         (nworld, njmax)
    aref: reference pseudo-acceleration               (nworld, njmax)
    frictionloss: frictionloss (friction)             (nworld, njmax)
    force: constraint force in constraint space       (nworld, njmax)
    Jaref: Jac*qacc - aref                            (nworld, njmax)
    Ma: M*qacc                                        (nworld, nv)
    grad: gradient of master cost                     (nworld, nv)
    grad_dot: dot(grad, grad)                         (nworld,)
    Mgrad: M / grad                                   (nworld, nv)
    search: linesearch vector                         (nworld, nv)
    search_dot: dot(search, search)                   (nworld,)
    gauss: gauss Cost                                 (nworld,)
    cost: constraint + Gauss cost                     (nworld,)
    prev_cost: cost from previous iter                (nworld,)
    state: constraint state                           (nworld, njmax)
    mv: qM @ search                                   (nworld, nv)
    jv: efc_J @ search                                (nworld, njmax)
    quad: quadratic cost coefficients                 (nworld, njmax, 3)
    quad_gauss: quadratic cost gauss coefficients     (nworld, 3)
    h: cone hessian                                   (nworld, nv, nv)
    alpha: line search step size                      (nworld,)
    prev_grad: previous grad                          (nworld, nv)
    prev_Mgrad: previous Mgrad                        (nworld, nv)
    beta: polak-ribiere beta                          (nworld,)
    done: solver done                                 (nworld,)
    cost_candidate: costs associated with step sizes  (nworld, nlsp)
  """

  type: wp.array2d(dtype=int)
  id: wp.array2d(dtype=int)
  J: wp.array3d(dtype=float)
  pos: wp.array2d(dtype=float)
  margin: wp.array2d(dtype=float)
  D: wp.array2d(dtype=float)
  vel: wp.array2d(dtype=float)
  aref: wp.array2d(dtype=float)
  frictionloss: wp.array2d(dtype=float)
  force: wp.array2d(dtype=float)
  Jaref: wp.array2d(dtype=float)
  Ma: wp.array2d(dtype=float)
  grad: wp.array2d(dtype=float)
  cholesky_L_tmp: wp.array3d(dtype=float)
  cholesky_y_tmp: wp.array2d(dtype=float)
  grad_dot: wp.array(dtype=float)
  Mgrad: wp.array2d(dtype=float)
  search: wp.array2d(dtype=float)
  search_dot: wp.array(dtype=float)
  gauss: wp.array(dtype=float)
  cost: wp.array(dtype=float)
  prev_cost: wp.array(dtype=float)
  state: wp.array2d(dtype=int)
  mv: wp.array2d(dtype=float)
  jv: wp.array2d(dtype=float)
  quad: wp.array2d(dtype=wp.vec3)
  quad_gauss: wp.array(dtype=wp.vec3)
  h: wp.array3d(dtype=float)
  alpha: wp.array(dtype=float)
  prev_grad: wp.array2d(dtype=float)
  prev_Mgrad: wp.array2d(dtype=float)
  beta: wp.array(dtype=float)
  done: wp.array(dtype=bool)
  # linesearch
  cost_candidate: wp.array2d(dtype=float)


@dataclasses.dataclass
class TileSet:
  """Tiling configuration for decomposable block diagonal matrix.

  For non-square, non-block-diagonal tiles, use two tilesets.

  Attributes:
    adr: address of each tile in the set
    size: size of all the tiles in this set
  """

  adr: wp.array(dtype=int)
  size: int


# TODO(team): make Model/Data fields sort order match mujoco


@dataclasses.dataclass
class Model:
  """Model definition and parameters.

  Attributes:
    nq: number of generalized coordinates
    nv: number of degrees of freedom
    nu: number of actuators/controls
    na: number of activation states
    nbody: number of bodies
    njnt: number of joints
    ngeom: number of geoms
    nsite: number of sites
    ncam: number of cameras
    nlight: number of lights
    nmat: number of materials
    nexclude: number of excluded geom pairs
    neq: number of equality constraints
    nmocap: number of mocap bodies
    ngravcomp: number of bodies with nonzero gravcomp
    nM: number of non-zeros in sparse inertia matrix
    nC: number of non-zeros in sparse reduced dof-dof matrix
    ntendon: number of tendons
    nwrap: number of wrap objects in all tendon paths
    nsensor: number of sensors
    nsensordata: number of elements in sensor data vector
    nsensortaxel: number of taxels in all tactile sensors
    nmeshvert: number of vertices for all meshes
    nmeshface: number of faces for all meshes
    nmeshgraph: number of ints in mesh auxiliary data
    nmeshpoly: number of polygons in all meshes
    nmeshpolyvert: number of vertices in all polygons
    nmeshpolymap: number of polygons in vertex map
    nlsp: number of step sizes for parallel linsearch
    npair: number of predefined geom pairs
    nhfield: number of heightfields
    nhfielddata: size of elevation data
    nhfieldgeom: number of hfield-geom pairs
    opt: physics options
    stat: model statistics
    qpos0: qpos values at default pose                       (nworld, nq)
    qpos_spring: reference pose for springs                  (nworld, nq)
    qM_fullm_i: sparse mass matrix addressing
    qM_fullm_j: sparse mass matrix addressing
    qM_mulm_i: sparse mass matrix addressing
    qM_mulm_j: sparse mass matrix addressing
    qM_madr_ij: sparse mass matrix addressing
    M_rownnz: number of non-zeros in each row of qM          (nv,)
    M_rowadr: index of each row in qM                        (nv,)
    M_colind: column indices of non-zeros in qM              (nM,)
    mapM2M: index mapping from M (legacy) to M (CSR)         (nC)
    qM_tiles: tiling configuration
    body_tree: list of body ids by tree level
    body_parentid: id of body's parent                       (nbody,)
    body_rootid: id of root above body                       (nbody,)
    body_weldid: id of body that this body is welded to      (nbody,)
    body_mocapid: id of mocap data; -1: none                 (nbody,)
    body_jntnum: number of joints for this body              (nbody,)
    body_jntadr: start addr of joints; -1: no joints         (nbody,)
    body_dofnum: number of motion degrees of freedom         (nbody,)
    body_dofadr: start addr of dofs; -1: no dofs             (nbody,)
    body_geomnum: number of geoms                            (nbody,)
    body_geomadr: start addr of geoms; -1: no geoms          (nbody,)
    body_pos: position offset rel. to parent body            (nworld, nbody, 3)
    body_quat: orientation offset rel. to parent body        (nworld, nbody, 4)
    body_ipos: local position of center of mass              (nworld, nbody, 3)
    body_iquat: local orientation of inertia ellipsoid       (nworld, nbody, 4)
    body_mass: mass                                          (nworld, nbody,)
    body_subtreemass: mass of subtree starting at this body  (nworld, nbody,)
    subtree_mass: mass of subtree                            (nworld, nbody,)
    body_inertia: diagonal inertia in ipos/iquat frame       (nworld, nbody, 3)
    body_invweight0: mean inv inert in qpos0 (trn, rot)      (nworld, nbody, 2)
    body_contype: OR over all geom contypes                  (nbody,)
    body_conaffinity: OR over all geom conaffinities         (nbody,)
    body_gravcomp: antigravity force, units of body weight   (nworld, nbody)
    jnt_type: type of joint (JointType)                      (njnt,)
    jnt_qposadr: start addr in 'qpos' for joint's data       (njnt,)
    jnt_dofadr: start addr in 'qvel' for joint's data        (njnt,)
    jnt_bodyid: id of joint's body                           (njnt,)
    jnt_limited: does joint have limits                      (njnt,)
    jnt_actfrclimited: does joint have actuator force limits (njnt,)
    jnt_solref: constraint solver reference: limit           (nworld, njnt, mjNREF)
    jnt_solimp: constraint solver impedance: limit           (nworld, njnt, mjNIMP)
    jnt_pos: local anchor position                           (nworld, njnt, 3)
    jnt_axis: local joint axis                               (nworld, njnt, 3)
    jnt_stiffness: stiffness coefficient                     (nworld, njnt)
    jnt_range: joint limits                                  (nworld, njnt, 2)
    jnt_actfrcrange: range of total actuator force           (nworld, njnt, 2)
    jnt_margin: min distance for limit detection             (nworld, njnt)
    jnt_limited_slide_hinge_adr: limited/slide/hinge jntadr
    jnt_limited_ball_adr: limited/ball jntadr
    jnt_actgravcomp: is gravcomp force applied via actuators (njnt,)
    dof_bodyid: id of dof's body                             (nv,)
    dof_jntid: id of dof's joint                             (nv,)
    dof_parentid: id of dof's parent; -1: none               (nv,)
    dof_Madr: dof address in M-diagonal                      (nv,)
    dof_armature: dof armature inertia/mass                  (nworld, nv)
    dof_damping: damping coefficient                         (nworld, nv)
    dof_invweight0: diag. inverse inertia in qpos0           (nworld, nv)
    dof_frictionloss: dof friction loss                      (nworld, nv)
    dof_solimp: constraint solver impedance: frictionloss    (nworld, nv, NIMP)
    dof_solref: constraint solver reference: frictionloss    (nworld, nv, NREF)
    dof_tri_row: np.tril_indices                             (mjm.nv)[0]
    dof_tri_col: np.tril_indices                             (mjm.nv)[1]
    geom_type: geometric type (GeomType)                     (ngeom,)
    geom_contype: geom contact type                          (ngeom,)
    geom_conaffinity: geom contact affinity                  (ngeom,)
    geom_condim: contact dimensionality (1, 3, 4, 6)         (ngeom,)
    geom_bodyid: id of geom's body                           (ngeom,)
    geom_dataid: id of geom's mesh/hfield; -1: none          (ngeom,)
    geom_group: geom group inclusion/exclusion mask          (ngeom,)
    geom_matid: material id for rendering                    (nworld, ngeom,)
    geom_priority: geom contact priority                     (ngeom,)
    geom_solmix: mixing coef for solref/imp in geom pair     (nworld, ngeom,)
    geom_solref: constraint solver reference: contact        (nworld, ngeom, mjNREF)
    geom_solimp: constraint solver impedance: contact        (nworld, ngeom, mjNIMP)
    geom_size: geom-specific size parameters                 (ngeom, 3)
    geom_aabb: bounding box, (center, size)                  (ngeom, 6)
    geom_rbound: radius of bounding sphere                   (nworld, ngeom,)
    geom_pos: local position offset rel. to body             (nworld, ngeom, 3)
    geom_quat: local orientation offset rel. to body         (nworld, ngeom, 4)
    geom_friction: friction for (slide, spin, roll)          (nworld, ngeom, 3)
    geom_margin: detect contact if dist<margin               (nworld, ngeom,)
    geom_gap: include in solver if dist<margin-gap           (nworld, ngeom,)
    geom_rgba: rgba when material is omitted                 (nworld, ngeom, 4)
    hfield_adr: start address in hfield_data                 (nhfield,)
    hfield_nrow: number of rows in grid                      (nhfield,)
    hfield_ncol: number of columns in grid                   (nhfield,)
    hfield_size: (x, y, z_top, z_bottom)                     (nhfield, 4)
    hfield_data: elevation data                              (nhfielddata,)
    site_type: geom type for rendering (GeomType)            (nsite,)
    site_bodyid: id of site's body                           (nsite,)
    site_pos: local position offset rel. to body             (nworld, nsite, 3)
    site_quat: local orientation offset rel. to body         (nworld, nsite, 4)
    cam_mode: camera tracking mode (CamLightType)            (ncam,)
    cam_bodyid: id of camera's body                          (ncam,)
    cam_targetbodyid: id of targeted body; -1: none          (ncam,)
    cam_pos: position rel. to body frame                     (nworld, ncam, 3)
    cam_quat: orientation rel. to body frame                 (nworld, ncam, 4)
    cam_poscom0: global position rel. to sub-com in qpos0    (nworld, ncam, 3)
    cam_pos0: global position rel. to body in qpos0          (nworld, ncam, 3)
    cam_mat0: global orientation in qpos0                    (nworld, ncam, 3, 3)
    cam_fovy: y field-of-view (ortho ? len : deg)            (ncam,)
    cam_resolution: resolution: pixels [width, height]       (ncam, 2)
    cam_sensorsize: sensor size: length [width, height]      (ncam, 2)
    cam_intrinsic: [focal length; principal point]           (ncam, 4)
    light_mode: light tracking mode (CamLightType)           (nlight,)
    light_bodyid: id of light's body                         (nlight,)
    light_targetbodyid: id of targeted body; -1: none        (nlight,)
    light_type: spot, directional, etc. (mjtLightType)       (nworld, nlight)
    light_castshadow: does light cast shadows                (nworld, nlight)
    light_active: is light active                            (nworld, nlight)
    light_pos: position rel. to body frame                   (nworld, nlight, 3)
    light_dir: direction rel. to body frame                  (nworld, nlight, 3)
    light_poscom0: global position rel. to sub-com in qpos0  (nworld, nlight, 3)
    light_pos0: global position rel. to body in qpos0        (nworld, nlight, 3)
    light_dir0: global direction in qpos0                    (nlight, 3)
    mesh_vertadr: first vertex address                       (nmesh,)
    mesh_vertnum: number of vertices                         (nmesh,)
    mesh_vert: vertex positions for all meshes               (nmeshvert, 3)
    mesh_faceadr: first face address                         (nmesh,)
    mesh_face: face indices for all meshes                   (nface, 3)
    mesh_normaladr: first normal address                     (nmesh,)
    mesh_normal: normals for all meshes                      (nmeshnormal, 3)
    mesh_graphadr: graph data address; -1: no graph          (nmesh,)
    mesh_graph: convex graph data                            (nmeshgraph,)
    mesh_quat: rotation applied to asset vertices            (nmesh, 4)
    mesh_polynum: number of polygons per mesh                (nmesh,)
    mesh_polyadr: first polygon address per mesh             (nmesh,)
    mesh_polynormal: all polygon normals                     (nmeshpoly, 3)
    mesh_polyvertadr: polygon vertex start address           (nmeshpoly,)
    mesh_polyvertnum: number of vertices per polygon         (nmeshpoly,)
    mesh_polyvert: all polygon vertices                      (nmeshpolyvert,)
    mesh_polymapadr: first polygon address per vertex        (nmeshvert,)
    mesh_polymapnum: number of polygons per vertex           (nmeshvert,)
    mesh_polymap: vertex to polygon map                      (nmeshpolymap,)
    oct_aabb: octree axis-aligned bounding boxes             (noct, 6)
    oct_child: octree children                               (noct, 8)
    oct_coeff: octree interpolation coefficients             (noct, 8)
    eq_type: constraint type (EqType)                        (neq,)
    eq_obj1id: id of object 1                                (neq,)
    eq_obj2id: id of object 2                                (neq,)
    eq_objtype: type of both objects (ObjType)               (neq,)
    eq_active0: initial enable/disable constraint state      (neq,)
    eq_solref: constraint solver reference                   (nworld, neq, mjNREF)
    eq_solimp: constraint solver impedance                   (nworld, neq, mjNIMP)
    eq_data: numeric data for constraint                     (nworld, neq, mjNEQDATA)
    eq_connect_adr: eq_* addresses of type `CONNECT`
    eq_wld_adr: eq_* addresses of type `WELD`
    eq_jnt_adr: eq_* addresses of type `JOINT`
    eq_ten_adr: eq_* addresses of type `TENDON`              (<=neq,)
    actuator_moment_tiles_nv: tiling configuration
    actuator_moment_tiles_nu: tiling configuration
    actuator_affine_bias_gain: affine bias/gain present
    actuator_trntype: transmission type (TrnType)            (nu,)
    actuator_dyntype: dynamics type (DynType)                (nu,)
    actuator_gaintype: gain type (GainType)                  (nu,)
    actuator_biastype: bias type (BiasType)                  (nu,)
    actuator_trnid: transmission id: joint, tendon, site     (nu, 2)
    actuator_actadr: first activation address; -1: stateless (nu,)
    actuator_actnum: number of activation variables          (nu,)
    actuator_ctrllimited: is control limited                 (nu,)
    actuator_forcelimited: is force limited                  (nu,)
    actuator_actlimited: is activation limited               (nu,)
    actuator_dynprm: dynamics parameters                     (nworld, nu, mjNDYN)
    actuator_gainprm: gain parameters                        (nworld, nu, mjNGAIN)
    actuator_biasprm: bias parameters                        (nworld, nu, mjNBIAS)
    actuator_actearly: step activation before force          (nu,)
    actuator_ctrlrange: range of controls                    (nworld, nu, 2)
    actuator_forcerange: range of forces                     (nworld, nu, 2)
    actuator_actrange: range of activations                  (nworld, nu, 2)
    actuator_gear: scale length and transmitted force        (nworld, nu, 6)
    actuator_cranklength: crank length for slider-crank      (nu,)
    actuator_acc0: acceleration from unit force in qpos0     (nu,)
    actuator_lengthrange: feasible actuator length range     (nu, 2)
    nxn_geom_pair: collision pair geom ids [-2, ngeom-1]     (<= ngeom * (ngeom - 1) // 2,)
    nxn_geom_pair_filtered: valid collision pair geom ids    (<= ngeom * (ngeom - 1) // 2,)
                            [-1, ngeom - 1]
    nxn_pairid: predefined pair id, -1 if not predefined,    (<= ngeom * (ngeom - 1) // 2,)
                -2 if skipped
    nxn_pairid_filtered: predefined pair id, -1 if not       (<= ngeom * (ngeom - 1) // 2,)
                         predefined
    pair_dim: contact dimensionality                         (npair,)
    pair_geom1: id of geom1                                  (npair,)
    pair_geom2: id of geom2                                  (npair,)
    pair_solref: solver reference: contact normal            (nworld, npair, mjNREF)
    pair_solreffriction: solver reference: contact friction  (nworld, npair, mjNREF)
    pair_solimp: solver impedance: contact                   (nworld, npair, mjNIMP)
    pair_margin: detect contact if dist<margin               (nworld, npair,)
    pair_gap: include in solver if dist<margin-gap           (nworld, npair,)
    pair_friction: tangent1, 2, spin, roll1, 2               (nworld, npair, 5)
    exclude_signature: body1 << 16 + body2                   (nexclude,)
    condim_max: maximum condim for geoms
    tendon_adr: address of first object in tendon's path     (ntendon,)
    tendon_num: number of objects in tendon's path           (ntendon,)
    tendon_limited: does tendon have length limits           (ntendon,)
    tendon_limited_adr: addresses for limited tendons        (<=ntendon,)
    tendon_actfrclimited: does ten have actuator force limit (ntendon,)
    tendon_solref_lim: constraint solver reference: limit    (nworld, ntendon, mjNREF)
    tendon_solimp_lim: constraint solver impedance: limit    (nworld, ntendon, mjNIMP)
    tendon_solref_fri: constraint solver reference: friction (nworld, ntendon, mjNREF)
    tendon_solimp_fri: constraint solver impedance: friction (nworld, ntendon, mjNIMP)
    tendon_range: tendon length limits                       (nworld, ntendon, 2)
    tendon_actfrcrange: range of total actuator force        (nworld, ntendon, 2)
    tendon_margin: min distance for limit detection          (nworld, ntendon)
    tendon_stiffness: stiffness coefficient                  (nworld, ntendon)
    tendon_damping: damping coefficient                      (nworld, ntendon)
    tendon_armature: inertia associated with tendon velocity (nworld, ntendon)
    tendon_frictionloss: loss due to friction                (nworld, ntendon)
    tendon_lengthspring: spring resting length range         (nworld, ntendon, 2)
    tendon_length0: tendon length in qpos0                   (nworld, ntendon)
    tendon_invweight0: inv. weight in qpos0                  (nworld, ntendon)
    wrap_objid: object id: geom, site, joint                 (nwrap,)
    wrap_prm: divisor, joint coef, or site id                (nwrap,)
    wrap_type: wrap object type (WrapType)                   (nwrap,)
    tendon_jnt_adr: joint tendon address                     (<=nwrap,)
    tendon_site_pair_adr: site pair tendon address           (<=nwrap,)
    tendon_geom_adr: geom tendon address                     (<=nwrap,)
    ten_wrapadr_site: wrap object starting address for sites (ntendon,)
    ten_wrapnum_site: number of site wrap objects per tendon (ntendon,)
    wrap_jnt_adr: addresses for joint tendon wrap object     (<=nwrap,)
    wrap_site_adr: addresses for site tendon wrap object     (<=nwrap,)
    wrap_site_pair_adr: first address for site wrap pair     (<=nwrap,)
    wrap_geom_adr: addresses for geom tendon wrap object     (<=nwrap,)
    wrap_pulley_scale: pulley scaling                        (nwrap,)
    sensor_type: sensor type (SensorType)                    (nsensor,)
    sensor_datatype: numeric data type (DataType)            (nsensor,)
    sensor_objtype: type of sensorized object (ObjType)      (nsensor,)
    sensor_objid: id of sensorized object                    (nsensor,)
    sensor_reftype: type of reference frame (ObjType)        (nsensor,)
    sensor_refid: id of reference frame; -1: global frame    (nsensor,)
    sensor_intprm: sensor parameters                         (nsensor, mjNSENS)
    sensor_dim: number of scalar outputs                     (nsensor,)
    sensor_adr: address in sensor array                      (nsensor,)
    sensor_cutoff: cutoff for real and positive; 0: ignore   (nsensor,)
    sensor_pos_adr: addresses for position sensors           (<=nsensor,)
    sensor_limitpos_adr: address for limit position sensors  (<=nsensor,)
    sensor_vel_adr: addresses for velocity sensors           (<=nsensor,)
                    (excluding limit velocity sensors)
    sensor_limitvel_adr: address for limit velocity sensors  (<=nsensor,)
    sensor_acc_adr: addresses for acceleration sensors       (<=nsensor,)
    sensor_rangefinder_adr: addresses for rangefinder sensors(<=nsensor,)
    rangefinder_sensor_adr: map sensor id to rangefinder id  (<=nsensor,)
                    (excluding touch sensors)
                    (excluding limit force sensors)
    sensor_touch_adr: addresses for touch sensors            (<=nsensor,)
    sensor_limitfrc_adr: address for limit force sensors     (<=nsensor,)
    sensor_e_potential: evaluate energy_pos
    sensor_e_kinetic: evaluate energy_vel
    sensor_tendonactfrc_adr: address for tendonactfrc sensor (<=nsensor,)
    sensor_subtree_vel: evaluate subtree_vel
    sensor_contact_adr: addresses for contact sensors        (<=nsensor,)
    sensor_adr_to_contact_adr: map sensor adr to contact adr (nsensor,)
    sensor_rne_postconstraint: evaluate rne_postconstraint
    sensor_rangefinder_bodyid: bodyid for rangefinder        (nrangefinder,)
    plugin: globally registered plugin slot number           (nplugin,)
    plugin_attr: config attributes of geom plugin            (nplugin, 3)
    geom_plugin_index: geom index in plugin array            (ngeom, )
    mocap_bodyid: id of body for mocap                       (nmocap,)
    mat_texid: texture id for rendering                      (nworld, nmat, mjNTEXROLE)
    mat_texrepeat: texture repeat for rendering              (nworld, nmat, 2)
    mat_rgba: rgba                                           (nworld, nmat, 4)
    actuator_trntype_body_adr: addresses for actuators       (<=nu,)
                               with body transmission
    geompair2hfgeompair: geom pair to geom pair with         (ngeom * (ngeom - 1) // 2,)
                         height field mapping
    block_dim: BlockDim
    geom_pair_type_count: count of max number of each potential collision
    has_sdf_geom: whether the model contains SDF geoms
  """

  nq: int
  nv: int
  nu: int
  na: int
  nbody: int
  njnt: int
  ngeom: int
  nsite: int
  ncam: int
  nlight: int
  nmat: int
  nflex: int
  nflexvert: int
  nflexedge: int
  nflexelem: int
  nflexelemdata: int
  nexclude: int
  neq: int
  nmocap: int
  ngravcomp: int
  nM: int
  nC: int
  ntendon: int
  nwrap: int
  nsensor: int
  nsensordata: int
  nsensortaxel: int
  nmeshvert: int
  nmeshface: int
  nmeshgraph: int
  nmeshpoly: int
  nmeshpolyvert: int
  nmeshpolymap: int
  nlsp: int  # warp only
  npair: int
  nhfield: int
  nhfielddata: int
  nhfieldgeom: int
  opt: Option
  stat: Statistic
  qpos0: wp.array2d(dtype=float)
  qpos_spring: wp.array2d(dtype=float)
  qM_fullm_i: wp.array(dtype=int)  # warp only
  qM_fullm_j: wp.array(dtype=int)  # warp only
  qM_mulm_i: wp.array(dtype=int)  # warp only
  qM_mulm_j: wp.array(dtype=int)  # warp only
  qM_madr_ij: wp.array(dtype=int)  # warp only
  qLD_updates: tuple[wp.array(dtype=wp.vec3i), ...]  # warp only
  M_rownnz: wp.array(dtype=int)
  M_rowadr: wp.array(dtype=int)
  M_colind: wp.array(dtype=int)
  mapM2M: wp.array(dtype=int)
  qM_tiles: tuple[TileSet, ...]
  body_tree: tuple[wp.array(dtype=int), ...]
  body_parentid: wp.array(dtype=int)
  body_rootid: wp.array(dtype=int)
  body_weldid: wp.array(dtype=int)
  body_mocapid: wp.array(dtype=int)
  body_jntnum: wp.array(dtype=int)
  body_jntadr: wp.array(dtype=int)
  body_dofnum: wp.array(dtype=int)
  body_dofadr: wp.array(dtype=int)
  body_geomnum: wp.array(dtype=int)
  body_geomadr: wp.array(dtype=int)
  body_pos: wp.array2d(dtype=wp.vec3)
  body_quat: wp.array2d(dtype=wp.quat)
  body_ipos: wp.array2d(dtype=wp.vec3)
  body_iquat: wp.array2d(dtype=wp.quat)
  body_mass: wp.array2d(dtype=float)
  body_subtreemass: wp.array2d(dtype=float)
  subtree_mass: wp.array2d(dtype=float)
  body_inertia: wp.array2d(dtype=wp.vec3)
  body_invweight0: wp.array2d(dtype=wp.vec2)
  body_contype: wp.array(dtype=int)
  body_conaffinity: wp.array(dtype=int)
  body_gravcomp: wp.array2d(dtype=float)
  jnt_type: wp.array(dtype=int)
  jnt_qposadr: wp.array(dtype=int)
  jnt_dofadr: wp.array(dtype=int)
  jnt_bodyid: wp.array(dtype=int)
  jnt_limited: wp.array(dtype=int)
  jnt_actfrclimited: wp.array(dtype=bool)
  jnt_solref: wp.array2d(dtype=wp.vec2)
  jnt_solimp: wp.array2d(dtype=vec5)
  jnt_pos: wp.array2d(dtype=wp.vec3)
  jnt_axis: wp.array2d(dtype=wp.vec3)
  jnt_stiffness: wp.array2d(dtype=float)
  jnt_range: wp.array2d(dtype=wp.vec2)
  jnt_actfrcrange: wp.array2d(dtype=wp.vec2)
  jnt_margin: wp.array2d(dtype=float)
  jnt_limited_slide_hinge_adr: wp.array(dtype=int)  # warp only
  jnt_limited_ball_adr: wp.array(dtype=int)  # warp only
  jnt_actgravcomp: wp.array(dtype=int)
  dof_bodyid: wp.array(dtype=int)
  dof_jntid: wp.array(dtype=int)
  dof_parentid: wp.array(dtype=int)
  dof_Madr: wp.array(dtype=int)
  dof_armature: wp.array2d(dtype=float)
  dof_damping: wp.array2d(dtype=float)
  dof_invweight0: wp.array2d(dtype=float)
  dof_frictionloss: wp.array2d(dtype=float)
  dof_solimp: wp.array2d(dtype=vec5)
  dof_solref: wp.array2d(dtype=wp.vec2)
  dof_tri_row: wp.array(dtype=int)  # warp only
  dof_tri_col: wp.array(dtype=int)  # warp only
  geom_type: wp.array(dtype=int)
  geom_contype: wp.array(dtype=int)
  geom_conaffinity: wp.array(dtype=int)
  geom_condim: wp.array(dtype=int)
  geom_bodyid: wp.array(dtype=int)
  geom_dataid: wp.array(dtype=int)
  geom_group: wp.array(dtype=int)
  geom_matid: wp.array2d(dtype=int)
  geom_priority: wp.array(dtype=int)
  geom_solmix: wp.array2d(dtype=float)
  geom_solref: wp.array2d(dtype=wp.vec2)
  geom_solimp: wp.array2d(dtype=vec5)
  geom_size: wp.array2d(dtype=wp.vec3)
  geom_aabb: wp.array2d(dtype=wp.vec3)
  geom_rbound: wp.array2d(dtype=float)
  geom_pos: wp.array2d(dtype=wp.vec3)
  geom_quat: wp.array2d(dtype=wp.quat)
  geom_friction: wp.array2d(dtype=wp.vec3)
  geom_margin: wp.array2d(dtype=float)
  geom_gap: wp.array2d(dtype=float)
  geom_rgba: wp.array2d(dtype=wp.vec4)
  hfield_adr: wp.array(dtype=int)
  hfield_nrow: wp.array(dtype=int)
  hfield_ncol: wp.array(dtype=int)
  hfield_size: wp.array(dtype=wp.vec4)
  hfield_data: wp.array(dtype=float)
  site_type: wp.array(dtype=int)
  site_bodyid: wp.array(dtype=int)
  site_size: wp.array(dtype=wp.vec3)
  site_pos: wp.array2d(dtype=wp.vec3)
  site_quat: wp.array2d(dtype=wp.quat)
  cam_mode: wp.array(dtype=int)
  cam_bodyid: wp.array(dtype=int)
  cam_targetbodyid: wp.array(dtype=int)
  cam_pos: wp.array2d(dtype=wp.vec3)
  cam_quat: wp.array2d(dtype=wp.quat)
  cam_poscom0: wp.array2d(dtype=wp.vec3)
  cam_pos0: wp.array2d(dtype=wp.vec3)
  cam_mat0: wp.array2d(dtype=wp.mat33)
  cam_fovy: wp.array(dtype=float)
  cam_resolution: wp.array(dtype=wp.vec2i)
  cam_sensorsize: wp.array(dtype=wp.vec2)
  cam_intrinsic: wp.array(dtype=wp.vec4)
  light_mode: wp.array(dtype=int)
  light_bodyid: wp.array(dtype=int)
  light_targetbodyid: wp.array(dtype=int)
  light_type: wp.array2d(dtype=int)
  light_castshadow: wp.array2d(dtype=bool)
  light_active: wp.array2d(dtype=bool)
  light_pos: wp.array2d(dtype=wp.vec3)
  light_dir: wp.array2d(dtype=wp.vec3)
  light_poscom0: wp.array2d(dtype=wp.vec3)
  light_pos0: wp.array2d(dtype=wp.vec3)
  light_dir0: wp.array2d(dtype=wp.vec3)
  flex_dim: wp.array(dtype=int)
  flex_vertadr: wp.array(dtype=int)
  flex_vertnum: wp.array(dtype=int)
  flex_edgeadr: wp.array(dtype=int)
  flex_elemedgeadr: wp.array(dtype=int)
  flex_vertbodyid: wp.array(dtype=int)
  flex_edge: wp.array(dtype=wp.vec2i)
  flex_edgeflap: wp.array(dtype=wp.vec2i)
  flex_elem: wp.array(dtype=int)
  flex_elemedge: wp.array(dtype=int)
  flexedge_length0: wp.array(dtype=float)
  flex_stiffness: wp.array(dtype=float)
  flex_bending: wp.array(dtype=float)
  flex_damping: wp.array(dtype=float)
  mesh_vertadr: wp.array(dtype=int)
  mesh_vertnum: wp.array(dtype=int)
  mesh_vert: wp.array(dtype=wp.vec3)
  mesh_normaladr: wp.array(dtype=int)
  mesh_normal: wp.array(dtype=wp.vec3)
  mesh_faceadr: wp.array(dtype=int)
  mesh_face: wp.array(dtype=wp.vec3i)
  mesh_graphadr: wp.array(dtype=int)
  mesh_graph: wp.array(dtype=int)
  mesh_quat: wp.array(dtype=wp.quat)
  mesh_polynum: wp.array(dtype=int)
  mesh_polyadr: wp.array(dtype=int)
  mesh_polynormal: wp.array(dtype=wp.vec3)
  mesh_polyvertadr: wp.array(dtype=int)
  mesh_polyvertnum: wp.array(dtype=int)
  mesh_polyvert: wp.array(dtype=int)
  mesh_polymapadr: wp.array(dtype=int)
  mesh_polymapnum: wp.array(dtype=int)
  mesh_polymap: wp.array(dtype=int)
  oct_aabb: wp.array2d(dtype=wp.vec3)
  oct_child: wp.array(dtype=vec8i)
  oct_coeff: wp.array(dtype=vec8f)
  eq_type: wp.array(dtype=int)
  eq_obj1id: wp.array(dtype=int)
  eq_obj2id: wp.array(dtype=int)
  eq_objtype: wp.array(dtype=int)
  eq_active0: wp.array(dtype=bool)
  eq_solref: wp.array2d(dtype=wp.vec2)
  eq_solimp: wp.array2d(dtype=vec5)
  eq_data: wp.array2d(dtype=vec11)
  eq_connect_adr: wp.array(dtype=int)
  eq_wld_adr: wp.array(dtype=int)
  eq_jnt_adr: wp.array(dtype=int)
  eq_ten_adr: wp.array(dtype=int)
  actuator_moment_tiles_nv: tuple[TileSet, ...]
  actuator_moment_tiles_nu: tuple[TileSet, ...]
  actuator_affine_bias_gain: bool  # warp only
  actuator_trntype: wp.array(dtype=int)
  actuator_dyntype: wp.array(dtype=int)
  actuator_gaintype: wp.array(dtype=int)
  actuator_biastype: wp.array(dtype=int)
  actuator_trnid: wp.array(dtype=wp.vec2i)
  actuator_actadr: wp.array(dtype=int)
  actuator_actnum: wp.array(dtype=int)
  actuator_ctrllimited: wp.array(dtype=bool)
  actuator_forcelimited: wp.array(dtype=bool)
  actuator_actlimited: wp.array(dtype=bool)
  actuator_dynprm: wp.array2d(dtype=vec10f)
  actuator_gainprm: wp.array2d(dtype=vec10f)
  actuator_biasprm: wp.array2d(dtype=vec10f)
  actuator_actearly: wp.array(dtype=bool)
  actuator_ctrlrange: wp.array2d(dtype=wp.vec2)
  actuator_forcerange: wp.array2d(dtype=wp.vec2)
  actuator_actrange: wp.array2d(dtype=wp.vec2)
  actuator_gear: wp.array2d(dtype=wp.spatial_vector)
  actuator_cranklength: wp.array(dtype=float)
  actuator_acc0: wp.array(dtype=float)
  actuator_lengthrange: wp.array(dtype=wp.vec2)
  nxn_geom_pair: wp.array(dtype=wp.vec2i)  # warp only
  nxn_geom_pair_filtered: wp.array(dtype=wp.vec2i)  # warp only
  nxn_pairid: wp.array(dtype=int)  # warp only
  nxn_pairid_filtered: wp.array(dtype=int)  # warp only
  pair_dim: wp.array(dtype=int)
  pair_geom1: wp.array(dtype=int)
  pair_geom2: wp.array(dtype=int)
  pair_solref: wp.array2d(dtype=wp.vec2)
  pair_solreffriction: wp.array2d(dtype=wp.vec2)
  pair_solimp: wp.array2d(dtype=vec5)
  pair_margin: wp.array2d(dtype=float)
  pair_gap: wp.array2d(dtype=float)
  pair_friction: wp.array2d(dtype=vec5)
  exclude_signature: wp.array(dtype=int)
  condim_max: int  # warp only
  tendon_adr: wp.array(dtype=int)
  tendon_num: wp.array(dtype=int)
  tendon_limited: wp.array(dtype=int)
  tendon_limited_adr: wp.array(dtype=int)
  tendon_actfrclimited: wp.array(dtype=bool)
  tendon_solref_lim: wp.array2d(dtype=wp.vec2)
  tendon_solimp_lim: wp.array2d(dtype=vec5)
  tendon_solref_fri: wp.array2d(dtype=wp.vec2)
  tendon_solimp_fri: wp.array2d(dtype=vec5)
  tendon_range: wp.array2d(dtype=wp.vec2)
  tendon_actfrcrange: wp.array2d(dtype=wp.vec2)
  tendon_margin: wp.array2d(dtype=float)
  tendon_stiffness: wp.array2d(dtype=float)
  tendon_damping: wp.array2d(dtype=float)
  tendon_armature: wp.array2d(dtype=float)
  tendon_frictionloss: wp.array2d(dtype=float)
  tendon_lengthspring: wp.array2d(dtype=wp.vec2)
  tendon_length0: wp.array2d(dtype=float)
  tendon_invweight0: wp.array2d(dtype=float)
  wrap_objid: wp.array(dtype=int)
  wrap_prm: wp.array(dtype=float)
  wrap_type: wp.array(dtype=int)
  tendon_jnt_adr: wp.array(dtype=int)  # warp only
  tendon_site_pair_adr: wp.array(dtype=int)  # warp only
  tendon_geom_adr: wp.array(dtype=int)  # warp only
  ten_wrapadr_site: wp.array(dtype=int)  # warp only
  ten_wrapnum_site: wp.array(dtype=int)  # warp only
  wrap_jnt_adr: wp.array(dtype=int)  # warp only
  wrap_site_adr: wp.array(dtype=int)  # warp only
  wrap_site_pair_adr: wp.array(dtype=int)  # warp only
  wrap_geom_adr: wp.array(dtype=int)  # warp only
  wrap_pulley_scale: wp.array(dtype=float)  # warp only
  sensor_type: wp.array(dtype=int)
  sensor_datatype: wp.array(dtype=int)
  sensor_objtype: wp.array(dtype=int)
  sensor_objid: wp.array(dtype=int)
  sensor_reftype: wp.array(dtype=int)
  sensor_refid: wp.array(dtype=int)
  sensor_intprm: wp.array2d(dtype=int)
  sensor_dim: wp.array(dtype=int)
  sensor_adr: wp.array(dtype=int)
  sensor_cutoff: wp.array(dtype=float)
  sensor_pos_adr: wp.array(dtype=int)  # warp only
  sensor_limitpos_adr: wp.array(dtype=int)  # warp only
  sensor_vel_adr: wp.array(dtype=int)  # warp only
  sensor_limitvel_adr: wp.array(dtype=int)  # warp only
  sensor_acc_adr: wp.array(dtype=int)  # warp only
  sensor_rangefinder_adr: wp.array(dtype=int)  # warp only
  rangefinder_sensor_adr: wp.array(dtype=int)  # warp only
  sensor_touch_adr: wp.array(dtype=int)  # warp only
  sensor_limitfrc_adr: wp.array(dtype=int)  # warp only
  sensor_e_potential: bool  # warp only
  sensor_e_kinetic: bool  # warp only
  sensor_tendonactfrc_adr: wp.array(dtype=int)  # warp only
  sensor_subtree_vel: bool  # warp only
  sensor_contact_adr: wp.array(dtype=int)  # warp only
  sensor_adr_to_contact_adr: wp.array(dtype=int)  # warp only
  sensor_rne_postconstraint: bool  # warp only
  sensor_rangefinder_bodyid: wp.array(dtype=int)  # warp only
  plugin: wp.array(dtype=int)
  plugin_attr: wp.array(dtype=wp.vec3f)
  geom_plugin_index: wp.array(dtype=int)  # warp only
  mocap_bodyid: wp.array(dtype=int)  # warp only
  mat_texid: wp.array3d(dtype=int)
  mat_texrepeat: wp.array2d(dtype=wp.vec2)
  mat_rgba: wp.array2d(dtype=wp.vec4)
  actuator_trntype_body_adr: wp.array(dtype=int)  # warp only
  geompair2hfgeompair: wp.array(dtype=int)  # warp only
  block_dim: BlockDim  # warp only
  geom_pair_type_count: tuple[int, ...]  # warp only
  has_sdf_geom: bool  # warp only
  taxel_vertadr: wp.array(dtype=int)  # warp only
  taxel_sensorid: wp.array(dtype=int)  # warp only


@dataclasses.dataclass
class Contact:
  """Contact data.

  Attributes:
    dist: distance between nearest points; neg: penetration
    pos: position of contact point: midpoint between geoms
    frame: normal is in [0-2], points from geom[0] to geom[1]
    includemargin: include if dist<includemargin=margin-gap
    friction: tangent1, 2, spin, roll1, 2
    solref: constraint solver reference, normal direction
    solreffriction: constraint solver reference, friction directions
    solimp: constraint solver impedance
    dim: contact space dimensionality: 1, 3, 4 or 6
    geom: geom ids; -1 for flex
    efc_address: address in efc; -1: not included
    worldid: world id
  """

  dist: wp.array(dtype=float)
  pos: wp.array(dtype=wp.vec3)
  frame: wp.array(dtype=wp.mat33)
  includemargin: wp.array(dtype=float)
  friction: wp.array(dtype=vec5)
  solref: wp.array(dtype=wp.vec2)
  solreffriction: wp.array(dtype=wp.vec2)
  solimp: wp.array(dtype=vec5)
  dim: wp.array(dtype=int)
  geom: wp.array(dtype=wp.vec2i)
  efc_address: wp.array2d(dtype=int)
  worldid: wp.array(dtype=int)


@dataclasses.dataclass
class Data:
  """Dynamic state that updates each step.

  Attributes:
    nworld: number of worlds
    nconmax: maximum number of contacts
    njmax: maximum number of constraints per world
    solver_niter: number of solver iterations                   (nworld,)
    ncon: number of detected contacts
<<<<<<< HEAD
    ncon_world: number of detected contacts per world           (nworld,)
    ncon_hfield: number of contacts per geom pair with hfield   (nworld, nhfieldgeom)
=======
    ncon_hfield: number of contacts per geom pair with hfield   (nworld, nhfieldgeompair)
>>>>>>> 44fe9867
    ne: number of equality constraints                          (nworld,)
    ne_connect: number of equality connect constraints          (nworld,)
    ne_weld: number of equality weld constraints                (nworld,)
    ne_jnt: number of equality joint constraints                (nworld,)
    ne_ten: number of equality tendon constraints               (nworld,)
    nf: number of friction constraints                          (nworld,)
    nl: number of limit constraints                             (nworld,)
    nefc: number of constraints                                 (nworld,)
    nsolving: number of unconverged worlds                      (1,)
    time: simulation time                                       (nworld,)
    energy: potential, kinetic energy                           (nworld, 2)
    qpos: position                                              (nworld, nq)
    qvel: velocity                                              (nworld, nv)
    act: actuator activation                                    (nworld, na)
    qacc_warmstart: acceleration used for warmstart             (nworld, nv)
    qacc_discrete: discrete-time acceleration                   (nworld, nv)
    ctrl: control                                               (nworld, nu)
    qfrc_applied: applied generalized force                     (nworld, nv)
    xfrc_applied: applied Cartesian force/torque                (nworld, nbody, 6)
    fluid_applied: applied fluid force/torque                   (nworld, nbody, 6)
    eq_active: enable/disable constraints                       (nworld, neq)
    mocap_pos: position of mocap bodies                         (nworld, nmocap, 3)
    mocap_quat: orientation of mocap bodies                     (nworld, nmocap, 4)
    qacc: acceleration                                          (nworld, nv)
    act_dot: time-derivative of actuator activation             (nworld, na)
    xpos: Cartesian position of body frame                      (nworld, nbody, 3)
    xquat: Cartesian orientation of body frame                  (nworld, nbody, 4)
    xmat: Cartesian orientation of body frame                   (nworld, nbody, 3, 3)
    xipos: Cartesian position of body com                       (nworld, nbody, 3)
    ximat: Cartesian orientation of body inertia                (nworld, nbody, 3, 3)
    xanchor: Cartesian position of joint anchor                 (nworld, njnt, 3)
    xaxis: Cartesian joint axis                                 (nworld, njnt, 3)
    geom_skip: skip calculating `geom_xpos` and `geom_xmat`     (ngeom,)
               during step, reuse previous value
    geom_xpos: Cartesian geom position                          (nworld, ngeom, 3)
    geom_xmat: Cartesian geom orientation                       (nworld, ngeom, 3, 3)
    site_xpos: Cartesian site position                          (nworld, nsite, 3)
    site_xmat: Cartesian site orientation                       (nworld, nsite, 3, 3)
    cam_xpos: Cartesian camera position                         (nworld, ncam, 3)
    cam_xmat: Cartesian camera orientation                      (nworld, ncam, 3, 3)
    light_xpos: Cartesian light position                        (nworld, nlight, 3)
    light_xdir: Cartesian light direction                       (nworld, nlight, 3)
    subtree_com: center of mass of each subtree                 (nworld, nbody, 3)
    cdof: com-based motion axis of each dof (rot:lin)           (nworld, nv, 6)
    cinert: com-based body inertia and mass                     (nworld, nbody, 10)
    actuator_length: actuator lengths                           (nworld, nu)
    actuator_moment: actuator moments                           (nworld, nu, nv)
    crb: com-based composite inertia and mass                   (nworld, nbody, 10)
    qM: total inertia (sparse) (nworld, 1, nM) or               (nworld, nv, nv) if dense
    qLD: L'*D*L factorization of M (sparse) (nworld, 1, nM) or  (nworld, nv, nv) if dense
    qLDiagInv: 1/diag(D)                                        (nworld, nv)
    ten_velocity: tendon velocities                             (nworld, ntendon)
    actuator_velocity: actuator velocities                      (nworld, nu)
    cvel: com-based velocity (rot:lin)                          (nworld, nbody, 6)
    cdof_dot: time-derivative of cdof (rot:lin)                 (nworld, nv, 6)
    qfrc_bias: C(qpos,qvel)                                     (nworld, nv)
    qfrc_spring: passive spring force                           (nworld, nv)
    qfrc_damper: passive damper force                           (nworld, nv)
    qfrc_gravcomp: passive gravity compensation force           (nworld, nv)
    qfrc_fluid: passive fluid force                             (nworld, nv)
    qfrc_passive: total passive force                           (nworld, nv)
    subtree_linvel: linear velocity of subtree com              (nworld, nbody, 3)
    subtree_angmom: angular momentum about subtree com          (nworld, nbody, 3)
    subtree_bodyvel: subtree body velocity (ang, vel)           (nworld, nbody, 6)
    actuator_force: actuator force in actuation space           (nworld, nu)
    qfrc_actuator: actuator force                               (nworld, nv)
    qfrc_smooth: net unconstrained force                        (nworld, nv)
    qacc_smooth: unconstrained acceleration                     (nworld, nv)
    qfrc_constraint: constraint force                           (nworld, nv)
    qfrc_inverse: net external force; should equal:             (nworld, nv)
              qfrc_applied + J.T @ xfrc_applied + qfrc_actuator
    contact: contact data
    efc: constraint data
    rne_cacc: arrays used for smooth.rne                        (nworld, nbody, 6)
    rne_cfrc: arrays used for smooth.rne                        (nworld, nbody, 6)
    qpos_t0: temporary array for rk4                            (nworld, nq)
    qvel_t0: temporary array for rk4                            (nworld, nv)
    act_t0: temporary array for rk4                             (nworld, na)
    qvel_rk: temporary array for rk4                            (nworld, nv)
    qacc_rk: temporary array for rk4                            (nworld, nv)
    act_dot_rk: temporary array for rk4                         (nworld, na)
    qfrc_integration: temporary array for integration           (nworld, nv)
    qacc_integration: temporary array for integration           (nworld, nv)
    act_vel_integration: temporary array for integration        (nworld, nu)
    qM_integration: temporary array for integration             (nworld, nv, nv) if dense
    qLD_integration: temporary array for integration            (nworld, nv, nv) if dense
    qLDiagInv_integration: temporary array for integration      (nworld, nv)
    boxes_sorted: min, max of sorted bounding boxes             (nworld, ngeom, 2)
    sap_projection_lower: broadphase context                    (nworld, ngeom, 2)
    sap_projection_upper: broadphase context                    (nworld, ngeom)
    sap_sort_index: broadphase context                          (nworld, ngeom, 2)
    sap_range: broadphase context                               (nworld, ngeom)
    sap_cumulative_sum: broadphase context                      (nworld, ngeom)
    sap_segment_index: broadphase context (requires nworld + 1) (nworld, 2)
    dyn_geom_aabb: dynamic geometry axis-aligned bounding boxes (nworld, ngeom, 2)
    collision_pair: collision pairs from broadphase             (nconmax,)
    collision_hftri_index: collision index for hfield pairs     (nconmax,)
    collision_worldid: collision world ids from broadphase      (nconmax,)
    ncollision: collision count from broadphase
    epa_vert: vertices in EPA polytope in Minkowski space       (nconmax, 5 + CCDiter)
    epa_vert1: vertices in EPA polytope in geom 1 space         (nconmax, 5 + CCDiter)
    epa_vert2: vertices in EPA polytope in geom 2 space         (nconmax, 5 + CCDiter)
    epa_vert_index1: vertex indices in EPA polytope for geom 1  (nconmax, 5 + CCDiter)
    epa_vert_index2: vertex indices in EPA polytope for geom 2  (nconmax, 5 + CCDiter)
    epa_face: faces of polytope represented by three indices    (nconmax, 6 + 6 * CCDiter)
    epa_pr: projection of origin on polytope faces              (nconmax, 6 + 6 * CCDiter)
    epa_norm2: epa_pr * epa_pr                                  (nconmax, 6 + 6 * CCDiter)
    epa_index: index of face in polytope map                    (nconmax, 6 + 6 * CCDiter)
    epa_map: status of faces in polytope                        (nconmax, 6 + 6 * CCDiter)
    epa_horizon: index pair (i j) of edges on horizon           (nconmax, 3 * 2 * CCDiter)
    cacc: com-based acceleration                                (nworld, nbody, 6)
    cfrc_int: com-based interaction force with parent           (nworld, nbody, 6)
    cfrc_ext: com-based external force on body                  (nworld, nbody, 6)
    ten_length: tendon lengths                                  (nworld, ntendon)
    ten_J: tendon Jacobian                                      (nworld, ntendon, nv)
    ten_Jdot: time derivative of tendon Jacobian                (nworld, ntendon, nv)
    ten_bias_coef: tendon bias force coefficient                (nworld, ntendon)
    ten_wrapadr: start address of tendon's path                 (nworld, ntendon)
    ten_wrapnum: number of wrap points in path                  (nworld, ntendon)
    ten_actfrc: total actuator force at tendon                  (nworld, ntendon)
    wrap_obj: geomid; -1: site; -2: pulley                      (nworld, nwrap, 2)
    wrap_xpos: Cartesian 3D points in all paths                 (nworld, nwrap, 6)
    wrap_geom_xpos: Cartesian 3D points for geom wrap points    (nworld, <=nwrap, 6)
    sensordata: sensor data array                               (nsensordata,)
    inverse_mul_m_skip: skip mul_m computation                  (nworld,)
    sensor_rangefinder_pnt: points for rangefinder              (nworld, nrangefinder, 3)
    sensor_rangefinder_vec: directions for rangefinder          (nworld, nrangefinder, 3)
    sensor_rangefinder_dist: distances for rangefinder          (nworld, nrangefinder)
    sensor_rangefinder_geomid: geomids for rangefinder          (nworld, nrangefinder)
    sensor_contact_nmatch: match count for each world-sensor    (nworld, <=nsensor)
    sensor_contact_matchid: id for matching contact             (nworld, <=nsensor, MJ_MAXCONPAIR)
    sensor_contact_criteria: critera for reduction              (nworld, <=nsensor, MJ_MAXCONPAIR)
    sensor_contact_direction: direction of contact              (nworld, <=nsensor, MJ_MAXCONPAIR)
    ray_bodyexclude: id of body to exclude from ray computation
    ray_dist: ray distance to nearest geom                      (nworld, 1)
    ray_geomid: id of geom that intersects with ray             (nworld, 1)
    energy_vel_mul_m_skip: skip mul_m computation               (nworld,)
    actuator_trntype_body_ncon: number of active contacts       (nworld, <=nu)
  """

  nworld: int  # warp only
  nconmax: int  # warp only
  njmax: int  # warp only
  solver_niter: wp.array(dtype=int)
  ncon: wp.array(dtype=int)
  ncon_hfield: wp.array2d(dtype=int)  # warp only
  ne: wp.array(dtype=int)
  ne_connect: wp.array(dtype=int)  # warp only
  ne_weld: wp.array(dtype=int)  # warp only
  ne_jnt: wp.array(dtype=int)  # warp only
  ne_ten: wp.array(dtype=int)  # warp only
  nf: wp.array(dtype=int)
  nl: wp.array(dtype=int)
  nefc: wp.array(dtype=int)
  nsolving: wp.array(dtype=int)  # warp only
  time: wp.array(dtype=float)
  energy: wp.array(dtype=wp.vec2)
  qpos: wp.array2d(dtype=float)
  qvel: wp.array2d(dtype=float)
  act: wp.array2d(dtype=float)
  qacc_warmstart: wp.array2d(dtype=float)
  qacc_discrete: wp.array2d(dtype=float)  # warp only
  ctrl: wp.array2d(dtype=float)
  qfrc_applied: wp.array2d(dtype=float)
  xfrc_applied: wp.array2d(dtype=wp.spatial_vector)
  fluid_applied: wp.array2d(dtype=wp.spatial_vector)  # warp only
  eq_active: wp.array2d(dtype=bool)
  mocap_pos: wp.array2d(dtype=wp.vec3)
  mocap_quat: wp.array2d(dtype=wp.quat)
  qacc: wp.array2d(dtype=float)
  act_dot: wp.array2d(dtype=float)
  xpos: wp.array2d(dtype=wp.vec3)
  xquat: wp.array2d(dtype=wp.quat)
  xmat: wp.array2d(dtype=wp.mat33)
  xipos: wp.array2d(dtype=wp.vec3)
  ximat: wp.array2d(dtype=wp.mat33)
  xanchor: wp.array2d(dtype=wp.vec3)
  xaxis: wp.array2d(dtype=wp.vec3)
  geom_skip: wp.array(dtype=bool)  # warp only
  geom_xpos: wp.array2d(dtype=wp.vec3)
  geom_xmat: wp.array2d(dtype=wp.mat33)
  site_xpos: wp.array2d(dtype=wp.vec3)
  site_xmat: wp.array2d(dtype=wp.mat33)
  cam_xpos: wp.array2d(dtype=wp.vec3)
  cam_xmat: wp.array2d(dtype=wp.mat33)
  light_xpos: wp.array2d(dtype=wp.vec3)
  light_xdir: wp.array2d(dtype=wp.vec3)
  subtree_com: wp.array2d(dtype=wp.vec3)
  cdof: wp.array2d(dtype=wp.spatial_vector)
  cinert: wp.array2d(dtype=vec10)
  flexvert_xpos: wp.array2d(dtype=wp.vec3)
  flexedge_length: wp.array2d(dtype=float)
  flexedge_velocity: wp.array2d(dtype=float)
  actuator_length: wp.array2d(dtype=float)
  actuator_moment: wp.array3d(dtype=float)
  crb: wp.array2d(dtype=vec10)
  qM: wp.array3d(dtype=float)
  qLD: wp.array3d(dtype=float)
  qLDiagInv: wp.array2d(dtype=float)
  ten_velocity: wp.array2d(dtype=float)
  actuator_velocity: wp.array2d(dtype=float)
  cvel: wp.array2d(dtype=wp.spatial_vector)
  cdof_dot: wp.array2d(dtype=wp.spatial_vector)
  qfrc_bias: wp.array2d(dtype=float)
  qfrc_spring: wp.array2d(dtype=float)
  qfrc_damper: wp.array2d(dtype=float)
  qfrc_gravcomp: wp.array2d(dtype=float)
  qfrc_fluid: wp.array2d(dtype=float)
  qfrc_passive: wp.array2d(dtype=float)
  subtree_linvel: wp.array2d(dtype=wp.vec3)
  subtree_angmom: wp.array2d(dtype=wp.vec3)
  subtree_bodyvel: wp.array2d(dtype=wp.spatial_vector)  # warp only
  actuator_force: wp.array2d(dtype=float)
  qfrc_actuator: wp.array2d(dtype=float)
  qfrc_smooth: wp.array2d(dtype=float)
  qacc_smooth: wp.array2d(dtype=float)
  qfrc_constraint: wp.array2d(dtype=float)
  qfrc_inverse: wp.array2d(dtype=float)
  contact: Contact
  efc: Constraint

  # RK4
  qpos_t0: wp.array2d(dtype=float)
  qvel_t0: wp.array2d(dtype=float)
  act_t0: wp.array2d(dtype=float)
  qvel_rk: wp.array2d(dtype=float)
  qacc_rk: wp.array2d(dtype=float)
  act_dot_rk: wp.array2d(dtype=float)

  # euler + implicit integration
  qfrc_integration: wp.array2d(dtype=float)
  qacc_integration: wp.array2d(dtype=float)
  act_vel_integration: wp.array2d(dtype=float)
  qM_integration: wp.array3d(dtype=float)
  qLD_integration: wp.array3d(dtype=float)
  qLDiagInv_integration: wp.array2d(dtype=float)

  # sweep-and-prune broadphase
  sap_projection_lower: wp.array3d(dtype=float)
  sap_projection_upper: wp.array2d(dtype=float)
  sap_sort_index: wp.array3d(dtype=int)
  sap_range: wp.array2d(dtype=int)
  sap_cumulative_sum: wp.array2d(dtype=int)
  sap_segment_index: wp.array2d(dtype=int)

  # collision driver
  collision_pair: wp.array(dtype=wp.vec2i)
  collision_hftri_index: wp.array(dtype=int)
  collision_pairid: wp.array(dtype=int)
  collision_worldid: wp.array(dtype=int)
  ncollision: wp.array(dtype=int)

  # narrowphase collision (EPA polytope)
  epa_vert: wp.array2d(dtype=wp.vec3)
  epa_vert1: wp.array2d(dtype=wp.vec3)
  epa_vert2: wp.array2d(dtype=wp.vec3)
  epa_vert_index1: wp.array2d(dtype=int)
  epa_vert_index2: wp.array2d(dtype=int)
  epa_face: wp.array2d(dtype=wp.vec3i)
  epa_pr: wp.array2d(dtype=wp.vec3)
  epa_norm2: wp.array2d(dtype=float)
  epa_index: wp.array2d(dtype=int)
  epa_map: wp.array2d(dtype=int)
  epa_horizon: wp.array2d(dtype=int)

  # rne_postconstraint
  cacc: wp.array2d(dtype=wp.spatial_vector)
  cfrc_int: wp.array2d(dtype=wp.spatial_vector)
  cfrc_ext: wp.array2d(dtype=wp.spatial_vector)

  # tendon
  ten_length: wp.array2d(dtype=float)
  ten_J: wp.array3d(dtype=float)
  ten_Jdot: wp.array3d(dtype=float)  # warp only
  ten_bias_coef: wp.array2d(dtype=float)  # warp only
  ten_wrapadr: wp.array2d(dtype=int)
  ten_wrapnum: wp.array2d(dtype=int)
  ten_actfrc: wp.array2d(dtype=float)  # warp only
  wrap_obj: wp.array2d(dtype=wp.vec2i)
  wrap_xpos: wp.array2d(dtype=wp.spatial_vector)
  wrap_geom_xpos: wp.array2d(dtype=wp.spatial_vector)

  # sensors
  sensordata: wp.array2d(dtype=float)
  sensor_rangefinder_pnt: wp.array2d(dtype=wp.vec3)  # warp only
  sensor_rangefinder_vec: wp.array2d(dtype=wp.vec3)  # warp only
  sensor_rangefinder_dist: wp.array2d(dtype=float)  # warp only
  sensor_rangefinder_geomid: wp.array2d(dtype=int)  # warp only
  sensor_contact_nmatch: wp.array2d(dtype=int)  # warp only
  sensor_contact_matchid: wp.array3d(dtype=int)  # warp only
  sensor_contact_criteria: wp.array3d(dtype=float)  # warp only
  sensor_contact_direction: wp.array3d(dtype=float)  # warp only

  # ray
  ray_bodyexclude: wp.array(dtype=int)  # warp only
  ray_dist: wp.array2d(dtype=float)  # warp only
  ray_geomid: wp.array2d(dtype=int)  # warp only

  # mul_m
  energy_vel_mul_m_skip: wp.array(dtype=bool)
  inverse_mul_m_skip: wp.array(dtype=bool)  # warp only

  # actuator
  actuator_trntype_body_ncon: wp.array2d(dtype=int)<|MERGE_RESOLUTION|>--- conflicted
+++ resolved
@@ -1398,12 +1398,7 @@
     njmax: maximum number of constraints per world
     solver_niter: number of solver iterations                   (nworld,)
     ncon: number of detected contacts
-<<<<<<< HEAD
-    ncon_world: number of detected contacts per world           (nworld,)
     ncon_hfield: number of contacts per geom pair with hfield   (nworld, nhfieldgeom)
-=======
-    ncon_hfield: number of contacts per geom pair with hfield   (nworld, nhfieldgeompair)
->>>>>>> 44fe9867
     ne: number of equality constraints                          (nworld,)
     ne_connect: number of equality connect constraints          (nworld,)
     ne_weld: number of equality weld constraints                (nworld,)
