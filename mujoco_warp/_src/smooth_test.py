# Copyright 2025 The Newton Developers
#
# Licensed under the Apache License, Version 2.0 (the "License");
# you may not use this file except in compliance with the License.
# You may obtain a copy of the License at
#
#     http://www.apache.org/licenses/LICENSE-2.0
#
# Unless required by applicable law or agreed to in writing, software
# distributed under the License is distributed on an "AS IS" BASIS,
# WITHOUT WARRANTIES OR CONDITIONS OF ANY KIND, either express or implied.
# See the License for the specific language governing permissions and
# limitations under the License.
# ==============================================================================

"""Tests for smooth dynamics functions."""

import mujoco
import numpy as np
import warp as wp
from absl.testing import absltest
from absl.testing import parameterized

import mujoco_warp as mjwarp

from . import test_util

wp.config.verify_cuda = True

# tolerance for difference between MuJoCo and MJWarp smooth calculations - mostly
# due to float precision
_TOLERANCE = 5e-5


def _assert_eq(a, b, name):
  tol = _TOLERANCE * 10  # avoid test noise
  err_msg = f"mismatch: {name}"
  np.testing.assert_allclose(a, b, err_msg=err_msg, atol=tol, rtol=tol)


class SmoothTest(parameterized.TestCase):
  def test_kinematics(self):
    """Tests kinematics."""
    _, mjd, m, d = test_util.fixture("pendula.xml")

    for arr in (d.xanchor, d.xaxis, d.xquat, d.xpos):
      arr.zero_()

    mjwarp.kinematics(m, d)

    _assert_eq(d.xanchor.numpy()[0], mjd.xanchor, "xanchor")
    _assert_eq(d.xaxis.numpy()[0], mjd.xaxis, "xaxis")
    _assert_eq(d.xpos.numpy()[0], mjd.xpos, "xpos")
    _assert_eq(d.xquat.numpy()[0], mjd.xquat, "xquat")
    _assert_eq(d.xmat.numpy()[0], mjd.xmat.reshape((-1, 3, 3)), "xmat")
    _assert_eq(d.xipos.numpy()[0], mjd.xipos, "xipos")
    _assert_eq(d.ximat.numpy()[0], mjd.ximat.reshape((-1, 3, 3)), "ximat")
    _assert_eq(d.geom_xpos.numpy()[0], mjd.geom_xpos, "geom_xpos")
    _assert_eq(d.geom_xmat.numpy()[0], mjd.geom_xmat.reshape((-1, 3, 3)), "geom_xmat")
    _assert_eq(d.site_xpos.numpy()[0], mjd.site_xpos, "site_xpos")
    _assert_eq(d.site_xmat.numpy()[0], mjd.site_xmat.reshape((-1, 3, 3)), "site_xmat")

  def test_com_pos(self):
    """Tests com_pos."""
    _, mjd, m, d = test_util.fixture("pendula.xml")

    for arr in (d.subtree_com, d.cinert, d.cdof):
      arr.zero_()

    mjwarp.com_pos(m, d)
    _assert_eq(d.subtree_com.numpy()[0], mjd.subtree_com, "subtree_com")
    _assert_eq(d.cinert.numpy()[0], mjd.cinert, "cinert")
    _assert_eq(d.cdof.numpy()[0], mjd.cdof, "cdof")

  def test_camlight(self):
    """Tests camlight."""
    _, mjd, m, d = test_util.fixture("pendula.xml")

    d.cam_xpos.zero_()
    d.cam_xmat.zero_()
    d.light_xpos.zero_()
    d.light_xdir.zero_()

    mjwarp.camlight(m, d)
    _assert_eq(d.cam_xpos.numpy()[0], mjd.cam_xpos, "cam_xpos")
    # import ipdb; ipdb.set_trace()
    _assert_eq(d.cam_xmat.numpy()[0], mjd.cam_xmat.reshape((-1, 3, 3)), "cam_xmat")
    _assert_eq(d.light_xpos.numpy()[0], mjd.light_xpos, "light_xpos")
    _assert_eq(d.light_xdir.numpy()[0], mjd.light_xdir, "light_xdir")

  @parameterized.parameters(True, False)
  def test_crb(self, sparse: bool):
    """Tests crb."""
    mjm, mjd, m, d = test_util.fixture("pendula.xml", sparse=sparse)

    d.crb.zero_()

    mjwarp.crb(m, d)
    _assert_eq(d.crb.numpy()[0], mjd.crb, "crb")

    if sparse:
      _assert_eq(d.qM.numpy()[0, 0], mjd.qM, "qM")
    else:
      qM = np.zeros((mjm.nv, mjm.nv))
      mujoco.mj_fullM(mjm, qM, mjd.qM)
      _assert_eq(d.qM.numpy()[0], qM, "qM")

  @parameterized.parameters(True, False)
  def test_factor_m(self, sparse: bool):
    """Tests factor_m."""
    _, mjd, m, d = test_util.fixture("pendula.xml", sparse=sparse)

    qLD = d.qLD.numpy()[0].copy()
    for arr in (d.qLD, d.qLDiagInv):
      arr.zero_()

    mjwarp.factor_m(m, d)

    if sparse:
      _assert_eq(d.qLD.numpy()[0, 0], mjd.qLD, "qLD (sparse)")
      _assert_eq(d.qLDiagInv.numpy()[0], mjd.qLDiagInv, "qLDiagInv")
    else:
      _assert_eq(d.qLD.numpy()[0], qLD, "qLD (dense)")

  @parameterized.parameters(True, False)
  def test_solve_m(self, sparse: bool):
    """Tests solve_m."""
    mjm, mjd, m, d = test_util.fixture("pendula.xml", sparse=sparse)

    qfrc_smooth = np.tile(mjd.qfrc_smooth, (1, 1))
    qacc_smooth = np.zeros(
      shape=(
        1,
        mjm.nv,
      ),
      dtype=float,
    )
    mujoco.mj_solveM(mjm, mjd, qacc_smooth, qfrc_smooth)

    d.qacc_smooth.zero_()

    mjwarp.solve_m(m, d, d.qacc_smooth, d.qfrc_smooth)
    _assert_eq(d.qacc_smooth.numpy()[0], qacc_smooth[0], "qacc_smooth")

  @parameterized.parameters(True, False)
  def test_rne(self, gravity):
    """Tests rne."""
    _, mjd, m, d = test_util.fixture("pendula.xml", gravity=gravity)

    d.qfrc_bias.zero_()

    mjwarp.rne(m, d)
    _assert_eq(d.qfrc_bias.numpy()[0], mjd.qfrc_bias, "qfrc_bias")

    # TODO(team): test DisableBit.GRAVITY

  @parameterized.parameters(True, False)
  def test_rne_postconstraint(self, gravity):
    """Tests rne_postconstraint."""
    # TODO(team): test: contact, equality constraints
    mjm, mjd, m, d = test_util.fixture("pendula.xml", gravity=gravity)

    mjd.xfrc_applied = np.random.uniform(
      low=-0.01, high=0.01, size=mjd.xfrc_applied.shape
    )
    d.xfrc_applied = wp.array(
      np.expand_dims(mjd.xfrc_applied, axis=0), dtype=wp.spatial_vector
    )

    mujoco.mj_rnePostConstraint(mjm, mjd)

    for arr in (d.cacc, d.cfrc_int, d.cfrc_ext):
      arr.zero_()

    mjwarp.rne_postconstraint(m, d)

    _assert_eq(d.cacc.numpy()[0], mjd.cacc, "cacc")
    _assert_eq(d.cfrc_int.numpy()[0][1:], mjd.cfrc_int[1:], "cfrc_int")
    _assert_eq(d.cfrc_ext.numpy()[0], mjd.cfrc_ext, "cfrc_ext")

  def test_com_vel(self):
    """Tests com_vel."""
    _, mjd, m, d = test_util.fixture("pendula.xml")

    for arr in (d.cvel, d.cdof_dot):
      arr.zero_()

    mjwarp.com_vel(m, d)
    _assert_eq(d.cvel.numpy()[0], mjd.cvel, "cvel")
    _assert_eq(d.cdof_dot.numpy()[0], mjd.cdof_dot, "cdof_dot")

  def test_transmission(self):
    """Tests transmission."""
    mjm, mjd, m, d = test_util.fixture("pendula.xml")

    for arr in (d.actuator_length, d.actuator_moment):
      arr.zero_()

    actuator_moment = np.zeros((mjm.nu, mjm.nv))
    mujoco.mju_sparse2dense(
      actuator_moment,
      mjd.actuator_moment,
      mjd.moment_rownnz,
      mjd.moment_rowadr,
      mjd.moment_colind,
    )

    mjwarp._src.smooth.transmission(m, d)
    _assert_eq(d.actuator_length.numpy()[0], mjd.actuator_length, "actuator_length")
    _assert_eq(d.actuator_moment.numpy()[0], actuator_moment, "actuator_moment")

  def test_fixed_tendon(self):
    """Tests fixed tendon."""
<<<<<<< HEAD
    mjm, mjd, m, d = test_util.fixture("tendon.xml", sparse=False)
=======
    mjm, mjd, m, d = test_util.fixture(
      xml="""
      <mujoco>
        <worldbody>
          <body>
            <joint name="joint0" type="hinge"/>
            <geom type="sphere" size="0.1"/>
            <body>
              <joint name="joint1" type="hinge"/>
              <geom type="sphere" size="0.1"/>
              <body>
                <joint name="joint2" type="hinge"/>
                <geom type="sphere" size="0.1"/>
              </body>
            </body>
          </body>
        </worldbody>
        <tendon>
          <fixed>
            <joint joint="joint0" coef=".25"/>
            <joint joint="joint1" coef=".5"/>
            <joint joint="joint2" coef=".75"/>
          </fixed>
        </tendon>
        <keyframe>
          <key qpos=".2 .4 .6"/>
        </keyframe>
      </mujoco>
    """,
      keyframe=0,
    )
>>>>>>> 2c421042

    for arr in (d.ten_length, d.ten_J):
      arr.zero_()

    mjwarp.tendon(m, d)

    _assert_eq(d.ten_length.numpy()[0], mjd.ten_length, "ten_length")
    _assert_eq(d.ten_J.numpy()[0], mjd.ten_J.reshape((mjm.ntendon, mjm.nv)), "ten_J")


if __name__ == "__main__":
  wp.init()
  absltest.main()<|MERGE_RESOLUTION|>--- conflicted
+++ resolved
@@ -211,41 +211,7 @@
 
   def test_fixed_tendon(self):
     """Tests fixed tendon."""
-<<<<<<< HEAD
-    mjm, mjd, m, d = test_util.fixture("tendon.xml", sparse=False)
-=======
-    mjm, mjd, m, d = test_util.fixture(
-      xml="""
-      <mujoco>
-        <worldbody>
-          <body>
-            <joint name="joint0" type="hinge"/>
-            <geom type="sphere" size="0.1"/>
-            <body>
-              <joint name="joint1" type="hinge"/>
-              <geom type="sphere" size="0.1"/>
-              <body>
-                <joint name="joint2" type="hinge"/>
-                <geom type="sphere" size="0.1"/>
-              </body>
-            </body>
-          </body>
-        </worldbody>
-        <tendon>
-          <fixed>
-            <joint joint="joint0" coef=".25"/>
-            <joint joint="joint1" coef=".5"/>
-            <joint joint="joint2" coef=".75"/>
-          </fixed>
-        </tendon>
-        <keyframe>
-          <key qpos=".2 .4 .6"/>
-        </keyframe>
-      </mujoco>
-    """,
-      keyframe=0,
-    )
->>>>>>> 2c421042
+    mjm, mjd, m, d = test_util.fixture("tendon.xml", keyframe=0)
 
     for arr in (d.ten_length, d.ten_J):
       arr.zero_()
