--- conflicted
+++ resolved
@@ -119,13 +119,7 @@
       d.xanchor,
       d.xaxis,
       d.xpos,
-<<<<<<< HEAD
-      d.xquat,
       d.xipos,
-      d.xiquat,
-=======
-      d.xipos,
->>>>>>> 9b144f30
       d.geom_xpos,
       d.geom_xquat,
       d.site_xpos,
