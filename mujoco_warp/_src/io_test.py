--- conflicted
+++ resolved
@@ -400,7 +400,6 @@
     with self.assertRaises(NotImplementedError):
       mjwarp.put_model(mjm)
 
-<<<<<<< HEAD
   @parameterized.parameters(*_IO_TEST_MODELS)
   def test_reset_data(self, xml):
     reset_datafield = [
@@ -459,7 +458,7 @@
 
     for arr in d.contact.__dataclass_fields__:
       _assert_eq(getattr(d.contact, arr).numpy(), 0.0, arr)
-=======
+
   def test_volumes(self):
     """Tests that mujoco_octree_to_warp_volume properly processes SDF volumes."""
     if not wp.get_device().is_cuda:
@@ -483,7 +482,6 @@
 
     volume_ids_numpy = m.volume_ids.numpy()
     self.assertEqual(len(m.volumes), np.unique(volume_ids_numpy).size)
->>>>>>> 3e3a7743
 
 
 if __name__ == "__main__":
