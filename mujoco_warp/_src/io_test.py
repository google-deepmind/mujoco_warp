# Copyright 2025 The Newton Developers
#
# Licensed under the Apache License, Version 2.0 (the "License");
# you may not use this file except in compliance with the License.
# You may obtain a copy of the License at
#
#     http://www.apache.org/licenses/LICENSE-2.0
#
# Unless required by applicable law or agreed to in writing, software
# distributed under the License is distributed on an "AS IS" BASIS,
# WITHOUT WARRANTIES OR CONDITIONS OF ANY KIND, either express or implied.
# See the License for the specific language governing permissions and
# limitations under the License.
# ==============================================================================

"""Tests for io functions."""

import dataclasses
import typing
from typing import Any, Dict, Optional, Union

import mujoco
import numpy as np
import warp as wp
from absl.testing import absltest
from absl.testing import parameterized

import mujoco_warp as mjwarp

from . import test_util
from .io import MAX_WORLDS

<<<<<<< HEAD

def _assert_eq(a, b, name):
  tol = 5e-4
  err_msg = f"mismatch: {name}"
  np.testing.assert_allclose(a, b, err_msg=err_msg, atol=tol, rtol=tol)


=======
# NOTE: modify io_jax_test _IO_TEST_MODELS if changed here.
>>>>>>> c1ac4b40
_IO_TEST_MODELS = (
  "pendula.xml",
  "collision_sdf/tactile.xml",
  "flex/floppy.xml",
  "actuation/tendon_force_limit.xml",
  "hfield/hfield.xml",
)


class IOTest(parameterized.TestCase):
  def test_make_put_data(self):
    """Tests that make_data and put_data are producing the same shapes for all arrays."""
    mjm, _, _, d = test_util.fixture("pendula.xml")
    md = mjwarp.make_data(mjm, nconmax=512, njmax=512)

    # same number of fields
    self.assertEqual(len(d.__dict__), len(md.__dict__))

    # test shapes for all arrays
    for attr, val in md.__dict__.items():
      if isinstance(val, wp.array):
        self.assertEqual(val.shape, getattr(d, attr).shape, f"{attr} shape mismatch")

  def test_get_data_into_m(self):
    mjm = mujoco.MjModel.from_xml_string("""
      <mujoco>
        <worldbody>
          <body pos="0 0 0" >
            <geom type="box" pos="0 0 0" size=".5 .5 .5" />
            <joint type="hinge" />
          </body>
          <body pos="0 0 0.1">
            <geom type="sphere" size="0.5"/>
            <freejoint/>
          </body>
        </worldbody>
      </mujoco>
    """)

    mjd = mujoco.MjData(mjm)
    mujoco.mj_forward(mjm, mjd)

    mjd_ref = mujoco.MjData(mjm)
    mujoco.mj_forward(mjm, mjd_ref)

    m = mjwarp.put_model(mjm)
    d = mjwarp.put_data(mjm, mjd)

    mjd.qLD.fill(-123)
    mjd.qM.fill(-123)

    mjwarp.get_data_into(mjd, mjm, d)
    np.testing.assert_allclose(mjd.qLD, mjd_ref.qLD)
    np.testing.assert_allclose(mjd.qM, mjd_ref.qM)

  def test_ellipsoid_fluid_model(self):
    with self.assertRaises(NotImplementedError):
      mjm = mujoco.MjModel.from_xml_string(
        """
      <mujoco>
        <option density="1"/>
        <worldbody>
          <body>
            <geom type="sphere" size=".1" fluidshape="ellipsoid"/>
            <freejoint/>
          </body>
        </worldbody>
      </mujoco>
      """
      )
      mjwarp.put_model(mjm)

  def test_jacobian_auto(self):
    mjm = mujoco.MjModel.from_xml_string("""
      <mujoco>
        <option jacobian="auto"/>
        <worldbody>
          <replicate count="11">
          <body>
            <geom type="sphere" size=".1"/>
            <freejoint/>
            </body>
          </replicate>
        </worldbody>
      </mujoco>
    """)
    mjwarp.put_model(mjm)

  def test_put_data_qLD(self):
    mjm = mujoco.MjModel.from_xml_string("""
    <mujoco>
      <worldbody>
        <body>
          <geom type="sphere" size="1"/>
          <joint type="hinge"/>
        </body>
      </worldbody>
    </mujoco>
    """)
    mjd = mujoco.MjData(mjm)
    d = mjwarp.put_data(mjm, mjd)
    self.assertTrue((d.qLD.numpy() == 0.0).all())

    mujoco.mj_forward(mjm, mjd)
    mjd.qM[:] = 0.0
    d = mjwarp.put_data(mjm, mjd)
    self.assertTrue((d.qLD.numpy() == 0.0).all())

    mujoco.mj_forward(mjm, mjd)
    mjd.qLD[:] = 0.0
    d = mjwarp.put_data(mjm, mjd)
    self.assertTrue((d.qLD.numpy() == 0.0).all())

  def test_noslip_solver(self):
    with self.assertRaises(NotImplementedError):
      test_util.fixture(
        xml="""
      <mujoco>
        <option noslip_iterations="1"/>
      </mujoco>
      """
      )

<<<<<<< HEAD
  def test_put_model_nworld_array(self):
    """Tests that put_model arrays with nworld leading dim have `_is_batched`."""
    mjm, *_ = test_util.fixture("pendula.xml")
    m1 = mjwarp.put_model(mjm)

    self.assertTrue(hasattr(m1.geom_pos, "_is_batched"))
    self.assertEqual(m1.geom_pos.shape[0], MAX_WORLDS)
    self.assertEqual(m1.geom_pos.strides[0], 0)
    self.assertLen(m1.geom_pos.strides, m1.geom_pos.ndim)
    self.assertTrue(hasattr(m1.opt.gravity, "_is_batched"))
    self.assertEqual(m1.opt.gravity.shape[0], MAX_WORLDS)
    self.assertEqual(m1.opt.gravity.strides[0], 0)
    self.assertLen(m1.opt.gravity.strides, m1.opt.gravity.ndim)
    self.assertFalse(hasattr(m1.body_parentid, "_is_batched"))
    self.assertGreater(m1.body_parentid.shape[0], 0)
    self.assertGreater(m1.body_parentid.strides[0], 0)
    self.assertLen(m1.body_parentid.strides, m1.body_parentid.ndim)

  @parameterized.parameters(*_IO_TEST_MODELS)
  def test_put_data_nworld_array(self, xml):
    """Tests that put_data arrays that scale with nworld have leading dim nworld."""
    mjm, mjd, _, _ = test_util.fixture(xml)
    d1 = mjwarp.put_data(mjm, mjd, nworld=1, nconmax=3_000, njmax=3_000)
    dn = mjwarp.put_data(mjm, mjd, nworld=133, nconmax=3_000, njmax=3_000)
    _leading_dims_scale_w_nworld(self, d1, dn, 1, 133)

  @parameterized.parameters(*_IO_TEST_MODELS)
  def test_make_data_nworld_array(self, xml):
    """Tests that make_data arrays that scale with nworld have leading dim nworld."""
    mjm, *_ = test_util.fixture(xml)
    d1 = mjwarp.make_data(mjm, nworld=1, nconmax=3_000, njmax=3_000)
    dn = mjwarp.make_data(mjm, nworld=133, nconmax=3_000, njmax=3_000)
    _leading_dims_scale_w_nworld(self, d1, dn, 1, 133)

  def test_public_api_jax_compat(self):
    """Tests that annotations meet a set of criteria for JAX compat."""
    _check_annotation_compat(mjwarp.Model.__annotations__, "Model.")
    _check_annotation_compat(mjwarp.Data.__annotations__, "Data.")

  @parameterized.parameters(*_IO_TEST_MODELS)
  def test_types_match_annotations(self, xml):
    """Tests that the types of dataclass fields match the annotations."""
    mjm, _, m, d = test_util.fixture(xml)

    _check_type_matches_annotation(self, m, "Model.")
    _check_type_matches_annotation(self, d, "Data.")

    d = mjwarp.make_data(mjm, nworld=2)
    _check_type_matches_annotation(self, d, "Data.")

  @parameterized.parameters(*_IO_TEST_MODELS)
  def test_make_put_data_dims_match(self, xml):
    """Tests that make_data and put_data have matching dimensions."""
    mjm, mjd, _, _ = test_util.fixture(xml)
    dm2 = mjwarp.make_data(mjm, nworld=2, nconmax=3_000, njmax=4_200)
    dm3 = mjwarp.make_data(mjm, nworld=3, nconmax=3_000, njmax=4_200)

    dp2 = mjwarp.put_data(mjm, mjd, nworld=2, nconmax=3_000, njmax=4_200)
    dp3 = mjwarp.put_data(mjm, mjd, nworld=3, nconmax=3_000, njmax=4_200)

    _dims_match(self, dm2, dp2)
    _dims_match(self, dm3, dp3)

  @parameterized.parameters(
    '<contact geom1="plane"/>',
    '<contact geom2="plane"/>',
    '<contact site="site"/>',
    '<contact reduce="netforce"/>',
    '<contact geom1="plane" geom2="sphere"/>',
  )
  def test_contact_sensor(self, contact_sensor):
    mjm = mujoco.MjModel.from_xml_string(f"""
      <mujoco>
        <worldbody>
          <site name="site"/>
          <geom name="plane" type="plane" size="10 10 .001"/>
          <body name="body">
            <geom name="sphere" size=".1"/>
            <joint type="slide" axis="0 0 1"/>
          </body>
        </worldbody>
        <sensor>
          {contact_sensor}
        </sensor>
      </mujoco>
    """)

    with self.assertRaises(NotImplementedError):
      mjwarp.put_model(mjm)

  @parameterized.parameters(*_IO_TEST_MODELS)
  def test_reset_data(self, xml):
    reset_datafield = [
      "ncon",
      "ne",
      "nf",
      "nl",
      "nefc",
      "time",
      "energy",
      "qpos",
      "qvel",
      "act",
      "ctrl",
      "eq_active",
      "qfrc_applied",
      "xfrc_applied",
      "qacc",
      "qacc_warmstart",
      "act_dot",
      "sensordata",
      "mocap_pos",
      "mocap_quat",
      "qM",
    ]

    nworld = 1
    mjm, mjd, m, d = test_util.fixture(xml, nworld=nworld)
    nconmax = d.nconmax

    # data fields
    for arr in reset_datafield:
      attr = getattr(d, arr)
      if attr.dtype == float:
        attr.fill_(wp.nan)
      else:
        attr.fill_(-1)

    for arr in d.contact.__dataclass_fields__:
      attr = getattr(d.contact, arr)
      if attr.dtype == float:
        attr.fill_(wp.nan)
      else:
        attr.fill_(-1)

    mujoco.mj_resetData(mjm, mjd)

    # set ncon in order to zero all contact memory
    wp.copy(d.ncon, wp.array([nconmax], dtype=int))
    mjwarp.reset_data(m, d)

    for arr in reset_datafield:
      d_arr = getattr(d, arr).numpy()
      for i in range(d_arr.shape[0]):
        di_arr = d_arr[i]
        if arr == "qM":
          di_arr = di_arr.reshape(-1)[: mjd.qM.size]
        _assert_eq(di_arr, getattr(mjd, arr), arr)

    for arr in d.contact.__dataclass_fields__:
      _assert_eq(getattr(d.contact, arr).numpy(), 0.0, arr)

  def test_volumes(self):
    """Tests that mujoco_octree_to_warp_volume properly processes SDF volumes."""
    if not wp.get_device().is_cuda:
      self.skipTest("SDF volumes require CUDA device")
=======
  def test_sdf(self):
    """Tests that an SDF can be loaded."""
>>>>>>> c1ac4b40
    mjm, mjd, m, d = test_util.fixture(fname="collision_sdf/cow.xml", qpos0=True)

    self.assertIsInstance(m.oct_aabb, wp.array)
    self.assertEqual(m.oct_aabb.dtype, wp.vec3)
    self.assertEqual(len(m.oct_aabb.shape), 2)
    if m.oct_aabb.size > 0:
      self.assertEqual(m.oct_aabb.shape[1], 2)


if __name__ == "__main__":
  wp.init()
  absltest.main()<|MERGE_RESOLUTION|>--- conflicted
+++ resolved
@@ -15,10 +15,6 @@
 
 """Tests for io functions."""
 
-import dataclasses
-import typing
-from typing import Any, Dict, Optional, Union
-
 import mujoco
 import numpy as np
 import warp as wp
@@ -28,9 +24,7 @@
 import mujoco_warp as mjwarp
 
 from . import test_util
-from .io import MAX_WORLDS
-
-<<<<<<< HEAD
+
 
 def _assert_eq(a, b, name):
   tol = 5e-4
@@ -38,9 +32,7 @@
   np.testing.assert_allclose(a, b, err_msg=err_msg, atol=tol, rtol=tol)
 
 
-=======
 # NOTE: modify io_jax_test _IO_TEST_MODELS if changed here.
->>>>>>> c1ac4b40
 _IO_TEST_MODELS = (
   "pendula.xml",
   "collision_sdf/tactile.xml",
@@ -163,97 +155,6 @@
       </mujoco>
       """
       )
-
-<<<<<<< HEAD
-  def test_put_model_nworld_array(self):
-    """Tests that put_model arrays with nworld leading dim have `_is_batched`."""
-    mjm, *_ = test_util.fixture("pendula.xml")
-    m1 = mjwarp.put_model(mjm)
-
-    self.assertTrue(hasattr(m1.geom_pos, "_is_batched"))
-    self.assertEqual(m1.geom_pos.shape[0], MAX_WORLDS)
-    self.assertEqual(m1.geom_pos.strides[0], 0)
-    self.assertLen(m1.geom_pos.strides, m1.geom_pos.ndim)
-    self.assertTrue(hasattr(m1.opt.gravity, "_is_batched"))
-    self.assertEqual(m1.opt.gravity.shape[0], MAX_WORLDS)
-    self.assertEqual(m1.opt.gravity.strides[0], 0)
-    self.assertLen(m1.opt.gravity.strides, m1.opt.gravity.ndim)
-    self.assertFalse(hasattr(m1.body_parentid, "_is_batched"))
-    self.assertGreater(m1.body_parentid.shape[0], 0)
-    self.assertGreater(m1.body_parentid.strides[0], 0)
-    self.assertLen(m1.body_parentid.strides, m1.body_parentid.ndim)
-
-  @parameterized.parameters(*_IO_TEST_MODELS)
-  def test_put_data_nworld_array(self, xml):
-    """Tests that put_data arrays that scale with nworld have leading dim nworld."""
-    mjm, mjd, _, _ = test_util.fixture(xml)
-    d1 = mjwarp.put_data(mjm, mjd, nworld=1, nconmax=3_000, njmax=3_000)
-    dn = mjwarp.put_data(mjm, mjd, nworld=133, nconmax=3_000, njmax=3_000)
-    _leading_dims_scale_w_nworld(self, d1, dn, 1, 133)
-
-  @parameterized.parameters(*_IO_TEST_MODELS)
-  def test_make_data_nworld_array(self, xml):
-    """Tests that make_data arrays that scale with nworld have leading dim nworld."""
-    mjm, *_ = test_util.fixture(xml)
-    d1 = mjwarp.make_data(mjm, nworld=1, nconmax=3_000, njmax=3_000)
-    dn = mjwarp.make_data(mjm, nworld=133, nconmax=3_000, njmax=3_000)
-    _leading_dims_scale_w_nworld(self, d1, dn, 1, 133)
-
-  def test_public_api_jax_compat(self):
-    """Tests that annotations meet a set of criteria for JAX compat."""
-    _check_annotation_compat(mjwarp.Model.__annotations__, "Model.")
-    _check_annotation_compat(mjwarp.Data.__annotations__, "Data.")
-
-  @parameterized.parameters(*_IO_TEST_MODELS)
-  def test_types_match_annotations(self, xml):
-    """Tests that the types of dataclass fields match the annotations."""
-    mjm, _, m, d = test_util.fixture(xml)
-
-    _check_type_matches_annotation(self, m, "Model.")
-    _check_type_matches_annotation(self, d, "Data.")
-
-    d = mjwarp.make_data(mjm, nworld=2)
-    _check_type_matches_annotation(self, d, "Data.")
-
-  @parameterized.parameters(*_IO_TEST_MODELS)
-  def test_make_put_data_dims_match(self, xml):
-    """Tests that make_data and put_data have matching dimensions."""
-    mjm, mjd, _, _ = test_util.fixture(xml)
-    dm2 = mjwarp.make_data(mjm, nworld=2, nconmax=3_000, njmax=4_200)
-    dm3 = mjwarp.make_data(mjm, nworld=3, nconmax=3_000, njmax=4_200)
-
-    dp2 = mjwarp.put_data(mjm, mjd, nworld=2, nconmax=3_000, njmax=4_200)
-    dp3 = mjwarp.put_data(mjm, mjd, nworld=3, nconmax=3_000, njmax=4_200)
-
-    _dims_match(self, dm2, dp2)
-    _dims_match(self, dm3, dp3)
-
-  @parameterized.parameters(
-    '<contact geom1="plane"/>',
-    '<contact geom2="plane"/>',
-    '<contact site="site"/>',
-    '<contact reduce="netforce"/>',
-    '<contact geom1="plane" geom2="sphere"/>',
-  )
-  def test_contact_sensor(self, contact_sensor):
-    mjm = mujoco.MjModel.from_xml_string(f"""
-      <mujoco>
-        <worldbody>
-          <site name="site"/>
-          <geom name="plane" type="plane" size="10 10 .001"/>
-          <body name="body">
-            <geom name="sphere" size=".1"/>
-            <joint type="slide" axis="0 0 1"/>
-          </body>
-        </worldbody>
-        <sensor>
-          {contact_sensor}
-        </sensor>
-      </mujoco>
-    """)
-
-    with self.assertRaises(NotImplementedError):
-      mjwarp.put_model(mjm)
 
   @parameterized.parameters(*_IO_TEST_MODELS)
   def test_reset_data(self, xml):
@@ -317,14 +218,8 @@
     for arr in d.contact.__dataclass_fields__:
       _assert_eq(getattr(d.contact, arr).numpy(), 0.0, arr)
 
-  def test_volumes(self):
-    """Tests that mujoco_octree_to_warp_volume properly processes SDF volumes."""
-    if not wp.get_device().is_cuda:
-      self.skipTest("SDF volumes require CUDA device")
-=======
   def test_sdf(self):
     """Tests that an SDF can be loaded."""
->>>>>>> c1ac4b40
     mjm, mjd, m, d = test_util.fixture(fname="collision_sdf/cow.xml", qpos0=True)
 
     self.assertIsInstance(m.oct_aabb, wp.array)
