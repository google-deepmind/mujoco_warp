# Copyright 2025 The Newton Developers
#
# Licensed under the Apache License, Version 2.0 (the "License");
# you may not use this file except in compliance with the License.
# You may obtain a copy of the License at
#
#     http://www.apache.org/licenses/LICENSE-2.0
#
# Unless required by applicable law or agreed to in writing, software
# distributed under the License is distributed on an "AS IS" BASIS,
# WITHOUT WARRANTIES OR CONDITIONS OF ANY KIND, either express or implied.
# See the License for the specific language governing permissions and
# limitations under the License.
# ==============================================================================

from typing import Any

import warp as wp

from .collision_convex import convex_narrowphase
from .collision_hfield import hfield_midphase
from .collision_primitive import primitive_narrowphase
from .collision_sdf import sdf_narrowphase
from .math import upper_tri_index
from .types import MJ_MAXVAL
from .types import BroadphaseFilter
from .types import BroadphaseType
from .types import Data
from .types import DisableBit
from .types import GeomType
from .types import Model
from .warp_util import cache_kernel
from .warp_util import event_scope
from .warp_util import kernel as nested_kernel

wp.set_module_options({"enable_backward": False})


@wp.kernel
def _zero_collision_arrays(
  # Data in:
  nworld_in: int,
  # In:
  hfield_geom_pair_in: int,
  # Data out:
  ncon_out: wp.array(dtype=int),
  ncon_hfield_out: wp.array(dtype=int),  # kernel_analyzer: ignore
  collision_hftri_index_out: wp.array(dtype=int),
  ncollision_out: wp.array(dtype=int),
):
  tid = wp.tid()

  if tid == 0:
    # Zero the single collision counter
    ncollision_out[0] = 0
    ncon_out[0] = 0

  if tid < hfield_geom_pair_in * nworld_in:
    ncon_hfield_out[tid] = 0

  # Zero collision pair indices
  collision_hftri_index_out[tid] = 0


@wp.func
def _plane_filter(
  size1: float, size2: float, margin1: float, margin2: float, xpos1: wp.vec3, xpos2: wp.vec3, xmat1: wp.mat33, xmat2: wp.mat33
) -> bool:
  if size1 == 0.0:
    # geom1 is a plane
    dist = wp.dot(xpos2 - xpos1, wp.vec3(xmat1[0, 2], xmat1[1, 2], xmat1[2, 2]))
    return dist <= size2 + wp.max(margin1, margin2)
  elif size2 == 0.0:
    # geom2 is a plane
    dist = wp.dot(xpos1 - xpos2, wp.vec3(xmat2[0, 2], xmat2[1, 2], xmat2[2, 2]))
    return dist <= size1 + wp.max(margin1, margin2)

  return True


@wp.func
def _sphere_filter(size1: float, size2: float, margin1: float, margin2: float, xpos1: wp.vec3, xpos2: wp.vec3) -> bool:
  bound = size1 + size2 + wp.max(margin1, margin2)
  dif = xpos2 - xpos1
  dist_sq = wp.dot(dif, dif)
  return dist_sq <= bound * bound


# TODO(team): improve performance by precomputing bounding box
@wp.func
def _aabb_filter(
  # In:
  center1: wp.vec3,
  center2: wp.vec3,
  size1: wp.vec3,
  size2: wp.vec3,
  margin1: float,
  margin2: float,
  xpos1: wp.vec3,
  xpos2: wp.vec3,
  xmat1: wp.mat33,
  xmat2: wp.mat33,
) -> bool:
  """Axis aligned boxes collision.

  references: see Ericson, Real-time Collision Detection section 4.2.
              filterBox: filter contact based on global AABBs.
  """
  center1 = xmat1 @ center1 + xpos1
  center2 = xmat2 @ center2 + xpos2

  margin = wp.max(margin1, margin2)

  max_x1 = -MJ_MAXVAL
  max_y1 = -MJ_MAXVAL
  max_z1 = -MJ_MAXVAL
  min_x1 = MJ_MAXVAL
  min_y1 = MJ_MAXVAL
  min_z1 = MJ_MAXVAL

  max_x2 = -MJ_MAXVAL
  max_y2 = -MJ_MAXVAL
  max_z2 = -MJ_MAXVAL
  min_x2 = MJ_MAXVAL
  min_y2 = MJ_MAXVAL
  min_z2 = MJ_MAXVAL

  sign = wp.vec2(-1.0, 1.0)

  for i in range(2):
    for j in range(2):
      for k in range(2):
        corner1 = wp.vec3(sign[i] * size1[0], sign[j] * size1[1], sign[k] * size1[2])
        pos1 = xmat1 @ corner1

        corner2 = wp.vec3(sign[i] * size2[0], sign[j] * size2[1], sign[k] * size2[2])
        pos2 = xmat2 @ corner2

        if pos1[0] > max_x1:
          max_x1 = pos1[0]

        if pos1[1] > max_y1:
          max_y1 = pos1[1]

        if pos1[2] > max_z1:
          max_z1 = pos1[2]

        if pos1[0] < min_x1:
          min_x1 = pos1[0]

        if pos1[1] < min_y1:
          min_y1 = pos1[1]

        if pos1[2] < min_z1:
          min_z1 = pos1[2]

        if pos2[0] > max_x2:
          max_x2 = pos2[0]

        if pos2[1] > max_y2:
          max_y2 = pos2[1]

        if pos2[2] > max_z2:
          max_z2 = pos2[2]

        if pos2[0] < min_x2:
          min_x2 = pos2[0]

        if pos2[1] < min_y2:
          min_y2 = pos2[1]

        if pos2[2] < min_z2:
          min_z2 = pos2[2]

  if center1[0] + max_x1 + margin < center2[0] + min_x2:
    return False
  if center1[1] + max_y1 + margin < center2[1] + min_y2:
    return False
  if center1[2] + max_z1 + margin < center2[2] + min_z2:
    return False
  if center2[0] + max_x2 + margin < center1[0] + min_x1:
    return False
  if center2[1] + max_y2 + margin < center1[1] + min_y1:
    return False
  if center2[2] + max_z2 + margin < center1[2] + min_z1:
    return False

  return True


mat23 = wp.types.matrix(shape=(2, 3), dtype=float)
mat63 = wp.types.matrix(shape=(6, 3), dtype=float)


# TODO(team): improve performance by precomputing bounding box
@wp.func
def _obb_filter(
  # In:
  center1: wp.vec3,
  center2: wp.vec3,
  size1: wp.vec3,
  size2: wp.vec3,
  margin1: float,
  margin2: float,
  xpos1: wp.vec3,
  xpos2: wp.vec3,
  xmat1: wp.mat33,
  xmat2: wp.mat33,
) -> bool:
  """Oriented bounding boxes collision (see Gottschalk et al.), see mj_collideOBB."""
  margin = wp.max(margin1, margin2)

  xcenter = mat23()
  normal = mat63()
  proj = wp.vec2()
  radius = wp.vec2()

  # compute centers in local coordinates
  xcenter[0] = xmat1 @ center1 + xpos1
  xcenter[1] = xmat2 @ center2 + xpos2

  # compute normals in global coordinates
  normal[0] = wp.vec3(xmat1[0, 0], xmat1[1, 0], xmat1[2, 0])
  normal[1] = wp.vec3(xmat1[0, 1], xmat1[1, 1], xmat1[2, 1])
  normal[2] = wp.vec3(xmat1[0, 2], xmat1[1, 2], xmat1[2, 2])
  normal[3] = wp.vec3(xmat2[0, 0], xmat2[1, 0], xmat2[2, 0])
  normal[4] = wp.vec3(xmat2[0, 1], xmat2[1, 1], xmat2[2, 1])
  normal[5] = wp.vec3(xmat2[0, 2], xmat2[1, 2], xmat2[2, 2])

  # check intersections
  for j in range(2):
    for k in range(3):
      for i in range(2):
        proj[i] = wp.dot(xcenter[i], normal[3 * j + k])
        if i == 0:
          size = size1
        else:
          size = size2

        # fmt: off
        radius[i] = (
            wp.abs(size[0] * wp.dot(normal[3 * i + 0], normal[3 * j + k]))
          + wp.abs(size[1] * wp.dot(normal[3 * i + 1], normal[3 * j + k]))
          + wp.abs(size[2] * wp.dot(normal[3 * i + 2], normal[3 * j + k]))
        )
        # fmt: on
      if radius[0] + radius[1] + margin < wp.abs(proj[1] - proj[0]):
        return False

  return True


<<<<<<< HEAD
@wp.func
def _broadphase_filter(
  # Model:
  opt_broadphase_filter: int,
  geom_aabb: wp.array2d(dtype=wp.vec3),
  geom_rbound: wp.array2d(dtype=float),
  geom_margin: wp.array2d(dtype=float),
  # Data in:
  geom_xpos_in: wp.array2d(dtype=wp.vec3),
  geom_xmat_in: wp.array2d(dtype=wp.mat33),
  # In:
  geom1: int,
  geom2: int,
  worldid: int,
) -> bool:
  # 1: plane
  # 2: sphere
  # 4: aabb
  # 8: obb

  center1 = geom_aabb[geom1, 0]
  center2 = geom_aabb[geom2, 0]
  size1 = geom_aabb[geom1, 1]
  size2 = geom_aabb[geom2, 1]
  rbound1 = geom_rbound[worldid, geom1]
  rbound2 = geom_rbound[worldid, geom2]
  margin1 = geom_margin[worldid, geom1]
  margin2 = geom_margin[worldid, geom2]
  xpos1 = geom_xpos_in[worldid, geom1]
  xpos2 = geom_xpos_in[worldid, geom2]
  xmat1 = geom_xmat_in[worldid, geom1]
  xmat2 = geom_xmat_in[worldid, geom2]

  if rbound1 == 0.0 or rbound2 == 0.0:
    if opt_broadphase_filter & BroadphaseFilter.PLANE:
      return _plane_filter(rbound1, rbound2, margin1, margin2, xpos1, xpos2, xmat1, xmat2)
  else:
    if opt_broadphase_filter & BroadphaseFilter.SPHERE:
      if not _sphere_filter(rbound1, rbound2, margin1, margin2, xpos1, xpos2):
        return False
    if opt_broadphase_filter & BroadphaseFilter.AABB:
      if not _aabb_filter(center1, center2, size1, size2, margin1, margin2, xpos1, xpos2, xmat1, xmat2):
        return False
    if opt_broadphase_filter & BroadphaseFilter.OBB:
      if not _obb_filter(center1, center2, size1, size2, margin1, margin2, xpos1, xpos2, xmat1, xmat2):
        return False
=======
def _broadphase_filter(opt_broadphase_filter: int):
  @wp.func
  def func(
    # Model:
    geom_aabb: wp.array2d(dtype=wp.vec3),
    geom_rbound: wp.array2d(dtype=float),
    geom_margin: wp.array2d(dtype=float),
    # Data in:
    geom_xpos_in: wp.array2d(dtype=wp.vec3),
    geom_xmat_in: wp.array2d(dtype=wp.mat33),
    # In:
    geom1: int,
    geom2: int,
    worldid: int,
  ) -> bool:
    # 1: plane
    # 2: sphere
    # 4: aabb
    # 8: obb

    center1 = geom_aabb[geom1, 0]
    center2 = geom_aabb[geom2, 0]
    size1 = geom_aabb[geom1, 1]
    size2 = geom_aabb[geom2, 1]
    rbound1 = geom_rbound[worldid, geom1]
    rbound2 = geom_rbound[worldid, geom2]
    margin1 = geom_margin[worldid, geom1]
    margin2 = geom_margin[worldid, geom2]
    xpos1 = geom_xpos_in[worldid, geom1]
    xpos2 = geom_xpos_in[worldid, geom2]
    xmat1 = geom_xmat_in[worldid, geom1]
    xmat2 = geom_xmat_in[worldid, geom2]

    if rbound1 == 0.0 or rbound2 == 0.0:
      if wp.static(opt_broadphase_filter & int(BroadphaseFilter.PLANE.value)):
        return _plane_filter(rbound1, rbound2, margin1, margin2, xpos1, xpos2, xmat1, xmat2)
    else:
      if wp.static(opt_broadphase_filter & int(BroadphaseFilter.SPHERE.value)):
        if not _sphere_filter(rbound1, rbound2, margin1, margin2, xpos1, xpos2):
          return False
      if wp.static(opt_broadphase_filter & int(BroadphaseFilter.AABB.value)):
        if not _aabb_filter(center1, center2, size1, size2, margin1, margin2, xpos1, xpos2, xmat1, xmat2):
          return False
      if wp.static(opt_broadphase_filter & int(BroadphaseFilter.OBB.value)):
        if not _obb_filter(center1, center2, size1, size2, margin1, margin2, xpos1, xpos2, xmat1, xmat2):
          return False
>>>>>>> c1ac4b40

    return True

  return func


@wp.func
def _add_geom_pair(
  # Model:
  geom_type: wp.array(dtype=int),
  nxn_pairid: wp.array(dtype=int),
  # Data in:
  nconmax_in: int,
  # In:
  geom1: int,
  geom2: int,
  worldid: int,
  nxnid: int,
  # Data out:
  collision_pair_out: wp.array(dtype=wp.vec2i),
  collision_hftri_index_out: wp.array(dtype=int),
  collision_pairid_out: wp.array(dtype=int),
  collision_worldid_out: wp.array(dtype=int),
  ncollision_out: wp.array(dtype=int),
):
  pairid = wp.atomic_add(ncollision_out, 0, 1)

  if pairid >= nconmax_in:
    return

  type1 = geom_type[geom1]
  type2 = geom_type[geom2]

  if type1 > type2:
    pair = wp.vec2i(geom2, geom1)
  else:
    pair = wp.vec2i(geom1, geom2)

  collision_pair_out[pairid] = pair
  collision_pairid_out[pairid] = nxn_pairid[nxnid]
  collision_worldid_out[pairid] = worldid

  # Writing -1 to collision_hftri_index_out[pairid] signals
  # hfield_midphase to generate a collision pair for every
  # potentially colliding triangle
  if type1 == GeomType.HFIELD or type2 == GeomType.HFIELD:
    collision_hftri_index_out[pairid] = -1


@wp.func
def _binary_search(values: wp.array(dtype=Any), value: Any, lower: int, upper: int) -> int:
  while lower < upper:
    mid = (lower + upper) >> 1
    if values[mid] > value:
      upper = mid
    else:
      lower = mid + 1

  return upper


@wp.kernel
def _sap_project(
  # Model:
  geom_rbound: wp.array2d(dtype=float),
  geom_margin: wp.array2d(dtype=float),
  # Data in:
  geom_xpos_in: wp.array2d(dtype=wp.vec3),
  # In:
  direction_in: wp.vec3,
  # Data out:
  sap_projection_lower_out: wp.array2d(dtype=float),  # kernel_analyzer: ignore
  sap_projection_upper_out: wp.array2d(dtype=float),
  sap_sort_index_out: wp.array2d(dtype=int),  # kernel_analyzer: ignore
):
  worldid, geomid = wp.tid()

  xpos = geom_xpos_in[worldid, geomid]
  rbound = geom_rbound[worldid, geomid]

  if rbound == 0.0:
    # geom is a plane
    rbound = MJ_MAXVAL

  radius = rbound + geom_margin[worldid, geomid]
  center = wp.dot(direction_in, xpos)

  sap_sort_index_out[worldid, geomid] = geomid
  if not wp.isnan(center):
    sap_projection_lower_out[worldid, geomid] = center - radius
    sap_projection_upper_out[worldid, geomid] = center + radius
  else:
    sap_projection_lower_out[worldid, geomid] = MJ_MAXVAL
    sap_projection_upper_out[worldid, geomid] = MJ_MAXVAL


@wp.kernel
def _sap_range(
  # Model:
  ngeom: int,
  # Data in:
  sap_projection_lower_in: wp.array2d(dtype=float),  # kernel_analyzer: ignore
  sap_projection_upper_in: wp.array2d(dtype=float),
  sap_sort_index_in: wp.array2d(dtype=int),  # kernel_analyzer: ignore
  # Data out:
  sap_range_out: wp.array2d(dtype=int),
):
  worldid, geomid = wp.tid()

  # current bounding geom
  idx = sap_sort_index_in[worldid, geomid]

  upper = sap_projection_upper_in[worldid, idx]

  limit = _binary_search(sap_projection_lower_in[worldid], upper, geomid + 1, ngeom)
  limit = wp.min(ngeom - 1, limit)

  # range of geoms for the sweep and prune process
  sap_range_out[worldid, geomid] = limit - geomid


@cache_kernel
def _sap_broadphase(broadphase_filter):
  @nested_kernel(module="unique", enable_backward=False)
  def kernel(
    # Model:
    ngeom: int,
    geom_type: wp.array(dtype=int),
    geom_aabb: wp.array2d(dtype=wp.vec3),
    geom_rbound: wp.array2d(dtype=float),
    geom_margin: wp.array2d(dtype=float),
    nxn_pairid: wp.array(dtype=int),
    # Data in:
    nworld_in: int,
    nconmax_in: int,
    geom_xpos_in: wp.array2d(dtype=wp.vec3),
    geom_xmat_in: wp.array2d(dtype=wp.mat33),
    sap_sort_index_in: wp.array2d(dtype=int),  # kernel_analyzer: ignore
    sap_cumulative_sum_in: wp.array(dtype=int),  # kernel_analyzer: ignore
    # In:
    nsweep_in: int,
    # Data out:
    collision_pair_out: wp.array(dtype=wp.vec2i),
    collision_hftri_index_out: wp.array(dtype=int),
    collision_pairid_out: wp.array(dtype=int),
    collision_worldid_out: wp.array(dtype=int),
    ncollision_out: wp.array(dtype=int),
  ):
    worldgeomid = wp.tid()

    nworldgeom = nworld_in * ngeom
    nworkpackages = sap_cumulative_sum_in[nworldgeom - 1]

    while worldgeomid < nworkpackages:
      # binary search to find current and next geom pair indices
      i = _binary_search(sap_cumulative_sum_in, worldgeomid, 0, nworldgeom)
      j = i + worldgeomid + 1

      if i > 0:
        j -= sap_cumulative_sum_in[i - 1]

      worldid = i // ngeom
      i = i % ngeom
      j = j % ngeom

      # get geom indices and swap if necessary
      geom1 = sap_sort_index_in[worldid, i]
      geom2 = sap_sort_index_in[worldid, j]

      # find linear index of (geom1, geom2) in upper triangular nxn_pairid
      if geom2 < geom1:
        idx = upper_tri_index(ngeom, geom2, geom1)
      else:
        idx = upper_tri_index(ngeom, geom1, geom2)

      worldgeomid += nsweep_in
      if nxn_pairid[idx] < -1:
        continue

      if broadphase_filter(geom_aabb, geom_rbound, geom_margin, geom_xpos_in, geom_xmat_in, geom1, geom2, worldid):
        _add_geom_pair(
          geom_type,
          nxn_pairid,
          nconmax_in,
          geom1,
          geom2,
          worldid,
          idx,
          collision_pair_out,
          collision_hftri_index_out,
          collision_pairid_out,
          collision_worldid_out,
          ncollision_out,
        )

  return kernel


def _segmented_sort(tile_size: int):
  @wp.kernel
  def segmented_sort(
    # Data in:
    sap_projection_lower_in: wp.array2d(dtype=float),  # kernel_analyzer: ignore
    sap_sort_index_in: wp.array2d(dtype=int),  # kernel_analyzer: ignore
  ):
    worldid = wp.tid()

    # Load input into shared memory
    keys = wp.tile_load(sap_projection_lower_in[worldid], shape=tile_size, storage="shared")
    values = wp.tile_load(sap_sort_index_in[worldid], shape=tile_size, storage="shared")

    # Perform in-place sorting
    wp.tile_sort(keys, values)

    # Store sorted shared memory into output arrays
    wp.tile_store(sap_projection_lower_in[worldid], keys)
    wp.tile_store(sap_sort_index_in[worldid], values)

  return segmented_sort


@event_scope
def sap_broadphase(m: Model, d: Data):
  """Runs broadphase collision detection using a sweep-and-prune (SAP) algorithm.

  This method is more efficient than the N-squared approach for large numbers of
  objects. It works by projecting the bounding spheres of all geoms onto a
  single axis and sorting them. It then sweeps along the axis, only checking
  for overlaps between geoms whose projections are close to each other.

  For each potentially colliding pair identified by the sweep, a more precise
  bounding sphere check is performed. If this check passes, the pair is added
  to the collision arrays in `d` for the narrowphase stage.

  Two sorting strategies are supported, controlled by `m.opt.broadphase`:
  - `SAP_TILE`: Uses a tile-based sort.
  - `SAP_SEGMENTED`: Uses a segmented sort.
  """

  nworldgeom = d.nworld * m.ngeom

  # TODO(team): direction

  # random fixed direction
  direction = wp.vec3(0.5935, 0.7790, 0.1235)
  direction = wp.normalize(direction)

  wp.launch(
    kernel=_sap_project,
    dim=(d.nworld, m.ngeom),
    inputs=[
      m.geom_rbound,
      m.geom_margin,
      d.geom_xpos,
      direction,
    ],
    outputs=[
      d.sap_projection_lower.reshape((-1, m.ngeom)),
      d.sap_projection_upper,
      d.sap_sort_index.reshape((-1, m.ngeom)),
    ],
  )

  if m.opt.broadphase == BroadphaseType.SAP_TILE:
    wp.launch_tiled(
      kernel=_segmented_sort(m.ngeom),
      dim=(d.nworld),
      inputs=[d.sap_projection_lower.reshape((-1, m.ngeom)), d.sap_sort_index.reshape((-1, m.ngeom))],
      block_dim=m.block_dim.segmented_sort,
    )
  else:
    wp.utils.segmented_sort_pairs(
      d.sap_projection_lower.reshape((-1, m.ngeom)),
      d.sap_sort_index.reshape((-1, m.ngeom)),
      nworldgeom,
      d.sap_segment_index.reshape(-1),
    )

  wp.launch(
    kernel=_sap_range,
    dim=(d.nworld, m.ngeom),
    inputs=[
      m.ngeom,
      d.sap_projection_lower.reshape((-1, m.ngeom)),
      d.sap_projection_upper,
      d.sap_sort_index.reshape((-1, m.ngeom)),
    ],
    outputs=[
      d.sap_range,
    ],
  )

  # scan is used for load balancing among the threads
  wp.utils.array_scan(d.sap_range.reshape(-1), d.sap_cumulative_sum.reshape(-1), True)

  # estimate number of overlap checks
  # assumes each geom has 5 other geoms (batched over all worlds)
  nsweep = 5 * nworldgeom
  broadphase_filter = _broadphase_filter(m.opt.broadphase_filter)
  wp.launch(
    kernel=_sap_broadphase(broadphase_filter),
    dim=nsweep,
    inputs=[
      m.ngeom,
      m.geom_type,
      m.geom_aabb,
      m.geom_rbound,
      m.geom_margin,
      m.nxn_pairid,
      d.nworld,
      d.nconmax,
      d.geom_xpos,
      d.geom_xmat,
      d.sap_sort_index.reshape((-1, m.ngeom)),
      d.sap_cumulative_sum.reshape(-1),
      nsweep,
    ],
    outputs=[
      d.collision_pair,
      d.collision_hftri_index,
      d.collision_pairid,
      d.collision_worldid,
      d.ncollision,
    ],
  )


@cache_kernel
def _nxn_broadphase(broadphase_filter):
  @nested_kernel(module="unique", enable_backward=False)
  def kernel(
    # Model:
    geom_type: wp.array(dtype=int),
    geom_aabb: wp.array2d(dtype=wp.vec3),
    geom_rbound: wp.array2d(dtype=float),
    geom_margin: wp.array2d(dtype=float),
    nxn_geom_pair: wp.array(dtype=wp.vec2i),
    nxn_pairid: wp.array(dtype=int),
    # Data in:
    nconmax_in: int,
    geom_xpos_in: wp.array2d(dtype=wp.vec3),
    geom_xmat_in: wp.array2d(dtype=wp.mat33),
    # Data out:
    collision_pair_out: wp.array(dtype=wp.vec2i),
    collision_hftri_index_out: wp.array(dtype=int),
    collision_pairid_out: wp.array(dtype=int),
    collision_worldid_out: wp.array(dtype=int),
    ncollision_out: wp.array(dtype=int),
  ):
    worldid, elementid = wp.tid()

    geom = nxn_geom_pair[elementid]
    geom1 = geom[0]
    geom2 = geom[1]

    if broadphase_filter(geom_aabb, geom_rbound, geom_margin, geom_xpos_in, geom_xmat_in, geom1, geom2, worldid):
      _add_geom_pair(
        geom_type,
        nxn_pairid,
        nconmax_in,
        geom1,
        geom2,
        worldid,
        elementid,
        collision_pair_out,
        collision_hftri_index_out,
        collision_pairid_out,
        collision_worldid_out,
        ncollision_out,
      )

  return kernel


@event_scope
def nxn_broadphase(m: Model, d: Data):
  """Runs broadphase collision detection using a brute-force N-squared approach.

  This function iterates through a pre-filtered list of all possible geometry pairs and
  performs a quick bounding sphere check to identify potential collisions.

  For each pair that passes the sphere check, it populates the collision arrays in `d`
  (`d.collision_pair`, `d.collision_pairid`, etc.), which are then consumed by the
  narrowphase.

  The initial list of pairs is filtered at model creation time to exclude pairs based on
  `contype`/`conaffinity`, parent-child relationships, and explicit `<exclude>` tags.
  """

  broadphase_filter = _broadphase_filter(m.opt.broadphase_filter)
  wp.launch(
    _nxn_broadphase(broadphase_filter),
    dim=(d.nworld, m.nxn_geom_pair_filtered.shape[0]),
    inputs=[
      m.geom_type,
      m.geom_aabb,
      m.geom_rbound,
      m.geom_margin,
      m.nxn_geom_pair_filtered,
      m.nxn_pairid_filtered,
      d.nconmax,
      d.geom_xpos,
      d.geom_xmat,
    ],
    outputs=[
      d.collision_pair,
      d.collision_hftri_index,
      d.collision_pairid,
      d.collision_worldid,
      d.ncollision,
    ],
  )


def _narrowphase(m, d):
  # Process heightfield collisions
  if m.nhfield > 0:
    hfield_midphase(m, d)

  # TODO(team): we should reject far-away contacts in the narrowphase instead of constraint
  #             partitioning because we can move some pressure of the atomics
  convex_narrowphase(m, d)
  primitive_narrowphase(m, d)

  if m.has_sdf_geom:
    sdf_narrowphase(m, d)


@event_scope
def collision(m: Model, d: Data):
  """Runs the full collision detection pipeline.

  This function orchestrates the broadphase and narrowphase collision detection stages. It
  first identifies potential collision pairs using a broadphase algorithm (either N-squared
  or Sweep-and-Prune, based on `m.opt.broadphase`). Then, for each potential pair, it
  performs narrowphase collision detection to compute detailed contact information like
  distance, position, and frame.

  The results are used to populate the `d.contact` array, and the total number of contacts
  is stored in `d.ncon`.  If `d.ncon` is larger than `d.nconmax` then an overflow has
  occurred and the remaining contacts will be skipped.  If this happens, raise the `nconmax`
  parameter in `io.make_data` or `io.put_data`.

  This function will do nothing except zero out arrays if collision detection is disabled
  via `m.opt.disableflags` or if `d.nconmax` is 0.
  """

  # zero collision-related arrays
  wp.launch(
    _zero_collision_arrays,
    dim=d.nconmax,
    inputs=[
      d.nworld,
      d.ncon_hfield.shape[1],
      d.ncon,
      d.ncon_hfield.reshape(-1),
      d.collision_hftri_index,
      d.ncollision,
    ],
  )

  if d.nconmax == 0 or m.opt.disableflags & (DisableBit.CONSTRAINT | DisableBit.CONTACT):
    return

  if m.opt.broadphase == BroadphaseType.NXN:
    nxn_broadphase(m, d)
  else:
    sap_broadphase(m, d)

  if m.opt.graph_conditional:
    wp.capture_if(condition=d.ncollision, on_true=_narrowphase, m=m, d=d)
  else:
    _narrowphase(m, d)<|MERGE_RESOLUTION|>--- conflicted
+++ resolved
@@ -250,54 +250,6 @@
   return True
 
 
-<<<<<<< HEAD
-@wp.func
-def _broadphase_filter(
-  # Model:
-  opt_broadphase_filter: int,
-  geom_aabb: wp.array2d(dtype=wp.vec3),
-  geom_rbound: wp.array2d(dtype=float),
-  geom_margin: wp.array2d(dtype=float),
-  # Data in:
-  geom_xpos_in: wp.array2d(dtype=wp.vec3),
-  geom_xmat_in: wp.array2d(dtype=wp.mat33),
-  # In:
-  geom1: int,
-  geom2: int,
-  worldid: int,
-) -> bool:
-  # 1: plane
-  # 2: sphere
-  # 4: aabb
-  # 8: obb
-
-  center1 = geom_aabb[geom1, 0]
-  center2 = geom_aabb[geom2, 0]
-  size1 = geom_aabb[geom1, 1]
-  size2 = geom_aabb[geom2, 1]
-  rbound1 = geom_rbound[worldid, geom1]
-  rbound2 = geom_rbound[worldid, geom2]
-  margin1 = geom_margin[worldid, geom1]
-  margin2 = geom_margin[worldid, geom2]
-  xpos1 = geom_xpos_in[worldid, geom1]
-  xpos2 = geom_xpos_in[worldid, geom2]
-  xmat1 = geom_xmat_in[worldid, geom1]
-  xmat2 = geom_xmat_in[worldid, geom2]
-
-  if rbound1 == 0.0 or rbound2 == 0.0:
-    if opt_broadphase_filter & BroadphaseFilter.PLANE:
-      return _plane_filter(rbound1, rbound2, margin1, margin2, xpos1, xpos2, xmat1, xmat2)
-  else:
-    if opt_broadphase_filter & BroadphaseFilter.SPHERE:
-      if not _sphere_filter(rbound1, rbound2, margin1, margin2, xpos1, xpos2):
-        return False
-    if opt_broadphase_filter & BroadphaseFilter.AABB:
-      if not _aabb_filter(center1, center2, size1, size2, margin1, margin2, xpos1, xpos2, xmat1, xmat2):
-        return False
-    if opt_broadphase_filter & BroadphaseFilter.OBB:
-      if not _obb_filter(center1, center2, size1, size2, margin1, margin2, xpos1, xpos2, xmat1, xmat2):
-        return False
-=======
 def _broadphase_filter(opt_broadphase_filter: int):
   @wp.func
   def func(
@@ -332,19 +284,18 @@
     xmat2 = geom_xmat_in[worldid, geom2]
 
     if rbound1 == 0.0 or rbound2 == 0.0:
-      if wp.static(opt_broadphase_filter & int(BroadphaseFilter.PLANE.value)):
+      if wp.static(opt_broadphase_filter & BroadphaseFilter.PLANE):
         return _plane_filter(rbound1, rbound2, margin1, margin2, xpos1, xpos2, xmat1, xmat2)
     else:
-      if wp.static(opt_broadphase_filter & int(BroadphaseFilter.SPHERE.value)):
+      if wp.static(opt_broadphase_filter & BroadphaseFilter.SPHERE):
         if not _sphere_filter(rbound1, rbound2, margin1, margin2, xpos1, xpos2):
           return False
-      if wp.static(opt_broadphase_filter & int(BroadphaseFilter.AABB.value)):
+      if wp.static(opt_broadphase_filter & BroadphaseFilter.AABB):
         if not _aabb_filter(center1, center2, size1, size2, margin1, margin2, xpos1, xpos2, xmat1, xmat2):
           return False
-      if wp.static(opt_broadphase_filter & int(BroadphaseFilter.OBB.value)):
+      if wp.static(opt_broadphase_filter & BroadphaseFilter.OBB):
         if not _obb_filter(center1, center2, size1, size2, margin1, margin2, xpos1, xpos2, xmat1, xmat2):
           return False
->>>>>>> c1ac4b40
 
     return True
 
