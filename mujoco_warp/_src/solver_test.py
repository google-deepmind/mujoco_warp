--- conflicted
+++ resolved
@@ -41,12 +41,8 @@
 
 class SolverTest(parameterized.TestCase):
   @parameterized.parameters(
-<<<<<<< HEAD
-    (ConeType.PYRAMIDAL, SolverType.CG, 25, 5, False, False),
-    (ConeType.ELLIPTIC, SolverType.CG, 25, 5, False, False),
-=======
     (ConeType.PYRAMIDAL, SolverType.CG, 5, 5, False, False),
->>>>>>> f34798f7
+    (ConeType.ELLIPTIC, SolverType.CG, 5, 5, False, False),
     (ConeType.PYRAMIDAL, SolverType.NEWTON, 2, 4, False, False),
     (ConeType.ELLIPTIC, SolverType.NEWTON, 2, 4, False, False),
     (ConeType.PYRAMIDAL, SolverType.NEWTON, 2, 4, True, True),
