--- conflicted
+++ resolved
@@ -179,13 +179,7 @@
     frame = d.contact.frame[conid]
 
     # pyramidal has common invweight across all edges
-<<<<<<< HEAD
     invweight = m.body_invweight0[worldid, body1, 0] + m.body_invweight0[worldid, body2, 0]
-    invweight = invweight + fri0 * fri0 * invweight
-    invweight = invweight * 2.0 * fri0 * fri0 / m.opt.impratio
-=======
-    invweight = m.body_invweight0[body1, 0] + m.body_invweight0[body2, 0]
->>>>>>> 66b5e040
 
     if condim > 1:
       dimid2 = dimid / 2 + 1
