--- conflicted
+++ resolved
@@ -185,11 +185,7 @@
   obj1id = eq_obj1id[eqid]
   obj2id = eq_obj2id[eqid]
 
-<<<<<<< HEAD
-  if nsite and eq_objtype[i_eq] == types.ObjType.SITE:
-=======
-  if nsite and eq_objtype[eqid] == wp.static(types.ObjType.SITE.value):
->>>>>>> 210d180c
+  if nsite and eq_objtype[eqid] == types.ObjType.SITE:
     # body1id stores the index of site_bodyid.
     body1id = site_bodyid[obj1id]
     body2id = site_bodyid[obj2id]
@@ -257,13 +253,8 @@
       0.0,
       Jqvel[i],
       0.0,
-<<<<<<< HEAD
       ConstraintType.EQUALITY,
-      i_eq,
-=======
-      ConstraintType.EQUALITY.value,
       eqid,
->>>>>>> 210d180c
       efc_type_out,
       efc_id_out,
       efc_pos_out,
@@ -367,13 +358,8 @@
     0.0,
     Jqvel,
     0.0,
-<<<<<<< HEAD
     ConstraintType.EQUALITY,
-    i_eq,
-=======
-    ConstraintType.EQUALITY.value,
     eqid,
->>>>>>> 210d180c
     efc_type_out,
     efc_id_out,
     efc_pos_out,
@@ -693,11 +679,7 @@
   if efcid + 6 >= njmax_in:
     return
 
-<<<<<<< HEAD
-  is_site = eq_objtype[i_eq] == types.ObjType.SITE and nsite > 0
-=======
-  is_site = eq_objtype[eqid] == wp.static(types.ObjType.SITE.value) and nsite > 0
->>>>>>> 210d180c
+  is_site = eq_objtype[eqid] == types.ObjType.SITE and nsite > 0
 
   obj1id = eq_obj1id[eqid]
   obj2id = eq_obj2id[eqid]
@@ -798,13 +780,8 @@
       0.0,
       Jqvelp[i],
       0.0,
-<<<<<<< HEAD
       ConstraintType.EQUALITY,
-      i_eq,
-=======
-      ConstraintType.EQUALITY.value,
       eqid,
->>>>>>> 210d180c
       efc_type_out,
       efc_id_out,
       efc_pos_out,
@@ -831,13 +808,8 @@
       0.0,
       Jqvelr[i],
       0.0,
-<<<<<<< HEAD
       ConstraintType.EQUALITY,
-      i_eq,
-=======
-      ConstraintType.EQUALITY.value,
       eqid,
->>>>>>> 210d180c
       efc_type_out,
       efc_id_out,
       efc_pos_out,
@@ -1715,45 +1687,7 @@
       )
 
     # limit
-<<<<<<< HEAD
     if not (m.opt.disableflags & types.DisableBit.LIMIT):
-      limit_ball = m.jnt_limited_ball_adr.size > 0
-      if limit_ball:
-        wp.launch(
-          _efc_limit_ball,
-          dim=(d.nworld, m.jnt_limited_ball_adr.size),
-          inputs=[
-            m.nv,
-            m.opt.timestep,
-            m.jnt_qposadr,
-            m.jnt_dofadr,
-            m.jnt_solref,
-            m.jnt_solimp,
-            m.jnt_range,
-            m.jnt_margin,
-            m.jnt_limited_ball_adr,
-            m.dof_invweight0,
-            d.njmax,
-            d.qpos,
-            d.qvel,
-            refsafe,
-          ],
-          outputs=[
-            d.nl,
-            d.nefc,
-            d.efc.type,
-            d.efc.id,
-            d.efc.J,
-            d.efc.pos,
-            d.efc.margin,
-            d.efc.D,
-            d.efc.vel,
-            d.efc.aref,
-            d.efc.frictionloss,
-          ],
-        )
-=======
-    if not (m.opt.disableflags & types.DisableBit.LIMIT.value):
       wp.launch(
         _efc_limit_ball,
         dim=(d.nworld, m.jnt_limited_ball_adr.size),
@@ -1787,7 +1721,6 @@
           d.efc.frictionloss,
         ],
       )
->>>>>>> 210d180c
 
       wp.launch(
         _efc_limit_slide_hinge,
