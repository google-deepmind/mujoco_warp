# Copyright 2025 The Newton Developers
#
# Licensed under the Apache License, Version 2.0 (the "License");
# you may not use this file except in compliance with the License.
# You may obtain a copy of the License at
#
#     http://www.apache.org/licenses/LICENSE-2.0
#
# Unless required by applicable law or agreed to in writing, software
# distributed under the License is distributed on an "AS IS" BASIS,
# WITHOUT WARRANTIES OR CONDITIONS OF ANY KIND, either express or implied.
# See the License for the specific language governing permissions and
# limitations under the License.
# ==============================================================================

import warp as wp

from . import math
from . import support
from .types import Data
from .types import DisableBit
from .types import JointType
from .types import Model
from .warp_util import event_scope


<<<<<<< HEAD
@wp.kernel
def _spring_passive(
  # Model:
  qpos_spring: wp.array(dtype=float),
  jnt_type: wp.array(dtype=int),
  jnt_qposadr: wp.array(dtype=int),
  jnt_dofadr: wp.array(dtype=int),
  jnt_stiffness: wp.array(dtype=float),
  # Data in:
  qpos_in: wp.array2d(dtype=float),
  # Data out:
  qfrc_spring_out: wp.array2d(dtype=float),
):
  worldid, jntid = wp.tid()
  stiffness = jnt_stiffness[jntid]
  dofid = jnt_dofadr[jntid]

  if stiffness == 0.0:
=======
@event_scope
def passive(m: Model, d: Data):
  """Adds all passive forces."""
  if m.opt.disableflags & DisableBit.PASSIVE:
    d.qfrc_passive.zero_()
    d.qfrc_gravcomp.zero_()
>>>>>>> 9ae65b3a
    return

  jnttype = jnt_type[jntid]
  qposid = jnt_qposadr[jntid]

  if jnttype == wp.static(JointType.FREE.value):
    dif = wp.vec3(
      qpos_in[worldid, qposid + 0] - qpos_spring[qposid + 0],
      qpos_in[worldid, qposid + 1] - qpos_spring[qposid + 1],
      qpos_in[worldid, qposid + 2] - qpos_spring[qposid + 2],
    )
    qfrc_spring_out[worldid, dofid + 0] = -stiffness * dif[0]
    qfrc_spring_out[worldid, dofid + 1] = -stiffness * dif[1]
    qfrc_spring_out[worldid, dofid + 2] = -stiffness * dif[2]
    rot = wp.quat(
      qpos_in[worldid, qposid + 3],
      qpos_in[worldid, qposid + 4],
      qpos_in[worldid, qposid + 5],
      qpos_in[worldid, qposid + 6],
    )
    ref = wp.quat(
      qpos_spring[qposid + 3],
      qpos_spring[qposid + 4],
      qpos_spring[qposid + 5],
      qpos_spring[qposid + 6],
    )
    dif = math.quat_sub(rot, ref)
    qfrc_spring_out[worldid, dofid + 3] = -stiffness * dif[0]
    qfrc_spring_out[worldid, dofid + 4] = -stiffness * dif[1]
    qfrc_spring_out[worldid, dofid + 5] = -stiffness * dif[2]
  elif jnttype == wp.static(JointType.BALL.value):
    rot = wp.quat(
      qpos_in[worldid, qposid + 0],
      qpos_in[worldid, qposid + 1],
      qpos_in[worldid, qposid + 2],
      qpos_in[worldid, qposid + 3],
    )
    ref = wp.quat(
      qpos_spring[qposid + 0],
      qpos_spring[qposid + 1],
      qpos_spring[qposid + 2],
      qpos_spring[qposid + 3],
    )
    dif = math.quat_sub(rot, ref)
    qfrc_spring_out[worldid, dofid + 0] = -stiffness * dif[0]
    qfrc_spring_out[worldid, dofid + 1] = -stiffness * dif[1]
    qfrc_spring_out[worldid, dofid + 2] = -stiffness * dif[2]
  else:  # mjJNT_SLIDE, mjJNT_HINGE
    fdif = qpos_in[worldid, qposid] - qpos_spring[qposid]
    qfrc_spring_out[worldid, dofid] = -stiffness * fdif


@wp.kernel
def _damper_passive(
  # Model:
  dof_damping: wp.array(dtype=float),
  # Data in:
  qvel_in: wp.array2d(dtype=float),
  qfrc_spring_in: wp.array2d(dtype=float),
  # Data out:
  qfrc_damper_out: wp.array2d(dtype=float),
  qfrc_passive_out: wp.array2d(dtype=float),
):
  worldid, dofid = wp.tid()

  qfrc_damper = -dof_damping[dofid] * qvel_in[worldid, dofid]

  qfrc_damper_out[worldid, dofid] = qfrc_damper
  qfrc_passive_out[worldid, dofid] = qfrc_damper + qfrc_spring_in[worldid, dofid]


@event_scope
def passive(m: Model, d: Data):
  """Adds all passive forces."""
  if m.opt.disableflags & DisableBit.PASSIVE:
    d.qfrc_passive.zero_()
    # TODO(team): qfrc_gravcomp
    return

  # TODO(team): mj_ellipsoidFluidModel
  # TODO(team): mj_inertiaBoxFluidModell

  d.qfrc_spring.zero_()
<<<<<<< HEAD
  wp.launch(
    _spring_passive,
    dim=(d.nworld, m.njnt),
    inputs=[
      m.qpos_spring,
      m.jnt_type,
      m.jnt_qposadr,
      m.jnt_dofadr,
      m.jnt_stiffness,
      d.qpos,
    ],
    outputs=[d.qfrc_spring],
  )
  wp.launch(
    _damper_passive,
    dim=(d.nworld, m.nv),
    inputs=[m.dof_damping, d.qvel, d.qfrc_spring],
    outputs=[d.qfrc_damper, d.qfrc_passive],
  )
=======
  wp.launch(_spring, dim=(d.nworld, m.njnt), inputs=[m, d])
  wp.launch(_damper_passive, dim=(d.nworld, m.nv), inputs=[m, d])

  if m.ngravcomp and not (m.opt.disableflags & DisableBit.GRAVITY):
    _gravcomp(m, d)

    # add gravcomp unless added by actuators
    @kernel
    def _qfrc_passive_gravcomp(m: Model, d: Data):
      worldid, dofid = wp.tid()

      if m.jnt_actgravcomp[m.dof_jntid[dofid]]:
        return

      d.qfrc_passive[worldid, dofid] += d.qfrc_gravcomp[worldid, dofid]

    wp.launch(_qfrc_passive_gravcomp, dim=(d.nworld, m.nv), inputs=[m, d])


def _gravcomp(m: Model, d: Data):
  """Applies body-level gravity compensation."""

  d.qfrc_gravcomp.zero_()

  @kernel
  def _gravity_force(m: Model, d: Data):
    worldid, bodyid, dofid = wp.tid()
    bodyid += 1  # skip world body

    gravcomp = m.body_gravcomp[bodyid]

    if gravcomp:
      force = -m.opt.gravity * m.body_mass[bodyid] * gravcomp

      pos = d.xipos[worldid, bodyid]
      jac, _ = support.jac(m, d, pos, bodyid, dofid, worldid)

      wp.atomic_add(d.qfrc_gravcomp[worldid], dofid, wp.dot(jac, force))

  wp.launch(_gravity_force, dim=(d.nworld, m.nbody - 1, m.nv), inputs=[m, d])
>>>>>>> 9ae65b3a
<|MERGE_RESOLUTION|>--- conflicted
+++ resolved
@@ -24,7 +24,6 @@
 from .warp_util import event_scope
 
 
-<<<<<<< HEAD
 @wp.kernel
 def _spring_passive(
   # Model:
@@ -43,14 +42,6 @@
   dofid = jnt_dofadr[jntid]
 
   if stiffness == 0.0:
-=======
-@event_scope
-def passive(m: Model, d: Data):
-  """Adds all passive forces."""
-  if m.opt.disableflags & DisableBit.PASSIVE:
-    d.qfrc_passive.zero_()
-    d.qfrc_gravcomp.zero_()
->>>>>>> 9ae65b3a
     return
 
   jnttype = jnt_type[jntid]
@@ -122,30 +113,70 @@
   qfrc_passive_out[worldid, dofid] = qfrc_damper + qfrc_spring_in[worldid, dofid]
 
 
+@wp.kernel
+def _gravity_force(
+  # Model:
+  opt_gravity: wp.vec3,
+  body_parentid: wp.array(dtype=int),
+  body_rootid: wp.array(dtype=int),
+  body_mass: wp.array(dtype=float),
+  body_gravcomp: wp.array(dtype=float),
+  dof_bodyid: wp.array(dtype=int),
+  # Data in:
+  xipos_in: wp.array2d(dtype=wp.vec3),
+  subtree_com_in: wp.array2d(dtype=wp.vec3),
+  cdof_in: wp.array2d(dtype=wp.spatial_vector),
+  # Data out:
+  qfrc_gravcomp_out: wp.array2d(dtype=float),
+):
+  worldid, bodyid, dofid = wp.tid()
+  bodyid += 1  # skip world body
+  gravcomp = body_gravcomp[bodyid]
+
+  if gravcomp:
+    force = -opt_gravity * body_mass[bodyid] * gravcomp
+
+    pos = xipos_in[worldid, bodyid]
+    jac, _ = support.jac(body_parentid, body_rootid, dof_bodyid, subtree_com_in, cdof_in, pos, bodyid, dofid, worldid)
+
+    wp.atomic_add(qfrc_gravcomp_out[worldid], dofid, wp.dot(jac, force))
+
+
+@wp.kernel
+def _qfrc_passive_gravcomp(
+  # Model:
+  jnt_actgravcomp: wp.array(dtype=int),
+  dof_jntid: wp.array(dtype=int),
+  # Data in:
+  qfrc_gravcomp_in: wp.array2d(dtype=float),
+  # Data out:
+  qfrc_passive_out: wp.array2d(dtype=float),
+):
+  worldid, dofid = wp.tid()
+
+  # add gravcomp unless added by actuators
+  if jnt_actgravcomp[dof_jntid[dofid]]:
+    return
+
+  qfrc_passive_out[worldid, dofid] += qfrc_gravcomp_in[worldid, dofid]
+
+
 @event_scope
 def passive(m: Model, d: Data):
   """Adds all passive forces."""
   if m.opt.disableflags & DisableBit.PASSIVE:
     d.qfrc_passive.zero_()
-    # TODO(team): qfrc_gravcomp
+    d.qfrc_gravcomp.zero_()
     return
 
   # TODO(team): mj_ellipsoidFluidModel
   # TODO(team): mj_inertiaBoxFluidModell
 
   d.qfrc_spring.zero_()
-<<<<<<< HEAD
   wp.launch(
     _spring_passive,
     dim=(d.nworld, m.njnt),
-    inputs=[
-      m.qpos_spring,
-      m.jnt_type,
-      m.jnt_qposadr,
-      m.jnt_dofadr,
-      m.jnt_stiffness,
-      d.qpos,
-    ],
+    inputs=[m.qpos_spring, m.jnt_type, m.jnt_qposadr, m.jnt_dofadr, m.jnt_stiffness, d.qpos],
     outputs=[d.qfrc_spring],
   )
   wp.launch(
@@ -154,45 +185,27 @@
     inputs=[m.dof_damping, d.qvel, d.qfrc_spring],
     outputs=[d.qfrc_damper, d.qfrc_passive],
   )
-=======
-  wp.launch(_spring, dim=(d.nworld, m.njnt), inputs=[m, d])
-  wp.launch(_damper_passive, dim=(d.nworld, m.nv), inputs=[m, d])
-
   if m.ngravcomp and not (m.opt.disableflags & DisableBit.GRAVITY):
-    _gravcomp(m, d)
-
-    # add gravcomp unless added by actuators
-    @kernel
-    def _qfrc_passive_gravcomp(m: Model, d: Data):
-      worldid, dofid = wp.tid()
-
-      if m.jnt_actgravcomp[m.dof_jntid[dofid]]:
-        return
-
-      d.qfrc_passive[worldid, dofid] += d.qfrc_gravcomp[worldid, dofid]
-
-    wp.launch(_qfrc_passive_gravcomp, dim=(d.nworld, m.nv), inputs=[m, d])
-
-
-def _gravcomp(m: Model, d: Data):
-  """Applies body-level gravity compensation."""
-
-  d.qfrc_gravcomp.zero_()
-
-  @kernel
-  def _gravity_force(m: Model, d: Data):
-    worldid, bodyid, dofid = wp.tid()
-    bodyid += 1  # skip world body
-
-    gravcomp = m.body_gravcomp[bodyid]
-
-    if gravcomp:
-      force = -m.opt.gravity * m.body_mass[bodyid] * gravcomp
-
-      pos = d.xipos[worldid, bodyid]
-      jac, _ = support.jac(m, d, pos, bodyid, dofid, worldid)
-
-      wp.atomic_add(d.qfrc_gravcomp[worldid], dofid, wp.dot(jac, force))
-
-  wp.launch(_gravity_force, dim=(d.nworld, m.nbody - 1, m.nv), inputs=[m, d])
->>>>>>> 9ae65b3a
+    d.qfrc_gravcomp.zero_()
+    wp.launch(
+      _gravity_force,
+      dim=(d.nworld, m.nbody - 1, m.nv),
+      inputs=[
+        m.opt.gravity,
+        m.body_parentid,
+        m.body_rootid,
+        m.body_mass,
+        m.body_gravcomp,
+        m.dof_bodyid,
+        d.xipos,
+        d.subtree_com,
+        d.cdof,
+      ],
+      outputs=[d.qfrc_gravcomp],
+    )
+    wp.launch(
+      _qfrc_passive_gravcomp,
+      dim=(d.nworld, m.nv),
+      inputs=[m.jnt_actgravcomp, m.dof_jntid, d.qfrc_gravcomp],
+      outputs=[d.qfrc_passive],
+    )