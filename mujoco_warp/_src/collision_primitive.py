--- conflicted
+++ resolved
@@ -1414,9 +1414,6 @@
       contact_geom_out,
       contact_worldid_out,
       nacon_out,
-<<<<<<< HEAD
-    )
-=======
     )
 
 
@@ -1559,13 +1556,10 @@
     )
 
     geom1_dataid = geom_dataid[g1]
-    geom_xpos_id = worldid % geom_xpos_in.shape[0]
-    geom_xmat_id = worldid % geom_xmat_in.shape[0]
-
     geom1 = geom(
       type1,
       geom1_dataid,
-      geom_size[worldid % geom_size.shape[0], g1],
+      geom_size[worldid, g1],
       mesh_vertadr,
       mesh_vertnum,
       mesh_graphadr,
@@ -1580,15 +1574,15 @@
       mesh_polymapadr,
       mesh_polymapnum,
       mesh_polymap,
-      geom_xpos_in[geom_xpos_id, g1],
-      geom_xmat_in[geom_xmat_id, g1],
+      geom_xpos_in[worldid, g1],
+      geom_xmat_in[worldid, g1],
     )
 
     geom2_dataid = geom_dataid[g2]
     geom2 = geom(
       type2,
       geom2_dataid,
-      geom_size[worldid % geom_size.shape[0], g2],
+      geom_size[worldid, g2],
       mesh_vertadr,
       mesh_vertnum,
       mesh_graphadr,
@@ -1603,8 +1597,8 @@
       mesh_polymapadr,
       mesh_polymapnum,
       mesh_polymap,
-      geom_xpos_in[geom_xpos_id, g2],
-      geom_xmat_in[geom_xmat_id, g2],
+      geom_xpos_in[worldid, g2],
+      geom_xmat_in[worldid, g2],
     )
 
     for i in range(wp.static(len(primitive_collisions_func))):
@@ -1736,5 +1730,4 @@
       d.contact.worldid,
       d.nacon,
     ],
-  )
->>>>>>> 660f8e2f
+  )