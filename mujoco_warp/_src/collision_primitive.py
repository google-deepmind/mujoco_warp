--- conflicted
+++ resolved
@@ -1409,325 +1409,5 @@
       contact_dim_out,
       contact_geom_out,
       contact_worldid_out,
-<<<<<<< HEAD
-    )
-=======
       nacon_out,
-    )
-
-
-_PRIMITIVE_COLLISIONS = {
-  (GeomType.PLANE, GeomType.SPHERE): plane_sphere_wrapper,
-  (GeomType.PLANE, GeomType.CAPSULE): plane_capsule_wrapper,
-  (GeomType.PLANE, GeomType.ELLIPSOID): plane_ellipsoid_wrapper,
-  (GeomType.PLANE, GeomType.CYLINDER): plane_cylinder_wrapper,
-  (GeomType.PLANE, GeomType.BOX): plane_box_wrapper,
-  (GeomType.PLANE, GeomType.MESH): plane_convex_wrapper,
-  (GeomType.SPHERE, GeomType.SPHERE): sphere_sphere_wrapper,
-  (GeomType.SPHERE, GeomType.CAPSULE): sphere_capsule_wrapper,
-  (GeomType.SPHERE, GeomType.CYLINDER): sphere_cylinder_wrapper,
-  (GeomType.SPHERE, GeomType.BOX): sphere_box_wrapper,
-  (GeomType.CAPSULE, GeomType.CAPSULE): capsule_capsule_wrapper,
-  (GeomType.CAPSULE, GeomType.BOX): capsule_box_wrapper,
-  (GeomType.BOX, GeomType.BOX): box_box_wrapper,
-}
-
-
-# TODO(team): _check_collisions shared utility
-def _check_primitive_collisions():
-  prev_idx = -1
-  for types in _PRIMITIVE_COLLISIONS.keys():
-    idx = upper_trid_index(len(GeomType), types[0].value, types[1].value)
-    if types[1] < types[0] or idx <= prev_idx:
-      return False
-    prev_idx = idx
-  return True
-
-
-assert _check_primitive_collisions(), "_PRIMITIVE_COLLISIONS is in invalid order"
-
-
-@cache_kernel
-def _create_narrowphase_kernel(primitive_collisions_types, primitive_collisions_func):
-  # AD: no unique here:
-  # * we expect this generator to be called only once per model, so no repeated compilation
-  # * module="unique" is generating problems because it uses the function name as the key
-  #   that in turn will cause multiple kernels to be generated with the same name
-  #   this is mostly problematic in cases like the UTs where we don't clear the kernel cache
-  #   between different tests.
-
-  @nested_kernel(enable_backward=False)
-  def _primitive_narrowphase(
-    # Model:
-    geom_type: wp.array(dtype=int),
-    geom_condim: wp.array(dtype=int),
-    geom_dataid: wp.array(dtype=int),
-    geom_priority: wp.array(dtype=int),
-    geom_solmix: wp.array2d(dtype=float),
-    geom_solref: wp.array2d(dtype=wp.vec2),
-    geom_solimp: wp.array2d(dtype=vec5),
-    geom_size: wp.array2d(dtype=wp.vec3),
-    geom_friction: wp.array2d(dtype=wp.vec3),
-    geom_margin: wp.array2d(dtype=float),
-    geom_gap: wp.array2d(dtype=float),
-    mesh_vertadr: wp.array(dtype=int),
-    mesh_vertnum: wp.array(dtype=int),
-    mesh_graphadr: wp.array(dtype=int),
-    mesh_vert: wp.array(dtype=wp.vec3),
-    mesh_graph: wp.array(dtype=int),
-    mesh_polynum: wp.array(dtype=int),
-    mesh_polyadr: wp.array(dtype=int),
-    mesh_polynormal: wp.array(dtype=wp.vec3),
-    mesh_polyvertadr: wp.array(dtype=int),
-    mesh_polyvertnum: wp.array(dtype=int),
-    mesh_polyvert: wp.array(dtype=int),
-    mesh_polymapadr: wp.array(dtype=int),
-    mesh_polymapnum: wp.array(dtype=int),
-    mesh_polymap: wp.array(dtype=int),
-    hfield_size: wp.array(dtype=wp.vec4),
-    hfield_nrow: wp.array(dtype=int),
-    hfield_ncol: wp.array(dtype=int),
-    hfield_adr: wp.array(dtype=int),
-    hfield_data: wp.array(dtype=float),
-    pair_dim: wp.array(dtype=int),
-    pair_solref: wp.array2d(dtype=wp.vec2),
-    pair_solreffriction: wp.array2d(dtype=wp.vec2),
-    pair_solimp: wp.array2d(dtype=vec5),
-    pair_margin: wp.array2d(dtype=float),
-    pair_gap: wp.array2d(dtype=float),
-    pair_friction: wp.array2d(dtype=vec5),
-    # Data in:
-    geom_xpos_in: wp.array2d(dtype=wp.vec3),
-    geom_xmat_in: wp.array2d(dtype=wp.mat33),
-    naconmax_in: int,
-    collision_pair_in: wp.array(dtype=wp.vec2i),
-    collision_pairid_in: wp.array(dtype=int),
-    collision_worldid_in: wp.array(dtype=int),
-    ncollision_in: wp.array(dtype=int),
-    # Data out:
-    contact_dist_out: wp.array(dtype=float),
-    contact_pos_out: wp.array(dtype=wp.vec3),
-    contact_frame_out: wp.array(dtype=wp.mat33),
-    contact_includemargin_out: wp.array(dtype=float),
-    contact_friction_out: wp.array(dtype=vec5),
-    contact_solref_out: wp.array(dtype=wp.vec2),
-    contact_solreffriction_out: wp.array(dtype=wp.vec2),
-    contact_solimp_out: wp.array(dtype=vec5),
-    contact_dim_out: wp.array(dtype=int),
-    contact_geom_out: wp.array(dtype=wp.vec2i),
-    contact_worldid_out: wp.array(dtype=int),
-    nacon_out: wp.array(dtype=int),
-  ):
-    tid = wp.tid()
-
-    if tid >= ncollision_in[0]:
-      return
-
-    geoms = collision_pair_in[tid]
-    g1 = geoms[0]
-    g2 = geoms[1]
-
-    type1 = geom_type[g1]
-    type2 = geom_type[g2]
-
-    worldid = collision_worldid_in[tid]
-
-    _, margin, gap, condim, friction, solref, solreffriction, solimp = contact_params(
-      geom_condim,
-      geom_priority,
-      geom_solmix,
-      geom_solref,
-      geom_solimp,
-      geom_friction,
-      geom_margin,
-      geom_gap,
-      pair_dim,
-      pair_solref,
-      pair_solreffriction,
-      pair_solimp,
-      pair_margin,
-      pair_gap,
-      pair_friction,
-      collision_pair_in,
-      collision_pairid_in,
-      tid,
-      worldid,
-    )
-
-    geom1_dataid = geom_dataid[g1]
-    geom1 = geom(
-      type1,
-      geom1_dataid,
-      geom_size[worldid, g1],
-      mesh_vertadr,
-      mesh_vertnum,
-      mesh_graphadr,
-      mesh_vert,
-      mesh_graph,
-      mesh_polynum,
-      mesh_polyadr,
-      mesh_polynormal,
-      mesh_polyvertadr,
-      mesh_polyvertnum,
-      mesh_polyvert,
-      mesh_polymapadr,
-      mesh_polymapnum,
-      mesh_polymap,
-      geom_xpos_in[worldid, g1],
-      geom_xmat_in[worldid, g1],
-    )
-
-    geom2_dataid = geom_dataid[g2]
-    geom2 = geom(
-      type2,
-      geom2_dataid,
-      geom_size[worldid, g2],
-      mesh_vertadr,
-      mesh_vertnum,
-      mesh_graphadr,
-      mesh_vert,
-      mesh_graph,
-      mesh_polynum,
-      mesh_polyadr,
-      mesh_polynormal,
-      mesh_polyvertadr,
-      mesh_polyvertnum,
-      mesh_polyvert,
-      mesh_polymapadr,
-      mesh_polymapnum,
-      mesh_polymap,
-      geom_xpos_in[worldid, g2],
-      geom_xmat_in[worldid, g2],
-    )
-
-    for i in range(wp.static(len(primitive_collisions_func))):
-      collision_type1 = wp.static(primitive_collisions_types[i][0])
-      collision_type2 = wp.static(primitive_collisions_types[i][1])
-
-      if collision_type1 == type1 and collision_type2 == type2:
-        wp.static(primitive_collisions_func[i])(
-          naconmax_in,
-          geom1,
-          geom2,
-          worldid,
-          margin,
-          gap,
-          condim,
-          friction,
-          solref,
-          solreffriction,
-          solimp,
-          geoms,
-          contact_dist_out,
-          contact_pos_out,
-          contact_frame_out,
-          contact_includemargin_out,
-          contact_friction_out,
-          contact_solref_out,
-          contact_solreffriction_out,
-          contact_solimp_out,
-          contact_dim_out,
-          contact_geom_out,
-          contact_worldid_out,
-          nacon_out,
-        )
-
-  return _primitive_narrowphase
-
-
-def _primitive_narrowphase_builder(m: Model):
-  _primitive_collisions_types = []
-  _primitive_collisions_func = []
-
-  for types, func in _PRIMITIVE_COLLISIONS.items():
-    idx = upper_trid_index(len(GeomType), types[0].value, types[1].value)
-    if m.geom_pair_type_count[idx] and types not in _primitive_collisions_types:
-      _primitive_collisions_types.append(types)
-      _primitive_collisions_func.append(func)
-
-  return _create_narrowphase_kernel(_primitive_collisions_types, _primitive_collisions_func)
-
-
-@event_scope
-def primitive_narrowphase(m: Model, d: Data):
-  """Runs collision detection on primitive geom pairs discovered during broadphase.
-
-  This function processes collision pairs involving primitive shapes that were
-  identified during the broadphase stage. It computes detailed contact information
-  such as distance, position, and frame, and populates the `d.contact` array.
-
-  The primitive geom types handled are PLANE, SPHERE, CAPSULE, CYLINDER, BOX.
-
-  It also handles collisions between planes and convex hulls.
-
-  To improve performance, it dynamically builds and launches a kernel tailored to
-  the specific primitive collision types present in the model, avoiding
-  unnecessary checks for non-existent collision pairs.
-  """
-  # we need to figure out how to keep the overhead of this small - not launching anything
-  # for pair types without collisions, as well as updating the launch dimensions.
-  wp.launch(
-    _primitive_narrowphase_builder(m),
-    dim=d.naconmax,
-    inputs=[
-      m.geom_type,
-      m.geom_condim,
-      m.geom_dataid,
-      m.geom_priority,
-      m.geom_solmix,
-      m.geom_solref,
-      m.geom_solimp,
-      m.geom_size,
-      m.geom_friction,
-      m.geom_margin,
-      m.geom_gap,
-      m.mesh_vertadr,
-      m.mesh_vertnum,
-      m.mesh_graphadr,
-      m.mesh_vert,
-      m.mesh_graph,
-      m.mesh_polynum,
-      m.mesh_polyadr,
-      m.mesh_polynormal,
-      m.mesh_polyvertadr,
-      m.mesh_polyvertnum,
-      m.mesh_polyvert,
-      m.mesh_polymapadr,
-      m.mesh_polymapnum,
-      m.mesh_polymap,
-      m.hfield_size,
-      m.hfield_nrow,
-      m.hfield_ncol,
-      m.hfield_adr,
-      m.hfield_data,
-      m.pair_dim,
-      m.pair_solref,
-      m.pair_solreffriction,
-      m.pair_solimp,
-      m.pair_margin,
-      m.pair_gap,
-      m.pair_friction,
-      d.geom_xpos,
-      d.geom_xmat,
-      d.naconmax,
-      d.collision_pair,
-      d.collision_pairid,
-      d.collision_worldid,
-      d.ncollision,
-    ],
-    outputs=[
-      d.contact.dist,
-      d.contact.pos,
-      d.contact.frame,
-      d.contact.includemargin,
-      d.contact.friction,
-      d.contact.solref,
-      d.contact.solreffriction,
-      d.contact.solimp,
-      d.contact.dim,
-      d.contact.geom,
-      d.contact.worldid,
-      d.nacon,
-    ],
-  )
->>>>>>> ab40bf02
+    )