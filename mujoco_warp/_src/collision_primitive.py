# Copyright 2025 The Newton Developers
#
# Licensed under the Apache License, Version 2.0 (the "License");
# you may not use this file except in compliance with the License.
# You may obtain a copy of the License at
#
#     http://www.apache.org/licenses/LICENSE-2.0
#
# Unless required by applicable law or agreed to in writing, software
# distributed under the License is distributed on an "AS IS" BASIS,
# WITHOUT WARRANTIES OR CONDITIONS OF ANY KIND, either express or implied.
# See the License for the specific language governing permissions and
# limitations under the License.
# ==============================================================================

from typing import Tuple

import warp as wp

from .collision_primitive_core import box_box
from .collision_primitive_core import capsule_box
from .collision_primitive_core import capsule_capsule
from .collision_primitive_core import plane_box
from .collision_primitive_core import plane_capsule
from .collision_primitive_core import plane_cylinder
from .collision_primitive_core import plane_ellipsoid
from .collision_primitive_core import plane_sphere
from .collision_primitive_core import sphere_box
from .collision_primitive_core import sphere_capsule
from .collision_primitive_core import sphere_cylinder
from .collision_primitive_core import sphere_sphere
from .math import make_frame
from .math import safe_div
from .math import upper_trid_index
from .types import MJ_MINMU
from .types import MJ_MINVAL
from .types import Data
from .types import GeomType
from .types import Model
from .types import vec5
from .warp_util import cache_kernel
from .warp_util import event_scope
from .warp_util import kernel as nested_kernel

wp.set_module_options({"enable_backward": False})

_HUGE_VAL = 1e6


class mat43f(wp.types.matrix(shape=(4, 3), dtype=wp.float32)):
  pass


mat63 = wp.types.matrix(shape=(6, 3), dtype=float)


@wp.struct
class Geom:
  pos: wp.vec3
  rot: wp.mat33
  normal: wp.vec3
  size: wp.vec3
  margin: float
  hfprism: mat63
  vertadr: int
  vertnum: int
  vert: wp.array(dtype=wp.vec3)
  graphadr: int
  graph: wp.array(dtype=int)
  mesh_polynum: int
  mesh_polyadr: int
  mesh_polynormal: wp.array(dtype=wp.vec3)
  mesh_polyvertadr: wp.array(dtype=int)
  mesh_polyvertnum: wp.array(dtype=int)
  mesh_polyvert: wp.array(dtype=int)
  mesh_polymapadr: wp.array(dtype=int)
  mesh_polymapnum: wp.array(dtype=int)
  mesh_polymap: wp.array(dtype=int)
  index: int


@wp.func
def geom(
  # kernel_analyzer: off
  # Model:
  geom_type: int,
  geom_dataid: int,
  geom_size: wp.vec3,
  mesh_vertadr: wp.array(dtype=int),
  mesh_vertnum: wp.array(dtype=int),
  mesh_vert: wp.array(dtype=wp.vec3),
  mesh_graphadr: wp.array(dtype=int),
  mesh_graph: wp.array(dtype=int),
  mesh_polynum: wp.array(dtype=int),
  mesh_polyadr: wp.array(dtype=int),
  mesh_polynormal: wp.array(dtype=wp.vec3),
  mesh_polyvertadr: wp.array(dtype=int),
  mesh_polyvertnum: wp.array(dtype=int),
  mesh_polyvert: wp.array(dtype=int),
  mesh_polymapadr: wp.array(dtype=int),
  mesh_polymapnum: wp.array(dtype=int),
  mesh_polymap: wp.array(dtype=int),
  # Data in:
  geom_xpos_in: wp.vec3,
  geom_xmat_in: wp.mat33,
  # kernel_analyzer: on
) -> Geom:
  geom = Geom()
  geom.pos = geom_xpos_in
  geom.rot = geom_xmat_in
  geom.size = geom_size
  geom.normal = wp.vec3(geom_xmat_in[0, 2], geom_xmat_in[1, 2], geom_xmat_in[2, 2])  # plane

  if geom_type == GeomType.MESH:
    if geom_dataid >= 0:
      geom.vertadr = mesh_vertadr[geom_dataid]
      geom.vertnum = mesh_vertnum[geom_dataid]
      geom.graphadr = mesh_graphadr[geom_dataid]
      geom.mesh_polynum = mesh_polynum[geom_dataid]
      geom.mesh_polyadr = mesh_polyadr[geom_dataid]
    else:
      geom.vertadr = -1
      geom.vertnum = -1
      geom.graphadr = -1
      geom.mesh_polynum = -1
      geom.mesh_polyadr = -1

    geom.vert = mesh_vert
    geom.graph = mesh_graph
    geom.mesh_polynormal = mesh_polynormal
    geom.mesh_polyvertadr = mesh_polyvertadr
    geom.mesh_polyvertnum = mesh_polyvertnum
    geom.mesh_polyvert = mesh_polyvert
    geom.mesh_polymapadr = mesh_polymapadr
    geom.mesh_polymapnum = mesh_polymapnum
    geom.mesh_polymap = mesh_polymap

  geom.index = -1
  geom.margin = 0.0

  return geom


@wp.func
def plane_convex(plane_normal: wp.vec3, plane_pos: wp.vec3, convex: Geom) -> Tuple[wp.vec4, mat43f, wp.vec3]:
  """Core contact geometry calculation for plane-convex collision.

  Args:
    plane_normal: Normal vector of the plane
    plane_pos: Position point on the plane
    convex: Convex geometry object containing position, rotation, and mesh data

  Returns:
    Tuple containing:
      contact_dist: Vector of contact distances (wp.inf for unpopulated contacts)
      contact_pos: Matrix of contact positions (one per row)
      contact_normal: Matrix of contact normal vectors (one per row)
  """

  contact_dist = wp.vec4(wp.inf)
  contact_pos = mat43f()
  contact_count = int(0)

  # get points in the convex frame
  plane_pos_local = wp.transpose(convex.rot) @ (plane_pos - convex.pos)
  n = wp.transpose(convex.rot) @ plane_normal

  # Store indices in vec4
  indices = wp.vec4i(-1, -1, -1, -1)

  # exhaustive search over all vertices
  if convex.graphadr == -1 or convex.vertnum < 10:
    # find first support point (a)
    max_support = wp.float32(-_HUGE_VAL)
    a = wp.vec3()
    for i in range(convex.vertnum):
      vert = convex.vert[convex.vertadr + i]
      support = wp.dot(plane_pos_local - vert, n)
      if support > max_support:
        max_support = support
        indices[0] = i
        a = vert

    if max_support < 0:
      return contact_dist, contact_pos, plane_normal

    threshold = max_support - 1e-3

    # find point (b) furthest from a
    b_dist = wp.float32(-_HUGE_VAL)
    b = wp.vec3()
    for i in range(convex.vertnum):
      vert = convex.vert[convex.vertadr + i]
      support = wp.dot(plane_pos_local - vert, n)
      dist_mask = wp.where(support > threshold, 0.0, -_HUGE_VAL)
      dist = wp.length_sq(a - vert) + dist_mask
      if dist > b_dist:
        indices[1] = i
        b_dist = dist
        b = vert

    # find point (c) furthest along axis orthogonal to a-b
    ab = wp.cross(n, a - b)
    c_dist = wp.float32(-_HUGE_VAL)
    c = wp.vec3()
    for i in range(convex.vertnum):
      vert = convex.vert[convex.vertadr + i]
      support = wp.dot(plane_pos_local - vert, n)
      dist_mask = wp.where(support > threshold, 0.0, -_HUGE_VAL)
      ap = a - vert
      dist = wp.abs(wp.dot(ap, ab)) + dist_mask
      if dist > c_dist:
        indices[2] = i
        c_dist = dist
        c = vert

    # find point (d) furthest from other triangle edges
    ac = wp.cross(n, a - c)
    bc = wp.cross(n, b - c)
    d_dist = wp.float32(-_HUGE_VAL)
    for i in range(convex.vertnum):
      vert = convex.vert[convex.vertadr + i]
      support = wp.dot(plane_pos_local - vert, n)
      dist_mask = wp.where(support > threshold, 0.0, -_HUGE_VAL)
      ap = a - vert
      bp = b - vert
      dist_ap = wp.abs(wp.dot(ap, ac)) + dist_mask
      dist_bp = wp.abs(wp.dot(bp, bc)) + dist_mask
      if dist_ap + dist_bp > d_dist:
        indices[3] = i
        d_dist = dist_ap + dist_bp

  else:
    numvert = convex.graph[convex.graphadr]
    vert_edgeadr = convex.graphadr + 2
    vert_globalid = convex.graphadr + 2 + numvert
    edge_localid = convex.graphadr + 2 + 2 * numvert

    # Find support points
    max_support = wp.float32(-_HUGE_VAL)

    # hillclimb until no change
    prev = int(-1)
    imax = int(0)

    while True:
      prev = int(imax)
      i = int(convex.graph[vert_edgeadr + imax])
      while convex.graph[edge_localid + i] >= 0:
        subidx = convex.graph[edge_localid + i]
        idx = convex.graph[vert_globalid + subidx]
        support = wp.dot(plane_pos_local - convex.vert[convex.vertadr + idx], n)
        if support > max_support:
          max_support = support
          imax = int(subidx)
        i += int(1)
      if imax == prev:
        break

    threshold = wp.max(0.0, max_support - 1e-3)

    a_dist = wp.float32(-_HUGE_VAL)
    while True:
      prev = int(imax)
      i = int(convex.graph[vert_edgeadr + imax])
      while convex.graph[edge_localid + i] >= 0:
        subidx = convex.graph[edge_localid + i]
        idx = convex.graph[vert_globalid + subidx]
        support = wp.dot(plane_pos_local - convex.vert[convex.vertadr + idx], n)
        dist = wp.where(support > threshold, support, -_HUGE_VAL)
        if dist > a_dist:
          a_dist = dist
          imax = int(subidx)
        i += int(1)
      if imax == prev:
        break
    imax_global = convex.graph[vert_globalid + imax]
    a = convex.vert[convex.vertadr + imax_global]
    indices[0] = imax_global

    # Find point b (furthest from a)
    b_dist = wp.float32(-_HUGE_VAL)
    while True:
      prev = int(imax)
      i = int(convex.graph[vert_edgeadr + imax])
      while convex.graph[edge_localid + i] >= 0:
        subidx = convex.graph[edge_localid + i]
        idx = convex.graph[vert_globalid + subidx]
        support = wp.dot(plane_pos_local - convex.vert[convex.vertadr + idx], n)
        dist_mask = wp.where(support > threshold, 0.0, -_HUGE_VAL)
        dist = wp.length_sq(a - convex.vert[convex.vertadr + idx]) + dist_mask
        if dist > b_dist:
          b_dist = dist
          imax = int(subidx)
        i += int(1)
      if imax == prev:
        break
    imax_global = convex.graph[vert_globalid + imax]
    b = convex.vert[convex.vertadr + imax_global]
    indices[1] = imax_global

    # Find point c (furthest along axis orthogonal to a-b)
    ab = wp.cross(n, a - b)
    c_dist = wp.float32(-_HUGE_VAL)
    while True:
      prev = int(imax)
      i = int(convex.graph[vert_edgeadr + imax])
      while convex.graph[edge_localid + i] >= 0:
        subidx = convex.graph[edge_localid + i]
        idx = convex.graph[vert_globalid + subidx]
        support = wp.dot(plane_pos_local - convex.vert[convex.vertadr + idx], n)
        dist_mask = wp.where(support > threshold, 0.0, -_HUGE_VAL)
        ap = a - convex.vert[convex.vertadr + idx]
        dist = wp.abs(wp.dot(ap, ab)) + dist_mask
        if dist > c_dist:
          c_dist = dist
          imax = int(subidx)
        i += int(1)
      if imax == prev:
        break
    imax_global = convex.graph[vert_globalid + imax]
    c = convex.vert[convex.vertadr + imax_global]
    indices[2] = imax_global

    # Find point d (furthest from other triangle edges)
    ac = wp.cross(n, a - c)
    bc = wp.cross(n, b - c)
    d_dist = wp.float32(-_HUGE_VAL)
    while True:
      prev = int(imax)
      i = int(convex.graph[vert_edgeadr + imax])
      while convex.graph[edge_localid + i] >= 0:
        subidx = convex.graph[edge_localid + i]
        idx = convex.graph[vert_globalid + subidx]
        support = wp.dot(plane_pos_local - convex.vert[convex.vertadr + idx], n)
        dist_mask = wp.where(support > threshold, 0.0, -_HUGE_VAL)
        ap = a - convex.vert[convex.vertadr + idx]
        bp = b - convex.vert[convex.vertadr + idx]
        dist_ap = wp.abs(wp.dot(ap, ac)) + dist_mask
        dist_bp = wp.abs(wp.dot(bp, bc)) + dist_mask
        if dist_ap + dist_bp > d_dist:
          d_dist = dist_ap + dist_bp
          imax = int(subidx)
        i += int(1)
      if imax == prev:
        break
    imax_global = convex.graph[vert_globalid + imax]
    indices[3] = imax_global

  # Collect contacts from unique indices
  for i in range(3, -1, -1):
    idx = indices[i]
    count = int(0)
    for j in range(i + 1):
      if indices[j] == idx:
        count = count + 1

    # Check if the index is unique (appears exactly once)
    if count == 1:
      pos = convex.vert[convex.vertadr + idx]
      pos = convex.pos + convex.rot @ pos
      support = wp.dot(plane_pos_local - convex.vert[convex.vertadr + idx], n)
      dist = -support
      pos = pos - 0.5 * dist * plane_normal

      contact_dist[contact_count] = dist
      contact_pos[contact_count] = pos
      contact_count = contact_count + 1

  return contact_dist, contact_pos, plane_normal


@wp.func
def write_contact(
  # Data in:
  naconmax_in: int,
  # In:
  dist_in: float,
  pos_in: wp.vec3,
  frame_in: wp.mat33,
  margin_in: float,
  gap_in: float,
  condim_in: int,
  friction_in: vec5,
  solref_in: wp.vec2,
  solreffriction_in: wp.vec2,
  solimp_in: vec5,
  geoms_in: wp.vec2i,
  worldid_in: int,
  # Data out:
  nacon_out: wp.array(dtype=int),
  contact_dist_out: wp.array(dtype=float),
  contact_pos_out: wp.array(dtype=wp.vec3),
  contact_frame_out: wp.array(dtype=wp.mat33),
  contact_includemargin_out: wp.array(dtype=float),
  contact_friction_out: wp.array(dtype=vec5),
  contact_solref_out: wp.array(dtype=wp.vec2),
  contact_solreffriction_out: wp.array(dtype=wp.vec2),
  contact_solimp_out: wp.array(dtype=vec5),
  contact_dim_out: wp.array(dtype=int),
  contact_geom_out: wp.array(dtype=wp.vec2i),
  contact_worldid_out: wp.array(dtype=int),
):
  if dist_in - margin_in < 0.0:
    cid = wp.atomic_add(nacon_out, 0, 1)
    if cid < naconmax_in:
      contact_dist_out[cid] = dist_in
      contact_pos_out[cid] = pos_in
      contact_frame_out[cid] = frame_in
      contact_geom_out[cid] = geoms_in
      contact_worldid_out[cid] = worldid_in
      includemargin = margin_in - gap_in
      contact_includemargin_out[cid] = includemargin
      contact_dim_out[cid] = condim_in
      contact_friction_out[cid] = friction_in
      contact_solref_out[cid] = solref_in
      contact_solreffriction_out[cid] = solreffriction_in
      contact_solimp_out[cid] = solimp_in


@wp.func
def contact_params(
  # Model:
  geom_condim: wp.array(dtype=int),
  geom_priority: wp.array(dtype=int),
  geom_solmix: wp.array2d(dtype=float),
  geom_solref: wp.array2d(dtype=wp.vec2),
  geom_solimp: wp.array2d(dtype=vec5),
  geom_friction: wp.array2d(dtype=wp.vec3),
  geom_margin: wp.array2d(dtype=float),
  geom_gap: wp.array2d(dtype=float),
  pair_dim: wp.array(dtype=int),
  pair_solref: wp.array2d(dtype=wp.vec2),
  pair_solreffriction: wp.array2d(dtype=wp.vec2),
  pair_solimp: wp.array2d(dtype=vec5),
  pair_margin: wp.array2d(dtype=float),
  pair_gap: wp.array2d(dtype=float),
  pair_friction: wp.array2d(dtype=vec5),
  # Data in:
  collision_pair_in: wp.array(dtype=wp.vec2i),
  collision_pairid_in: wp.array(dtype=int),
  # In:
  cid: int,
  worldid: int,
):
  geoms = collision_pair_in[cid]
  pairid = collision_pairid_in[cid]

  if pairid > -1:
    margin = pair_margin[worldid, pairid]
    gap = pair_gap[worldid, pairid]
    condim = pair_dim[pairid]
    friction = pair_friction[worldid, pairid]
    solref = pair_solref[worldid, pairid]
    solreffriction = pair_solreffriction[worldid, pairid]
    solimp = pair_solimp[worldid, pairid]
  else:
    g1 = geoms[0]
    g2 = geoms[1]

    solmix1 = geom_solmix[worldid, g1]
    solmix2 = geom_solmix[worldid, g2]

    condim1 = geom_condim[g1]
    condim2 = geom_condim[g2]

    # priority
    p1 = geom_priority[g1]
    p2 = geom_priority[g2]

    if p1 > p2:
      mix = 1.0
      condim = condim1
      max_geom_friction = geom_friction[worldid, g1]
    elif p2 > p1:
      mix = 0.0
      condim = condim2
      max_geom_friction = geom_friction[worldid, g2]
    else:
      mix = safe_div(solmix1, solmix1 + solmix2)
      mix = wp.where((solmix1 < MJ_MINVAL) and (solmix2 < MJ_MINVAL), 0.5, mix)
      mix = wp.where((solmix1 < MJ_MINVAL) and (solmix2 >= MJ_MINVAL), 0.0, mix)
      mix = wp.where((solmix1 >= MJ_MINVAL) and (solmix2 < MJ_MINVAL), 1.0, mix)
      condim = wp.max(condim1, condim2)
      max_geom_friction = wp.max(geom_friction[worldid, g1], geom_friction[worldid, g2])

    friction = vec5(
      wp.max(MJ_MINMU, max_geom_friction[0]),
      wp.max(MJ_MINMU, max_geom_friction[0]),
      wp.max(MJ_MINMU, max_geom_friction[1]),
      wp.max(MJ_MINMU, max_geom_friction[2]),
      wp.max(MJ_MINMU, max_geom_friction[2]),
    )

    if geom_solref[worldid, g1][0] > 0.0 and geom_solref[worldid, g2][0] > 0.0:
      solref = mix * geom_solref[worldid, g1] + (1.0 - mix) * geom_solref[worldid, g2]
    else:
      solref = wp.min(geom_solref[worldid, g1], geom_solref[worldid, g2])

    solreffriction = wp.vec2(0.0, 0.0)

    solimp = mix * geom_solimp[worldid, g1] + (1.0 - mix) * geom_solimp[worldid, g2]

    # geom priority is ignored
    margin = wp.max(geom_margin[worldid, g1], geom_margin[worldid, g2])
    gap = wp.max(geom_gap[worldid, g1], geom_gap[worldid, g2])

  return geoms, margin, gap, condim, friction, solref, solreffriction, solimp


@wp.func
def plane_sphere_wrapper(
  # Data in:
  naconmax_in: int,
  # In:
  plane: Geom,
  sphere: Geom,
  worldid: int,
  margin: float,
  gap: float,
  condim: int,
  friction: vec5,
  solref: wp.vec2,
  solreffriction: wp.vec2,
  solimp: vec5,
  geoms: wp.vec2i,
  # Data out:
  nacon_out: wp.array(dtype=int),
  contact_dist_out: wp.array(dtype=float),
  contact_pos_out: wp.array(dtype=wp.vec3),
  contact_frame_out: wp.array(dtype=wp.mat33),
  contact_includemargin_out: wp.array(dtype=float),
  contact_friction_out: wp.array(dtype=vec5),
  contact_solref_out: wp.array(dtype=wp.vec2),
  contact_solreffriction_out: wp.array(dtype=wp.vec2),
  contact_solimp_out: wp.array(dtype=vec5),
  contact_dim_out: wp.array(dtype=int),
  contact_geom_out: wp.array(dtype=wp.vec2i),
  contact_worldid_out: wp.array(dtype=int),
):
  """Calculates contact between a sphere and a plane."""
  dist, pos = plane_sphere(plane.normal, plane.pos, sphere.pos, sphere.size[0])

  if dist - margin < 0:
    write_contact(
      naconmax_in,
      dist,
      pos,
      make_frame(plane.normal),
      margin,
      gap,
      condim,
      friction,
      solref,
      solreffriction,
      solimp,
      geoms,
      worldid,
      nacon_out,
      contact_dist_out,
      contact_pos_out,
      contact_frame_out,
      contact_includemargin_out,
      contact_friction_out,
      contact_solref_out,
      contact_solreffriction_out,
      contact_solimp_out,
      contact_dim_out,
      contact_geom_out,
      contact_worldid_out,
    )


@wp.func
def sphere_sphere_wrapper(
  # Data in:
  naconmax_in: int,
  # In:
  sphere1: Geom,
  sphere2: Geom,
  worldid: int,
  margin: float,
  gap: float,
  condim: int,
  friction: vec5,
  solref: wp.vec2,
  solreffriction: wp.vec2,
  solimp: vec5,
  geoms: wp.vec2i,
  # Data out:
  nacon_out: wp.array(dtype=int),
  contact_dist_out: wp.array(dtype=float),
  contact_pos_out: wp.array(dtype=wp.vec3),
  contact_frame_out: wp.array(dtype=wp.mat33),
  contact_includemargin_out: wp.array(dtype=float),
  contact_friction_out: wp.array(dtype=vec5),
  contact_solref_out: wp.array(dtype=wp.vec2),
  contact_solreffriction_out: wp.array(dtype=wp.vec2),
  contact_solimp_out: wp.array(dtype=vec5),
  contact_dim_out: wp.array(dtype=int),
  contact_geom_out: wp.array(dtype=wp.vec2i),
  contact_worldid_out: wp.array(dtype=int),
):
  """Calculates contact between two spheres."""
  dist, pos, normal = sphere_sphere(sphere1.pos, sphere1.size[0], sphere2.pos, sphere2.size[0])

  if dist - margin < 0:
    write_contact(
      naconmax_in,
      dist,
      pos,
      make_frame(normal),
      margin,
      gap,
      condim,
      friction,
      solref,
      solreffriction,
      solimp,
      geoms,
      worldid,
      nacon_out,
      contact_dist_out,
      contact_pos_out,
      contact_frame_out,
      contact_includemargin_out,
      contact_friction_out,
      contact_solref_out,
      contact_solreffriction_out,
      contact_solimp_out,
      contact_dim_out,
      contact_geom_out,
      contact_worldid_out,
    )


@wp.func
def sphere_capsule_wrapper(
  # Data in:
  naconmax_in: int,
  # In:
  sphere: Geom,
  cap: Geom,
  worldid: int,
  margin: float,
  gap: float,
  condim: int,
  friction: vec5,
  solref: wp.vec2,
  solreffriction: wp.vec2,
  solimp: vec5,
  geoms: wp.vec2i,
  # Data out:
  nacon_out: wp.array(dtype=int),
  contact_dist_out: wp.array(dtype=float),
  contact_pos_out: wp.array(dtype=wp.vec3),
  contact_frame_out: wp.array(dtype=wp.mat33),
  contact_includemargin_out: wp.array(dtype=float),
  contact_friction_out: wp.array(dtype=vec5),
  contact_solref_out: wp.array(dtype=wp.vec2),
  contact_solreffriction_out: wp.array(dtype=wp.vec2),
  contact_solimp_out: wp.array(dtype=vec5),
  contact_dim_out: wp.array(dtype=int),
  contact_geom_out: wp.array(dtype=wp.vec2i),
  contact_worldid_out: wp.array(dtype=int),
):
  """Calculates one contact between a sphere and a capsule."""
  # capsule axis
  axis = wp.vec3(cap.rot[0, 2], cap.rot[1, 2], cap.rot[2, 2])

  dist, pos, normal = sphere_capsule(sphere.pos, sphere.size[0], cap.pos, axis, cap.size[0], cap.size[1])

  if dist - margin < 0:
    write_contact(
      naconmax_in,
      dist,
      pos,
      make_frame(normal),
      margin,
      gap,
      condim,
      friction,
      solref,
      solreffriction,
      solimp,
      geoms,
      worldid,
      nacon_out,
      contact_dist_out,
      contact_pos_out,
      contact_frame_out,
      contact_includemargin_out,
      contact_friction_out,
      contact_solref_out,
      contact_solreffriction_out,
      contact_solimp_out,
      contact_dim_out,
      contact_geom_out,
      contact_worldid_out,
    )


@wp.func
def capsule_capsule_wrapper(
  # Data in:
  naconmax_in: int,
  # In:
  cap1: Geom,
  cap2: Geom,
  worldid: int,
  margin: float,
  gap: float,
  condim: int,
  friction: vec5,
  solref: wp.vec2,
  solreffriction: wp.vec2,
  solimp: vec5,
  geoms: wp.vec2i,
  # Data out:
  nacon_out: wp.array(dtype=int),
  contact_dist_out: wp.array(dtype=float),
  contact_pos_out: wp.array(dtype=wp.vec3),
  contact_frame_out: wp.array(dtype=wp.mat33),
  contact_includemargin_out: wp.array(dtype=float),
  contact_friction_out: wp.array(dtype=vec5),
  contact_solref_out: wp.array(dtype=wp.vec2),
  contact_solreffriction_out: wp.array(dtype=wp.vec2),
  contact_solimp_out: wp.array(dtype=vec5),
  contact_dim_out: wp.array(dtype=int),
  contact_geom_out: wp.array(dtype=wp.vec2i),
  contact_worldid_out: wp.array(dtype=int),
):
  """Calculates contacts between two capsules."""
  # capsule axes
  cap1_axis = wp.vec3(cap1.rot[0, 2], cap1.rot[1, 2], cap1.rot[2, 2])
  cap2_axis = wp.vec3(cap2.rot[0, 2], cap2.rot[1, 2], cap2.rot[2, 2])

  dist, pos, normal = capsule_capsule(
    cap1.pos,
    cap1_axis,
    cap1.size[0],  # radius1
    cap1.size[1],  # half_length1
    cap2.pos,
    cap2_axis,
    cap2.size[0],  # radius2
    cap2.size[1],  # half_length2
  )

  if dist - margin < 0:
    write_contact(
      naconmax_in,
      dist,
      pos,
      make_frame(normal),
      margin,
      gap,
      condim,
      friction,
      solref,
      solreffriction,
      solimp,
      geoms,
      worldid,
      nacon_out,
      contact_dist_out,
      contact_pos_out,
      contact_frame_out,
      contact_includemargin_out,
      contact_friction_out,
      contact_solref_out,
      contact_solreffriction_out,
      contact_solimp_out,
      contact_dim_out,
      contact_geom_out,
      contact_worldid_out,
    )


@wp.func
def plane_capsule_wrapper(
  # Data in:
  naconmax_in: int,
  # In:
  plane: Geom,
  cap: Geom,
  worldid: int,
  margin: float,
  gap: float,
  condim: int,
  friction: vec5,
  solref: wp.vec2,
  solreffriction: wp.vec2,
  solimp: vec5,
  geoms: wp.vec2i,
  # Data out:
  nacon_out: wp.array(dtype=int),
  contact_dist_out: wp.array(dtype=float),
  contact_pos_out: wp.array(dtype=wp.vec3),
  contact_frame_out: wp.array(dtype=wp.mat33),
  contact_includemargin_out: wp.array(dtype=float),
  contact_friction_out: wp.array(dtype=vec5),
  contact_solref_out: wp.array(dtype=wp.vec2),
  contact_solreffriction_out: wp.array(dtype=wp.vec2),
  contact_solimp_out: wp.array(dtype=vec5),
  contact_dim_out: wp.array(dtype=int),
  contact_geom_out: wp.array(dtype=wp.vec2i),
  contact_worldid_out: wp.array(dtype=int),
):
  """Calculates contacts between a capsule and a plane."""
  # capsule axis
  capsule_axis = wp.vec3(cap.rot[0, 2], cap.rot[1, 2], cap.rot[2, 2])

  dist, pos, frame = plane_capsule(
    plane.normal,
    plane.pos,
    cap.pos,
    capsule_axis,
    cap.size[0],  # radius
    cap.size[1],  # half_length
  )

  for i in range(2):
    disti = dist[i]
    if disti - margin < 0.0:
      write_contact(
        naconmax_in,
        disti,
        pos[i],
        frame,
        margin,
        gap,
        condim,
        friction,
        solref,
        solreffriction,
        solimp,
        geoms,
        worldid,
        nacon_out,
        contact_dist_out,
        contact_pos_out,
        contact_frame_out,
        contact_includemargin_out,
        contact_friction_out,
        contact_solref_out,
        contact_solreffriction_out,
        contact_solimp_out,
        contact_dim_out,
        contact_geom_out,
        contact_worldid_out,
      )


@wp.func
def plane_ellipsoid_wrapper(
  # Data in:
  naconmax_in: int,
  # In:
  plane: Geom,
  ellipsoid: Geom,
  worldid: int,
  margin: float,
  gap: float,
  condim: int,
  friction: vec5,
  solref: wp.vec2,
  solreffriction: wp.vec2,
  solimp: vec5,
  geoms: wp.vec2i,
  # Data out:
  nacon_out: wp.array(dtype=int),
  contact_dist_out: wp.array(dtype=float),
  contact_pos_out: wp.array(dtype=wp.vec3),
  contact_frame_out: wp.array(dtype=wp.mat33),
  contact_includemargin_out: wp.array(dtype=float),
  contact_friction_out: wp.array(dtype=vec5),
  contact_solref_out: wp.array(dtype=wp.vec2),
  contact_solreffriction_out: wp.array(dtype=wp.vec2),
  contact_solimp_out: wp.array(dtype=vec5),
  contact_dim_out: wp.array(dtype=int),
  contact_geom_out: wp.array(dtype=wp.vec2i),
  contact_worldid_out: wp.array(dtype=int),
):
  """Calculates contacts between an ellipsoid and a plane."""
  dist, pos, normal = plane_ellipsoid(plane.normal, plane.pos, ellipsoid.pos, ellipsoid.rot, ellipsoid.size)

  if dist - margin < 0:
    write_contact(
      naconmax_in,
      dist,
      pos,
      make_frame(normal),
      margin,
      gap,
      condim,
      friction,
      solref,
      solreffriction,
      solimp,
      geoms,
      worldid,
      nacon_out,
      contact_dist_out,
      contact_pos_out,
      contact_frame_out,
      contact_includemargin_out,
      contact_friction_out,
      contact_solref_out,
      contact_solreffriction_out,
      contact_solimp_out,
      contact_dim_out,
      contact_geom_out,
      contact_worldid_out,
    )


@wp.func
def plane_box_wrapper(
  # Data in:
  naconmax_in: int,
  # In:
  plane: Geom,
  box: Geom,
  worldid: int,
  margin: float,
  gap: float,
  condim: int,
  friction: vec5,
  solref: wp.vec2,
  solreffriction: wp.vec2,
  solimp: vec5,
  geoms: wp.vec2i,
  # Data out:
  nacon_out: wp.array(dtype=int),
  contact_dist_out: wp.array(dtype=float),
  contact_pos_out: wp.array(dtype=wp.vec3),
  contact_frame_out: wp.array(dtype=wp.mat33),
  contact_includemargin_out: wp.array(dtype=float),
  contact_friction_out: wp.array(dtype=vec5),
  contact_solref_out: wp.array(dtype=wp.vec2),
  contact_solreffriction_out: wp.array(dtype=wp.vec2),
  contact_solimp_out: wp.array(dtype=vec5),
  contact_dim_out: wp.array(dtype=int),
  contact_geom_out: wp.array(dtype=wp.vec2i),
  contact_worldid_out: wp.array(dtype=int),
):
  """Calculates contacts between a box and a plane."""
  dist, pos, normal = plane_box(plane.normal, plane.pos, box.pos, box.rot, box.size)
  frame = make_frame(normal)

  for i in range(4):
    disti = dist[i]
    if disti - margin < 0.0:
      write_contact(
        naconmax_in,
        disti,
        pos[i],
        frame,
        margin,
        gap,
        condim,
        friction,
        solref,
        solreffriction,
        solimp,
        geoms,
        worldid,
        nacon_out,
        contact_dist_out,
        contact_pos_out,
        contact_frame_out,
        contact_includemargin_out,
        contact_friction_out,
        contact_solref_out,
        contact_solreffriction_out,
        contact_solimp_out,
        contact_dim_out,
        contact_geom_out,
        contact_worldid_out,
      )


_HUGE_VAL = 1e6


@wp.func
def plane_convex_wrapper(
  # Data in:
  naconmax_in: int,
  # In:
  plane: Geom,
  convex: Geom,
  worldid: int,
  margin: float,
  gap: float,
  condim: int,
  friction: vec5,
  solref: wp.vec2,
  solreffriction: wp.vec2,
  solimp: vec5,
  geoms: wp.vec2i,
  # Data out:
  nacon_out: wp.array(dtype=int),
  contact_dist_out: wp.array(dtype=float),
  contact_pos_out: wp.array(dtype=wp.vec3),
  contact_frame_out: wp.array(dtype=wp.mat33),
  contact_includemargin_out: wp.array(dtype=float),
  contact_friction_out: wp.array(dtype=vec5),
  contact_solref_out: wp.array(dtype=wp.vec2),
  contact_solreffriction_out: wp.array(dtype=wp.vec2),
  contact_solimp_out: wp.array(dtype=vec5),
  contact_dim_out: wp.array(dtype=int),
  contact_geom_out: wp.array(dtype=wp.vec2i),
  contact_worldid_out: wp.array(dtype=int),
):
  """Calculates contacts between a plane and a convex object."""
  dist, pos, normal = plane_convex(plane.normal, plane.pos, convex)

  frame = make_frame(normal)
  for i in range(4):
    disti = dist[i]
    if disti - margin < 0.0:
      write_contact(
        naconmax_in,
        disti,
        pos[i],
        frame,
        margin,
        gap,
        condim,
        friction,
        solref,
        solreffriction,
        solimp,
        geoms,
        worldid,
        nacon_out,
        contact_dist_out,
        contact_pos_out,
        contact_frame_out,
        contact_includemargin_out,
        contact_friction_out,
        contact_solref_out,
        contact_solreffriction_out,
        contact_solimp_out,
        contact_dim_out,
        contact_geom_out,
        contact_worldid_out,
      )


@wp.func
def sphere_cylinder_wrapper(
  # Data in:
  naconmax_in: int,
  # In:
  sphere: Geom,
  cylinder: Geom,
  worldid: int,
  margin: float,
  gap: float,
  condim: int,
  friction: vec5,
  solref: wp.vec2,
  solreffriction: wp.vec2,
  solimp: vec5,
  geoms: wp.vec2i,
  # Data out:
  nacon_out: wp.array(dtype=int),
  contact_dist_out: wp.array(dtype=float),
  contact_pos_out: wp.array(dtype=wp.vec3),
  contact_frame_out: wp.array(dtype=wp.mat33),
  contact_includemargin_out: wp.array(dtype=float),
  contact_friction_out: wp.array(dtype=vec5),
  contact_solref_out: wp.array(dtype=wp.vec2),
  contact_solreffriction_out: wp.array(dtype=wp.vec2),
  contact_solimp_out: wp.array(dtype=vec5),
  contact_dim_out: wp.array(dtype=int),
  contact_geom_out: wp.array(dtype=wp.vec2i),
  contact_worldid_out: wp.array(dtype=int),
):
  """Calculates contacts between a sphere and a cylinder."""
  # cylinder axis
  cylinder_axis = wp.vec3(cylinder.rot[0, 2], cylinder.rot[1, 2], cylinder.rot[2, 2])

  dist, pos, normal = sphere_cylinder(
    sphere.pos,
    sphere.size[0],  # sphere radius
    cylinder.pos,
    cylinder_axis,
    cylinder.size[0],  # cylinder radius
    cylinder.size[1],  # cylinder half_height
  )

  if dist - margin < 0.0:
    write_contact(
      naconmax_in,
      dist,
      pos,
      make_frame(normal),
      margin,
      gap,
      condim,
      friction,
      solref,
      solreffriction,
      solimp,
      geoms,
      worldid,
      nacon_out,
      contact_dist_out,
      contact_pos_out,
      contact_frame_out,
      contact_includemargin_out,
      contact_friction_out,
      contact_solref_out,
      contact_solreffriction_out,
      contact_solimp_out,
      contact_dim_out,
      contact_geom_out,
      contact_worldid_out,
    )


@wp.func
def plane_cylinder_wrapper(
  # Data in:
  naconmax_in: int,
  # In:
  plane: Geom,
  cylinder: Geom,
  worldid: int,
  margin: float,
  gap: float,
  condim: int,
  friction: vec5,
  solref: wp.vec2,
  solreffriction: wp.vec2,
  solimp: vec5,
  geoms: wp.vec2i,
  # Data out:
  nacon_out: wp.array(dtype=int),
  contact_dist_out: wp.array(dtype=float),
  contact_pos_out: wp.array(dtype=wp.vec3),
  contact_frame_out: wp.array(dtype=wp.mat33),
  contact_includemargin_out: wp.array(dtype=float),
  contact_friction_out: wp.array(dtype=vec5),
  contact_solref_out: wp.array(dtype=wp.vec2),
  contact_solreffriction_out: wp.array(dtype=wp.vec2),
  contact_solimp_out: wp.array(dtype=vec5),
  contact_dim_out: wp.array(dtype=int),
  contact_geom_out: wp.array(dtype=wp.vec2i),
  contact_worldid_out: wp.array(dtype=int),
):
  """Calculates contacts between a cylinder and a plane."""
  # cylinder axis
  cylinder_axis = wp.vec3(cylinder.rot[0, 2], cylinder.rot[1, 2], cylinder.rot[2, 2])

  dist, pos, normal = plane_cylinder(
    plane.normal,
    plane.pos,
    cylinder.pos,
    cylinder_axis,
    cylinder.size[0],  # radius
    cylinder.size[1],  # half_height
  )

  frame = make_frame(normal)
  for i in range(4):
    disti = dist[i]
    if disti - margin < 0.0:
      write_contact(
        naconmax_in,
        disti,
        pos[i],
        frame,
        margin,
        gap,
        condim,
        friction,
        solref,
        solreffriction,
        solimp,
        geoms,
        worldid,
        nacon_out,
        contact_dist_out,
        contact_pos_out,
        contact_frame_out,
        contact_includemargin_out,
        contact_friction_out,
        contact_solref_out,
        contact_solreffriction_out,
        contact_solimp_out,
        contact_dim_out,
        contact_geom_out,
        contact_worldid_out,
      )


@wp.func
def sphere_box_wrapper(
  # Data in:
  naconmax_in: int,
  # In:
  sphere: Geom,
  box: Geom,
  worldid: int,
  margin: float,
  gap: float,
  condim: int,
  friction: vec5,
  solref: wp.vec2,
  solreffriction: wp.vec2,
  solimp: vec5,
  geoms: wp.vec2i,
  # Data out:
  nacon_out: wp.array(dtype=int),
  contact_dist_out: wp.array(dtype=float),
  contact_pos_out: wp.array(dtype=wp.vec3),
  contact_frame_out: wp.array(dtype=wp.mat33),
  contact_includemargin_out: wp.array(dtype=float),
  contact_friction_out: wp.array(dtype=vec5),
  contact_solref_out: wp.array(dtype=wp.vec2),
  contact_solreffriction_out: wp.array(dtype=wp.vec2),
  contact_solimp_out: wp.array(dtype=vec5),
  contact_dim_out: wp.array(dtype=int),
  contact_geom_out: wp.array(dtype=wp.vec2i),
  contact_worldid_out: wp.array(dtype=int),
):
  dist, pos, normal = sphere_box(sphere.pos, sphere.size[0], box.pos, box.rot, box.size)

  if dist - margin < 0.0:
    write_contact(
      naconmax_in,
      dist,
      pos,
      make_frame(normal),
      margin,
      gap,
      condim,
      friction,
      solref,
      solreffriction,
      solimp,
      geoms,
      worldid,
      nacon_out,
      contact_dist_out,
      contact_pos_out,
      contact_frame_out,
      contact_includemargin_out,
      contact_friction_out,
      contact_solref_out,
      contact_solreffriction_out,
      contact_solimp_out,
      contact_dim_out,
      contact_geom_out,
      contact_worldid_out,
    )


@wp.func
def capsule_box_wrapper(
  # Data in:
  naconmax_in: int,
  # In:
  cap: Geom,
  box: Geom,
  worldid: int,
  margin: float,
  gap: float,
  condim: int,
  friction: vec5,
  solref: wp.vec2,
  solreffriction: wp.vec2,
  solimp: vec5,
  geoms: wp.vec2i,
  # Data out:
  nacon_out: wp.array(dtype=int),
  contact_dist_out: wp.array(dtype=float),
  contact_pos_out: wp.array(dtype=wp.vec3),
  contact_frame_out: wp.array(dtype=wp.mat33),
  contact_includemargin_out: wp.array(dtype=float),
  contact_friction_out: wp.array(dtype=vec5),
  contact_solref_out: wp.array(dtype=wp.vec2),
  contact_solreffriction_out: wp.array(dtype=wp.vec2),
  contact_solimp_out: wp.array(dtype=vec5),
  contact_dim_out: wp.array(dtype=int),
  contact_geom_out: wp.array(dtype=wp.vec2i),
  contact_worldid_out: wp.array(dtype=int),
):
  """Calculates contacts between a capsule and a box."""
  # Extract capsule axis
  axis = wp.vec3(cap.rot[0, 2], cap.rot[1, 2], cap.rot[2, 2])

  # Call the core function to get contact geometry
  dist, pos, normal = capsule_box(
    cap.pos,
    axis,
    cap.size[0],  # capsule radius
    cap.size[1],  # capsule half length
    box.pos,
    box.rot,
    box.size,
  )

  # Loop over the contacts and write them
  for i in range(2):
    disti = dist[i]
    if disti - margin < 0.0:
      write_contact(
        naconmax_in,
        disti,
        pos[i],
        make_frame(normal[i]),
        margin,
        gap,
        condim,
        friction,
        solref,
        solreffriction,
        solimp,
        geoms,
        worldid,
        nacon_out,
        contact_dist_out,
        contact_pos_out,
        contact_frame_out,
        contact_includemargin_out,
        contact_friction_out,
        contact_solref_out,
        contact_solreffriction_out,
        contact_solimp_out,
        contact_dim_out,
        contact_geom_out,
        contact_worldid_out,
      )


@wp.func
def box_box_wrapper(
  # Data in:
  naconmax_in: int,
  # In:
  box1: Geom,
  box2: Geom,
  worldid: int,
  margin: float,
  gap: float,
  condim: int,
  friction: vec5,
  solref: wp.vec2,
  solreffriction: wp.vec2,
  solimp: vec5,
  geoms: wp.vec2i,
  # Data out:
  nacon_out: wp.array(dtype=int),
  contact_dist_out: wp.array(dtype=float),
  contact_pos_out: wp.array(dtype=wp.vec3),
  contact_frame_out: wp.array(dtype=wp.mat33),
  contact_includemargin_out: wp.array(dtype=float),
  contact_friction_out: wp.array(dtype=vec5),
  contact_solref_out: wp.array(dtype=wp.vec2),
  contact_solreffriction_out: wp.array(dtype=wp.vec2),
  contact_solimp_out: wp.array(dtype=vec5),
  contact_dim_out: wp.array(dtype=int),
  contact_geom_out: wp.array(dtype=wp.vec2i),
  contact_worldid_out: wp.array(dtype=int),
):
  """Calculates contacts between two boxes."""
  # Call the core function to get contact geometry
  dist, pos, normal = box_box(
    box1.pos,
    box1.rot,
    box1.size,
    box2.pos,
    box2.rot,
    box2.size,
  )

  for i in range(8):
    if dist[i] - margin >= 0.0:
      continue

    write_contact(
      naconmax_in,
      dist[i],
      pos[i],
      make_frame(normal[i]),
      margin,
      gap,
      condim,
      friction,
      solref,
      solreffriction,
      solimp,
      geoms,
      worldid,
      nacon_out,
      contact_dist_out,
      contact_pos_out,
      contact_frame_out,
      contact_includemargin_out,
      contact_friction_out,
      contact_solref_out,
      contact_solreffriction_out,
      contact_solimp_out,
      contact_dim_out,
      contact_geom_out,
      contact_worldid_out,
    )


_PRIMITIVE_COLLISIONS = {
  (GeomType.PLANE, GeomType.SPHERE): plane_sphere_wrapper,
  (GeomType.PLANE, GeomType.CAPSULE): plane_capsule_wrapper,
  (GeomType.PLANE, GeomType.ELLIPSOID): plane_ellipsoid_wrapper,
  (GeomType.PLANE, GeomType.CYLINDER): plane_cylinder_wrapper,
  (GeomType.PLANE, GeomType.BOX): plane_box_wrapper,
  (GeomType.PLANE, GeomType.MESH): plane_convex_wrapper,
  (GeomType.SPHERE, GeomType.SPHERE): sphere_sphere_wrapper,
  (GeomType.SPHERE, GeomType.CAPSULE): sphere_capsule_wrapper,
  (GeomType.SPHERE, GeomType.CYLINDER): sphere_cylinder_wrapper,
  (GeomType.SPHERE, GeomType.BOX): sphere_box_wrapper,
  (GeomType.CAPSULE, GeomType.CAPSULE): capsule_capsule_wrapper,
  (GeomType.CAPSULE, GeomType.BOX): capsule_box_wrapper,
  (GeomType.BOX, GeomType.BOX): box_box_wrapper,
}


# TODO(team): _check_collisions shared utility
def _check_primitive_collisions():
  prev_idx = -1
  for types in _PRIMITIVE_COLLISIONS.keys():
    idx = upper_trid_index(len(GeomType), types[0].value, types[1].value)
    if types[1] < types[0] or idx <= prev_idx:
      return False
    prev_idx = idx
  return True


assert _check_primitive_collisions(), "_PRIMITIVE_COLLISIONS is in invalid order"


@cache_kernel
def _create_narrowphase_kernel(primitive_collisions_types, primitive_collisions_func):
  # AD: no unique here:
  # * we expect this generator to be called only once per model, so no repeated compilation
  # * module="unique" is generating problems because it uses the function name as the key
  #   that in turn will cause multiple kernels to be generated with the same name
  #   this is mostly problematic in cases like the UTs where we don't clear the kernel cache
  #   between different tests.

  @nested_kernel(enable_backward=False)
  def _primitive_narrowphase(
    # Model:
    geom_type: wp.array(dtype=int),
    geom_condim: wp.array(dtype=int),
    geom_dataid: wp.array(dtype=int),
    geom_priority: wp.array(dtype=int),
    geom_solmix: wp.array2d(dtype=float),
    geom_solref: wp.array2d(dtype=wp.vec2),
    geom_solimp: wp.array2d(dtype=vec5),
    geom_size: wp.array2d(dtype=wp.vec3),
    geom_friction: wp.array2d(dtype=wp.vec3),
    geom_margin: wp.array2d(dtype=float),
    geom_gap: wp.array2d(dtype=float),
    hfield_adr: wp.array(dtype=int),
    hfield_nrow: wp.array(dtype=int),
    hfield_ncol: wp.array(dtype=int),
    hfield_size: wp.array(dtype=wp.vec4),
    hfield_data: wp.array(dtype=float),
    mesh_vertadr: wp.array(dtype=int),
    mesh_vertnum: wp.array(dtype=int),
    mesh_vert: wp.array(dtype=wp.vec3),
    mesh_graphadr: wp.array(dtype=int),
    mesh_graph: wp.array(dtype=int),
    mesh_polynum: wp.array(dtype=int),
    mesh_polyadr: wp.array(dtype=int),
    mesh_polynormal: wp.array(dtype=wp.vec3),
    mesh_polyvertadr: wp.array(dtype=int),
    mesh_polyvertnum: wp.array(dtype=int),
    mesh_polyvert: wp.array(dtype=int),
    mesh_polymapadr: wp.array(dtype=int),
    mesh_polymapnum: wp.array(dtype=int),
    mesh_polymap: wp.array(dtype=int),
    pair_dim: wp.array(dtype=int),
    pair_solref: wp.array2d(dtype=wp.vec2),
    pair_solreffriction: wp.array2d(dtype=wp.vec2),
    pair_solimp: wp.array2d(dtype=vec5),
    pair_margin: wp.array2d(dtype=float),
    pair_gap: wp.array2d(dtype=float),
    pair_friction: wp.array2d(dtype=vec5),
    # Data in:
    naconmax_in: int,
    geom_xpos_in: wp.array2d(dtype=wp.vec3),
    geom_xmat_in: wp.array2d(dtype=wp.mat33),
    collision_pair_in: wp.array(dtype=wp.vec2i),
    collision_pairid_in: wp.array(dtype=int),
    collision_worldid_in: wp.array(dtype=int),
    ncollision_in: wp.array(dtype=int),
    # Data out:
    nacon_out: wp.array(dtype=int),
    contact_dist_out: wp.array(dtype=float),
    contact_pos_out: wp.array(dtype=wp.vec3),
    contact_frame_out: wp.array(dtype=wp.mat33),
    contact_includemargin_out: wp.array(dtype=float),
    contact_friction_out: wp.array(dtype=vec5),
    contact_solref_out: wp.array(dtype=wp.vec2),
    contact_solreffriction_out: wp.array(dtype=wp.vec2),
    contact_solimp_out: wp.array(dtype=vec5),
    contact_dim_out: wp.array(dtype=int),
    contact_geom_out: wp.array(dtype=wp.vec2i),
    contact_worldid_out: wp.array(dtype=int),
  ):
    tid = wp.tid()

    if tid >= ncollision_in[0]:
      return

    geoms = collision_pair_in[tid]
    g1 = geoms[0]
    g2 = geoms[1]

    type1 = geom_type[g1]
    type2 = geom_type[g2]

    worldid = collision_worldid_in[tid]

    _, margin, gap, condim, friction, solref, solreffriction, solimp = contact_params(
      geom_condim,
      geom_priority,
      geom_solmix,
      geom_solref,
      geom_solimp,
      geom_friction,
      geom_margin,
      geom_gap,
      pair_dim,
      pair_solref,
      pair_solreffriction,
      pair_solimp,
      pair_margin,
      pair_gap,
      pair_friction,
      collision_pair_in,
      collision_pairid_in,
      tid,
      worldid,
    )

    geom1_dataid = geom_dataid[g1]
    geom1 = geom(
      type1,
      geom1_dataid,
      geom_size[worldid, g1],
      mesh_vertadr,
      mesh_vertnum,
      mesh_vert,
      mesh_graphadr,
      mesh_graph,
      mesh_polynum,
      mesh_polyadr,
      mesh_polynormal,
      mesh_polyvertadr,
      mesh_polyvertnum,
      mesh_polyvert,
      mesh_polymapadr,
      mesh_polymapnum,
      mesh_polymap,
      geom_xpos_in[worldid, g1],
      geom_xmat_in[worldid, g1],
    )

    geom2_dataid = geom_dataid[g2]
    geom2 = geom(
      type2,
      geom2_dataid,
      geom_size[worldid, g2],
      mesh_vertadr,
      mesh_vertnum,
      mesh_vert,
      mesh_graphadr,
      mesh_graph,
      mesh_polynum,
      mesh_polyadr,
      mesh_polynormal,
      mesh_polyvertadr,
      mesh_polyvertnum,
      mesh_polyvert,
      mesh_polymapadr,
      mesh_polymapnum,
      mesh_polymap,
      geom_xpos_in[worldid, g2],
      geom_xmat_in[worldid, g2],
    )

    for i in range(wp.static(len(primitive_collisions_func))):
      collision_type1 = wp.static(primitive_collisions_types[i][0])
      collision_type2 = wp.static(primitive_collisions_types[i][1])

      if collision_type1 == type1 and collision_type2 == type2:
<<<<<<< HEAD
        wp.static(_primitive_collisions_func[i])(
          naconmax_in,
=======
        wp.static(primitive_collisions_func[i])(
          nconmax_in,
>>>>>>> df3d9faa
          geom1,
          geom2,
          worldid,
          margin,
          gap,
          condim,
          friction,
          solref,
          solreffriction,
          solimp,
          geoms,
          nacon_out,
          contact_dist_out,
          contact_pos_out,
          contact_frame_out,
          contact_includemargin_out,
          contact_friction_out,
          contact_solref_out,
          contact_solreffriction_out,
          contact_solimp_out,
          contact_dim_out,
          contact_geom_out,
          contact_worldid_out,
        )

  return _primitive_narrowphase


def _primitive_narrowphase_builder(m: Model):
  _primitive_collisions_types = []
  _primitive_collisions_func = []

  for types, func in _PRIMITIVE_COLLISIONS.items():
    idx = upper_trid_index(len(GeomType), types[0].value, types[1].value)
    if m.geom_pair_type_count[idx] and types not in _primitive_collisions_types:
      _primitive_collisions_types.append(types)
      _primitive_collisions_func.append(func)

  return _create_narrowphase_kernel(_primitive_collisions_types, _primitive_collisions_func)


@event_scope
def primitive_narrowphase(m: Model, d: Data):
  """Runs collision detection on primitive geom pairs discovered during broadphase.

  This function processes collision pairs involving primitive shapes that were
  identified during the broadphase stage. It computes detailed contact information
  such as distance, position, and frame, and populates the `d.contact` array.

  The primitive geom types handled are PLANE, SPHERE, CAPSULE, CYLINDER, BOX.

  It also handles collisions between planes and convex hulls.

  To improve performance, it dynamically builds and launches a kernel tailored to
  the specific primitive collision types present in the model, avoiding
  unnecessary checks for non-existent collision pairs.
  """
  # we need to figure out how to keep the overhead of this small - not launching anything
  # for pair types without collisions, as well as updating the launch dimensions.
  wp.launch(
    _primitive_narrowphase_builder(m),
    dim=d.naconmax,
    inputs=[
      m.geom_type,
      m.geom_condim,
      m.geom_dataid,
      m.geom_priority,
      m.geom_solmix,
      m.geom_solref,
      m.geom_solimp,
      m.geom_size,
      m.geom_friction,
      m.geom_margin,
      m.geom_gap,
      m.hfield_adr,
      m.hfield_nrow,
      m.hfield_ncol,
      m.hfield_size,
      m.hfield_data,
      m.mesh_vertadr,
      m.mesh_vertnum,
      m.mesh_vert,
      m.mesh_graphadr,
      m.mesh_graph,
      m.mesh_polynum,
      m.mesh_polyadr,
      m.mesh_polynormal,
      m.mesh_polyvertadr,
      m.mesh_polyvertnum,
      m.mesh_polyvert,
      m.mesh_polymapadr,
      m.mesh_polymapnum,
      m.mesh_polymap,
      m.pair_dim,
      m.pair_solref,
      m.pair_solreffriction,
      m.pair_solimp,
      m.pair_margin,
      m.pair_gap,
      m.pair_friction,
      d.naconmax,
      d.geom_xpos,
      d.geom_xmat,
      d.collision_pair,
      d.collision_pairid,
      d.collision_worldid,
      d.ncollision,
    ],
    outputs=[
      d.nacon,
      d.contact.dist,
      d.contact.pos,
      d.contact.frame,
      d.contact.includemargin,
      d.contact.friction,
      d.contact.solref,
      d.contact.solreffriction,
      d.contact.solimp,
      d.contact.dim,
      d.contact.geom,
      d.contact.worldid,
    ],
  )<|MERGE_RESOLUTION|>--- conflicted
+++ resolved
@@ -1601,13 +1601,8 @@
       collision_type2 = wp.static(primitive_collisions_types[i][1])
 
       if collision_type1 == type1 and collision_type2 == type2:
-<<<<<<< HEAD
-        wp.static(_primitive_collisions_func[i])(
+        wp.static(primitive_collisions_func[i])(
           naconmax_in,
-=======
-        wp.static(primitive_collisions_func[i])(
-          nconmax_in,
->>>>>>> df3d9faa
           geom1,
           geom2,
           worldid,
