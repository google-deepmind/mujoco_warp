# Copyright 2025 The Newton Developers
#
# Licensed under the Apache License, Version 2.0 (the "License");
# you may not use this file except in compliance with the License.
# You may obtain a copy of the License at
#
#     http://www.apache.org/licenses/LICENSE-2.0
#
# Unless required by applicable law or agreed to in writing, software
# distributed under the License is distributed on an "AS IS" BASIS,
# WITHOUT WARRANTIES OR CONDITIONS OF ANY KIND, either express or implied.
# See the License for the specific language governing permissions and
# limitations under the License.
# ==============================================================================

import warp as wp

from .math import closest_segment_point
from .math import closest_segment_to_segment_points
from .math import make_frame
from .math import normalize_with_norm
from .types import MJ_MINVAL
from .types import Data
from .types import GeomType
from .types import Model
from .types import vec5

_TINY_VAL = 1e-6
wp.set_module_options({"enable_backward": False})


@wp.struct
class Geom:
  pos: wp.vec3
  rot: wp.mat33
  normal: wp.vec3
  size: wp.vec3
  vertadr: int
  vertnum: int


@wp.func
def _geom(
  gid: int,
  m: Model,
  geom_xpos: wp.array(dtype=wp.vec3),
  geom_xmat: wp.array(dtype=wp.mat33),
) -> Geom:
  geom = Geom()
  geom.pos = geom_xpos[gid]
  rot = geom_xmat[gid]
  geom.rot = rot
  geom.size = m.geom_size[gid]
  geom.normal = wp.vec3(rot[0, 2], rot[1, 2], rot[2, 2])  # plane
  dataid = m.geom_dataid[gid]
  if dataid >= 0:
    geom.vertadr = m.mesh_vertadr[dataid]
    geom.vertnum = m.mesh_vertnum[dataid]
  else:
    geom.vertadr = -1
    geom.vertnum = -1

  return geom


@wp.func
def write_contact(
  d: Data,
  dist: float,
  pos: wp.vec3,
  frame: wp.mat33,
  margin: float,
  gap: float,
  condim: int,
  friction: vec5,
  solref: wp.vec2f,
  solreffriction: wp.vec2f,
  solimp: vec5,
  geoms: wp.vec2i,
  worldid: int,
):
  active = (dist - margin) < 0
  if active:
    cid = wp.atomic_add(d.ncon, 0, 1)
    if cid < d.nconmax:
      d.contact.dist[cid] = dist
      d.contact.pos[cid] = pos
      d.contact.frame[cid] = frame
      d.contact.geom[cid] = geoms
      d.contact.worldid[cid] = worldid
      d.contact.includemargin[cid] = margin - gap
      d.contact.dim[cid] = condim
      d.contact.friction[cid] = friction
      d.contact.solref[cid] = solref
      d.contact.solreffriction[cid] = solreffriction
      d.contact.solimp[cid] = solimp


@wp.func
def _plane_sphere(
  plane_normal: wp.vec3, plane_pos: wp.vec3, sphere_pos: wp.vec3, sphere_radius: float
):
  dist = wp.dot(sphere_pos - plane_pos, plane_normal) - sphere_radius
  pos = sphere_pos - plane_normal * (sphere_radius + 0.5 * dist)
  return dist, pos


@wp.func
def plane_sphere(
  plane: Geom,
  sphere: Geom,
  worldid: int,
  d: Data,
  margin: float,
  gap: float,
  condim: int,
  friction: vec5,
  solref: wp.vec2f,
  solreffriction: wp.vec2f,
  solimp: vec5,
  geoms: wp.vec2i,
):
  dist, pos = _plane_sphere(plane.normal, plane.pos, sphere.pos, sphere.size[0])

  write_contact(
    d,
    dist,
    pos,
    make_frame(plane.normal),
    margin,
    gap,
    condim,
    friction,
    solref,
    solreffriction,
    solimp,
    geoms,
    worldid,
  )


@wp.func
def _sphere_sphere(
  pos1: wp.vec3,
  radius1: float,
  pos2: wp.vec3,
  radius2: float,
  worldid: int,
  d: Data,
  margin: float,
  gap: float,
  condim: int,
  friction: vec5,
  solref: wp.vec2f,
  solreffriction: wp.vec2f,
  solimp: vec5,
  geoms: wp.vec2i,
):
  dir = pos2 - pos1
  dist = wp.length(dir)
  if dist == 0.0:
    n = wp.vec3(1.0, 0.0, 0.0)
  else:
    n = dir / dist
  dist = dist - (radius1 + radius2)
  pos = pos1 + n * (radius1 + 0.5 * dist)

  write_contact(
    d,
    dist,
    pos,
    make_frame(n),
    margin,
    gap,
    condim,
    friction,
    solref,
    solreffriction,
    solimp,
    geoms,
    worldid,
  )


@wp.func
def _sphere_sphere_ext(
  pos1: wp.vec3,
  radius1: float,
  pos2: wp.vec3,
  radius2: float,
  worldid: int,
  d: Data,
  margin: float,
  gap: float,
  condim: int,
  friction: vec5,
  solref: wp.vec2f,
  solreffriction: wp.vec2f,
  solimp: vec5,
  geoms: wp.vec2i,
  mat1: wp.mat33,
  mat2: wp.mat33,
):
  dir = pos2 - pos1
  dist = wp.length(dir)
  if dist == 0.0:
    # Use cross product of z axes like MuJoCo
    axis1 = wp.vec3(mat1[0, 2], mat1[1, 2], mat1[2, 2])
    axis2 = wp.vec3(mat2[0, 2], mat2[1, 2], mat2[2, 2])
    n = wp.cross(axis1, axis2)
    n = wp.normalize(n)
  else:
    n = dir / dist
  dist = dist - (radius1 + radius2)
  pos = pos1 + n * (radius1 + 0.5 * dist)

  write_contact(
    d,
    dist,
    pos,
    make_frame(n),
    margin,
    gap,
    condim,
    friction,
    solref,
    solreffriction,
    solimp,
    geoms,
    worldid,
  )


@wp.func
def sphere_sphere(
  sphere1: Geom,
  sphere2: Geom,
  worldid: int,
  d: Data,
  margin: float,
  gap: float,
  condim: int,
  friction: vec5,
  solref: wp.vec2f,
  solreffriction: wp.vec2f,
  solimp: vec5,
  geoms: wp.vec2i,
):
  _sphere_sphere(
    sphere1.pos,
    sphere1.size[0],
    sphere2.pos,
    sphere2.size[0],
    worldid,
    d,
    margin,
    gap,
    condim,
    friction,
    solref,
    solreffriction,
    solimp,
    geoms,
  )


@wp.func
def sphere_capsule(
  sphere: Geom,
  cap: Geom,
  worldid: int,
  d: Data,
  margin: float,
  gap: float,
  condim: int,
  friction: vec5,
  solref: wp.vec2f,
  solreffriction: wp.vec2f,
  solimp: vec5,
  geoms: wp.vec2i,
):
  """Calculates one contact between a sphere and a capsule."""
  axis = wp.vec3(cap.rot[0, 2], cap.rot[1, 2], cap.rot[2, 2])
  length = cap.size[1]
  segment = axis * length

  # Find closest point on capsule centerline to sphere center
  pt = closest_segment_point(cap.pos - segment, cap.pos + segment, sphere.pos)

  # Treat as sphere-sphere collision between sphere and closest point
  _sphere_sphere(
    sphere.pos,
    sphere.size[0],
    pt,
    cap.size[0],
    worldid,
    d,
    margin,
    gap,
    condim,
    friction,
    solref,
    solreffriction,
    solimp,
    geoms,
  )


@wp.func
def capsule_capsule(
  cap1: Geom,
  cap2: Geom,
  worldid: int,
  d: Data,
  margin: float,
  gap: float,
  condim: int,
  friction: vec5,
  solref: wp.vec2f,
  solreffriction: wp.vec2f,
  solimp: vec5,
  geoms: wp.vec2i,
):
  axis1 = wp.vec3(cap1.rot[0, 2], cap1.rot[1, 2], cap1.rot[2, 2])
  axis2 = wp.vec3(cap2.rot[0, 2], cap2.rot[1, 2], cap2.rot[2, 2])
  length1 = cap1.size[1]
  length2 = cap2.size[1]
  seg1 = axis1 * length1
  seg2 = axis2 * length2

  pt1, pt2 = closest_segment_to_segment_points(
    cap1.pos - seg1,
    cap1.pos + seg1,
    cap2.pos - seg2,
    cap2.pos + seg2,
  )

  _sphere_sphere(
    pt1,
    cap1.size[0],
    pt2,
    cap2.size[0],
    worldid,
    d,
    margin,
    gap,
    condim,
    friction,
    solref,
    solreffriction,
    solimp,
    geoms,
  )


@wp.func
def plane_capsule(
  plane: Geom,
  cap: Geom,
  worldid: int,
  d: Data,
  margin: float,
  gap: float,
  condim: int,
  friction: vec5,
  solref: wp.vec2f,
  solreffriction: wp.vec2f,
  solimp: vec5,
  geoms: wp.vec2i,
):
  """Calculates two contacts between a capsule and a plane."""
  n = plane.normal
  axis = wp.vec3(cap.rot[0, 2], cap.rot[1, 2], cap.rot[2, 2])
  # align contact frames with capsule axis
  b, b_norm = normalize_with_norm(axis - n * wp.dot(n, axis))

  if b_norm < 0.5:
    if -0.5 < n[1] and n[1] < 0.5:
      b = wp.vec3(0.0, 1.0, 0.0)
    else:
      b = wp.vec3(0.0, 0.0, 1.0)

  c = wp.cross(n, b)
  frame = wp.mat33(n[0], n[1], n[2], b[0], b[1], b[2], c[0], c[1], c[2])
  segment = axis * cap.size[1]

  dist1, pos1 = _plane_sphere(n, plane.pos, cap.pos + segment, cap.size[0])
  write_contact(
    d,
    dist1,
    pos1,
    frame,
    margin,
    gap,
    condim,
    friction,
    solref,
    solreffriction,
    solimp,
    geoms,
    worldid,
  )

  dist2, pos2 = _plane_sphere(n, plane.pos, cap.pos - segment, cap.size[0])
  write_contact(
    d,
    dist2,
    pos2,
    frame,
    margin,
    gap,
    condim,
    friction,
    solref,
    solreffriction,
    solimp,
    geoms,
    worldid,
  )


@wp.func
def plane_box(
  plane: Geom,
  box: Geom,
  worldid: int,
  d: Data,
  margin: float,
  gap: float,
  condim: int,
  friction: vec5,
  solref: wp.vec2f,
  solreffriction: wp.vec2f,
  solimp: vec5,
  geoms: wp.vec2i,
):
  count = int(0)
  corner = wp.vec3()
  dist = wp.dot(box.pos - plane.pos, plane.normal)

  # test all corners, pick bottom 4
  for i in range(8):
    # get corner in local coordinates
    corner.x = wp.where(i & 1, box.size.x, -box.size.x)
    corner.y = wp.where(i & 2, box.size.y, -box.size.y)
    corner.z = wp.where(i & 4, box.size.z, -box.size.z)

    # get corner in global coordinates relative to box center
    corner = box.rot * corner

    # compute distance to plane, skip if too far or pointing up
    ldist = wp.dot(plane.normal, corner)
    if dist + ldist > margin or ldist > 0:
      continue

    cdist = dist + ldist
    frame = make_frame(plane.normal)
    pos = corner + box.pos + (plane.normal * cdist / -2.0)
    write_contact(
      d,
      cdist,
      pos,
      frame,
      margin,
      gap,
      condim,
      friction,
      solref,
      solreffriction,
      solimp,
      geoms,
      worldid,
    )
    count += 1
    if count >= 4:
      break


@wp.func
def sphere_cylinder(
  sphere: Geom,
  cylinder: Geom,
  worldid: int,
  d: Data,
  margin: float,
  gap: float,
  condim: int,
  friction: vec5,
  solref: wp.vec2f,
  solreffriction: wp.vec2f,
  solimp: vec5,
  geoms: wp.vec2i,
):
  axis = wp.vec3(
    cylinder.rot[0, 2],
    cylinder.rot[1, 2],
    cylinder.rot[2, 2],
  )

  vec = sphere.pos - cylinder.pos
  x = wp.dot(vec, axis)

  a_proj = axis * x
  p_proj = vec - a_proj
  p_proj_sqr = wp.dot(p_proj, p_proj)

  collide_side = wp.abs(x) < cylinder.size[1]
  collide_cap = p_proj_sqr < (cylinder.size[0] * cylinder.size[0])

  if collide_side and collide_cap:
    dist_cap = cylinder.size[1] - wp.abs(x)
    dist_radius = cylinder.size[0] - wp.sqrt(p_proj_sqr)

    if dist_cap < dist_radius:
      collide_side = False
    else:
      collide_cap = False

  # Side collision
  if collide_side:
    pos_target = cylinder.pos + a_proj
    _sphere_sphere_ext(
      sphere.pos,
      sphere.size[0],
      pos_target,
      cylinder.size[0],
      worldid,
      d,
      margin,
      gap,
      condim,
      friction,
      solref,
      solreffriction,
      solimp,
      geoms,
      sphere.rot,
      cylinder.rot,
    )
    return

  # Cap collision
  if collide_cap:
    if x > 0.0:
      # top cap
      pos_cap = cylinder.pos + axis * cylinder.size[1]
      plane_normal = axis
    else:
      # bottom cap
      pos_cap = cylinder.pos - axis * cylinder.size[1]
      plane_normal = -axis

    dist, pos_contact = _plane_sphere(plane_normal, pos_cap, sphere.pos, sphere.size[0])
    plane_normal = -plane_normal  # Flip normal after position calculation

    write_contact(
      d,
      dist,
      pos_contact,
      make_frame(plane_normal),
      margin,
      gap,
      condim,
      friction,
      solref,
      solreffriction,
      solimp,
      geoms,
      worldid,
    )

    return

  # Corner collision
  inv_len = 1.0 / wp.sqrt(p_proj_sqr)
  p_proj = p_proj * (cylinder.size[0] * inv_len)

  cap_offset = axis * (wp.sign(x) * cylinder.size[1])
  pos_corner = cylinder.pos + cap_offset + p_proj

  _sphere_sphere_ext(
    sphere.pos,
    sphere.size[0],
    pos_corner,
    0.0,
    worldid,
    d,
    margin,
    gap,
    condim,
    friction,
    solref,
    solreffriction,
    solimp,
    geoms,
    sphere.rot,
    cylinder.rot,
  )


@wp.func
def plane_cylinder(
  plane: Geom,
  cylinder: Geom,
  worldid: int,
  d: Data,
  margin: float,
  gap: float,
  condim: int,
  friction: vec5,
  solref: wp.vec2f,
  solreffriction: wp.vec2f,
  solimp: vec5,
  geoms: wp.vec2i,
):
  """Calculates contacts between a cylinder and a plane."""
  # Extract plane normal and cylinder axis
  n = plane.normal
  axis = wp.vec3(cylinder.rot[0, 2], cylinder.rot[1, 2], cylinder.rot[2, 2])

  # Project, make sure axis points toward plane
  prjaxis = wp.dot(n, axis)
  if prjaxis > 0:
    axis = -axis
    prjaxis = -prjaxis

  # Compute normal distance from plane to cylinder center
  dist0 = wp.dot(cylinder.pos - plane.pos, n)

  # Remove component of -normal along cylinder axis
  vec = axis * prjaxis - n
  len_sqr = wp.dot(vec, vec)

  # If vector is nondegenerate, normalize and scale by radius
  # Otherwise use cylinder's x-axis scaled by radius
  vec = wp.where(
    len_sqr >= 1e-12,
    vec * (cylinder.size[0] / wp.sqrt(len_sqr)),
    wp.vec3(cylinder.rot[0, 0], cylinder.rot[1, 0], cylinder.rot[2, 0])
    * cylinder.size[0],
  )

  # Project scaled vector on normal
  prjvec = wp.dot(vec, n)

  # Scale cylinder axis by half-length
  axis = axis * cylinder.size[1]
  prjaxis = prjaxis * cylinder.size[1]

  frame = make_frame(n)

  # First contact point (end cap closer to plane)
  dist1 = dist0 + prjaxis + prjvec
  if dist1 <= margin:
    pos1 = cylinder.pos + vec + axis - n * (dist1 * 0.5)
    write_contact(
      d,
      dist1,
      pos1,
      frame,
      margin,
      gap,
      condim,
      friction,
      solref,
      solreffriction,
      solimp,
      geoms,
      worldid,
    )
  else:
    # If nearest point is above margin, no contacts
    return

  # Second contact point (end cap farther from plane)
  dist2 = dist0 - prjaxis + prjvec
  if dist2 <= margin:
    pos2 = cylinder.pos + vec - axis - n * (dist2 * 0.5)
    write_contact(
      d,
      dist2,
      pos2,
      frame,
      margin,
      gap,
      condim,
      friction,
      solref,
      solreffriction,
      solimp,
      geoms,
      worldid,
    )

  # Try triangle contact points on side closer to plane
  prjvec1 = -prjvec * 0.5
  dist3 = dist0 + prjaxis + prjvec1
  if dist3 <= margin:
    # Compute sideways vector scaled by radius*sqrt(3)/2
    vec1 = wp.cross(vec, axis)
    vec1 = wp.normalize(vec1) * (cylinder.size[0] * wp.sqrt(3.0) * 0.5)

    # Add contact point A - adjust to closest side
    pos3 = cylinder.pos + vec1 + axis - vec * 0.5 - n * (dist3 * 0.5)
    write_contact(
      d,
      dist3,
      pos3,
      frame,
      margin,
      gap,
      condim,
      friction,
      solref,
      solreffriction,
      solimp,
      geoms,
      worldid,
    )

    # Add contact point B - adjust to closest side
    pos4 = cylinder.pos - vec1 + axis - vec * 0.5 - n * (dist3 * 0.5)
    write_contact(
      d,
      dist3,
      pos4,
      frame,
      margin,
      gap,
      condim,
      friction,
      solref,
      solreffriction,
      solimp,
      geoms,
      worldid,
    )


@wp.func
def contact_params(m: Model, d: Data, cid: int):
  geoms = d.collision_pair[cid]
  pairid = d.collision_pairid[cid]

  if pairid > -1:
    margin = m.pair_margin[pairid]
    gap = m.pair_gap[pairid]
    condim = m.pair_dim[pairid]
    friction = m.pair_friction[pairid]
    solref = m.pair_solref[pairid]
    solreffriction = m.pair_solreffriction[pairid]
    solimp = m.pair_solimp[pairid]
  else:
    g1 = geoms[0]
    g2 = geoms[1]

    p1 = m.geom_priority[g1]
    p2 = m.geom_priority[g2]

    solmix1 = m.geom_solmix[g1]
    solmix2 = m.geom_solmix[g2]

    mix = solmix1 / (solmix1 + solmix2)
    mix = wp.where((solmix1 < MJ_MINVAL) and (solmix2 < MJ_MINVAL), 0.5, mix)
    mix = wp.where((solmix1 < MJ_MINVAL) and (solmix2 >= MJ_MINVAL), 0.0, mix)
    mix = wp.where((solmix1 >= MJ_MINVAL) and (solmix2 < MJ_MINVAL), 1.0, mix)
    mix = wp.where(p1 == p2, mix, wp.where(p1 > p2, 1.0, 0.0))

    margin = wp.max(m.geom_margin[g1], m.geom_margin[g2])
    gap = wp.max(m.geom_gap[g1], m.geom_gap[g2])

    condim1 = m.geom_condim[g1]
    condim2 = m.geom_condim[g2]
    condim = wp.where(
      p1 == p2, wp.max(condim1, condim2), wp.where(p1 > p2, condim1, condim2)
    )

    geom_friction = wp.max(m.geom_friction[g1], m.geom_friction[g2])
    friction = vec5(
      geom_friction[0],
      geom_friction[0],
      geom_friction[1],
      geom_friction[2],
      geom_friction[2],
    )

    if m.geom_solref[g1].x > 0.0 and m.geom_solref[g2].x > 0.0:
      solref = mix * m.geom_solref[g1] + (1.0 - mix) * m.geom_solref[g2]
    else:
      solref = wp.min(m.geom_solref[g1], m.geom_solref[g2])

    solreffriction = wp.vec2(0.0, 0.0)

    solimp = mix * m.geom_solimp[g1] + (1.0 - mix) * m.geom_solimp[g2]

  return geoms, margin, gap, condim, friction, solref, solreffriction, solimp


@wp.func
def _sphere_box_raw(
  sphere_pos: wp.vec3,
  sphere_size: float,
  box_pos: wp.vec3,
  box_rot: wp.mat33,
  box_size: wp.vec3,
  margin: float,
<<<<<<< HEAD
  geom_indices: wp.vec2i,
  worldid: int,
  d: Data,
=======
  gap: float,
  condim: int,
  friction: vec5,
  solref: wp.vec2f,
  solreffriction: wp.vec2f,
  solimp: vec5,
  geoms: wp.vec2i,
>>>>>>> 749711b6
):
  center = wp.transpose(box_rot) @ (sphere_pos - box_pos)

  clamped = wp.max(-box_size, wp.min(box_size, center))
  clamped_dir, dist = normalize_with_norm(clamped - center)

  if dist - sphere_size > margin:
    return

  # sphere center inside box
  if dist <= _TINY_VAL:
    closest = 2.0 * (box_size[0] + box_size[1] + box_size[2])
    k = wp.int32(0)
    for i in range(6):
      face_dist = wp.abs(wp.where(i % 2, 1.0, -1.0) * box_size[i / 2] - center[i / 2])
      if closest > face_dist:
        closest = face_dist
        k = i

    nearest = wp.vec3(0.0)
    nearest[k / 2] = wp.where(k % 2, -1.0, 1.0)
    pos = center + nearest * (sphere_size - closest) / 2.0
    contact_normal = box_rot @ nearest
    contact_dist = -closest - sphere_size

  else:
    deepest = center + clamped_dir * sphere_size
    pos = 0.5 * (clamped + deepest)
    contact_normal = box_rot @ clamped_dir
    contact_dist = dist - sphere_size

  contact_pos = box_pos + box_rot @ pos
  write_contact(
    d,
    contact_dist,
    contact_pos,
    make_frame(contact_normal),
    margin,
    gap,
    condim,
    friction,
    solref,
    solreffriction,
    solimp,
    geoms,
    worldid,
  )


@wp.func
def sphere_box(
  sphere: Geom,
  box: Geom,
  worldid: int,
  d: Data,
  margin: float,
  geom_indices: wp.vec2i,
):
  _sphere_box_raw(
    sphere.pos,
    sphere.size[0],
    box.pos,
    box.rot,
    box.size,
    margin,
    geom_indices,
    worldid,
    d,
  )


@wp.func
def capsule_box(
  cap: Geom,
  box: Geom,
  worldid: int,
  d: Data,
  margin: float,
  geom_indices: wp.vec2i,
):
  """Calculates contacts between a capsule and a box."""
  # Ported from the mjc implementation
  pos = wp.transpose(box.rot) @ (cap.pos - box.pos)
  axis = wp.vec3(cap.rot[0, 2], cap.rot[1, 2], cap.rot[2, 2])
  halfaxis = axis * cap.size[1]
  axisdir = (
    wp.int32(axis[0] > 0.0) + 2 * wp.int32(axis[1] > 0.0) + 4 * wp.int32(axis[2] > 0.0)
  )

  bestdistmax = margin + 2.0 * (
    cap.size[0] + cap.size[1] + box.size[0] + box.size[1] + box.size[2]
  )

  # keep track of closest point
  bestdist = wp.float32(bestdistmax)
  bestsegmentpos = wp.float32(-12)
  cltype = wp.int32(-4)
  clface = wp.int32(-12)

  # check if face closest
  for i in range(-1, 2, 2):
    axisTip = pos + wp.float32(i) * halfaxis
    boxPoint = wp.vec3(axisTip)

    n_out = wp.int32(0)
    ax_out = wp.int32(-1)

    for j in range(3):
      if boxPoint[j] < -box.size[j]:
        n_out += 1
        ax_out = j
        boxPoint[j] = -box.size[j]
      elif boxPoint[j] > box.size[j]:
        n_out += 1
        ax_out = j
        boxPoint[j] = box.size[j]

    if n_out > 1:
      continue

    dist = wp.length_sq(boxPoint - axisTip)

    if dist < bestdist:
      bestdist = dist
      bestsegmentpos = wp.float32(i)
      cltype = -2 + i
      clface = ax_out

  # check edge edge

  clcorner = wp.int32(-123)  # which corner is the closest
  cledge = wp.int32(-123)  # which axis
  bestboxpos = wp.float32(0.0)

  for i in range(8):
    for j in range(3):
      if i & (1 << j) != 0:
        continue

      # c1<6 means that closest point on the box is at the lower end or in the middle of the edge

      c2 = wp.int32(-123)
      # trick to get a corner
      box_pt = wp.cw_mul(
        wp.vec3(
          wp.where(i & 1, 1.0, -1.0),
          wp.where(i & 2, 1.0, -1.0),
          wp.where(i & 4, 1.0, -1.0),
        ),
        box.size,
      )
      box_pt[j] = 0.0

      # box_pt is the starting point on the box
      # box_dir is the direction along the "j"-th axis
      # pos is the capsule's center
      # halfaxis is the capsule direction

      # find closest point between capsule and the edge
      dif = box_pt - pos

      u = -box.size[j] * dif[j]
      v = wp.dot(halfaxis, dif)
      ma = box.size[j] * box.size[j]
      mb = -box.size[j] * halfaxis[j]
      mc = cap.size[1] * cap.size[1]
      det = ma * mc - mb * mb
      if wp.abs(det) < MJ_MINVAL:
        continue

      idet = 1.0 / det
      # sX : X=1 means middle of segment. X=0 or 2 one or the other end

      x1 = wp.float32((mc * u - mb * v) * idet)
      x2 = wp.float32((ma * v - mb * u) * idet)

      s1 = wp.int32(1)
      s2 = wp.int32(1)

      if x1 > 1:
        x1 = 1.0
        s1 = 2
        x2 = (v - mb) / mc
      elif x1 < -1:
        x1 = -1.0
        s1 = 0
        x2 = (v + mb) / mc

      x2_over = x2 > 1.0
      if x2_over or x2 < -1.0:
        if x2_over:
          x2 = 1.0
          s2 = 2
          x1 = (u - mb) / ma
        else:
          x2 = -1.0
          s2 = 0
          x1 = (u + mb) / ma

        if x1 > 1:
          x1 = 1.0
          s1 = 2
        elif x1 < -1:
          x1 = -1.0
          s1 = 0

      dif -= halfaxis * x2
      dif[j] += box.size[j] * x1

      ct = s1 * 3 + s2

      dif_sq = wp.length_sq(dif)
      if dif_sq < bestdist - MJ_MINVAL:
        bestdist = dif_sq
        bestsegmentpos = x2
        bestboxpos = x1
        # ct<6 means that closest point on the box is at the lower end or in the middle of the edge
        c2 = ct / 6
        # cltype /3 == 0 means the lower corner is closest to the capsule
        # cltype /3 == 2 means the upper corner is closest to the capsule
        # cltype /3 == 1 means the middle of the edge is closest to the capsule
        # cltype %3 == 0 means the lower corner is closest to the box
        # cltype %3 == 2 means the upper corner is closest to the box
        # cltype %3 == 1 means the middle of the capsule is closest to the box
        # note that edges include corners

        clcorner = i + (1 << j) * c2  # which corner is the closest
        cledge = j  # which axis
        cltype = ct  # save clamped info

  best = wp.float32(0.0)
  l = wp.float32(0.0)

  p = wp.vec2(pos.x, pos.y)
  dd = wp.vec2(halfaxis.x, halfaxis.y)
  s = wp.vec2(box.size.x, box.size.y)
  secondpos = wp.float32(-4.0)

  l = wp.length_sq(dd)

  uu = dd.x * s.y
  vv = dd.y * s.x
  # w = dd.x * p.y - dd.y * p.x
  w_neg = dd.x * p.y - dd.y * p.x < 0

  best = wp.float32(-1.0)

  ee1 = uu - vv
  ee2 = uu + vv

  if wp.abs(ee1) > best:
    best = wp.abs(ee1)
    c1 = wp.where((ee1 < 0) == w_neg, 0, 3)

  if wp.abs(ee2) > best:
    best = wp.abs(ee2)
    c1 = wp.where((ee2 > 0) == w_neg, 1, 2)

  if cltype == -4:  # invalid type
    return

  if cltype >= 0 and cltype / 3 != 1:  # closest to a corner of the box
    c1 = axisdir ^ clcorner
    # hack to find the relative orientation of capsule and corner
    # there are 2 cases:
    #    1: pointing to or away from the corner
    #    2: oriented along a face or an edge

    # case 1: no chance of additional contact
    if c1 != 0 and c1 != 7:
      if c1 == 1 or c1 == 2 or c1 == 4:
        mul = 1
      else:
        mul = -1
        c1 = 7 - c1

      # "de" and "dp" distance from first closest point on the capsule to both ends of it
      # mul is a direction along the capsule's axis

      if c1 == 1:
        ax = 0
        ax1 = 1
        ax2 = 2
      elif c1 == 2:
        ax = 1
        ax1 = 2
        ax2 = 0
      elif c1 == 4:
        ax = 2
        ax1 = 0
        ax2 = 1

      if axis[ax] * axis[ax] > 0.5:  # second point along the edge of the box
        m = 2.0 * box.size[ax] / wp.abs(halfaxis[ax])
        secondpos = min(1.0 - wp.float32(mul) * bestsegmentpos, m)
      else:  # second point along a face of the box
        # check for overshoot again
        m = 2.0 * min(
          box.size[ax1] / wp.abs(halfaxis[ax1]), box.size[ax2] / wp.abs(halfaxis[ax2])
        )
        secondpos = -min(1.0 + wp.float32(mul) * bestsegmentpos, m)
      secondpos *= wp.float32(mul)

  elif cltype >= 0 and cltype / 3 == 1:  # we are on box's edge
    # hacks to find the relative orientation of capsule and edge
    # there are 2 cases:
    #    c1= 2^n: edge and capsule are oriented in a T configuration (no more contacts
    #    c1!=2^n: oriented in a cross X configuration
    c1 = axisdir ^ clcorner  # same trick

    c1 &= 7 - (1 << cledge)  # even more hacks

    if c1 == 1 or c1 == 2 or c1 == 4:
      if cledge == 0:
        ax1 = 1
        ax2 = 2
      if cledge == 1:
        ax1 = 2
        ax2 = 0
      if cledge == 2:
        ax1 = 0
        ax2 = 1
      ax = cledge

      # Then it finds with which face the capsule has a lower angle and switches the axis names
      if wp.abs(axis[ax1]) > wp.abs(axis[ax2]):
        ax1 = ax2
      ax2 = 3 - ax - ax1

      # keep track of the axis orientation (mul will tell us which direction along the capsule to
      # find the second point) you can notice all other references to the axis "halfaxis" are with
      # absolute value

      if c1 & (1 << ax2):
        mul = 1
        secondpos = 1.0 - bestsegmentpos
      else:
        mul = -1
        secondpos = 1.0 + bestsegmentpos

      # now we have to find out whether we point towards the opposite side or towards one of the
      # sides and also find the farthest point along the capsule that is above the box

      e1 = 2.0 * box.size[ax2] / wp.abs(halfaxis[ax2])
      secondpos = min(e1, secondpos)

      if ((axisdir & (1 << ax)) != 0) == ((c1 & (1 << ax2)) != 0):  # that is insane
        e2 = 1.0 - bestboxpos
      else:
        e2 = 1.0 + bestboxpos

      e1 = box.size[ax] * e2 / wp.abs(halfaxis[ax])

      secondpos = min(e1, secondpos)
      secondpos *= wp.float32(mul)

  elif cltype < 0:
    # similarly we handle the case when one capsule's end is closest to a face of the box
    # and find where is the other end pointing to and clamping to the farthest point
    # of the capsule that's above the box
    # if the closest point is inside the box there's no need for a second point

    if clface != -1:
      mul = wp.where(cltype == -3, 1, -1)
      secondpos = 2.0

      tmp1 = pos - halfaxis * wp.float32(mul)

      for i in range(3):
        if i != clface:
          ha_r = wp.float32(mul) / halfaxis[i]
          e1 = (box.size[i] - tmp1[i]) * ha_r
          if 0 < e1 and e1 < secondpos:
            secondpos = e1

          e1 = (-box.size[i] - tmp1[i]) * ha_r
          if 0 < e1 and e1 < secondpos:
            secondpos = e1

      secondpos *= wp.float32(mul)

  # skip:
  # create sphere in original orientation at first contact point
  s1_pos_l = pos + halfaxis * bestsegmentpos
  s1_pos_g = box.rot @ s1_pos_l + box.pos

  # collide with sphere
  _sphere_box_raw(
    s1_pos_g, cap.size[0], box.pos, box.rot, box.size, margin, geom_indices, worldid, d
  )

  if secondpos > -3:  # secondpos was modified
    s2_pos_l = pos + halfaxis * (secondpos + bestsegmentpos)
    s2_pos_g = box.rot @ s2_pos_l + box.pos
    _sphere_box_raw(
      s2_pos_g,
      cap.size[0],
      box.pos,
      box.rot,
      box.size,
      margin,
      geom_indices,
      worldid,
      d,
    )


@wp.kernel
def _primitive_narrowphase(
  m: Model,
  d: Data,
):
  tid = wp.tid()

  if tid >= d.ncollision[0]:
    return

  geoms, margin, gap, condim, friction, solref, solreffriction, solimp = contact_params(
    m, d, tid
  )
  g1 = geoms[0]
  g2 = geoms[1]

  worldid = d.collision_worldid[tid]

  geom1 = _geom(g1, m, d.geom_xpos[worldid], d.geom_xmat[worldid])
  geom2 = _geom(g2, m, d.geom_xpos[worldid], d.geom_xmat[worldid])

  type1 = m.geom_type[g1]
  type2 = m.geom_type[g2]

  # TODO(team): static loop unrolling to remove unnecessary branching
  if type1 == int(GeomType.PLANE.value) and type2 == int(GeomType.SPHERE.value):
    plane_sphere(
      geom1,
      geom2,
      worldid,
      d,
      margin,
      gap,
      condim,
      friction,
      solref,
      solreffriction,
      solimp,
      geoms,
    )
  elif type1 == int(GeomType.SPHERE.value) and type2 == int(GeomType.SPHERE.value):
    sphere_sphere(
      geom1,
      geom2,
      worldid,
      d,
      margin,
      gap,
      condim,
      friction,
      solref,
      solreffriction,
      solimp,
      geoms,
    )
  elif type1 == int(GeomType.PLANE.value) and type2 == int(GeomType.CAPSULE.value):
    plane_capsule(
      geom1,
      geom2,
      worldid,
      d,
      margin,
      gap,
      condim,
      friction,
      solref,
      solreffriction,
      solimp,
      geoms,
    )
  elif type1 == int(GeomType.PLANE.value) and type2 == int(GeomType.BOX.value):
    plane_box(
      geom1,
      geom2,
      worldid,
      d,
      margin,
      gap,
      condim,
      friction,
      solref,
      solreffriction,
      solimp,
      geoms,
    )
  elif type1 == int(GeomType.CAPSULE.value) and type2 == int(GeomType.CAPSULE.value):
    capsule_capsule(
      geom1,
      geom2,
      worldid,
      d,
      margin,
      gap,
      condim,
      friction,
      solref,
      solreffriction,
      solimp,
      geoms,
    )
  elif type1 == int(GeomType.SPHERE.value) and type2 == int(GeomType.CAPSULE.value):
    sphere_capsule(
      geom1,
      geom2,
      worldid,
      d,
      margin,
      gap,
      condim,
      friction,
      solref,
      solreffriction,
      solimp,
      geoms,
    )
  elif type1 == int(GeomType.SPHERE.value) and type2 == int(GeomType.CYLINDER.value):
    sphere_cylinder(
      geom1,
      geom2,
      worldid,
      d,
      margin,
      gap,
      condim,
      friction,
      solref,
      solreffriction,
      solimp,
      geoms,
    )
  elif type1 == int(GeomType.SPHERE.value) and type2 == int(GeomType.BOX.value):
    sphere_box(
      geom1,
      geom2,
      worldid,
      d,
      margin,
      gap,
      condim,
      friction,
      solref,
      solreffriction,
      solimp,
      geoms,
    )
  elif type1 == int(GeomType.PLANE.value) and type2 == int(GeomType.CYLINDER.value):
<<<<<<< HEAD
    plane_cylinder(geom1, geom2, worldid, d, margin, geoms)
  elif type1 == int(GeomType.CAPSULE.value) and type2 == int(GeomType.BOX.value):
    capsule_box(geom1, geom2, worldid, d, margin, geoms)
=======
    plane_cylinder(
      geom1,
      geom2,
      worldid,
      d,
      margin,
      gap,
      condim,
      friction,
      solref,
      solreffriction,
      solimp,
      geoms,
    )
>>>>>>> 749711b6


def primitive_narrowphase(m: Model, d: Data):
  # we need to figure out how to keep the overhead of this small - not launching anything
  # for pair types without collisions, as well as updating the launch dimensions.
  wp.launch(_primitive_narrowphase, dim=d.nconmax, inputs=[m, d])<|MERGE_RESOLUTION|>--- conflicted
+++ resolved
@@ -797,18 +797,15 @@
 
 
 @wp.func
-def _sphere_box_raw(
+def _sphere_box(
   sphere_pos: wp.vec3,
   sphere_size: float,
   box_pos: wp.vec3,
   box_rot: wp.mat33,
   box_size: wp.vec3,
-  margin: float,
-<<<<<<< HEAD
-  geom_indices: wp.vec2i,
   worldid: int,
   d: Data,
-=======
+  margin: float,
   gap: float,
   condim: int,
   friction: vec5,
@@ -816,7 +813,6 @@
   solreffriction: wp.vec2f,
   solimp: vec5,
   geoms: wp.vec2i,
->>>>>>> 749711b6
 ):
   center = wp.transpose(box_rot) @ (sphere_pos - box_pos)
 
@@ -873,18 +869,30 @@
   worldid: int,
   d: Data,
   margin: float,
-  geom_indices: wp.vec2i,
-):
-  _sphere_box_raw(
+  gap: float,
+  condim: int,
+  friction: vec5,
+  solref: wp.vec2f,
+  solreffriction: wp.vec2f,
+  solimp: vec5,
+  geoms: wp.vec2i,
+):
+  _sphere_box(
     sphere.pos,
     sphere.size[0],
     box.pos,
     box.rot,
     box.size,
-    margin,
-    geom_indices,
     worldid,
     d,
+    margin,
+    gap,
+    condim,
+    friction,
+    solref,
+    solreffriction,
+    solimp,
+    geoms,
   )
 
 
@@ -895,7 +903,13 @@
   worldid: int,
   d: Data,
   margin: float,
-  geom_indices: wp.vec2i,
+  gap: float,
+  condim: int,
+  friction: vec5,
+  solref: wp.vec2f,
+  solreffriction: wp.vec2f,
+  solimp: vec5,
+  geoms: wp.vec2i,
 ):
   """Calculates contacts between a capsule and a box."""
   # Ported from the mjc implementation
@@ -1204,23 +1218,43 @@
   s1_pos_g = box.rot @ s1_pos_l + box.pos
 
   # collide with sphere
-  _sphere_box_raw(
-    s1_pos_g, cap.size[0], box.pos, box.rot, box.size, margin, geom_indices, worldid, d
+  _sphere_box(
+    s1_pos_g,
+    cap.size[0],
+    box.pos,
+    box.rot,
+    box.size,
+    worldid,
+    d,
+    margin,
+    gap,
+    condim,
+    friction,
+    solref,
+    solreffriction,
+    solimp,
+    geoms,
   )
 
   if secondpos > -3:  # secondpos was modified
     s2_pos_l = pos + halfaxis * (secondpos + bestsegmentpos)
     s2_pos_g = box.rot @ s2_pos_l + box.pos
-    _sphere_box_raw(
+    _sphere_box(
       s2_pos_g,
       cap.size[0],
       box.pos,
       box.rot,
       box.size,
-      margin,
-      geom_indices,
-      worldid,
-      d,
+      worldid,
+      d,
+      margin,
+      gap,
+      condim,
+      friction,
+      solref,
+      solreffriction,
+      solimp,
+      geoms,
     )
 
 
@@ -1370,11 +1404,6 @@
       geoms,
     )
   elif type1 == int(GeomType.PLANE.value) and type2 == int(GeomType.CYLINDER.value):
-<<<<<<< HEAD
-    plane_cylinder(geom1, geom2, worldid, d, margin, geoms)
-  elif type1 == int(GeomType.CAPSULE.value) and type2 == int(GeomType.BOX.value):
-    capsule_box(geom1, geom2, worldid, d, margin, geoms)
-=======
     plane_cylinder(
       geom1,
       geom2,
@@ -1389,7 +1418,21 @@
       solimp,
       geoms,
     )
->>>>>>> 749711b6
+  elif type1 == int(GeomType.CAPSULE.value) and type2 == int(GeomType.BOX.value):
+    capsule_box(
+      geom1,
+      geom2,
+      worldid,
+      d,
+      margin,
+      gap,
+      condim,
+      friction,
+      solref,
+      solreffriction,
+      solimp,
+      geoms,
+    )
 
 
 def primitive_narrowphase(m: Model, d: Data):
