# Copyright 2025 The Newton Developers
#
# Licensed under the Apache License, Version 2.0 (the "License");
# you may not use this file except in compliance with the License.
# You may obtain a copy of the License at
#
#     http://www.apache.org/licenses/LICENSE-2.0
#
# Unless required by applicable law or agreed to in writing, software
# distributed under the License is distributed on an "AS IS" BASIS,
# WITHOUT WARRANTIES OR CONDITIONS OF ANY KIND, either express or implied.
# See the License for the specific language governing permissions and
# limitations under the License.
# ==============================================================================

from typing import Tuple

import warp as wp

from .collision_primitive_core import box_box
from .collision_primitive_core import capsule_box
from .collision_primitive_core import capsule_capsule
from .collision_primitive_core import plane_box
from .collision_primitive_core import plane_capsule
from .collision_primitive_core import plane_cylinder
from .collision_primitive_core import plane_ellipsoid
from .collision_primitive_core import plane_sphere
from .collision_primitive_core import sphere_box
from .collision_primitive_core import sphere_capsule
from .collision_primitive_core import sphere_cylinder
from .collision_primitive_core import sphere_sphere
from .math import make_frame
<<<<<<< HEAD
=======
from .math import safe_div
from .math import upper_trid_index
from .types import MJ_MINMU
from .types import MJ_MINVAL
from .types import ContactType
from .types import Data
>>>>>>> fc6b4fec
from .types import GeomType
from .types import vec5

wp.set_module_options({"enable_backward": False})


class mat43f(wp.types.matrix(shape=(4, 3), dtype=wp.float32)):
  pass


mat63 = wp.types.matrix(shape=(6, 3), dtype=float)


@wp.struct
class Geom:
  pos: wp.vec3
  rot: wp.mat33
  normal: wp.vec3
  size: wp.vec3
  margin: float
  hfprism: mat63
  vertadr: int
  vertnum: int
  vert: wp.array(dtype=wp.vec3)
  graphadr: int
  graph: wp.array(dtype=int)
  mesh_polynum: int
  mesh_polyadr: int
  mesh_polynormal: wp.array(dtype=wp.vec3)
  mesh_polyvertadr: wp.array(dtype=int)
  mesh_polyvertnum: wp.array(dtype=int)
  mesh_polyvert: wp.array(dtype=int)
  mesh_polymapadr: wp.array(dtype=int)
  mesh_polymapnum: wp.array(dtype=int)
  mesh_polymap: wp.array(dtype=int)
  index: int


@wp.func
def geom(
  # kernel_analyzer: off
  # Model:
  geom_type: int,
  geom_dataid: int,
  geom_size: wp.vec3,
  mesh_vertadr: wp.array(dtype=int),
  mesh_vertnum: wp.array(dtype=int),
  mesh_graphadr: wp.array(dtype=int),
  mesh_vert: wp.array(dtype=wp.vec3),
  mesh_graph: wp.array(dtype=int),
  mesh_polynum: wp.array(dtype=int),
  mesh_polyadr: wp.array(dtype=int),
  mesh_polynormal: wp.array(dtype=wp.vec3),
  mesh_polyvertadr: wp.array(dtype=int),
  mesh_polyvertnum: wp.array(dtype=int),
  mesh_polyvert: wp.array(dtype=int),
  mesh_polymapadr: wp.array(dtype=int),
  mesh_polymapnum: wp.array(dtype=int),
  mesh_polymap: wp.array(dtype=int),
  # Data in:
  geom_xpos_in: wp.vec3,
  geom_xmat_in: wp.mat33,
  # kernel_analyzer: on
) -> Geom:
  geom = Geom()
  geom.pos = geom_xpos_in
  geom.rot = geom_xmat_in
  geom.size = geom_size
  geom.normal = wp.vec3(geom_xmat_in[0, 2], geom_xmat_in[1, 2], geom_xmat_in[2, 2])  # plane

  if geom_type == GeomType.MESH:
    if geom_dataid >= 0:
      geom.vertadr = mesh_vertadr[geom_dataid]
      geom.vertnum = mesh_vertnum[geom_dataid]
      geom.graphadr = mesh_graphadr[geom_dataid]
      geom.mesh_polynum = mesh_polynum[geom_dataid]
      geom.mesh_polyadr = mesh_polyadr[geom_dataid]
    else:
      geom.vertadr = -1
      geom.vertnum = -1
      geom.graphadr = -1
      geom.mesh_polynum = -1
      geom.mesh_polyadr = -1

    geom.vert = mesh_vert
    geom.graph = mesh_graph
    geom.mesh_polynormal = mesh_polynormal
    geom.mesh_polyvertadr = mesh_polyvertadr
    geom.mesh_polyvertnum = mesh_polyvertnum
    geom.mesh_polyvert = mesh_polyvert
    geom.mesh_polymapadr = mesh_polymapadr
    geom.mesh_polymapnum = mesh_polymapnum
    geom.mesh_polymap = mesh_polymap

  geom.index = -1
  geom.margin = 0.0

  return geom


@wp.func
def plane_convex(plane_normal: wp.vec3, plane_pos: wp.vec3, convex: Geom) -> Tuple[wp.vec4, mat43f, wp.vec3]:
  """Core contact geometry calculation for plane-convex collision.

  Args:
    plane_normal: Normal vector of the plane
    plane_pos: Position point on the plane
    convex: Convex geometry object containing position, rotation, and mesh data

  Returns:
    Tuple containing:
      contact_dist: Vector of contact distances (wp.inf for unpopulated contacts)
      contact_pos: Matrix of contact positions (one per row)
      contact_normal: Matrix of contact normal vectors (one per row)
  """
  _HUGE_VAL = 1e6

  contact_dist = wp.vec4(wp.inf)
  contact_pos = mat43f()
  contact_count = int(0)

  # get points in the convex frame
  plane_pos_local = wp.transpose(convex.rot) @ (plane_pos - convex.pos)
  n = wp.transpose(convex.rot) @ plane_normal

  # Store indices in vec4
  indices = wp.vec4i(-1, -1, -1, -1)

  # exhaustive search over all vertices
  if convex.graphadr == -1 or convex.vertnum < 10:
    # find first support point (a)
    max_support = wp.float32(-_HUGE_VAL)
    a = wp.vec3()
    for i in range(convex.vertnum):
      vert = convex.vert[convex.vertadr + i]
      support = wp.dot(plane_pos_local - vert, n)
      if support > max_support:
        max_support = support
        indices[0] = i
        a = vert

    if max_support < 0:
      return contact_dist, contact_pos, plane_normal

    threshold = max_support - 1e-3

    # find point (b) furthest from a
    b_dist = wp.float32(-_HUGE_VAL)
    b = wp.vec3()
    for i in range(convex.vertnum):
      vert = convex.vert[convex.vertadr + i]
      support = wp.dot(plane_pos_local - vert, n)
      dist_mask = wp.where(support > threshold, 0.0, -_HUGE_VAL)
      dist = wp.length_sq(a - vert) + dist_mask
      if dist > b_dist:
        indices[1] = i
        b_dist = dist
        b = vert

    # find point (c) furthest along axis orthogonal to a-b
    ab = wp.cross(n, a - b)
    c_dist = wp.float32(-_HUGE_VAL)
    c = wp.vec3()
    for i in range(convex.vertnum):
      vert = convex.vert[convex.vertadr + i]
      support = wp.dot(plane_pos_local - vert, n)
      dist_mask = wp.where(support > threshold, 0.0, -_HUGE_VAL)
      ap = a - vert
      dist = wp.abs(wp.dot(ap, ab)) + dist_mask
      if dist > c_dist:
        indices[2] = i
        c_dist = dist
        c = vert

    # find point (d) furthest from other triangle edges
    ac = wp.cross(n, a - c)
    bc = wp.cross(n, b - c)
    d_dist = wp.float32(-_HUGE_VAL)
    for i in range(convex.vertnum):
      vert = convex.vert[convex.vertadr + i]
      support = wp.dot(plane_pos_local - vert, n)
      dist_mask = wp.where(support > threshold, 0.0, -_HUGE_VAL)
      ap = a - vert
      bp = b - vert
      dist_ap = wp.abs(wp.dot(ap, ac)) + dist_mask
      dist_bp = wp.abs(wp.dot(bp, bc)) + dist_mask
      if dist_ap + dist_bp > d_dist:
        indices[3] = i
        d_dist = dist_ap + dist_bp

  else:
    numvert = convex.graph[convex.graphadr]
    vert_edgeadr = convex.graphadr + 2
    vert_globalid = convex.graphadr + 2 + numvert
    edge_localid = convex.graphadr + 2 + 2 * numvert

    # Find support points
    max_support = wp.float32(-_HUGE_VAL)

    # hillclimb until no change
    prev = int(-1)
    imax = int(0)

    while True:
      prev = int(imax)
      i = int(convex.graph[vert_edgeadr + imax])
      while convex.graph[edge_localid + i] >= 0:
        subidx = convex.graph[edge_localid + i]
        idx = convex.graph[vert_globalid + subidx]
        support = wp.dot(plane_pos_local - convex.vert[convex.vertadr + idx], n)
        if support > max_support:
          max_support = support
          imax = int(subidx)
        i += int(1)
      if imax == prev:
        break

    threshold = wp.max(0.0, max_support - 1e-3)

    a_dist = wp.float32(-_HUGE_VAL)
    while True:
      prev = int(imax)
      i = int(convex.graph[vert_edgeadr + imax])
      while convex.graph[edge_localid + i] >= 0:
        subidx = convex.graph[edge_localid + i]
        idx = convex.graph[vert_globalid + subidx]
        support = wp.dot(plane_pos_local - convex.vert[convex.vertadr + idx], n)
        dist = wp.where(support > threshold, support, -_HUGE_VAL)
        if dist > a_dist:
          a_dist = dist
          imax = int(subidx)
        i += int(1)
      if imax == prev:
        break
    imax_global = convex.graph[vert_globalid + imax]
    a = convex.vert[convex.vertadr + imax_global]
    indices[0] = imax_global

    # Find point b (furthest from a)
    b_dist = wp.float32(-_HUGE_VAL)
    while True:
      prev = int(imax)
      i = int(convex.graph[vert_edgeadr + imax])
      while convex.graph[edge_localid + i] >= 0:
        subidx = convex.graph[edge_localid + i]
        idx = convex.graph[vert_globalid + subidx]
        support = wp.dot(plane_pos_local - convex.vert[convex.vertadr + idx], n)
        dist_mask = wp.where(support > threshold, 0.0, -_HUGE_VAL)
        dist = wp.length_sq(a - convex.vert[convex.vertadr + idx]) + dist_mask
        if dist > b_dist:
          b_dist = dist
          imax = int(subidx)
        i += int(1)
      if imax == prev:
        break
    imax_global = convex.graph[vert_globalid + imax]
    b = convex.vert[convex.vertadr + imax_global]
    indices[1] = imax_global

    # Find point c (furthest along axis orthogonal to a-b)
    ab = wp.cross(n, a - b)
    c_dist = wp.float32(-_HUGE_VAL)
    while True:
      prev = int(imax)
      i = int(convex.graph[vert_edgeadr + imax])
      while convex.graph[edge_localid + i] >= 0:
        subidx = convex.graph[edge_localid + i]
        idx = convex.graph[vert_globalid + subidx]
        support = wp.dot(plane_pos_local - convex.vert[convex.vertadr + idx], n)
        dist_mask = wp.where(support > threshold, 0.0, -_HUGE_VAL)
        ap = a - convex.vert[convex.vertadr + idx]
        dist = wp.abs(wp.dot(ap, ab)) + dist_mask
        if dist > c_dist:
          c_dist = dist
          imax = int(subidx)
        i += int(1)
      if imax == prev:
        break
    imax_global = convex.graph[vert_globalid + imax]
    c = convex.vert[convex.vertadr + imax_global]
    indices[2] = imax_global

    # Find point d (furthest from other triangle edges)
    ac = wp.cross(n, a - c)
    bc = wp.cross(n, b - c)
    d_dist = wp.float32(-_HUGE_VAL)
    while True:
      prev = int(imax)
      i = int(convex.graph[vert_edgeadr + imax])
      while convex.graph[edge_localid + i] >= 0:
        subidx = convex.graph[edge_localid + i]
        idx = convex.graph[vert_globalid + subidx]
        support = wp.dot(plane_pos_local - convex.vert[convex.vertadr + idx], n)
        dist_mask = wp.where(support > threshold, 0.0, -_HUGE_VAL)
        ap = a - convex.vert[convex.vertadr + idx]
        bp = b - convex.vert[convex.vertadr + idx]
        dist_ap = wp.abs(wp.dot(ap, ac)) + dist_mask
        dist_bp = wp.abs(wp.dot(bp, bc)) + dist_mask
        if dist_ap + dist_bp > d_dist:
          d_dist = dist_ap + dist_bp
          imax = int(subidx)
        i += int(1)
      if imax == prev:
        break
    imax_global = convex.graph[vert_globalid + imax]
    indices[3] = imax_global

  # Collect contacts from unique indices
  for i in range(3, -1, -1):
    idx = indices[i]
    count = int(0)
    for j in range(i + 1):
      if indices[j] == idx:
        count = count + 1

    # Check if the index is unique (appears exactly once)
    if count == 1:
      pos = convex.vert[convex.vertadr + idx]
      pos = convex.pos + convex.rot @ pos
      support = wp.dot(plane_pos_local - convex.vert[convex.vertadr + idx], n)
      dist = -support
      pos = pos - 0.5 * dist * plane_normal

      contact_dist[contact_count] = dist
      contact_pos[contact_count] = pos
      contact_count = contact_count + 1

  return contact_dist, contact_pos, plane_normal


@wp.func
def write_contact(
  # Data in:
  naconmax_in: int,
  # In:
  id_: int,
  dist_in: float,
  pos_in: wp.vec3,
  frame_in: wp.mat33,
  margin_in: float,
  gap_in: float,
  condim_in: int,
  friction_in: vec5,
  solref_in: wp.vec2,
  solreffriction_in: wp.vec2,
  solimp_in: vec5,
  geoms_in: wp.vec2i,
  pairid_in: wp.vec2i,
  worldid_in: int,
  # Data out:
  contact_dist_out: wp.array(dtype=float),
  contact_pos_out: wp.array(dtype=wp.vec3),
  contact_frame_out: wp.array(dtype=wp.mat33),
  contact_includemargin_out: wp.array(dtype=float),
  contact_friction_out: wp.array(dtype=vec5),
  contact_solref_out: wp.array(dtype=wp.vec2),
  contact_solreffriction_out: wp.array(dtype=wp.vec2),
  contact_solimp_out: wp.array(dtype=vec5),
  contact_dim_out: wp.array(dtype=int),
  contact_geom_out: wp.array(dtype=wp.vec2i),
  contact_worldid_out: wp.array(dtype=int),
  contact_type_out: wp.array(dtype=int),
  contact_geomcollisionid_out: wp.array(dtype=int),
  nacon_out: wp.array(dtype=int),
):
  active = dist_in < margin_in

  # skip contact and no collision sensor
  if (pairid_in[0] == -2 or not active) and pairid_in[1] == -1:
    return

  contact_type = 0

  if pairid_in[0] >= -1 and active:
    contact_type |= ContactType.CONSTRAINT

  if pairid_in[1] >= 0:
    contact_type |= ContactType.SENSOR

  cid = wp.atomic_add(nacon_out, 0, 1)
  if cid < naconmax_in:
    contact_dist_out[cid] = dist_in
    contact_pos_out[cid] = pos_in
    contact_frame_out[cid] = frame_in
    contact_geom_out[cid] = geoms_in
    contact_worldid_out[cid] = worldid_in
    includemargin = margin_in - gap_in
    contact_includemargin_out[cid] = includemargin
    contact_dim_out[cid] = condim_in
    contact_friction_out[cid] = friction_in
    contact_solref_out[cid] = solref_in
    contact_solreffriction_out[cid] = solreffriction_in
    contact_solimp_out[cid] = solimp_in
    contact_type_out[cid] = contact_type
    contact_geomcollisionid_out[cid] = id_


@wp.func
<<<<<<< HEAD
=======
def contact_params(
  # Model:
  geom_condim: wp.array(dtype=int),
  geom_priority: wp.array(dtype=int),
  geom_solmix: wp.array2d(dtype=float),
  geom_solref: wp.array2d(dtype=wp.vec2),
  geom_solimp: wp.array2d(dtype=vec5),
  geom_friction: wp.array2d(dtype=wp.vec3),
  geom_margin: wp.array2d(dtype=float),
  geom_gap: wp.array2d(dtype=float),
  pair_dim: wp.array(dtype=int),
  pair_solref: wp.array2d(dtype=wp.vec2),
  pair_solreffriction: wp.array2d(dtype=wp.vec2),
  pair_solimp: wp.array2d(dtype=vec5),
  pair_margin: wp.array2d(dtype=float),
  pair_gap: wp.array2d(dtype=float),
  pair_friction: wp.array2d(dtype=vec5),
  # Data in:
  collision_pair_in: wp.array(dtype=wp.vec2i),
  collision_pairid_in: wp.array(dtype=wp.vec2i),
  # In:
  cid: int,
  worldid: int,
):
  geoms = collision_pair_in[cid]
  pairid = collision_pairid_in[cid][0]

  # TODO(team): early return if collision sensor but no contact
  # (ie, pairid[0] < -1 and pairid[1] < 0)

  if pairid > -1:
    margin = pair_margin[worldid, pairid]
    gap = pair_gap[worldid, pairid]
    condim = pair_dim[pairid]
    friction = pair_friction[worldid, pairid]
    solref = pair_solref[worldid, pairid]
    solreffriction = pair_solreffriction[worldid, pairid]
    solimp = pair_solimp[worldid, pairid]
  else:
    g1 = geoms[0]
    g2 = geoms[1]
    solmix_id = worldid % geom_solmix.shape[0]
    friction_id = worldid % geom_friction.shape[0]
    solref_id = worldid % geom_solref.shape[0]
    solimp_id = worldid % geom_solimp.shape[0]
    margin_id = worldid % geom_margin.shape[0]
    gap_id = worldid % geom_gap.shape[0]

    solmix1 = geom_solmix[solmix_id, g1]
    solmix2 = geom_solmix[solmix_id, g2]

    condim1 = geom_condim[g1]
    condim2 = geom_condim[g2]

    # priority
    p1 = geom_priority[g1]
    p2 = geom_priority[g2]

    if p1 > p2:
      mix = 1.0
      condim = condim1
      max_geom_friction = geom_friction[friction_id, g1]
    elif p2 > p1:
      mix = 0.0
      condim = condim2
      max_geom_friction = geom_friction[friction_id, g2]
    else:
      mix = safe_div(solmix1, solmix1 + solmix2)
      mix = wp.where((solmix1 < MJ_MINVAL) and (solmix2 < MJ_MINVAL), 0.5, mix)
      mix = wp.where((solmix1 < MJ_MINVAL) and (solmix2 >= MJ_MINVAL), 0.0, mix)
      mix = wp.where((solmix1 >= MJ_MINVAL) and (solmix2 < MJ_MINVAL), 1.0, mix)
      condim = wp.max(condim1, condim2)
      max_geom_friction = wp.max(geom_friction[friction_id, g1], geom_friction[friction_id, g2])

    friction = vec5(
      wp.max(MJ_MINMU, max_geom_friction[0]),
      wp.max(MJ_MINMU, max_geom_friction[0]),
      wp.max(MJ_MINMU, max_geom_friction[1]),
      wp.max(MJ_MINMU, max_geom_friction[2]),
      wp.max(MJ_MINMU, max_geom_friction[2]),
    )

    if geom_solref[solref_id, g1][0] > 0.0 and geom_solref[solref_id, g2][0] > 0.0:
      solref = mix * geom_solref[solref_id, g1] + (1.0 - mix) * geom_solref[solref_id, g2]
    else:
      solref = wp.min(geom_solref[solref_id, g1], geom_solref[solref_id, g2])

    solreffriction = wp.vec2(0.0, 0.0)
    solimp = mix * geom_solimp[solimp_id, g1] + (1.0 - mix) * geom_solimp[solimp_id, g2]
    # geom priority is ignored
    margin = wp.max(geom_margin[margin_id, g1], geom_margin[margin_id, g2])
    gap = wp.max(geom_gap[gap_id, g1], geom_gap[gap_id, g2])

  return geoms, margin, gap, condim, friction, solref, solreffriction, solimp


@wp.func
>>>>>>> fc6b4fec
def plane_sphere_wrapper(
  # Data in:
  naconmax_in: int,
  # In:
  plane: Geom,
  sphere: Geom,
  worldid: int,
  margin: float,
  gap: float,
  condim: int,
  friction: vec5,
  solref: wp.vec2,
  solreffriction: wp.vec2,
  solimp: vec5,
  geoms: wp.vec2i,
  pairid: wp.vec2i,
  # Data out:
  contact_dist_out: wp.array(dtype=float),
  contact_pos_out: wp.array(dtype=wp.vec3),
  contact_frame_out: wp.array(dtype=wp.mat33),
  contact_includemargin_out: wp.array(dtype=float),
  contact_friction_out: wp.array(dtype=vec5),
  contact_solref_out: wp.array(dtype=wp.vec2),
  contact_solreffriction_out: wp.array(dtype=wp.vec2),
  contact_solimp_out: wp.array(dtype=vec5),
  contact_dim_out: wp.array(dtype=int),
  contact_geom_out: wp.array(dtype=wp.vec2i),
  contact_worldid_out: wp.array(dtype=int),
  contact_type_out: wp.array(dtype=int),
  contact_geomcollisionid_out: wp.array(dtype=int),
  nacon_out: wp.array(dtype=int),
):
  """Calculates contact between a sphere and a plane."""
  normal = plane.normal
  dist, pos = plane_sphere(normal, plane.pos, sphere.pos, sphere.size[0])

  write_contact(
    naconmax_in,
    0,
    dist,
    pos,
    make_frame(normal),
    margin,
    gap,
    condim,
    friction,
    solref,
    solreffriction,
    solimp,
    geoms,
    pairid,
    worldid,
    contact_dist_out,
    contact_pos_out,
    contact_frame_out,
    contact_includemargin_out,
    contact_friction_out,
    contact_solref_out,
    contact_solreffriction_out,
    contact_solimp_out,
    contact_dim_out,
    contact_geom_out,
    contact_worldid_out,
    contact_type_out,
    contact_geomcollisionid_out,
    nacon_out,
  )


@wp.func
def sphere_sphere_wrapper(
  # Data in:
  naconmax_in: int,
  # In:
  sphere1: Geom,
  sphere2: Geom,
  worldid: int,
  margin: float,
  gap: float,
  condim: int,
  friction: vec5,
  solref: wp.vec2,
  solreffriction: wp.vec2,
  solimp: vec5,
  geoms: wp.vec2i,
  pairid: wp.vec2i,
  # Data out:
  contact_dist_out: wp.array(dtype=float),
  contact_pos_out: wp.array(dtype=wp.vec3),
  contact_frame_out: wp.array(dtype=wp.mat33),
  contact_includemargin_out: wp.array(dtype=float),
  contact_friction_out: wp.array(dtype=vec5),
  contact_solref_out: wp.array(dtype=wp.vec2),
  contact_solreffriction_out: wp.array(dtype=wp.vec2),
  contact_solimp_out: wp.array(dtype=vec5),
  contact_dim_out: wp.array(dtype=int),
  contact_geom_out: wp.array(dtype=wp.vec2i),
  contact_worldid_out: wp.array(dtype=int),
  contact_type_out: wp.array(dtype=int),
  contact_geomcollisionid_out: wp.array(dtype=int),
  nacon_out: wp.array(dtype=int),
):
  """Calculates contact between two spheres."""
  dist, pos, normal = sphere_sphere(sphere1.pos, sphere1.size[0], sphere2.pos, sphere2.size[0])

  write_contact(
    naconmax_in,
    0,
    dist,
    pos,
    make_frame(normal),
    margin,
    gap,
    condim,
    friction,
    solref,
    solreffriction,
    solimp,
    geoms,
    pairid,
    worldid,
    contact_dist_out,
    contact_pos_out,
    contact_frame_out,
    contact_includemargin_out,
    contact_friction_out,
    contact_solref_out,
    contact_solreffriction_out,
    contact_solimp_out,
    contact_dim_out,
    contact_geom_out,
    contact_worldid_out,
    contact_type_out,
    contact_geomcollisionid_out,
    nacon_out,
  )


@wp.func
def sphere_capsule_wrapper(
  # Data in:
  naconmax_in: int,
  # In:
  sphere: Geom,
  cap: Geom,
  worldid: int,
  margin: float,
  gap: float,
  condim: int,
  friction: vec5,
  solref: wp.vec2,
  solreffriction: wp.vec2,
  solimp: vec5,
  geoms: wp.vec2i,
  pairid: wp.vec2i,
  # Data out:
  contact_dist_out: wp.array(dtype=float),
  contact_pos_out: wp.array(dtype=wp.vec3),
  contact_frame_out: wp.array(dtype=wp.mat33),
  contact_includemargin_out: wp.array(dtype=float),
  contact_friction_out: wp.array(dtype=vec5),
  contact_solref_out: wp.array(dtype=wp.vec2),
  contact_solreffriction_out: wp.array(dtype=wp.vec2),
  contact_solimp_out: wp.array(dtype=vec5),
  contact_dim_out: wp.array(dtype=int),
  contact_geom_out: wp.array(dtype=wp.vec2i),
  contact_worldid_out: wp.array(dtype=int),
  contact_type_out: wp.array(dtype=int),
  contact_geomcollisionid_out: wp.array(dtype=int),
  nacon_out: wp.array(dtype=int),
):
  """Calculates one contact between a sphere and a capsule."""
  # capsule axis
  axis = wp.vec3(cap.rot[0, 2], cap.rot[1, 2], cap.rot[2, 2])

  dist, pos, normal = sphere_capsule(sphere.pos, sphere.size[0], cap.pos, axis, cap.size[0], cap.size[1])

  write_contact(
    naconmax_in,
    0,
    dist,
    pos,
    make_frame(normal),
    margin,
    gap,
    condim,
    friction,
    solref,
    solreffriction,
    solimp,
    geoms,
    pairid,
    worldid,
    contact_dist_out,
    contact_pos_out,
    contact_frame_out,
    contact_includemargin_out,
    contact_friction_out,
    contact_solref_out,
    contact_solreffriction_out,
    contact_solimp_out,
    contact_dim_out,
    contact_geom_out,
    contact_worldid_out,
    contact_type_out,
    contact_geomcollisionid_out,
    nacon_out,
  )


@wp.func
def capsule_capsule_wrapper(
  # Data in:
  naconmax_in: int,
  # In:
  cap1: Geom,
  cap2: Geom,
  worldid: int,
  margin: float,
  gap: float,
  condim: int,
  friction: vec5,
  solref: wp.vec2,
  solreffriction: wp.vec2,
  solimp: vec5,
  geoms: wp.vec2i,
  pairid: wp.vec2i,
  # Data out:
  contact_dist_out: wp.array(dtype=float),
  contact_pos_out: wp.array(dtype=wp.vec3),
  contact_frame_out: wp.array(dtype=wp.mat33),
  contact_includemargin_out: wp.array(dtype=float),
  contact_friction_out: wp.array(dtype=vec5),
  contact_solref_out: wp.array(dtype=wp.vec2),
  contact_solreffriction_out: wp.array(dtype=wp.vec2),
  contact_solimp_out: wp.array(dtype=vec5),
  contact_dim_out: wp.array(dtype=int),
  contact_geom_out: wp.array(dtype=wp.vec2i),
  contact_worldid_out: wp.array(dtype=int),
  contact_type_out: wp.array(dtype=int),
  contact_geomcollisionid_out: wp.array(dtype=int),
  nacon_out: wp.array(dtype=int),
):
  """Calculates contacts between two capsules."""
  # capsule axes
  cap1_axis = wp.vec3(cap1.rot[0, 2], cap1.rot[1, 2], cap1.rot[2, 2])
  cap2_axis = wp.vec3(cap2.rot[0, 2], cap2.rot[1, 2], cap2.rot[2, 2])

  dist, pos, normal = capsule_capsule(
    cap1.pos,
    cap1_axis,
    cap1.size[0],  # radius1
    cap1.size[1],  # half_length1
    cap2.pos,
    cap2_axis,
    cap2.size[0],  # radius2
    cap2.size[1],  # half_length2
  )

  write_contact(
    naconmax_in,
    0,
    dist,
    pos,
    make_frame(normal),
    margin,
    gap,
    condim,
    friction,
    solref,
    solreffriction,
    solimp,
    geoms,
    pairid,
    worldid,
    contact_dist_out,
    contact_pos_out,
    contact_frame_out,
    contact_includemargin_out,
    contact_friction_out,
    contact_solref_out,
    contact_solreffriction_out,
    contact_solimp_out,
    contact_dim_out,
    contact_geom_out,
    contact_worldid_out,
    contact_type_out,
    contact_geomcollisionid_out,
    nacon_out,
  )


@wp.func
def plane_capsule_wrapper(
  # Data in:
  naconmax_in: int,
  # In:
  plane: Geom,
  cap: Geom,
  worldid: int,
  margin: float,
  gap: float,
  condim: int,
  friction: vec5,
  solref: wp.vec2,
  solreffriction: wp.vec2,
  solimp: vec5,
  geoms: wp.vec2i,
  pairid: wp.vec2i,
  # Data out:
  contact_dist_out: wp.array(dtype=float),
  contact_pos_out: wp.array(dtype=wp.vec3),
  contact_frame_out: wp.array(dtype=wp.mat33),
  contact_includemargin_out: wp.array(dtype=float),
  contact_friction_out: wp.array(dtype=vec5),
  contact_solref_out: wp.array(dtype=wp.vec2),
  contact_solreffriction_out: wp.array(dtype=wp.vec2),
  contact_solimp_out: wp.array(dtype=vec5),
  contact_dim_out: wp.array(dtype=int),
  contact_geom_out: wp.array(dtype=wp.vec2i),
  contact_worldid_out: wp.array(dtype=int),
  contact_type_out: wp.array(dtype=int),
  contact_geomcollisionid_out: wp.array(dtype=int),
  nacon_out: wp.array(dtype=int),
):
  """Calculates contacts between a capsule and a plane."""
  # capsule axis
  capsule_axis = wp.vec3(cap.rot[0, 2], cap.rot[1, 2], cap.rot[2, 2])

  dist, pos, frame = plane_capsule(
    plane.normal,
    plane.pos,
    cap.pos,
    capsule_axis,
    cap.size[0],  # radius
    cap.size[1],  # half_length
  )

  for i in range(2):
    write_contact(
      naconmax_in,
      i,
      dist[i],
      pos[i],
      frame,
      margin,
      gap,
      condim,
      friction,
      solref,
      solreffriction,
      solimp,
      geoms,
      pairid,
      worldid,
      contact_dist_out,
      contact_pos_out,
      contact_frame_out,
      contact_includemargin_out,
      contact_friction_out,
      contact_solref_out,
      contact_solreffriction_out,
      contact_solimp_out,
      contact_dim_out,
      contact_geom_out,
      contact_worldid_out,
      contact_type_out,
      contact_geomcollisionid_out,
      nacon_out,
    )


@wp.func
def plane_ellipsoid_wrapper(
  # Data in:
  naconmax_in: int,
  # In:
  plane: Geom,
  ellipsoid: Geom,
  worldid: int,
  margin: float,
  gap: float,
  condim: int,
  friction: vec5,
  solref: wp.vec2,
  solreffriction: wp.vec2,
  solimp: vec5,
  geoms: wp.vec2i,
  pairid: wp.vec2i,
  # Data out:
  contact_dist_out: wp.array(dtype=float),
  contact_pos_out: wp.array(dtype=wp.vec3),
  contact_frame_out: wp.array(dtype=wp.mat33),
  contact_includemargin_out: wp.array(dtype=float),
  contact_friction_out: wp.array(dtype=vec5),
  contact_solref_out: wp.array(dtype=wp.vec2),
  contact_solreffriction_out: wp.array(dtype=wp.vec2),
  contact_solimp_out: wp.array(dtype=vec5),
  contact_dim_out: wp.array(dtype=int),
  contact_geom_out: wp.array(dtype=wp.vec2i),
  contact_worldid_out: wp.array(dtype=int),
  contact_type_out: wp.array(dtype=int),
  contact_geomcollisionid_out: wp.array(dtype=int),
  nacon_out: wp.array(dtype=int),
):
  """Calculates contacts between an ellipsoid and a plane."""
  dist, pos, normal = plane_ellipsoid(plane.normal, plane.pos, ellipsoid.pos, ellipsoid.rot, ellipsoid.size)

  write_contact(
    naconmax_in,
    0,
    dist,
    pos,
    make_frame(normal),
    margin,
    gap,
    condim,
    friction,
    solref,
    solreffriction,
    solimp,
    geoms,
    pairid,
    worldid,
    contact_dist_out,
    contact_pos_out,
    contact_frame_out,
    contact_includemargin_out,
    contact_friction_out,
    contact_solref_out,
    contact_solreffriction_out,
    contact_solimp_out,
    contact_dim_out,
    contact_geom_out,
    contact_worldid_out,
    contact_type_out,
    contact_geomcollisionid_out,
    nacon_out,
  )


@wp.func
def plane_box_wrapper(
  # Data in:
  naconmax_in: int,
  # In:
  plane: Geom,
  box: Geom,
  worldid: int,
  margin: float,
  gap: float,
  condim: int,
  friction: vec5,
  solref: wp.vec2,
  solreffriction: wp.vec2,
  solimp: vec5,
  geoms: wp.vec2i,
  pairid: wp.vec2i,
  # Data out:
  contact_dist_out: wp.array(dtype=float),
  contact_pos_out: wp.array(dtype=wp.vec3),
  contact_frame_out: wp.array(dtype=wp.mat33),
  contact_includemargin_out: wp.array(dtype=float),
  contact_friction_out: wp.array(dtype=vec5),
  contact_solref_out: wp.array(dtype=wp.vec2),
  contact_solreffriction_out: wp.array(dtype=wp.vec2),
  contact_solimp_out: wp.array(dtype=vec5),
  contact_dim_out: wp.array(dtype=int),
  contact_geom_out: wp.array(dtype=wp.vec2i),
  contact_worldid_out: wp.array(dtype=int),
  contact_type_out: wp.array(dtype=int),
  contact_geomcollisionid_out: wp.array(dtype=int),
  nacon_out: wp.array(dtype=int),
):
  """Calculates contacts between a box and a plane."""
  dist, pos, normal = plane_box(plane.normal, plane.pos, box.pos, box.rot, box.size)
  frame = make_frame(normal)

  for i in range(4):
    write_contact(
      naconmax_in,
      i,
      dist[i],
      pos[i],
      frame,
      margin,
      gap,
      condim,
      friction,
      solref,
      solreffriction,
      solimp,
      geoms,
      pairid,
      worldid,
      contact_dist_out,
      contact_pos_out,
      contact_frame_out,
      contact_includemargin_out,
      contact_friction_out,
      contact_solref_out,
      contact_solreffriction_out,
      contact_solimp_out,
      contact_dim_out,
      contact_geom_out,
      contact_worldid_out,
      contact_type_out,
      contact_geomcollisionid_out,
      nacon_out,
    )


@wp.func
def plane_convex_wrapper(
  # Data in:
  naconmax_in: int,
  # In:
  plane: Geom,
  convex: Geom,
  worldid: int,
  margin: float,
  gap: float,
  condim: int,
  friction: vec5,
  solref: wp.vec2,
  solreffriction: wp.vec2,
  solimp: vec5,
  geoms: wp.vec2i,
  pairid: wp.vec2i,
  # Data out:
  contact_dist_out: wp.array(dtype=float),
  contact_pos_out: wp.array(dtype=wp.vec3),
  contact_frame_out: wp.array(dtype=wp.mat33),
  contact_includemargin_out: wp.array(dtype=float),
  contact_friction_out: wp.array(dtype=vec5),
  contact_solref_out: wp.array(dtype=wp.vec2),
  contact_solreffriction_out: wp.array(dtype=wp.vec2),
  contact_solimp_out: wp.array(dtype=vec5),
  contact_dim_out: wp.array(dtype=int),
  contact_geom_out: wp.array(dtype=wp.vec2i),
  contact_worldid_out: wp.array(dtype=int),
  contact_type_out: wp.array(dtype=int),
  contact_geomcollisionid_out: wp.array(dtype=int),
  nacon_out: wp.array(dtype=int),
):
  """Calculates contacts between a plane and a convex object."""
  dist, pos, normal = plane_convex(plane.normal, plane.pos, convex)

  frame = make_frame(normal)
  for i in range(4):
    write_contact(
      naconmax_in,
      i,
      dist[i],
      pos[i],
      frame,
      margin,
      gap,
      condim,
      friction,
      solref,
      solreffriction,
      solimp,
      geoms,
      pairid,
      worldid,
      contact_dist_out,
      contact_pos_out,
      contact_frame_out,
      contact_includemargin_out,
      contact_friction_out,
      contact_solref_out,
      contact_solreffriction_out,
      contact_solimp_out,
      contact_dim_out,
      contact_geom_out,
      contact_worldid_out,
      contact_type_out,
      contact_geomcollisionid_out,
      nacon_out,
    )


@wp.func
def sphere_cylinder_wrapper(
  # Data in:
  naconmax_in: int,
  # In:
  sphere: Geom,
  cylinder: Geom,
  worldid: int,
  margin: float,
  gap: float,
  condim: int,
  friction: vec5,
  solref: wp.vec2,
  solreffriction: wp.vec2,
  solimp: vec5,
  geoms: wp.vec2i,
  pairid: wp.vec2i,
  # Data out:
  contact_dist_out: wp.array(dtype=float),
  contact_pos_out: wp.array(dtype=wp.vec3),
  contact_frame_out: wp.array(dtype=wp.mat33),
  contact_includemargin_out: wp.array(dtype=float),
  contact_friction_out: wp.array(dtype=vec5),
  contact_solref_out: wp.array(dtype=wp.vec2),
  contact_solreffriction_out: wp.array(dtype=wp.vec2),
  contact_solimp_out: wp.array(dtype=vec5),
  contact_dim_out: wp.array(dtype=int),
  contact_geom_out: wp.array(dtype=wp.vec2i),
  contact_worldid_out: wp.array(dtype=int),
  contact_type_out: wp.array(dtype=int),
  contact_geomcollisionid_out: wp.array(dtype=int),
  nacon_out: wp.array(dtype=int),
):
  """Calculates contacts between a sphere and a cylinder."""
  # cylinder axis
  cylinder_axis = wp.vec3(cylinder.rot[0, 2], cylinder.rot[1, 2], cylinder.rot[2, 2])

  dist, pos, normal = sphere_cylinder(
    sphere.pos,
    sphere.size[0],  # sphere radius
    cylinder.pos,
    cylinder_axis,
    cylinder.size[0],  # cylinder radius
    cylinder.size[1],  # cylinder half_height
  )

  write_contact(
    naconmax_in,
    0,
    dist,
    pos,
    make_frame(normal),
    margin,
    gap,
    condim,
    friction,
    solref,
    solreffriction,
    solimp,
    geoms,
    pairid,
    worldid,
    contact_dist_out,
    contact_pos_out,
    contact_frame_out,
    contact_includemargin_out,
    contact_friction_out,
    contact_solref_out,
    contact_solreffriction_out,
    contact_solimp_out,
    contact_dim_out,
    contact_geom_out,
    contact_worldid_out,
    contact_type_out,
    contact_geomcollisionid_out,
    nacon_out,
  )


@wp.func
def plane_cylinder_wrapper(
  # Data in:
  naconmax_in: int,
  # In:
  plane: Geom,
  cylinder: Geom,
  worldid: int,
  margin: float,
  gap: float,
  condim: int,
  friction: vec5,
  solref: wp.vec2,
  solreffriction: wp.vec2,
  solimp: vec5,
  geoms: wp.vec2i,
  pairid: wp.vec2i,
  # Data out:
  contact_dist_out: wp.array(dtype=float),
  contact_pos_out: wp.array(dtype=wp.vec3),
  contact_frame_out: wp.array(dtype=wp.mat33),
  contact_includemargin_out: wp.array(dtype=float),
  contact_friction_out: wp.array(dtype=vec5),
  contact_solref_out: wp.array(dtype=wp.vec2),
  contact_solreffriction_out: wp.array(dtype=wp.vec2),
  contact_solimp_out: wp.array(dtype=vec5),
  contact_dim_out: wp.array(dtype=int),
  contact_geom_out: wp.array(dtype=wp.vec2i),
  contact_worldid_out: wp.array(dtype=int),
  contact_type_out: wp.array(dtype=int),
  contact_geomcollisionid_out: wp.array(dtype=int),
  nacon_out: wp.array(dtype=int),
):
  """Calculates contacts between a cylinder and a plane."""
  # cylinder axis
  cylinder_axis = wp.vec3(cylinder.rot[0, 2], cylinder.rot[1, 2], cylinder.rot[2, 2])

  dist, pos, normal = plane_cylinder(
    plane.normal,
    plane.pos,
    cylinder.pos,
    cylinder_axis,
    cylinder.size[0],  # radius
    cylinder.size[1],  # half_height
  )

  frame = make_frame(normal)
  for i in range(4):
    write_contact(
      naconmax_in,
      i,
      dist[i],
      pos[i],
      frame,
      margin,
      gap,
      condim,
      friction,
      solref,
      solreffriction,
      solimp,
      geoms,
      pairid,
      worldid,
      contact_dist_out,
      contact_pos_out,
      contact_frame_out,
      contact_includemargin_out,
      contact_friction_out,
      contact_solref_out,
      contact_solreffriction_out,
      contact_solimp_out,
      contact_dim_out,
      contact_geom_out,
      contact_worldid_out,
      contact_type_out,
      contact_geomcollisionid_out,
      nacon_out,
    )


@wp.func
def sphere_box_wrapper(
  # Data in:
  naconmax_in: int,
  # In:
  sphere: Geom,
  box: Geom,
  worldid: int,
  margin: float,
  gap: float,
  condim: int,
  friction: vec5,
  solref: wp.vec2,
  solreffriction: wp.vec2,
  solimp: vec5,
  geoms: wp.vec2i,
  pairid: wp.vec2i,
  # Data out:
  contact_dist_out: wp.array(dtype=float),
  contact_pos_out: wp.array(dtype=wp.vec3),
  contact_frame_out: wp.array(dtype=wp.mat33),
  contact_includemargin_out: wp.array(dtype=float),
  contact_friction_out: wp.array(dtype=vec5),
  contact_solref_out: wp.array(dtype=wp.vec2),
  contact_solreffriction_out: wp.array(dtype=wp.vec2),
  contact_solimp_out: wp.array(dtype=vec5),
  contact_dim_out: wp.array(dtype=int),
  contact_geom_out: wp.array(dtype=wp.vec2i),
  contact_worldid_out: wp.array(dtype=int),
  contact_type_out: wp.array(dtype=int),
  contact_geomcollisionid_out: wp.array(dtype=int),
  nacon_out: wp.array(dtype=int),
):
  dist, pos, normal = sphere_box(sphere.pos, sphere.size[0], box.pos, box.rot, box.size)

  write_contact(
    naconmax_in,
    0,
    dist,
    pos,
    make_frame(normal),
    margin,
    gap,
    condim,
    friction,
    solref,
    solreffriction,
    solimp,
    geoms,
    pairid,
    worldid,
    contact_dist_out,
    contact_pos_out,
    contact_frame_out,
    contact_includemargin_out,
    contact_friction_out,
    contact_solref_out,
    contact_solreffriction_out,
    contact_solimp_out,
    contact_dim_out,
    contact_geom_out,
    contact_worldid_out,
    contact_type_out,
    contact_geomcollisionid_out,
    nacon_out,
  )


@wp.func
def capsule_box_wrapper(
  # Data in:
  naconmax_in: int,
  # In:
  cap: Geom,
  box: Geom,
  worldid: int,
  margin: float,
  gap: float,
  condim: int,
  friction: vec5,
  solref: wp.vec2,
  solreffriction: wp.vec2,
  solimp: vec5,
  geoms: wp.vec2i,
  pairid: wp.vec2i,
  # Data out:
  contact_dist_out: wp.array(dtype=float),
  contact_pos_out: wp.array(dtype=wp.vec3),
  contact_frame_out: wp.array(dtype=wp.mat33),
  contact_includemargin_out: wp.array(dtype=float),
  contact_friction_out: wp.array(dtype=vec5),
  contact_solref_out: wp.array(dtype=wp.vec2),
  contact_solreffriction_out: wp.array(dtype=wp.vec2),
  contact_solimp_out: wp.array(dtype=vec5),
  contact_dim_out: wp.array(dtype=int),
  contact_geom_out: wp.array(dtype=wp.vec2i),
  contact_worldid_out: wp.array(dtype=int),
  contact_type_out: wp.array(dtype=int),
  contact_geomcollisionid_out: wp.array(dtype=int),
  nacon_out: wp.array(dtype=int),
):
  """Calculates contacts between a capsule and a box."""
  # Extract capsule axis
  axis = wp.vec3(cap.rot[0, 2], cap.rot[1, 2], cap.rot[2, 2])

  # Call the core function to get contact geometry
  dist, pos, normal = capsule_box(
    cap.pos,
    axis,
    cap.size[0],  # capsule radius
    cap.size[1],  # capsule half length
    box.pos,
    box.rot,
    box.size,
  )

  # Loop over the contacts and write them
  for i in range(2):
    write_contact(
      naconmax_in,
      i,
      dist[i],
      pos[i],
      make_frame(normal[i]),
      margin,
      gap,
      condim,
      friction,
      solref,
      solreffriction,
      solimp,
      geoms,
      pairid,
      worldid,
      contact_dist_out,
      contact_pos_out,
      contact_frame_out,
      contact_includemargin_out,
      contact_friction_out,
      contact_solref_out,
      contact_solreffriction_out,
      contact_solimp_out,
      contact_dim_out,
      contact_geom_out,
      contact_worldid_out,
      contact_type_out,
      contact_geomcollisionid_out,
      nacon_out,
    )


@wp.func
def box_box_wrapper(
  # Data in:
  naconmax_in: int,
  # In:
  box1: Geom,
  box2: Geom,
  worldid: int,
  margin: float,
  gap: float,
  condim: int,
  friction: vec5,
  solref: wp.vec2,
  solreffriction: wp.vec2,
  solimp: vec5,
  geoms: wp.vec2i,
  pairid: wp.vec2i,
  # Data out:
  contact_dist_out: wp.array(dtype=float),
  contact_pos_out: wp.array(dtype=wp.vec3),
  contact_frame_out: wp.array(dtype=wp.mat33),
  contact_includemargin_out: wp.array(dtype=float),
  contact_friction_out: wp.array(dtype=vec5),
  contact_solref_out: wp.array(dtype=wp.vec2),
  contact_solreffriction_out: wp.array(dtype=wp.vec2),
  contact_solimp_out: wp.array(dtype=vec5),
  contact_dim_out: wp.array(dtype=int),
  contact_geom_out: wp.array(dtype=wp.vec2i),
  contact_worldid_out: wp.array(dtype=int),
  contact_type_out: wp.array(dtype=int),
  contact_geomcollisionid_out: wp.array(dtype=int),
  nacon_out: wp.array(dtype=int),
):
  """Calculates contacts between two boxes."""
  # Call the core function to get contact geometry
  dist, pos, normal = box_box(
    box1.pos,
    box1.rot,
    box1.size,
    box2.pos,
    box2.rot,
    box2.size,
    margin,
  )

  for i in range(8):
    write_contact(
      naconmax_in,
      i,
      dist[i],
      pos[i],
      make_frame(normal[i]),
      margin,
      gap,
      condim,
      friction,
      solref,
      solreffriction,
      solimp,
      geoms,
      pairid,
      worldid,
      contact_dist_out,
      contact_pos_out,
      contact_frame_out,
      contact_includemargin_out,
      contact_friction_out,
      contact_solref_out,
      contact_solreffriction_out,
      contact_solimp_out,
      contact_dim_out,
      contact_geom_out,
      contact_worldid_out,
      contact_type_out,
      contact_geomcollisionid_out,
      nacon_out,
<<<<<<< HEAD
    )
=======
    )


_PRIMITIVE_COLLISIONS = {
  (GeomType.PLANE, GeomType.SPHERE): plane_sphere_wrapper,
  (GeomType.PLANE, GeomType.CAPSULE): plane_capsule_wrapper,
  (GeomType.PLANE, GeomType.ELLIPSOID): plane_ellipsoid_wrapper,
  (GeomType.PLANE, GeomType.CYLINDER): plane_cylinder_wrapper,
  (GeomType.PLANE, GeomType.BOX): plane_box_wrapper,
  (GeomType.PLANE, GeomType.MESH): plane_convex_wrapper,
  (GeomType.SPHERE, GeomType.SPHERE): sphere_sphere_wrapper,
  (GeomType.SPHERE, GeomType.CAPSULE): sphere_capsule_wrapper,
  (GeomType.SPHERE, GeomType.CYLINDER): sphere_cylinder_wrapper,
  (GeomType.SPHERE, GeomType.BOX): sphere_box_wrapper,
  (GeomType.CAPSULE, GeomType.CAPSULE): capsule_capsule_wrapper,
  (GeomType.CAPSULE, GeomType.BOX): capsule_box_wrapper,
  (GeomType.BOX, GeomType.BOX): box_box_wrapper,
}


# TODO(team): _check_collisions shared utility
def _check_primitive_collisions():
  prev_idx = -1
  for types in _PRIMITIVE_COLLISIONS.keys():
    idx = upper_trid_index(len(GeomType), types[0].value, types[1].value)
    if types[1] < types[0] or idx <= prev_idx:
      return False
    prev_idx = idx
  return True


assert _check_primitive_collisions(), "_PRIMITIVE_COLLISIONS is in invalid order"


@cache_kernel
def _create_narrowphase_kernel(primitive_collisions_types, primitive_collisions_func):
  # AD: no unique here:
  # * we expect this generator to be called only once per model, so no repeated compilation
  # * module="unique" is generating problems because it uses the function name as the key
  #   that in turn will cause multiple kernels to be generated with the same name
  #   this is mostly problematic in cases like the UTs where we don't clear the kernel cache
  #   between different tests.

  @nested_kernel(enable_backward=False)
  def _primitive_narrowphase(
    # Model:
    geom_type: wp.array(dtype=int),
    geom_condim: wp.array(dtype=int),
    geom_dataid: wp.array(dtype=int),
    geom_priority: wp.array(dtype=int),
    geom_solmix: wp.array2d(dtype=float),
    geom_solref: wp.array2d(dtype=wp.vec2),
    geom_solimp: wp.array2d(dtype=vec5),
    geom_size: wp.array2d(dtype=wp.vec3),
    geom_friction: wp.array2d(dtype=wp.vec3),
    geom_margin: wp.array2d(dtype=float),
    geom_gap: wp.array2d(dtype=float),
    mesh_vertadr: wp.array(dtype=int),
    mesh_vertnum: wp.array(dtype=int),
    mesh_graphadr: wp.array(dtype=int),
    mesh_vert: wp.array(dtype=wp.vec3),
    mesh_graph: wp.array(dtype=int),
    mesh_polynum: wp.array(dtype=int),
    mesh_polyadr: wp.array(dtype=int),
    mesh_polynormal: wp.array(dtype=wp.vec3),
    mesh_polyvertadr: wp.array(dtype=int),
    mesh_polyvertnum: wp.array(dtype=int),
    mesh_polyvert: wp.array(dtype=int),
    mesh_polymapadr: wp.array(dtype=int),
    mesh_polymapnum: wp.array(dtype=int),
    mesh_polymap: wp.array(dtype=int),
    hfield_size: wp.array(dtype=wp.vec4),
    hfield_nrow: wp.array(dtype=int),
    hfield_ncol: wp.array(dtype=int),
    hfield_adr: wp.array(dtype=int),
    hfield_data: wp.array(dtype=float),
    pair_dim: wp.array(dtype=int),
    pair_solref: wp.array2d(dtype=wp.vec2),
    pair_solreffriction: wp.array2d(dtype=wp.vec2),
    pair_solimp: wp.array2d(dtype=vec5),
    pair_margin: wp.array2d(dtype=float),
    pair_gap: wp.array2d(dtype=float),
    pair_friction: wp.array2d(dtype=vec5),
    # Data in:
    geom_xpos_in: wp.array2d(dtype=wp.vec3),
    geom_xmat_in: wp.array2d(dtype=wp.mat33),
    naconmax_in: int,
    collision_pair_in: wp.array(dtype=wp.vec2i),
    collision_pairid_in: wp.array(dtype=wp.vec2i),
    collision_worldid_in: wp.array(dtype=int),
    ncollision_in: wp.array(dtype=int),
    # Data out:
    contact_dist_out: wp.array(dtype=float),
    contact_pos_out: wp.array(dtype=wp.vec3),
    contact_frame_out: wp.array(dtype=wp.mat33),
    contact_includemargin_out: wp.array(dtype=float),
    contact_friction_out: wp.array(dtype=vec5),
    contact_solref_out: wp.array(dtype=wp.vec2),
    contact_solreffriction_out: wp.array(dtype=wp.vec2),
    contact_solimp_out: wp.array(dtype=vec5),
    contact_dim_out: wp.array(dtype=int),
    contact_geom_out: wp.array(dtype=wp.vec2i),
    contact_worldid_out: wp.array(dtype=int),
    contact_type_out: wp.array(dtype=int),
    contact_geomcollisionid_out: wp.array(dtype=int),
    nacon_out: wp.array(dtype=int),
  ):
    tid = wp.tid()

    if tid >= ncollision_in[0]:
      return

    geoms = collision_pair_in[tid]
    g1 = geoms[0]
    g2 = geoms[1]

    type1 = geom_type[g1]
    type2 = geom_type[g2]

    worldid = collision_worldid_in[tid]

    _, margin, gap, condim, friction, solref, solreffriction, solimp = contact_params(
      geom_condim,
      geom_priority,
      geom_solmix,
      geom_solref,
      geom_solimp,
      geom_friction,
      geom_margin,
      geom_gap,
      pair_dim,
      pair_solref,
      pair_solreffriction,
      pair_solimp,
      pair_margin,
      pair_gap,
      pair_friction,
      collision_pair_in,
      collision_pairid_in,
      tid,
      worldid,
    )

    geom1_dataid = geom_dataid[g1]
    geom_xpos_id = worldid % geom_xpos_in.shape[0]
    geom_xmat_id = worldid % geom_xmat_in.shape[0]

    geom1 = geom(
      type1,
      geom1_dataid,
      geom_size[worldid % geom_size.shape[0], g1],
      mesh_vertadr,
      mesh_vertnum,
      mesh_graphadr,
      mesh_vert,
      mesh_graph,
      mesh_polynum,
      mesh_polyadr,
      mesh_polynormal,
      mesh_polyvertadr,
      mesh_polyvertnum,
      mesh_polyvert,
      mesh_polymapadr,
      mesh_polymapnum,
      mesh_polymap,
      geom_xpos_in[geom_xpos_id, g1],
      geom_xmat_in[geom_xmat_id, g1],
    )

    geom2_dataid = geom_dataid[g2]
    geom2 = geom(
      type2,
      geom2_dataid,
      geom_size[worldid % geom_size.shape[0], g2],
      mesh_vertadr,
      mesh_vertnum,
      mesh_graphadr,
      mesh_vert,
      mesh_graph,
      mesh_polynum,
      mesh_polyadr,
      mesh_polynormal,
      mesh_polyvertadr,
      mesh_polyvertnum,
      mesh_polyvert,
      mesh_polymapadr,
      mesh_polymapnum,
      mesh_polymap,
      geom_xpos_in[geom_xpos_id, g2],
      geom_xmat_in[geom_xmat_id, g2],
    )

    for i in range(wp.static(len(primitive_collisions_func))):
      collision_type1 = wp.static(primitive_collisions_types[i][0])
      collision_type2 = wp.static(primitive_collisions_types[i][1])

      if collision_type1 == type1 and collision_type2 == type2:
        wp.static(primitive_collisions_func[i])(
          naconmax_in,
          geom1,
          geom2,
          worldid,
          margin,
          gap,
          condim,
          friction,
          solref,
          solreffriction,
          solimp,
          geoms,
          collision_pairid_in[tid],
          contact_dist_out,
          contact_pos_out,
          contact_frame_out,
          contact_includemargin_out,
          contact_friction_out,
          contact_solref_out,
          contact_solreffriction_out,
          contact_solimp_out,
          contact_dim_out,
          contact_geom_out,
          contact_worldid_out,
          contact_type_out,
          contact_geomcollisionid_out,
          nacon_out,
        )

  return _primitive_narrowphase


def _primitive_narrowphase_builder(m: Model):
  _primitive_collisions_types = []
  _primitive_collisions_func = []

  for types, func in _PRIMITIVE_COLLISIONS.items():
    idx = upper_trid_index(len(GeomType), types[0].value, types[1].value)
    if m.geom_pair_type_count[idx] and types not in _primitive_collisions_types:
      _primitive_collisions_types.append(types)
      _primitive_collisions_func.append(func)

  return _create_narrowphase_kernel(_primitive_collisions_types, _primitive_collisions_func)


@event_scope
def primitive_narrowphase(m: Model, d: Data):
  """Runs collision detection on primitive geom pairs discovered during broadphase.

  This function processes collision pairs involving primitive shapes that were
  identified during the broadphase stage. It computes detailed contact information
  such as distance, position, and frame, and populates the `d.contact` array.

  The primitive geom types handled are PLANE, SPHERE, CAPSULE, CYLINDER, BOX.

  It also handles collisions between planes and convex hulls.

  To improve performance, it dynamically builds and launches a kernel tailored to
  the specific primitive collision types present in the model, avoiding
  unnecessary checks for non-existent collision pairs.
  """
  # we need to figure out how to keep the overhead of this small - not launching anything
  # for pair types without collisions, as well as updating the launch dimensions.
  wp.launch(
    _primitive_narrowphase_builder(m),
    dim=d.naconmax,
    inputs=[
      m.geom_type,
      m.geom_condim,
      m.geom_dataid,
      m.geom_priority,
      m.geom_solmix,
      m.geom_solref,
      m.geom_solimp,
      m.geom_size,
      m.geom_friction,
      m.geom_margin,
      m.geom_gap,
      m.mesh_vertadr,
      m.mesh_vertnum,
      m.mesh_graphadr,
      m.mesh_vert,
      m.mesh_graph,
      m.mesh_polynum,
      m.mesh_polyadr,
      m.mesh_polynormal,
      m.mesh_polyvertadr,
      m.mesh_polyvertnum,
      m.mesh_polyvert,
      m.mesh_polymapadr,
      m.mesh_polymapnum,
      m.mesh_polymap,
      m.hfield_size,
      m.hfield_nrow,
      m.hfield_ncol,
      m.hfield_adr,
      m.hfield_data,
      m.pair_dim,
      m.pair_solref,
      m.pair_solreffriction,
      m.pair_solimp,
      m.pair_margin,
      m.pair_gap,
      m.pair_friction,
      d.geom_xpos,
      d.geom_xmat,
      d.naconmax,
      d.collision_pair,
      d.collision_pairid,
      d.collision_worldid,
      d.ncollision,
    ],
    outputs=[
      d.contact.dist,
      d.contact.pos,
      d.contact.frame,
      d.contact.includemargin,
      d.contact.friction,
      d.contact.solref,
      d.contact.solreffriction,
      d.contact.solimp,
      d.contact.dim,
      d.contact.geom,
      d.contact.worldid,
      d.contact.type,
      d.contact.geomcollisionid,
      d.nacon,
    ],
  )
>>>>>>> fc6b4fec
<|MERGE_RESOLUTION|>--- conflicted
+++ resolved
@@ -30,15 +30,12 @@
 from .collision_primitive_core import sphere_cylinder
 from .collision_primitive_core import sphere_sphere
 from .math import make_frame
-<<<<<<< HEAD
-=======
 from .math import safe_div
 from .math import upper_trid_index
 from .types import MJ_MINMU
 from .types import MJ_MINVAL
 from .types import ContactType
 from .types import Data
->>>>>>> fc6b4fec
 from .types import GeomType
 from .types import vec5
 
@@ -437,8 +434,6 @@
 
 
 @wp.func
-<<<<<<< HEAD
-=======
 def contact_params(
   # Model:
   geom_condim: wp.array(dtype=int),
@@ -458,16 +453,13 @@
   pair_friction: wp.array2d(dtype=vec5),
   # Data in:
   collision_pair_in: wp.array(dtype=wp.vec2i),
-  collision_pairid_in: wp.array(dtype=wp.vec2i),
+  collision_pairid_in: wp.array(dtype=int),
   # In:
   cid: int,
   worldid: int,
 ):
   geoms = collision_pair_in[cid]
-  pairid = collision_pairid_in[cid][0]
-
-  # TODO(team): early return if collision sensor but no contact
-  # (ie, pairid[0] < -1 and pairid[1] < 0)
+  pairid = collision_pairid_in[cid]
 
   if pairid > -1:
     margin = pair_margin[worldid, pairid]
@@ -536,7 +528,6 @@
 
 
 @wp.func
->>>>>>> fc6b4fec
 def plane_sphere_wrapper(
   # Data in:
   naconmax_in: int,
@@ -1507,9 +1498,6 @@
       contact_type_out,
       contact_geomcollisionid_out,
       nacon_out,
-<<<<<<< HEAD
-    )
-=======
     )
 
 
@@ -1598,7 +1586,7 @@
     geom_xmat_in: wp.array2d(dtype=wp.mat33),
     naconmax_in: int,
     collision_pair_in: wp.array(dtype=wp.vec2i),
-    collision_pairid_in: wp.array(dtype=wp.vec2i),
+    collision_pairid_in: wp.array(dtype=int),
     collision_worldid_in: wp.array(dtype=int),
     ncollision_in: wp.array(dtype=int),
     # Data out:
@@ -1613,8 +1601,6 @@
     contact_dim_out: wp.array(dtype=int),
     contact_geom_out: wp.array(dtype=wp.vec2i),
     contact_worldid_out: wp.array(dtype=int),
-    contact_type_out: wp.array(dtype=int),
-    contact_geomcollisionid_out: wp.array(dtype=int),
     nacon_out: wp.array(dtype=int),
   ):
     tid = wp.tid()
@@ -1720,7 +1706,6 @@
           solreffriction,
           solimp,
           geoms,
-          collision_pairid_in[tid],
           contact_dist_out,
           contact_pos_out,
           contact_frame_out,
@@ -1732,8 +1717,6 @@
           contact_dim_out,
           contact_geom_out,
           contact_worldid_out,
-          contact_type_out,
-          contact_geomcollisionid_out,
           nacon_out,
         )
 
@@ -1832,9 +1815,6 @@
       d.contact.dim,
       d.contact.geom,
       d.contact.worldid,
-      d.contact.type,
-      d.contact.geomcollisionid,
       d.nacon,
     ],
-  )
->>>>>>> fc6b4fec
+  )