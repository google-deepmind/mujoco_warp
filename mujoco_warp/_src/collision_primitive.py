# Copyright 2025 The Newton Developers
#
# Licensed under the Apache License, Version 2.0 (the "License");
# you may not use this file except in compliance with the License.
# You may obtain a copy of the License at
#
#     http://www.apache.org/licenses/LICENSE-2.0
#
# Unless required by applicable law or agreed to in writing, software
# distributed under the License is distributed on an "AS IS" BASIS,
# WITHOUT WARRANTIES OR CONDITIONS OF ANY KIND, either express or implied.
# See the License for the specific language governing permissions and
# limitations under the License.
# ==============================================================================

import warp as wp

from .math import closest_segment_point
from .math import closest_segment_to_segment_points
from .math import make_frame
from .math import normalize_with_norm
from .types import MJ_MINVAL
from .types import Data
from .types import GeomType
from .types import Model
from .types import vec5

_TINY_VAL = 1e-6
wp.set_module_options({"enable_backward": False})

wp.set_module_options({"enable_backward": False})


@wp.struct
class Geom:
  pos: wp.vec3
  rot: wp.mat33
  normal: wp.vec3
  size: wp.vec3
  vertadr: int
  vertnum: int


@wp.func
def _geom(
  gid: int,
  m: Model,
  geom_xpos: wp.array(dtype=wp.vec3),
  geom_xmat: wp.array(dtype=wp.mat33),
) -> Geom:
  geom = Geom()
  geom.pos = geom_xpos[gid]
  rot = geom_xmat[gid]
  geom.rot = rot
  geom.size = m.geom_size[gid]
  geom.normal = wp.vec3(rot[0, 2], rot[1, 2], rot[2, 2])  # plane
  dataid = m.geom_dataid[gid]
  if dataid >= 0:
    geom.vertadr = m.mesh_vertadr[dataid]
    geom.vertnum = m.mesh_vertnum[dataid]
  else:
    geom.vertadr = -1
    geom.vertnum = -1

  return geom


@wp.func
def write_contact(
  d: Data,
  dist: float,
  pos: wp.vec3,
  frame: wp.mat33,
  margin: float,
  gap: float,
  condim: int,
  friction: vec5,
  solref: wp.vec2f,
  solreffriction: wp.vec2f,
  solimp: vec5,
  geoms: wp.vec2i,
  worldid: int,
):
  active = (dist - margin) < 0
  if active:
    cid = wp.atomic_add(d.ncon, 0, 1)
    if cid < d.nconmax:
      d.contact.dist[cid] = dist
      d.contact.pos[cid] = pos
      d.contact.frame[cid] = frame
      d.contact.geom[cid] = geoms
      d.contact.worldid[cid] = worldid
      d.contact.includemargin[cid] = margin - gap
      d.contact.dim[cid] = condim
      d.contact.friction[cid] = friction
      d.contact.solref[cid] = solref
      d.contact.solreffriction[cid] = solreffriction
      d.contact.solimp[cid] = solimp


@wp.func
def _plane_sphere(
  plane_normal: wp.vec3, plane_pos: wp.vec3, sphere_pos: wp.vec3, sphere_radius: float
):
  dist = wp.dot(sphere_pos - plane_pos, plane_normal) - sphere_radius
  pos = sphere_pos - plane_normal * (sphere_radius + 0.5 * dist)
  return dist, pos


@wp.func
def plane_sphere(
  plane: Geom,
  sphere: Geom,
  worldid: int,
  d: Data,
  margin: float,
  gap: float,
  condim: int,
  friction: vec5,
  solref: wp.vec2f,
  solreffriction: wp.vec2f,
  solimp: vec5,
  geoms: wp.vec2i,
):
  dist, pos = _plane_sphere(plane.normal, plane.pos, sphere.pos, sphere.size[0])

  write_contact(
    d,
    dist,
    pos,
    make_frame(plane.normal),
    margin,
    gap,
    condim,
    friction,
    solref,
    solreffriction,
    solimp,
    geoms,
    worldid,
  )


@wp.func
def _sphere_sphere(
  pos1: wp.vec3,
  radius1: float,
  pos2: wp.vec3,
  radius2: float,
  worldid: int,
  d: Data,
  margin: float,
  gap: float,
  condim: int,
  friction: vec5,
  solref: wp.vec2f,
  solreffriction: wp.vec2f,
  solimp: vec5,
  geoms: wp.vec2i,
):
  dir = pos2 - pos1
  dist = wp.length(dir)
  if dist == 0.0:
    n = wp.vec3(1.0, 0.0, 0.0)
  else:
    n = dir / dist
  dist = dist - (radius1 + radius2)
  pos = pos1 + n * (radius1 + 0.5 * dist)

  write_contact(
    d,
    dist,
    pos,
    make_frame(n),
    margin,
    gap,
    condim,
    friction,
    solref,
    solreffriction,
    solimp,
    geoms,
    worldid,
  )


@wp.func
def _sphere_sphere_ext(
  pos1: wp.vec3,
  radius1: float,
  pos2: wp.vec3,
  radius2: float,
  worldid: int,
  d: Data,
  margin: float,
  gap: float,
  condim: int,
  friction: vec5,
  solref: wp.vec2f,
  solreffriction: wp.vec2f,
  solimp: vec5,
  geoms: wp.vec2i,
  mat1: wp.mat33,
  mat2: wp.mat33,
):
  dir = pos2 - pos1
  dist = wp.length(dir)
  if dist == 0.0:
    # Use cross product of z axes like MuJoCo
    axis1 = wp.vec3(mat1[0, 2], mat1[1, 2], mat1[2, 2])
    axis2 = wp.vec3(mat2[0, 2], mat2[1, 2], mat2[2, 2])
    n = wp.cross(axis1, axis2)
    n = wp.normalize(n)
  else:
    n = dir / dist
  dist = dist - (radius1 + radius2)
  pos = pos1 + n * (radius1 + 0.5 * dist)

  write_contact(
    d,
    dist,
    pos,
    make_frame(n),
    margin,
    gap,
    condim,
    friction,
    solref,
    solreffriction,
    solimp,
    geoms,
    worldid,
  )


@wp.func
def sphere_sphere(
  sphere1: Geom,
  sphere2: Geom,
  worldid: int,
  d: Data,
  margin: float,
  gap: float,
  condim: int,
  friction: vec5,
  solref: wp.vec2f,
  solreffriction: wp.vec2f,
  solimp: vec5,
  geoms: wp.vec2i,
):
  _sphere_sphere(
    sphere1.pos,
    sphere1.size[0],
    sphere2.pos,
    sphere2.size[0],
    worldid,
    d,
    margin,
    gap,
    condim,
    friction,
    solref,
    solreffriction,
    solimp,
    geoms,
  )


@wp.func
def sphere_capsule(
  sphere: Geom,
  cap: Geom,
  worldid: int,
  d: Data,
  margin: float,
  gap: float,
  condim: int,
  friction: vec5,
  solref: wp.vec2f,
  solreffriction: wp.vec2f,
  solimp: vec5,
  geoms: wp.vec2i,
):
  """Calculates one contact between a sphere and a capsule."""
  axis = wp.vec3(cap.rot[0, 2], cap.rot[1, 2], cap.rot[2, 2])
  length = cap.size[1]
  segment = axis * length

  # Find closest point on capsule centerline to sphere center
  pt = closest_segment_point(cap.pos - segment, cap.pos + segment, sphere.pos)

  # Treat as sphere-sphere collision between sphere and closest point
  _sphere_sphere(
    sphere.pos,
    sphere.size[0],
    pt,
    cap.size[0],
    worldid,
    d,
    margin,
    gap,
    condim,
    friction,
    solref,
    solreffriction,
    solimp,
    geoms,
  )


@wp.func
def capsule_capsule(
  cap1: Geom,
  cap2: Geom,
  worldid: int,
  d: Data,
  margin: float,
  gap: float,
  condim: int,
  friction: vec5,
  solref: wp.vec2f,
  solreffriction: wp.vec2f,
  solimp: vec5,
  geoms: wp.vec2i,
):
  axis1 = wp.vec3(cap1.rot[0, 2], cap1.rot[1, 2], cap1.rot[2, 2])
  axis2 = wp.vec3(cap2.rot[0, 2], cap2.rot[1, 2], cap2.rot[2, 2])
  length1 = cap1.size[1]
  length2 = cap2.size[1]
  seg1 = axis1 * length1
  seg2 = axis2 * length2

  pt1, pt2 = closest_segment_to_segment_points(
    cap1.pos - seg1,
    cap1.pos + seg1,
    cap2.pos - seg2,
    cap2.pos + seg2,
  )

  _sphere_sphere(
    pt1,
    cap1.size[0],
    pt2,
    cap2.size[0],
    worldid,
    d,
    margin,
    gap,
    condim,
    friction,
    solref,
    solreffriction,
    solimp,
    geoms,
  )


@wp.func
def plane_capsule(
  plane: Geom,
  cap: Geom,
  worldid: int,
  d: Data,
  margin: float,
  gap: float,
  condim: int,
  friction: vec5,
  solref: wp.vec2f,
  solreffriction: wp.vec2f,
  solimp: vec5,
  geoms: wp.vec2i,
):
  """Calculates two contacts between a capsule and a plane."""
  n = plane.normal
  axis = wp.vec3(cap.rot[0, 2], cap.rot[1, 2], cap.rot[2, 2])
  # align contact frames with capsule axis
  b, b_norm = normalize_with_norm(axis - n * wp.dot(n, axis))

  if b_norm < 0.5:
    if -0.5 < n[1] and n[1] < 0.5:
      b = wp.vec3(0.0, 1.0, 0.0)
    else:
      b = wp.vec3(0.0, 0.0, 1.0)

  c = wp.cross(n, b)
  frame = wp.mat33(n[0], n[1], n[2], b[0], b[1], b[2], c[0], c[1], c[2])
  segment = axis * cap.size[1]

  dist1, pos1 = _plane_sphere(n, plane.pos, cap.pos + segment, cap.size[0])
  write_contact(
    d,
    dist1,
    pos1,
    frame,
    margin,
    gap,
    condim,
    friction,
    solref,
    solreffriction,
    solimp,
    geoms,
    worldid,
  )

  dist2, pos2 = _plane_sphere(n, plane.pos, cap.pos - segment, cap.size[0])
  write_contact(
    d,
    dist2,
    pos2,
    frame,
    margin,
    gap,
    condim,
    friction,
    solref,
    solreffriction,
    solimp,
    geoms,
    worldid,
  )


@wp.func
def plane_box(
  plane: Geom,
  box: Geom,
  worldid: int,
  d: Data,
  margin: float,
  gap: float,
  condim: int,
  friction: vec5,
  solref: wp.vec2f,
  solreffriction: wp.vec2f,
  solimp: vec5,
  geoms: wp.vec2i,
):
  count = int(0)
  corner = wp.vec3()
  dist = wp.dot(box.pos - plane.pos, plane.normal)

  # test all corners, pick bottom 4
  for i in range(8):
    # get corner in local coordinates
    corner.x = wp.where(i & 1, box.size.x, -box.size.x)
    corner.y = wp.where(i & 2, box.size.y, -box.size.y)
    corner.z = wp.where(i & 4, box.size.z, -box.size.z)

    # get corner in global coordinates relative to box center
    corner = box.rot * corner

    # compute distance to plane, skip if too far or pointing up
    ldist = wp.dot(plane.normal, corner)
    if dist + ldist > margin or ldist > 0:
      continue

    cdist = dist + ldist
    frame = make_frame(plane.normal)
    pos = corner + box.pos + (plane.normal * cdist / -2.0)
    write_contact(
      d,
      cdist,
      pos,
      frame,
      margin,
      gap,
      condim,
      friction,
      solref,
      solreffriction,
      solimp,
      geoms,
      worldid,
    )
    count += 1
    if count >= 4:
      break


@wp.func
def sphere_cylinder(
  sphere: Geom,
  cylinder: Geom,
  worldid: int,
  d: Data,
  margin: float,
  gap: float,
  condim: int,
  friction: vec5,
  solref: wp.vec2f,
  solreffriction: wp.vec2f,
  solimp: vec5,
  geoms: wp.vec2i,
):
  axis = wp.vec3(
    cylinder.rot[0, 2],
    cylinder.rot[1, 2],
    cylinder.rot[2, 2],
  )

  vec = sphere.pos - cylinder.pos
  x = wp.dot(vec, axis)

  a_proj = axis * x
  p_proj = vec - a_proj
  p_proj_sqr = wp.dot(p_proj, p_proj)

  collide_side = wp.abs(x) < cylinder.size[1]
  collide_cap = p_proj_sqr < (cylinder.size[0] * cylinder.size[0])

  if collide_side and collide_cap:
    dist_cap = cylinder.size[1] - wp.abs(x)
    dist_radius = cylinder.size[0] - wp.sqrt(p_proj_sqr)

    if dist_cap < dist_radius:
      collide_side = False
    else:
      collide_cap = False

  # Side collision
  if collide_side:
    pos_target = cylinder.pos + a_proj
    _sphere_sphere_ext(
      sphere.pos,
      sphere.size[0],
      pos_target,
      cylinder.size[0],
      worldid,
      d,
      margin,
      gap,
      condim,
      friction,
      solref,
      solreffriction,
      solimp,
      geoms,
      sphere.rot,
      cylinder.rot,
    )
    return

  # Cap collision
  if collide_cap:
    if x > 0.0:
      # top cap
      pos_cap = cylinder.pos + axis * cylinder.size[1]
      plane_normal = axis
    else:
      # bottom cap
      pos_cap = cylinder.pos - axis * cylinder.size[1]
      plane_normal = -axis

    dist, pos_contact = _plane_sphere(plane_normal, pos_cap, sphere.pos, sphere.size[0])
    plane_normal = -plane_normal  # Flip normal after position calculation

    write_contact(
      d,
      dist,
      pos_contact,
      make_frame(plane_normal),
      margin,
      gap,
      condim,
      friction,
      solref,
      solreffriction,
      solimp,
      geoms,
      worldid,
    )

    return

  # Corner collision
  inv_len = 1.0 / wp.sqrt(p_proj_sqr)
  p_proj = p_proj * (cylinder.size[0] * inv_len)

  cap_offset = axis * (wp.sign(x) * cylinder.size[1])
  pos_corner = cylinder.pos + cap_offset + p_proj

  _sphere_sphere_ext(
    sphere.pos,
    sphere.size[0],
    pos_corner,
    0.0,
    worldid,
    d,
    margin,
    gap,
    condim,
    friction,
    solref,
    solreffriction,
    solimp,
    geoms,
    sphere.rot,
    cylinder.rot,
  )


@wp.func
def plane_cylinder(
  plane: Geom,
  cylinder: Geom,
  worldid: int,
  d: Data,
  margin: float,
  gap: float,
  condim: int,
  friction: vec5,
  solref: wp.vec2f,
  solreffriction: wp.vec2f,
  solimp: vec5,
  geoms: wp.vec2i,
):
  """Calculates contacts between a cylinder and a plane."""
  # Extract plane normal and cylinder axis
  n = plane.normal
  axis = wp.vec3(cylinder.rot[0, 2], cylinder.rot[1, 2], cylinder.rot[2, 2])

  # Project, make sure axis points toward plane
  prjaxis = wp.dot(n, axis)
  if prjaxis > 0:
    axis = -axis
    prjaxis = -prjaxis

  # Compute normal distance from plane to cylinder center
  dist0 = wp.dot(cylinder.pos - plane.pos, n)

  # Remove component of -normal along cylinder axis
  vec = axis * prjaxis - n
  len_sqr = wp.dot(vec, vec)

  # If vector is nondegenerate, normalize and scale by radius
  # Otherwise use cylinder's x-axis scaled by radius
  vec = wp.where(
    len_sqr >= 1e-12,
    vec * (cylinder.size[0] / wp.sqrt(len_sqr)),
    wp.vec3(cylinder.rot[0, 0], cylinder.rot[1, 0], cylinder.rot[2, 0])
    * cylinder.size[0],
  )

  # Project scaled vector on normal
  prjvec = wp.dot(vec, n)

  # Scale cylinder axis by half-length
  axis = axis * cylinder.size[1]
  prjaxis = prjaxis * cylinder.size[1]

  frame = make_frame(n)

  # First contact point (end cap closer to plane)
  dist1 = dist0 + prjaxis + prjvec
  if dist1 <= margin:
    pos1 = cylinder.pos + vec + axis - n * (dist1 * 0.5)
    write_contact(
      d,
      dist1,
      pos1,
      frame,
      margin,
      gap,
      condim,
      friction,
      solref,
      solreffriction,
      solimp,
      geoms,
      worldid,
    )
  else:
    # If nearest point is above margin, no contacts
    return

  # Second contact point (end cap farther from plane)
  dist2 = dist0 - prjaxis + prjvec
  if dist2 <= margin:
    pos2 = cylinder.pos + vec - axis - n * (dist2 * 0.5)
    write_contact(
      d,
      dist2,
      pos2,
      frame,
      margin,
      gap,
      condim,
      friction,
      solref,
      solreffriction,
      solimp,
      geoms,
      worldid,
    )

  # Try triangle contact points on side closer to plane
  prjvec1 = -prjvec * 0.5
  dist3 = dist0 + prjaxis + prjvec1
  if dist3 <= margin:
    # Compute sideways vector scaled by radius*sqrt(3)/2
    vec1 = wp.cross(vec, axis)
    vec1 = wp.normalize(vec1) * (cylinder.size[0] * wp.sqrt(3.0) * 0.5)

    # Add contact point A - adjust to closest side
    pos3 = cylinder.pos + vec1 + axis - vec * 0.5 - n * (dist3 * 0.5)
    write_contact(
      d,
      dist3,
      pos3,
      frame,
      margin,
      gap,
      condim,
      friction,
      solref,
      solreffriction,
      solimp,
      geoms,
      worldid,
    )

    # Add contact point B - adjust to closest side
    pos4 = cylinder.pos - vec1 + axis - vec * 0.5 - n * (dist3 * 0.5)
    write_contact(
      d,
      dist3,
      pos4,
      frame,
      margin,
      gap,
      condim,
      friction,
      solref,
      solreffriction,
      solimp,
      geoms,
      worldid,
    )


@wp.func
def contact_params(m: Model, d: Data, cid: int):
  geoms = d.collision_pair[cid]
  pairid = d.collision_pairid[cid]

  if pairid > -1:
    margin = m.pair_margin[pairid]
    gap = m.pair_gap[pairid]
    condim = m.pair_dim[pairid]
    friction = m.pair_friction[pairid]
    solref = m.pair_solref[pairid]
    solreffriction = m.pair_solreffriction[pairid]
    solimp = m.pair_solimp[pairid]
  else:
    g1 = geoms[0]
    g2 = geoms[1]

    p1 = m.geom_priority[g1]
    p2 = m.geom_priority[g2]

    solmix1 = m.geom_solmix[g1]
    solmix2 = m.geom_solmix[g2]

    mix = solmix1 / (solmix1 + solmix2)
    mix = wp.where((solmix1 < MJ_MINVAL) and (solmix2 < MJ_MINVAL), 0.5, mix)
    mix = wp.where((solmix1 < MJ_MINVAL) and (solmix2 >= MJ_MINVAL), 0.0, mix)
    mix = wp.where((solmix1 >= MJ_MINVAL) and (solmix2 < MJ_MINVAL), 1.0, mix)
    mix = wp.where(p1 == p2, mix, wp.where(p1 > p2, 1.0, 0.0))

    margin = wp.max(m.geom_margin[g1], m.geom_margin[g2])
    gap = wp.max(m.geom_gap[g1], m.geom_gap[g2])

    condim1 = m.geom_condim[g1]
    condim2 = m.geom_condim[g2]
    condim = wp.where(
      p1 == p2, wp.max(condim1, condim2), wp.where(p1 > p2, condim1, condim2)
    )

    geom_friction = wp.max(m.geom_friction[g1], m.geom_friction[g2])
    friction = vec5(
      geom_friction[0],
      geom_friction[0],
      geom_friction[1],
      geom_friction[2],
      geom_friction[2],
    )

    if m.geom_solref[g1].x > 0.0 and m.geom_solref[g2].x > 0.0:
      solref = mix * m.geom_solref[g1] + (1.0 - mix) * m.geom_solref[g2]
    else:
      solref = wp.min(m.geom_solref[g1], m.geom_solref[g2])

    solreffriction = wp.vec2(0.0, 0.0)

    solimp = mix * m.geom_solimp[g1] + (1.0 - mix) * m.geom_solimp[g2]

  return geoms, margin, gap, condim, friction, solref, solreffriction, solimp


@wp.func
<<<<<<< HEAD
def _sphere_box(
  sphere_pos: wp.vec3,
  sphere_size: float,
  box_pos: wp.vec3,
  box_rot: wp.mat33,
  box_size: wp.vec3,
=======
def sphere_box(
  sphere: Geom,
  box: Geom,
>>>>>>> 8b26735a
  worldid: int,
  d: Data,
  margin: float,
  gap: float,
  condim: int,
  friction: vec5,
  solref: wp.vec2f,
  solreffriction: wp.vec2f,
  solimp: vec5,
  geoms: wp.vec2i,
):
<<<<<<< HEAD
  center = wp.transpose(box_rot) @ (sphere_pos - box_pos)

  clamped = wp.max(-box_size, wp.min(box_size, center))
  clamped_dir, dist = normalize_with_norm(clamped - center)

  if dist - sphere_size > margin:
    return

  # sphere center inside box
  if dist <= _TINY_VAL:
    closest = 2.0 * (box_size[0] + box_size[1] + box_size[2])
    k = wp.int32(0)
    for i in range(6):
      face_dist = wp.abs(wp.where(i % 2, 1.0, -1.0) * box_size[i / 2] - center[i / 2])
=======
  center = wp.transpose(box.rot) @ (sphere.pos - box.pos)

  clamped = wp.max(-box.size, wp.min(box.size, center))
  clamped_dir, dist = normalize_with_norm(clamped - center)

  if dist - sphere.size[0] > margin:
    return

  # sphere center inside box
  if dist <= MJ_MINVAL:
    closest = 2.0 * (box.size[0] + box.size[1] + box.size[2])
    k = wp.int32(0)
    for i in range(6):
      face_dist = wp.abs(wp.where(i % 2, 1.0, -1.0) * box.size[i / 2] - center[i / 2])
>>>>>>> 8b26735a
      if closest > face_dist:
        closest = face_dist
        k = i

    nearest = wp.vec3(0.0)
    nearest[k / 2] = wp.where(k % 2, -1.0, 1.0)
<<<<<<< HEAD
    pos = center + nearest * (sphere_size - closest) / 2.0
    contact_normal = box_rot @ nearest
    contact_dist = -closest - sphere_size

  else:
    deepest = center + clamped_dir * sphere_size
    pos = 0.5 * (clamped + deepest)
    contact_normal = box_rot @ clamped_dir
    contact_dist = dist - sphere_size

  contact_pos = box_pos + box_rot @ pos
=======
    pos = center + nearest * (sphere.size[0] - closest) / 2.0
    contact_normal = box.rot @ nearest
    contact_dist = -closest - sphere.size[0]

  else:
    deepest = center + clamped_dir * sphere.size[0]
    pos = 0.5 * (clamped + deepest)
    contact_normal = box.rot @ clamped_dir
    contact_dist = dist - sphere.size[0]

  contact_pos = box.pos + box.rot @ pos
>>>>>>> 8b26735a
  write_contact(
    d,
    contact_dist,
    contact_pos,
    make_frame(contact_normal),
    margin,
    gap,
    condim,
    friction,
    solref,
    solreffriction,
    solimp,
    geoms,
    worldid,
  )


<<<<<<< HEAD
@wp.func
def sphere_box(
  sphere: Geom,
  box: Geom,
  worldid: int,
  d: Data,
  margin: float,
  gap: float,
  condim: int,
  friction: vec5,
  solref: wp.vec2f,
  solreffriction: wp.vec2f,
  solimp: vec5,
  geoms: wp.vec2i,
):
  _sphere_box(
    sphere.pos,
    sphere.size[0],
    box.pos,
    box.rot,
    box.size,
    worldid,
    d,
    margin,
    gap,
    condim,
    friction,
    solref,
    solreffriction,
    solimp,
    geoms,
  )


@wp.func
def capsule_box(
  cap: Geom,
  box: Geom,
  worldid: int,
  d: Data,
  margin: float,
  gap: float,
  condim: int,
  friction: vec5,
  solref: wp.vec2f,
  solreffriction: wp.vec2f,
  solimp: vec5,
  geoms: wp.vec2i,
):
  """Calculates contacts between a capsule and a box."""
  # Ported from the mjc implementation
  pos = wp.transpose(box.rot) @ (cap.pos - box.pos)
  axis = wp.vec3(cap.rot[0, 2], cap.rot[1, 2], cap.rot[2, 2])
  halfaxis = axis * cap.size[1]
  axisdir = (
    wp.int32(axis[0] > 0.0) + 2 * wp.int32(axis[1] > 0.0) + 4 * wp.int32(axis[2] > 0.0)
  )

  bestdistmax = margin + 2.0 * (
    cap.size[0] + cap.size[1] + box.size[0] + box.size[1] + box.size[2]
  )

  # keep track of closest point
  bestdist = wp.float32(bestdistmax)
  bestsegmentpos = wp.float32(-12)
  cltype = wp.int32(-4)
  clface = wp.int32(-12)

  # check if face closest
  for i in range(-1, 2, 2):
    axisTip = pos + wp.float32(i) * halfaxis
    boxPoint = wp.vec3(axisTip)

    n_out = wp.int32(0)
    ax_out = wp.int32(-1)

    for j in range(3):
      if boxPoint[j] < -box.size[j]:
        n_out += 1
        ax_out = j
        boxPoint[j] = -box.size[j]
      elif boxPoint[j] > box.size[j]:
        n_out += 1
        ax_out = j
        boxPoint[j] = box.size[j]

    if n_out > 1:
      continue

    dist = wp.length_sq(boxPoint - axisTip)

    if dist < bestdist:
      bestdist = dist
      bestsegmentpos = wp.float32(i)
      cltype = -2 + i
      clface = ax_out

  # check edge edge

  clcorner = wp.int32(-123)  # which corner is the closest
  cledge = wp.int32(-123)  # which axis
  bestboxpos = wp.float32(0.0)

  for i in range(8):
    for j in range(3):
      if i & (1 << j) != 0:
        continue

      # c1<6 means that closest point on the box is at the lower end or in the middle of the edge

      c2 = wp.int32(-123)
      # trick to get a corner
      box_pt = wp.cw_mul(
        wp.vec3(
          wp.where(i & 1, 1.0, -1.0),
          wp.where(i & 2, 1.0, -1.0),
          wp.where(i & 4, 1.0, -1.0),
        ),
        box.size,
      )
      box_pt[j] = 0.0

      # box_pt is the starting point on the box
      # box_dir is the direction along the "j"-th axis
      # pos is the capsule's center
      # halfaxis is the capsule direction

      # find closest point between capsule and the edge
      dif = box_pt - pos

      u = -box.size[j] * dif[j]
      v = wp.dot(halfaxis, dif)
      ma = box.size[j] * box.size[j]
      mb = -box.size[j] * halfaxis[j]
      mc = cap.size[1] * cap.size[1]
      det = ma * mc - mb * mb
      if wp.abs(det) < MJ_MINVAL:
        continue

      idet = 1.0 / det
      # sX : X=1 means middle of segment. X=0 or 2 one or the other end

      x1 = wp.float32((mc * u - mb * v) * idet)
      x2 = wp.float32((ma * v - mb * u) * idet)

      s1 = wp.int32(1)
      s2 = wp.int32(1)

      if x1 > 1:
        x1 = 1.0
        s1 = 2
        x2 = (v - mb) / mc
      elif x1 < -1:
        x1 = -1.0
        s1 = 0
        x2 = (v + mb) / mc

      x2_over = x2 > 1.0
      if x2_over or x2 < -1.0:
        if x2_over:
          x2 = 1.0
          s2 = 2
          x1 = (u - mb) / ma
        else:
          x2 = -1.0
          s2 = 0
          x1 = (u + mb) / ma

        if x1 > 1:
          x1 = 1.0
          s1 = 2
        elif x1 < -1:
          x1 = -1.0
          s1 = 0

      dif -= halfaxis * x2
      dif[j] += box.size[j] * x1

      ct = s1 * 3 + s2

      dif_sq = wp.length_sq(dif)
      if dif_sq < bestdist - MJ_MINVAL:
        bestdist = dif_sq
        bestsegmentpos = x2
        bestboxpos = x1
        # ct<6 means that closest point on the box is at the lower end or in the middle of the edge
        c2 = ct / 6
        # cltype /3 == 0 means the lower corner is closest to the capsule
        # cltype /3 == 2 means the upper corner is closest to the capsule
        # cltype /3 == 1 means the middle of the edge is closest to the capsule
        # cltype %3 == 0 means the lower corner is closest to the box
        # cltype %3 == 2 means the upper corner is closest to the box
        # cltype %3 == 1 means the middle of the capsule is closest to the box
        # note that edges include corners

        clcorner = i + (1 << j) * c2  # which corner is the closest
        cledge = j  # which axis
        cltype = ct  # save clamped info

  best = wp.float32(0.0)
  l = wp.float32(0.0)

  p = wp.vec2(pos.x, pos.y)
  dd = wp.vec2(halfaxis.x, halfaxis.y)
  s = wp.vec2(box.size.x, box.size.y)
  secondpos = wp.float32(-4.0)

  l = wp.length_sq(dd)

  uu = dd.x * s.y
  vv = dd.y * s.x
  # w = dd.x * p.y - dd.y * p.x
  w_neg = dd.x * p.y - dd.y * p.x < 0

  best = wp.float32(-1.0)

  ee1 = uu - vv
  ee2 = uu + vv

  if wp.abs(ee1) > best:
    best = wp.abs(ee1)
    c1 = wp.where((ee1 < 0) == w_neg, 0, 3)

  if wp.abs(ee2) > best:
    best = wp.abs(ee2)
    c1 = wp.where((ee2 > 0) == w_neg, 1, 2)

  if cltype == -4:  # invalid type
    return

  if cltype >= 0 and cltype / 3 != 1:  # closest to a corner of the box
    c1 = axisdir ^ clcorner
    # hack to find the relative orientation of capsule and corner
    # there are 2 cases:
    #    1: pointing to or away from the corner
    #    2: oriented along a face or an edge

    # case 1: no chance of additional contact
    if c1 != 0 and c1 != 7:
      if c1 == 1 or c1 == 2 or c1 == 4:
        mul = 1
      else:
        mul = -1
        c1 = 7 - c1

      # "de" and "dp" distance from first closest point on the capsule to both ends of it
      # mul is a direction along the capsule's axis

      if c1 == 1:
        ax = 0
        ax1 = 1
        ax2 = 2
      elif c1 == 2:
        ax = 1
        ax1 = 2
        ax2 = 0
      elif c1 == 4:
        ax = 2
        ax1 = 0
        ax2 = 1

      if axis[ax] * axis[ax] > 0.5:  # second point along the edge of the box
        m = 2.0 * box.size[ax] / wp.abs(halfaxis[ax])
        secondpos = min(1.0 - wp.float32(mul) * bestsegmentpos, m)
      else:  # second point along a face of the box
        # check for overshoot again
        m = 2.0 * min(
          box.size[ax1] / wp.abs(halfaxis[ax1]), box.size[ax2] / wp.abs(halfaxis[ax2])
        )
        secondpos = -min(1.0 + wp.float32(mul) * bestsegmentpos, m)
      secondpos *= wp.float32(mul)

  elif cltype >= 0 and cltype / 3 == 1:  # we are on box's edge
    # hacks to find the relative orientation of capsule and edge
    # there are 2 cases:
    #    c1= 2^n: edge and capsule are oriented in a T configuration (no more contacts
    #    c1!=2^n: oriented in a cross X configuration
    c1 = axisdir ^ clcorner  # same trick

    c1 &= 7 - (1 << cledge)  # even more hacks

    if c1 == 1 or c1 == 2 or c1 == 4:
      if cledge == 0:
        ax1 = 1
        ax2 = 2
      if cledge == 1:
        ax1 = 2
        ax2 = 0
      if cledge == 2:
        ax1 = 0
        ax2 = 1
      ax = cledge

      # Then it finds with which face the capsule has a lower angle and switches the axis names
      if wp.abs(axis[ax1]) > wp.abs(axis[ax2]):
        ax1 = ax2
      ax2 = 3 - ax - ax1

      # keep track of the axis orientation (mul will tell us which direction along the capsule to
      # find the second point) you can notice all other references to the axis "halfaxis" are with
      # absolute value

      if c1 & (1 << ax2):
        mul = 1
        secondpos = 1.0 - bestsegmentpos
      else:
        mul = -1
        secondpos = 1.0 + bestsegmentpos

      # now we have to find out whether we point towards the opposite side or towards one of the
      # sides and also find the farthest point along the capsule that is above the box

      e1 = 2.0 * box.size[ax2] / wp.abs(halfaxis[ax2])
      secondpos = min(e1, secondpos)

      if ((axisdir & (1 << ax)) != 0) == ((c1 & (1 << ax2)) != 0):  # that is insane
        e2 = 1.0 - bestboxpos
      else:
        e2 = 1.0 + bestboxpos

      e1 = box.size[ax] * e2 / wp.abs(halfaxis[ax])

      secondpos = min(e1, secondpos)
      secondpos *= wp.float32(mul)

  elif cltype < 0:
    # similarly we handle the case when one capsule's end is closest to a face of the box
    # and find where is the other end pointing to and clamping to the farthest point
    # of the capsule that's above the box
    # if the closest point is inside the box there's no need for a second point

    if clface != -1:
      mul = wp.where(cltype == -3, 1, -1)
      secondpos = 2.0

      tmp1 = pos - halfaxis * wp.float32(mul)

      for i in range(3):
        if i != clface:
          ha_r = wp.float32(mul) / halfaxis[i]
          e1 = (box.size[i] - tmp1[i]) * ha_r
          if 0 < e1 and e1 < secondpos:
            secondpos = e1

          e1 = (-box.size[i] - tmp1[i]) * ha_r
          if 0 < e1 and e1 < secondpos:
            secondpos = e1

      secondpos *= wp.float32(mul)

  # skip:
  # create sphere in original orientation at first contact point
  s1_pos_l = pos + halfaxis * bestsegmentpos
  s1_pos_g = box.rot @ s1_pos_l + box.pos

  # collide with sphere
  _sphere_box(
    s1_pos_g,
    cap.size[0],
    box.pos,
    box.rot,
    box.size,
    worldid,
    d,
    margin,
    gap,
    condim,
    friction,
    solref,
    solreffriction,
    solimp,
    geoms,
  )

  if secondpos > -3:  # secondpos was modified
    s2_pos_l = pos + halfaxis * (secondpos + bestsegmentpos)
    s2_pos_g = box.rot @ s2_pos_l + box.pos
    _sphere_box(
      s2_pos_g,
      cap.size[0],
      box.pos,
      box.rot,
      box.size,
      worldid,
      d,
      margin,
      gap,
      condim,
      friction,
      solref,
      solreffriction,
      solimp,
      geoms,
    )


=======
>>>>>>> 8b26735a
@wp.kernel
def _primitive_narrowphase(
  m: Model,
  d: Data,
):
  tid = wp.tid()

  if tid >= d.ncollision[0]:
    return

  geoms, margin, gap, condim, friction, solref, solreffriction, solimp = contact_params(
    m, d, tid
  )
  g1 = geoms[0]
  g2 = geoms[1]

  worldid = d.collision_worldid[tid]

  geom1 = _geom(g1, m, d.geom_xpos[worldid], d.geom_xmat[worldid])
  geom2 = _geom(g2, m, d.geom_xpos[worldid], d.geom_xmat[worldid])

  type1 = m.geom_type[g1]
  type2 = m.geom_type[g2]

  # TODO(team): static loop unrolling to remove unnecessary branching
  if type1 == int(GeomType.PLANE.value) and type2 == int(GeomType.SPHERE.value):
    plane_sphere(
      geom1,
      geom2,
      worldid,
      d,
      margin,
      gap,
      condim,
      friction,
      solref,
      solreffriction,
      solimp,
      geoms,
    )
  elif type1 == int(GeomType.SPHERE.value) and type2 == int(GeomType.SPHERE.value):
    sphere_sphere(
      geom1,
      geom2,
      worldid,
      d,
      margin,
      gap,
      condim,
      friction,
      solref,
      solreffriction,
      solimp,
      geoms,
    )
  elif type1 == int(GeomType.PLANE.value) and type2 == int(GeomType.CAPSULE.value):
    plane_capsule(
      geom1,
      geom2,
      worldid,
      d,
      margin,
      gap,
      condim,
      friction,
      solref,
      solreffriction,
      solimp,
      geoms,
    )
  elif type1 == int(GeomType.PLANE.value) and type2 == int(GeomType.BOX.value):
    plane_box(
      geom1,
      geom2,
      worldid,
      d,
      margin,
      gap,
      condim,
      friction,
      solref,
      solreffriction,
      solimp,
      geoms,
    )
  elif type1 == int(GeomType.CAPSULE.value) and type2 == int(GeomType.CAPSULE.value):
    capsule_capsule(
      geom1,
      geom2,
      worldid,
      d,
      margin,
      gap,
      condim,
      friction,
      solref,
      solreffriction,
      solimp,
      geoms,
    )
  elif type1 == int(GeomType.SPHERE.value) and type2 == int(GeomType.CAPSULE.value):
    sphere_capsule(
      geom1,
      geom2,
      worldid,
      d,
      margin,
      gap,
      condim,
      friction,
      solref,
      solreffriction,
      solimp,
      geoms,
    )
  elif type1 == int(GeomType.SPHERE.value) and type2 == int(GeomType.CYLINDER.value):
    sphere_cylinder(
      geom1,
      geom2,
      worldid,
      d,
      margin,
      gap,
      condim,
      friction,
      solref,
      solreffriction,
      solimp,
      geoms,
    )
  elif type1 == int(GeomType.SPHERE.value) and type2 == int(GeomType.BOX.value):
    sphere_box(
      geom1,
      geom2,
      worldid,
      d,
      margin,
      gap,
      condim,
      friction,
      solref,
      solreffriction,
      solimp,
      geoms,
    )
  elif type1 == int(GeomType.PLANE.value) and type2 == int(GeomType.CYLINDER.value):
    plane_cylinder(
      geom1,
      geom2,
      worldid,
      d,
      margin,
      gap,
      condim,
      friction,
      solref,
      solreffriction,
      solimp,
      geoms,
    )
  elif type1 == int(GeomType.CAPSULE.value) and type2 == int(GeomType.BOX.value):
    capsule_box(
      geom1,
      geom2,
      worldid,
      d,
      margin,
      gap,
      condim,
      friction,
      solref,
      solreffriction,
      solimp,
      geoms,
    )


def primitive_narrowphase(m: Model, d: Data):
  # we need to figure out how to keep the overhead of this small - not launching anything
  # for pair types without collisions, as well as updating the launch dimensions.
  wp.launch(_primitive_narrowphase, dim=d.nconmax, inputs=[m, d])<|MERGE_RESOLUTION|>--- conflicted
+++ resolved
@@ -24,9 +24,6 @@
 from .types import GeomType
 from .types import Model
 from .types import vec5
-
-_TINY_VAL = 1e-6
-wp.set_module_options({"enable_backward": False})
 
 wp.set_module_options({"enable_backward": False})
 
@@ -799,18 +796,12 @@
 
 
 @wp.func
-<<<<<<< HEAD
 def _sphere_box(
   sphere_pos: wp.vec3,
   sphere_size: float,
   box_pos: wp.vec3,
   box_rot: wp.mat33,
   box_size: wp.vec3,
-=======
-def sphere_box(
-  sphere: Geom,
-  box: Geom,
->>>>>>> 8b26735a
   worldid: int,
   d: Data,
   margin: float,
@@ -822,7 +813,6 @@
   solimp: vec5,
   geoms: wp.vec2i,
 ):
-<<<<<<< HEAD
   center = wp.transpose(box_rot) @ (sphere_pos - box_pos)
 
   clamped = wp.max(-box_size, wp.min(box_size, center))
@@ -832,34 +822,17 @@
     return
 
   # sphere center inside box
-  if dist <= _TINY_VAL:
+  if dist <= MJ_MINVAL:
     closest = 2.0 * (box_size[0] + box_size[1] + box_size[2])
     k = wp.int32(0)
     for i in range(6):
       face_dist = wp.abs(wp.where(i % 2, 1.0, -1.0) * box_size[i / 2] - center[i / 2])
-=======
-  center = wp.transpose(box.rot) @ (sphere.pos - box.pos)
-
-  clamped = wp.max(-box.size, wp.min(box.size, center))
-  clamped_dir, dist = normalize_with_norm(clamped - center)
-
-  if dist - sphere.size[0] > margin:
-    return
-
-  # sphere center inside box
-  if dist <= MJ_MINVAL:
-    closest = 2.0 * (box.size[0] + box.size[1] + box.size[2])
-    k = wp.int32(0)
-    for i in range(6):
-      face_dist = wp.abs(wp.where(i % 2, 1.0, -1.0) * box.size[i / 2] - center[i / 2])
->>>>>>> 8b26735a
       if closest > face_dist:
         closest = face_dist
         k = i
 
     nearest = wp.vec3(0.0)
     nearest[k / 2] = wp.where(k % 2, -1.0, 1.0)
-<<<<<<< HEAD
     pos = center + nearest * (sphere_size - closest) / 2.0
     contact_normal = box_rot @ nearest
     contact_dist = -closest - sphere_size
@@ -871,19 +844,6 @@
     contact_dist = dist - sphere_size
 
   contact_pos = box_pos + box_rot @ pos
-=======
-    pos = center + nearest * (sphere.size[0] - closest) / 2.0
-    contact_normal = box.rot @ nearest
-    contact_dist = -closest - sphere.size[0]
-
-  else:
-    deepest = center + clamped_dir * sphere.size[0]
-    pos = 0.5 * (clamped + deepest)
-    contact_normal = box.rot @ clamped_dir
-    contact_dist = dist - sphere.size[0]
-
-  contact_pos = box.pos + box.rot @ pos
->>>>>>> 8b26735a
   write_contact(
     d,
     contact_dist,
@@ -901,7 +861,6 @@
   )
 
 
-<<<<<<< HEAD
 @wp.func
 def sphere_box(
   sphere: Geom,
@@ -1298,8 +1257,6 @@
     )
 
 
-=======
->>>>>>> 8b26735a
 @wp.kernel
 def _primitive_narrowphase(
   m: Model,
