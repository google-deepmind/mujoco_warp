# Copyright 2025 The Newton Developers
#
# Licensed under the Apache License, Version 2.0 (the "License");
# you may not use this file except in compliance with the License.
# You may obtain a copy of the License at
#
#     http://www.apache.org/licenses/LICENSE-2.0
#
# Unless required by applicable law or agreed to in writing, software
# distributed under the License is distributed on an "AS IS" BASIS,
# WITHOUT WARRANTIES OR CONDITIONS OF ANY KIND, either express or implied.
# See the License for the specific language governing permissions and
# limitations under the License.
# ==============================================================================

from typing import Tuple

import warp as wp

from .collision_hfield import hfield_triangle_prism
from .collision_primitive_core import box_box
from .collision_primitive_core import capsule_box
from .collision_primitive_core import capsule_capsule
from .collision_primitive_core import plane_box
from .collision_primitive_core import plane_capsule
from .collision_primitive_core import plane_cylinder
from .collision_primitive_core import plane_ellipsoid
from .collision_primitive_core import plane_sphere
from .collision_primitive_core import sphere_box
from .collision_primitive_core import sphere_capsule
from .collision_primitive_core import sphere_cylinder
from .collision_primitive_core import sphere_sphere
from .math import make_frame
from .math import safe_div
from .math import upper_trid_index
from .types import MJ_MINMU
from .types import MJ_MINVAL
from .types import Data
from .types import GeomType
from .types import Model
from .types import vec5
from .warp_util import event_scope
from .warp_util import kernel as nested_kernel

wp.set_module_options({"enable_backward": False})

_HUGE_VAL = 1e6


class mat43f(wp.types.matrix(shape=(4, 3), dtype=wp.float32)):
  pass


@wp.struct
class Geom:
  pos: wp.vec3
  rot: wp.mat33
  normal: wp.vec3
  size: wp.vec3
  hfprism: wp.mat33
  vertadr: int
  vertnum: int
  vert: wp.array(dtype=wp.vec3)
  graphadr: int
  graph: wp.array(dtype=int)
  mesh_polynum: int
  mesh_polyadr: int
  mesh_polynormal: wp.array(dtype=wp.vec3)
  mesh_polyvertadr: wp.array(dtype=int)
  mesh_polyvertnum: wp.array(dtype=int)
  mesh_polyvert: wp.array(dtype=int)
  mesh_polymapadr: wp.array(dtype=int)
  mesh_polymapnum: wp.array(dtype=int)
  mesh_polymap: wp.array(dtype=int)
  index: int


@wp.func
<<<<<<< HEAD
def geom(
=======
def _geom(
  # kernel_analyzer: off
>>>>>>> 64bb938f
  # Model:
  geom_type: int,
  geom_dataid: int,
  geom_size: wp.vec3,
  hfield_adr: int,
  hfield_nrow: int,
  hfield_ncol: int,
  hfield_size: wp.vec4,
  hfield_data: wp.array(dtype=float),
  mesh_vertadr: int,
  mesh_vertnum: int,
  mesh_vert: wp.array(dtype=wp.vec3),
  mesh_graphadr: int,
  mesh_graph: wp.array(dtype=int),
  mesh_polynum: int,
  mesh_polyadr: int,
  mesh_polynormal: wp.array(dtype=wp.vec3),
  mesh_polyvertadr: wp.array(dtype=int),
  mesh_polyvertnum: wp.array(dtype=int),
  mesh_polyvert: wp.array(dtype=int),
  mesh_polymapadr: wp.array(dtype=int),
  mesh_polymapnum: wp.array(dtype=int),
  mesh_polymap: wp.array(dtype=int),
  # Data in:
  geom_xpos_in: wp.vec3,
  geom_xmat_in: wp.mat33,
  # In:
  hftri_index: int,
  # kernel_analyzer: on
) -> Geom:
  geom = Geom()
  geom.pos = geom_xpos_in
  geom.rot = geom_xmat_in
  geom.size = geom_size
  geom.normal = wp.vec3(geom_xmat_in[0, 2], geom_xmat_in[1, 2], geom_xmat_in[2, 2])  # plane

  # If geom is MESH, get mesh verts
  if geom_dataid >= 0 and geom_type == int(GeomType.MESH.value):
    geom.vertadr = mesh_vertadr
    geom.vertnum = mesh_vertnum
    geom.graphadr = mesh_graphadr
    geom.mesh_polynum = mesh_polynum
    geom.mesh_polyadr = mesh_polyadr
  else:
    geom.vertadr = -1
    geom.vertnum = -1
    geom.graphadr = -1
    geom.mesh_polynum = -1
    geom.mesh_polyadr = -1

  if geom_type == int(GeomType.MESH.value):
    geom.vert = mesh_vert
    geom.graph = mesh_graph
    geom.mesh_polynormal = mesh_polynormal
    geom.mesh_polyvertadr = mesh_polyvertadr
    geom.mesh_polyvertnum = mesh_polyvertnum
    geom.mesh_polyvert = mesh_polyvert
    geom.mesh_polymapadr = mesh_polymapadr
    geom.mesh_polymapnum = mesh_polymapnum
    geom.mesh_polymap = mesh_polymap

  # If geom is HFIELD triangle, compute triangle prism verts
<<<<<<< HEAD
  if geom_type[gid] == int(GeomType.HFIELD.value) and hftri_index >= 0:
=======
  if geom_type == int(GeomType.HFIELD.value):
>>>>>>> 64bb938f
    geom.hfprism = hfield_triangle_prism(
      geom_dataid, hfield_adr, hfield_nrow, hfield_ncol, hfield_size, hfield_data, hftri_index
    )

  geom.index = -1
  return geom


@wp.func
def plane_convex(plane_normal: wp.vec3, plane_pos: wp.vec3, convex: Geom) -> Tuple[wp.vec4, mat43f, wp.vec3]:
  """Core contact geometry calculation for plane-convex collision.

  Args:
    plane_normal: Normal vector of the plane
    plane_pos: Position point on the plane
    convex: Convex geometry object containing position, rotation, and mesh data

  Returns:
    Tuple containing:
      contact_dist: Vector of contact distances (wp.inf for unpopulated contacts)
      contact_pos: Matrix of contact positions (one per row)
      contact_normal: Matrix of contact normal vectors (one per row)
  """

  contact_dist = wp.vec4(wp.inf)
  contact_pos = mat43f()
  contact_count = int(0)

  # get points in the convex frame
  plane_pos_local = wp.transpose(convex.rot) @ (plane_pos - convex.pos)
  n = wp.transpose(convex.rot) @ plane_normal

  # Store indices in vec4
  indices = wp.vec4i(-1, -1, -1, -1)

  # exhaustive search over all vertices
  if convex.graphadr == -1 or convex.vertnum < 10:
    # Find support points
    max_support = wp.float32(-_HUGE_VAL)
    for i in range(convex.vertnum):
      support = wp.dot(plane_pos_local - convex.vert[convex.vertadr + i], n)
      max_support = wp.max(support, max_support)

    threshold = wp.max(0.0, max_support - 1e-3)
    # Find point a (first support point)
    a_dist = wp.float32(-_HUGE_VAL)
    for i in range(convex.vertnum):
      support = wp.dot(plane_pos_local - convex.vert[convex.vertadr + i], n)
      dist = wp.where(support > threshold, support, -_HUGE_VAL)
      if dist > a_dist:
        indices[0] = i
        a_dist = dist
    a = convex.vert[convex.vertadr + indices[0]]

    # Find point b (furthest from a)
    b_dist = wp.float32(-_HUGE_VAL)
    for i in range(convex.vertnum):
      support = wp.dot(plane_pos_local - convex.vert[convex.vertadr + i], n)
      dist_mask = wp.where(support > threshold, 0.0, -_HUGE_VAL)
      dist = wp.length_sq(a - convex.vert[convex.vertadr + i]) + dist_mask
      if dist > b_dist:
        indices[1] = i
        b_dist = dist
    b = convex.vert[convex.vertadr + indices[1]]

    # Find point c (furthest along axis orthogonal to a-b)
    ab = wp.cross(n, a - b)
    c_dist = wp.float32(-_HUGE_VAL)
    for i in range(convex.vertnum):
      support = wp.dot(plane_pos_local - convex.vert[convex.vertadr + i], n)
      dist_mask = wp.where(support > threshold, 0.0, -_HUGE_VAL)
      ap = a - convex.vert[convex.vertadr + i]
      dist = wp.abs(wp.dot(ap, ab)) + dist_mask
      if dist > c_dist:
        indices[2] = i
        c_dist = dist
    c = convex.vert[convex.vertadr + indices[2]]

    # Find point d (furthest from other triangle edges)
    ac = wp.cross(n, a - c)
    bc = wp.cross(n, b - c)
    d_dist = wp.float32(-_HUGE_VAL)
    for i in range(convex.vertnum):
      support = wp.dot(plane_pos_local - convex.vert[convex.vertadr + i], n)
      dist_mask = wp.where(support > threshold, 0.0, -_HUGE_VAL)
      ap = a - convex.vert[convex.vertadr + i]
      bp = b - convex.vert[convex.vertadr + i]
      dist_ap = wp.abs(wp.dot(ap, ac)) + dist_mask
      dist_bp = wp.abs(wp.dot(bp, bc)) + dist_mask
      if dist_ap + dist_bp > d_dist:
        indices[3] = i
        d_dist = dist_ap + dist_bp

  else:
    numvert = convex.graph[convex.graphadr]
    vert_edgeadr = convex.graphadr + 2
    vert_globalid = convex.graphadr + 2 + numvert
    edge_localid = convex.graphadr + 2 + 2 * numvert

    # Find support points
    max_support = wp.float32(-_HUGE_VAL)

    # hillclimb until no change
    prev = int(-1)
    imax = int(0)

    while True:
      prev = int(imax)
      i = int(convex.graph[vert_edgeadr + imax])
      while convex.graph[edge_localid + i] >= 0:
        subidx = convex.graph[edge_localid + i]
        idx = convex.graph[vert_globalid + subidx]
        support = wp.dot(plane_pos_local - convex.vert[convex.vertadr + idx], n)
        if support > max_support:
          max_support = support
          imax = int(subidx)
        i += int(1)
      if imax == prev:
        break

    threshold = wp.max(0.0, max_support - 1e-3)

    a_dist = wp.float32(-_HUGE_VAL)
    while True:
      prev = int(imax)
      i = int(convex.graph[vert_edgeadr + imax])
      while convex.graph[edge_localid + i] >= 0:
        subidx = convex.graph[edge_localid + i]
        idx = convex.graph[vert_globalid + subidx]
        support = wp.dot(plane_pos_local - convex.vert[convex.vertadr + idx], n)
        dist = wp.where(support > threshold, support, -_HUGE_VAL)
        if dist > a_dist:
          a_dist = dist
          imax = int(subidx)
        i += int(1)
      if imax == prev:
        break
    imax_global = convex.graph[vert_globalid + imax]
    a = convex.vert[convex.vertadr + imax_global]
    indices[0] = imax_global

    # Find point b (furthest from a)
    b_dist = wp.float32(-_HUGE_VAL)
    while True:
      prev = int(imax)
      i = int(convex.graph[vert_edgeadr + imax])
      while convex.graph[edge_localid + i] >= 0:
        subidx = convex.graph[edge_localid + i]
        idx = convex.graph[vert_globalid + subidx]
        support = wp.dot(plane_pos_local - convex.vert[convex.vertadr + idx], n)
        dist_mask = wp.where(support > threshold, 0.0, -_HUGE_VAL)
        dist = wp.length_sq(a - convex.vert[convex.vertadr + idx]) + dist_mask
        if dist > b_dist:
          b_dist = dist
          imax = int(subidx)
        i += int(1)
      if imax == prev:
        break
    imax_global = convex.graph[vert_globalid + imax]
    b = convex.vert[convex.vertadr + imax_global]
    indices[1] = imax_global

    # Find point c (furthest along axis orthogonal to a-b)
    ab = wp.cross(n, a - b)
    c_dist = wp.float32(-_HUGE_VAL)
    while True:
      prev = int(imax)
      i = int(convex.graph[vert_edgeadr + imax])
      while convex.graph[edge_localid + i] >= 0:
        subidx = convex.graph[edge_localid + i]
        idx = convex.graph[vert_globalid + subidx]
        support = wp.dot(plane_pos_local - convex.vert[convex.vertadr + idx], n)
        dist_mask = wp.where(support > threshold, 0.0, -_HUGE_VAL)
        ap = a - convex.vert[convex.vertadr + idx]
        dist = wp.abs(wp.dot(ap, ab)) + dist_mask
        if dist > c_dist:
          c_dist = dist
          imax = int(subidx)
        i += int(1)
      if imax == prev:
        break
    imax_global = convex.graph[vert_globalid + imax]
    c = convex.vert[convex.vertadr + imax_global]
    indices[2] = imax_global

    # Find point d (furthest from other triangle edges)
    ac = wp.cross(n, a - c)
    bc = wp.cross(n, b - c)
    d_dist = wp.float32(-_HUGE_VAL)
    while True:
      prev = int(imax)
      i = int(convex.graph[vert_edgeadr + imax])
      while convex.graph[edge_localid + i] >= 0:
        subidx = convex.graph[edge_localid + i]
        idx = convex.graph[vert_globalid + subidx]
        support = wp.dot(plane_pos_local - convex.vert[convex.vertadr + idx], n)
        dist_mask = wp.where(support > threshold, 0.0, -_HUGE_VAL)
        ap = a - convex.vert[convex.vertadr + idx]
        bp = b - convex.vert[convex.vertadr + idx]
        dist_ap = wp.abs(wp.dot(ap, ac)) + dist_mask
        dist_bp = wp.abs(wp.dot(bp, bc)) + dist_mask
        if dist_ap + dist_bp > d_dist:
          d_dist = dist_ap + dist_bp
          imax = int(subidx)
        i += int(1)
      if imax == prev:
        break
    imax_global = convex.graph[vert_globalid + imax]
    indices[3] = imax_global

  # Collect contacts from unique indices
  for i in range(3, -1, -1):
    idx = indices[i]
    count = int(0)
    for j in range(i + 1):
      if indices[j] == idx:
        count = count + 1

    # Check if the index is unique (appears exactly once)
    if count == 1:
      pos = convex.vert[convex.vertadr + idx]
      pos = convex.pos + convex.rot @ pos
      support = wp.dot(plane_pos_local - convex.vert[convex.vertadr + idx], n)
      dist = -support
      pos = pos - 0.5 * dist * plane_normal

      contact_dist[contact_count] = dist
      contact_pos[contact_count] = pos
      contact_count = contact_count + 1

  return contact_dist, contact_pos, plane_normal


@wp.func
def write_contact(
  # Data in:
  nconmax_in: int,
  # In:
  dist_in: float,
  pos_in: wp.vec3,
  frame_in: wp.mat33,
  margin_in: float,
  gap_in: float,
  condim_in: int,
  friction_in: vec5,
  solref_in: wp.vec2,
  solreffriction_in: wp.vec2,
  solimp_in: vec5,
  geoms_in: wp.vec2i,
  worldid_in: int,
  # Data out:
  ncon_out: wp.array(dtype=int),
  contact_dist_out: wp.array(dtype=float),
  contact_pos_out: wp.array(dtype=wp.vec3),
  contact_frame_out: wp.array(dtype=wp.mat33),
  contact_includemargin_out: wp.array(dtype=float),
  contact_friction_out: wp.array(dtype=vec5),
  contact_solref_out: wp.array(dtype=wp.vec2),
  contact_solreffriction_out: wp.array(dtype=wp.vec2),
  contact_solimp_out: wp.array(dtype=vec5),
  contact_dim_out: wp.array(dtype=int),
  contact_geom_out: wp.array(dtype=wp.vec2i),
  contact_worldid_out: wp.array(dtype=int),
):
  if dist_in - margin_in < 0.0:
    cid = wp.atomic_add(ncon_out, 0, 1)
    if cid < nconmax_in:
      contact_dist_out[cid] = dist_in
      contact_pos_out[cid] = pos_in
      contact_frame_out[cid] = frame_in
      contact_geom_out[cid] = geoms_in
      contact_worldid_out[cid] = worldid_in
      includemargin = margin_in - gap_in
      contact_includemargin_out[cid] = includemargin
      contact_dim_out[cid] = condim_in
      contact_friction_out[cid] = friction_in
      contact_solref_out[cid] = solref_in
      contact_solreffriction_out[cid] = solreffriction_in
      contact_solimp_out[cid] = solimp_in


@wp.func
def contact_params(
  # Model:
  geom_condim: wp.array(dtype=int),
  geom_priority: wp.array(dtype=int),
  geom_solmix: wp.array2d(dtype=float),
  geom_solref: wp.array2d(dtype=wp.vec2),
  geom_solimp: wp.array2d(dtype=vec5),
  geom_friction: wp.array2d(dtype=wp.vec3),
  geom_margin: wp.array2d(dtype=float),
  geom_gap: wp.array2d(dtype=float),
  pair_dim: wp.array(dtype=int),
  pair_solref: wp.array2d(dtype=wp.vec2),
  pair_solreffriction: wp.array2d(dtype=wp.vec2),
  pair_solimp: wp.array2d(dtype=vec5),
  pair_margin: wp.array2d(dtype=float),
  pair_gap: wp.array2d(dtype=float),
  pair_friction: wp.array2d(dtype=vec5),
  # Data in:
  collision_pair_in: wp.array(dtype=wp.vec2i),
  collision_pairid_in: wp.array(dtype=int),
  # In:
  cid: int,
  worldid: int,
):
  geoms = collision_pair_in[cid]
  pairid = collision_pairid_in[cid]

  if pairid > -1:
    margin = pair_margin[worldid, pairid]
    gap = pair_gap[worldid, pairid]
    condim = pair_dim[pairid]
    friction = pair_friction[worldid, pairid]
    solref = pair_solref[worldid, pairid]
    solreffriction = pair_solreffriction[worldid, pairid]
    solimp = pair_solimp[worldid, pairid]
  else:
    g1 = geoms[0]
    g2 = geoms[1]

    solmix1 = geom_solmix[worldid, g1]
    solmix2 = geom_solmix[worldid, g2]

    condim1 = geom_condim[g1]
    condim2 = geom_condim[g2]

    # priority
    p1 = geom_priority[g1]
    p2 = geom_priority[g2]

    if p1 > p2:
      mix = 1.0
      condim = condim1
      max_geom_friction = geom_friction[worldid, g1]
    elif p2 > p1:
      mix = 0.0
      condim = condim2
      max_geom_friction = geom_friction[worldid, g2]
    else:
      mix = safe_div(solmix1, solmix1 + solmix2)
      mix = wp.where((solmix1 < MJ_MINVAL) and (solmix2 < MJ_MINVAL), 0.5, mix)
      mix = wp.where((solmix1 < MJ_MINVAL) and (solmix2 >= MJ_MINVAL), 0.0, mix)
      mix = wp.where((solmix1 >= MJ_MINVAL) and (solmix2 < MJ_MINVAL), 1.0, mix)
      condim = wp.max(condim1, condim2)
      max_geom_friction = wp.max(geom_friction[worldid, g1], geom_friction[worldid, g2])

    friction = vec5(
      wp.max(MJ_MINMU, max_geom_friction[0]),
      wp.max(MJ_MINMU, max_geom_friction[0]),
      wp.max(MJ_MINMU, max_geom_friction[1]),
      wp.max(MJ_MINMU, max_geom_friction[2]),
      wp.max(MJ_MINMU, max_geom_friction[2]),
    )

    if geom_solref[worldid, g1][0] > 0.0 and geom_solref[worldid, g2][0] > 0.0:
      solref = mix * geom_solref[worldid, g1] + (1.0 - mix) * geom_solref[worldid, g2]
    else:
      solref = wp.min(geom_solref[worldid, g1], geom_solref[worldid, g2])

    solreffriction = wp.vec2(0.0, 0.0)

    solimp = mix * geom_solimp[worldid, g1] + (1.0 - mix) * geom_solimp[worldid, g2]

    # geom priority is ignored
    margin = wp.max(geom_margin[worldid, g1], geom_margin[worldid, g2])
    gap = wp.max(geom_gap[worldid, g1], geom_gap[worldid, g2])

  return geoms, margin, gap, condim, friction, solref, solreffriction, solimp


@wp.func
def plane_sphere_wrapper(
  # Data in:
  nconmax_in: int,
  # In:
  plane: Geom,
  sphere: Geom,
  worldid: int,
  margin: float,
  gap: float,
  condim: int,
  friction: vec5,
  solref: wp.vec2,
  solreffriction: wp.vec2,
  solimp: vec5,
  geoms: wp.vec2i,
  # Data out:
  ncon_out: wp.array(dtype=int),
  contact_dist_out: wp.array(dtype=float),
  contact_pos_out: wp.array(dtype=wp.vec3),
  contact_frame_out: wp.array(dtype=wp.mat33),
  contact_includemargin_out: wp.array(dtype=float),
  contact_friction_out: wp.array(dtype=vec5),
  contact_solref_out: wp.array(dtype=wp.vec2),
  contact_solreffriction_out: wp.array(dtype=wp.vec2),
  contact_solimp_out: wp.array(dtype=vec5),
  contact_dim_out: wp.array(dtype=int),
  contact_geom_out: wp.array(dtype=wp.vec2i),
  contact_worldid_out: wp.array(dtype=int),
):
  """Calculates contact between a sphere and a plane."""
  dist, pos = plane_sphere(plane.normal, plane.pos, sphere.pos, sphere.size[0])

  if dist - margin < 0:
    write_contact(
      nconmax_in,
      dist,
      pos,
      make_frame(plane.normal),
      margin,
      gap,
      condim,
      friction,
      solref,
      solreffriction,
      solimp,
      geoms,
      worldid,
      ncon_out,
      contact_dist_out,
      contact_pos_out,
      contact_frame_out,
      contact_includemargin_out,
      contact_friction_out,
      contact_solref_out,
      contact_solreffriction_out,
      contact_solimp_out,
      contact_dim_out,
      contact_geom_out,
      contact_worldid_out,
    )


@wp.func
def sphere_sphere_wrapper(
  # Data in:
  nconmax_in: int,
  # In:
  sphere1: Geom,
  sphere2: Geom,
  worldid: int,
  margin: float,
  gap: float,
  condim: int,
  friction: vec5,
  solref: wp.vec2,
  solreffriction: wp.vec2,
  solimp: vec5,
  geoms: wp.vec2i,
  # Data out:
  ncon_out: wp.array(dtype=int),
  contact_dist_out: wp.array(dtype=float),
  contact_pos_out: wp.array(dtype=wp.vec3),
  contact_frame_out: wp.array(dtype=wp.mat33),
  contact_includemargin_out: wp.array(dtype=float),
  contact_friction_out: wp.array(dtype=vec5),
  contact_solref_out: wp.array(dtype=wp.vec2),
  contact_solreffriction_out: wp.array(dtype=wp.vec2),
  contact_solimp_out: wp.array(dtype=vec5),
  contact_dim_out: wp.array(dtype=int),
  contact_geom_out: wp.array(dtype=wp.vec2i),
  contact_worldid_out: wp.array(dtype=int),
):
  """Calculates contact between two spheres."""
  dist, pos, normal = sphere_sphere(sphere1.pos, sphere1.size[0], sphere2.pos, sphere2.size[0])

  if dist - margin < 0:
    write_contact(
      nconmax_in,
      dist,
      pos,
      make_frame(normal),
      margin,
      gap,
      condim,
      friction,
      solref,
      solreffriction,
      solimp,
      geoms,
      worldid,
      ncon_out,
      contact_dist_out,
      contact_pos_out,
      contact_frame_out,
      contact_includemargin_out,
      contact_friction_out,
      contact_solref_out,
      contact_solreffriction_out,
      contact_solimp_out,
      contact_dim_out,
      contact_geom_out,
      contact_worldid_out,
    )


@wp.func
def sphere_capsule_wrapper(
  # Data in:
  nconmax_in: int,
  # In:
  sphere: Geom,
  cap: Geom,
  worldid: int,
  margin: float,
  gap: float,
  condim: int,
  friction: vec5,
  solref: wp.vec2,
  solreffriction: wp.vec2,
  solimp: vec5,
  geoms: wp.vec2i,
  # Data out:
  ncon_out: wp.array(dtype=int),
  contact_dist_out: wp.array(dtype=float),
  contact_pos_out: wp.array(dtype=wp.vec3),
  contact_frame_out: wp.array(dtype=wp.mat33),
  contact_includemargin_out: wp.array(dtype=float),
  contact_friction_out: wp.array(dtype=vec5),
  contact_solref_out: wp.array(dtype=wp.vec2),
  contact_solreffriction_out: wp.array(dtype=wp.vec2),
  contact_solimp_out: wp.array(dtype=vec5),
  contact_dim_out: wp.array(dtype=int),
  contact_geom_out: wp.array(dtype=wp.vec2i),
  contact_worldid_out: wp.array(dtype=int),
):
  """Calculates one contact between a sphere and a capsule."""
  # capsule axis
  axis = wp.vec3(cap.rot[0, 2], cap.rot[1, 2], cap.rot[2, 2])

  dist, pos, normal = sphere_capsule(sphere.pos, sphere.size[0], cap.pos, axis, cap.size[0], cap.size[1])

  if dist - margin < 0:
    write_contact(
      nconmax_in,
      dist,
      pos,
      make_frame(normal),
      margin,
      gap,
      condim,
      friction,
      solref,
      solreffriction,
      solimp,
      geoms,
      worldid,
      ncon_out,
      contact_dist_out,
      contact_pos_out,
      contact_frame_out,
      contact_includemargin_out,
      contact_friction_out,
      contact_solref_out,
      contact_solreffriction_out,
      contact_solimp_out,
      contact_dim_out,
      contact_geom_out,
      contact_worldid_out,
    )


@wp.func
def capsule_capsule_wrapper(
  # Data in:
  nconmax_in: int,
  # In:
  cap1: Geom,
  cap2: Geom,
  worldid: int,
  margin: float,
  gap: float,
  condim: int,
  friction: vec5,
  solref: wp.vec2,
  solreffriction: wp.vec2,
  solimp: vec5,
  geoms: wp.vec2i,
  # Data out:
  ncon_out: wp.array(dtype=int),
  contact_dist_out: wp.array(dtype=float),
  contact_pos_out: wp.array(dtype=wp.vec3),
  contact_frame_out: wp.array(dtype=wp.mat33),
  contact_includemargin_out: wp.array(dtype=float),
  contact_friction_out: wp.array(dtype=vec5),
  contact_solref_out: wp.array(dtype=wp.vec2),
  contact_solreffriction_out: wp.array(dtype=wp.vec2),
  contact_solimp_out: wp.array(dtype=vec5),
  contact_dim_out: wp.array(dtype=int),
  contact_geom_out: wp.array(dtype=wp.vec2i),
  contact_worldid_out: wp.array(dtype=int),
):
  """Calculates contacts between two capsules."""
  # capsule axes
  cap1_axis = wp.vec3(cap1.rot[0, 2], cap1.rot[1, 2], cap1.rot[2, 2])
  cap2_axis = wp.vec3(cap2.rot[0, 2], cap2.rot[1, 2], cap2.rot[2, 2])

  dist, pos, normal = capsule_capsule(
    cap1.pos,
    cap1_axis,
    cap1.size[0],  # radius1
    cap1.size[1],  # half_length1
    cap2.pos,
    cap2_axis,
    cap2.size[0],  # radius2
    cap2.size[1],  # half_length2
  )

  if dist - margin < 0:
    write_contact(
      nconmax_in,
      dist,
      pos,
      make_frame(normal),
      margin,
      gap,
      condim,
      friction,
      solref,
      solreffriction,
      solimp,
      geoms,
      worldid,
      ncon_out,
      contact_dist_out,
      contact_pos_out,
      contact_frame_out,
      contact_includemargin_out,
      contact_friction_out,
      contact_solref_out,
      contact_solreffriction_out,
      contact_solimp_out,
      contact_dim_out,
      contact_geom_out,
      contact_worldid_out,
    )


@wp.func
def plane_capsule_wrapper(
  # Data in:
  nconmax_in: int,
  # In:
  plane: Geom,
  cap: Geom,
  worldid: int,
  margin: float,
  gap: float,
  condim: int,
  friction: vec5,
  solref: wp.vec2,
  solreffriction: wp.vec2,
  solimp: vec5,
  geoms: wp.vec2i,
  # Data out:
  ncon_out: wp.array(dtype=int),
  contact_dist_out: wp.array(dtype=float),
  contact_pos_out: wp.array(dtype=wp.vec3),
  contact_frame_out: wp.array(dtype=wp.mat33),
  contact_includemargin_out: wp.array(dtype=float),
  contact_friction_out: wp.array(dtype=vec5),
  contact_solref_out: wp.array(dtype=wp.vec2),
  contact_solreffriction_out: wp.array(dtype=wp.vec2),
  contact_solimp_out: wp.array(dtype=vec5),
  contact_dim_out: wp.array(dtype=int),
  contact_geom_out: wp.array(dtype=wp.vec2i),
  contact_worldid_out: wp.array(dtype=int),
):
  """Calculates contacts between a capsule and a plane."""
  # capsule axis
  capsule_axis = wp.vec3(cap.rot[0, 2], cap.rot[1, 2], cap.rot[2, 2])

  dist, pos, frame = plane_capsule(
    plane.normal,
    plane.pos,
    cap.pos,
    capsule_axis,
    cap.size[0],  # radius
    cap.size[1],  # half_length
  )

  for i in range(2):
    disti = dist[i]
    if disti - margin < 0.0:
      write_contact(
        nconmax_in,
        disti,
        pos[i],
        frame,
        margin,
        gap,
        condim,
        friction,
        solref,
        solreffriction,
        solimp,
        geoms,
        worldid,
        ncon_out,
        contact_dist_out,
        contact_pos_out,
        contact_frame_out,
        contact_includemargin_out,
        contact_friction_out,
        contact_solref_out,
        contact_solreffriction_out,
        contact_solimp_out,
        contact_dim_out,
        contact_geom_out,
        contact_worldid_out,
      )


@wp.func
def plane_ellipsoid_wrapper(
  # Data in:
  nconmax_in: int,
  # In:
  plane: Geom,
  ellipsoid: Geom,
  worldid: int,
  margin: float,
  gap: float,
  condim: int,
  friction: vec5,
  solref: wp.vec2,
  solreffriction: wp.vec2,
  solimp: vec5,
  geoms: wp.vec2i,
  # Data out:
  ncon_out: wp.array(dtype=int),
  contact_dist_out: wp.array(dtype=float),
  contact_pos_out: wp.array(dtype=wp.vec3),
  contact_frame_out: wp.array(dtype=wp.mat33),
  contact_includemargin_out: wp.array(dtype=float),
  contact_friction_out: wp.array(dtype=vec5),
  contact_solref_out: wp.array(dtype=wp.vec2),
  contact_solreffriction_out: wp.array(dtype=wp.vec2),
  contact_solimp_out: wp.array(dtype=vec5),
  contact_dim_out: wp.array(dtype=int),
  contact_geom_out: wp.array(dtype=wp.vec2i),
  contact_worldid_out: wp.array(dtype=int),
):
  """Calculates contacts between an ellipsoid and a plane."""
  dist, pos, normal = plane_ellipsoid(plane.normal, plane.pos, ellipsoid.pos, ellipsoid.rot, ellipsoid.size)

  if dist - margin < 0:
    write_contact(
      nconmax_in,
      dist,
      pos,
      make_frame(normal),
      margin,
      gap,
      condim,
      friction,
      solref,
      solreffriction,
      solimp,
      geoms,
      worldid,
      ncon_out,
      contact_dist_out,
      contact_pos_out,
      contact_frame_out,
      contact_includemargin_out,
      contact_friction_out,
      contact_solref_out,
      contact_solreffriction_out,
      contact_solimp_out,
      contact_dim_out,
      contact_geom_out,
      contact_worldid_out,
    )


@wp.func
def plane_box_wrapper(
  # Data in:
  nconmax_in: int,
  # In:
  plane: Geom,
  box: Geom,
  worldid: int,
  margin: float,
  gap: float,
  condim: int,
  friction: vec5,
  solref: wp.vec2,
  solreffriction: wp.vec2,
  solimp: vec5,
  geoms: wp.vec2i,
  # Data out:
  ncon_out: wp.array(dtype=int),
  contact_dist_out: wp.array(dtype=float),
  contact_pos_out: wp.array(dtype=wp.vec3),
  contact_frame_out: wp.array(dtype=wp.mat33),
  contact_includemargin_out: wp.array(dtype=float),
  contact_friction_out: wp.array(dtype=vec5),
  contact_solref_out: wp.array(dtype=wp.vec2),
  contact_solreffriction_out: wp.array(dtype=wp.vec2),
  contact_solimp_out: wp.array(dtype=vec5),
  contact_dim_out: wp.array(dtype=int),
  contact_geom_out: wp.array(dtype=wp.vec2i),
  contact_worldid_out: wp.array(dtype=int),
):
  """Calculates contacts between a box and a plane."""
  dist, pos, normal = plane_box(plane.normal, plane.pos, box.pos, box.rot, box.size)
  frame = make_frame(normal)

  for i in range(4):
    disti = dist[i]
    if disti - margin < 0.0:
      write_contact(
        nconmax_in,
        disti,
        pos[i],
        frame,
        margin,
        gap,
        condim,
        friction,
        solref,
        solreffriction,
        solimp,
        geoms,
        worldid,
        ncon_out,
        contact_dist_out,
        contact_pos_out,
        contact_frame_out,
        contact_includemargin_out,
        contact_friction_out,
        contact_solref_out,
        contact_solreffriction_out,
        contact_solimp_out,
        contact_dim_out,
        contact_geom_out,
        contact_worldid_out,
      )


_HUGE_VAL = 1e6


@wp.func
def plane_convex_wrapper(
  # Data in:
  nconmax_in: int,
  # In:
  plane: Geom,
  convex: Geom,
  worldid: int,
  margin: float,
  gap: float,
  condim: int,
  friction: vec5,
  solref: wp.vec2,
  solreffriction: wp.vec2,
  solimp: vec5,
  geoms: wp.vec2i,
  # Data out:
  ncon_out: wp.array(dtype=int),
  contact_dist_out: wp.array(dtype=float),
  contact_pos_out: wp.array(dtype=wp.vec3),
  contact_frame_out: wp.array(dtype=wp.mat33),
  contact_includemargin_out: wp.array(dtype=float),
  contact_friction_out: wp.array(dtype=vec5),
  contact_solref_out: wp.array(dtype=wp.vec2),
  contact_solreffriction_out: wp.array(dtype=wp.vec2),
  contact_solimp_out: wp.array(dtype=vec5),
  contact_dim_out: wp.array(dtype=int),
  contact_geom_out: wp.array(dtype=wp.vec2i),
  contact_worldid_out: wp.array(dtype=int),
):
  """Calculates contacts between a plane and a convex object."""
  dist, pos, normal = plane_convex(plane.normal, plane.pos, convex)

  frame = make_frame(normal)
  for i in range(4):
    disti = dist[i]
    if disti - margin < 0.0:
      write_contact(
        nconmax_in,
        disti,
        pos[i],
        frame,
        margin,
        gap,
        condim,
        friction,
        solref,
        solreffriction,
        solimp,
        geoms,
        worldid,
        ncon_out,
        contact_dist_out,
        contact_pos_out,
        contact_frame_out,
        contact_includemargin_out,
        contact_friction_out,
        contact_solref_out,
        contact_solreffriction_out,
        contact_solimp_out,
        contact_dim_out,
        contact_geom_out,
        contact_worldid_out,
      )


@wp.func
def sphere_cylinder_wrapper(
  # Data in:
  nconmax_in: int,
  # In:
  sphere: Geom,
  cylinder: Geom,
  worldid: int,
  margin: float,
  gap: float,
  condim: int,
  friction: vec5,
  solref: wp.vec2,
  solreffriction: wp.vec2,
  solimp: vec5,
  geoms: wp.vec2i,
  # Data out:
  ncon_out: wp.array(dtype=int),
  contact_dist_out: wp.array(dtype=float),
  contact_pos_out: wp.array(dtype=wp.vec3),
  contact_frame_out: wp.array(dtype=wp.mat33),
  contact_includemargin_out: wp.array(dtype=float),
  contact_friction_out: wp.array(dtype=vec5),
  contact_solref_out: wp.array(dtype=wp.vec2),
  contact_solreffriction_out: wp.array(dtype=wp.vec2),
  contact_solimp_out: wp.array(dtype=vec5),
  contact_dim_out: wp.array(dtype=int),
  contact_geom_out: wp.array(dtype=wp.vec2i),
  contact_worldid_out: wp.array(dtype=int),
):
  """Calculates contacts between a sphere and a cylinder."""
  # cylinder axis
  cylinder_axis = wp.vec3(cylinder.rot[0, 2], cylinder.rot[1, 2], cylinder.rot[2, 2])

  dist, pos, normal = sphere_cylinder(
    sphere.pos,
    sphere.size[0],  # sphere radius
    cylinder.pos,
    cylinder_axis,
    cylinder.size[0],  # cylinder radius
    cylinder.size[1],  # cylinder half_height
  )

  if dist - margin < 0.0:
    write_contact(
      nconmax_in,
      dist,
      pos,
      make_frame(normal),
      margin,
      gap,
      condim,
      friction,
      solref,
      solreffriction,
      solimp,
      geoms,
      worldid,
      ncon_out,
      contact_dist_out,
      contact_pos_out,
      contact_frame_out,
      contact_includemargin_out,
      contact_friction_out,
      contact_solref_out,
      contact_solreffriction_out,
      contact_solimp_out,
      contact_dim_out,
      contact_geom_out,
      contact_worldid_out,
    )


@wp.func
def plane_cylinder_wrapper(
  # Data in:
  nconmax_in: int,
  # In:
  plane: Geom,
  cylinder: Geom,
  worldid: int,
  margin: float,
  gap: float,
  condim: int,
  friction: vec5,
  solref: wp.vec2,
  solreffriction: wp.vec2,
  solimp: vec5,
  geoms: wp.vec2i,
  # Data out:
  ncon_out: wp.array(dtype=int),
  contact_dist_out: wp.array(dtype=float),
  contact_pos_out: wp.array(dtype=wp.vec3),
  contact_frame_out: wp.array(dtype=wp.mat33),
  contact_includemargin_out: wp.array(dtype=float),
  contact_friction_out: wp.array(dtype=vec5),
  contact_solref_out: wp.array(dtype=wp.vec2),
  contact_solreffriction_out: wp.array(dtype=wp.vec2),
  contact_solimp_out: wp.array(dtype=vec5),
  contact_dim_out: wp.array(dtype=int),
  contact_geom_out: wp.array(dtype=wp.vec2i),
  contact_worldid_out: wp.array(dtype=int),
):
  """Calculates contacts between a cylinder and a plane."""
  # cylinder axis
  cylinder_axis = wp.vec3(cylinder.rot[0, 2], cylinder.rot[1, 2], cylinder.rot[2, 2])

  dist, pos, normal = plane_cylinder(
    plane.normal,
    plane.pos,
    cylinder.pos,
    cylinder_axis,
    cylinder.size[0],  # radius
    cylinder.size[1],  # half_height
  )

  frame = make_frame(normal)
  for i in range(4):
    disti = dist[i]
    if disti - margin < 0.0:
      write_contact(
        nconmax_in,
        disti,
        pos[i],
        frame,
        margin,
        gap,
        condim,
        friction,
        solref,
        solreffriction,
        solimp,
        geoms,
        worldid,
        ncon_out,
        contact_dist_out,
        contact_pos_out,
        contact_frame_out,
        contact_includemargin_out,
        contact_friction_out,
        contact_solref_out,
        contact_solreffriction_out,
        contact_solimp_out,
        contact_dim_out,
        contact_geom_out,
        contact_worldid_out,
      )


@wp.func
def sphere_box_wrapper(
  # Data in:
  nconmax_in: int,
  # In:
  sphere: Geom,
  box: Geom,
  worldid: int,
  margin: float,
  gap: float,
  condim: int,
  friction: vec5,
  solref: wp.vec2,
  solreffriction: wp.vec2,
  solimp: vec5,
  geoms: wp.vec2i,
  # Data out:
  ncon_out: wp.array(dtype=int),
  contact_dist_out: wp.array(dtype=float),
  contact_pos_out: wp.array(dtype=wp.vec3),
  contact_frame_out: wp.array(dtype=wp.mat33),
  contact_includemargin_out: wp.array(dtype=float),
  contact_friction_out: wp.array(dtype=vec5),
  contact_solref_out: wp.array(dtype=wp.vec2),
  contact_solreffriction_out: wp.array(dtype=wp.vec2),
  contact_solimp_out: wp.array(dtype=vec5),
  contact_dim_out: wp.array(dtype=int),
  contact_geom_out: wp.array(dtype=wp.vec2i),
  contact_worldid_out: wp.array(dtype=int),
):
  dist, pos, normal = sphere_box(sphere.pos, sphere.size[0], box.pos, box.rot, box.size)

  if dist - margin < 0.0:
    write_contact(
      nconmax_in,
      dist,
      pos,
      make_frame(normal),
      margin,
      gap,
      condim,
      friction,
      solref,
      solreffriction,
      solimp,
      geoms,
      worldid,
      ncon_out,
      contact_dist_out,
      contact_pos_out,
      contact_frame_out,
      contact_includemargin_out,
      contact_friction_out,
      contact_solref_out,
      contact_solreffriction_out,
      contact_solimp_out,
      contact_dim_out,
      contact_geom_out,
      contact_worldid_out,
    )


@wp.func
def capsule_box_wrapper(
  # Data in:
  nconmax_in: int,
  # In:
  cap: Geom,
  box: Geom,
  worldid: int,
  margin: float,
  gap: float,
  condim: int,
  friction: vec5,
  solref: wp.vec2,
  solreffriction: wp.vec2,
  solimp: vec5,
  geoms: wp.vec2i,
  # Data out:
  ncon_out: wp.array(dtype=int),
  contact_dist_out: wp.array(dtype=float),
  contact_pos_out: wp.array(dtype=wp.vec3),
  contact_frame_out: wp.array(dtype=wp.mat33),
  contact_includemargin_out: wp.array(dtype=float),
  contact_friction_out: wp.array(dtype=vec5),
  contact_solref_out: wp.array(dtype=wp.vec2),
  contact_solreffriction_out: wp.array(dtype=wp.vec2),
  contact_solimp_out: wp.array(dtype=vec5),
  contact_dim_out: wp.array(dtype=int),
  contact_geom_out: wp.array(dtype=wp.vec2i),
  contact_worldid_out: wp.array(dtype=int),
):
  """Calculates contacts between a capsule and a box."""
  # Extract capsule axis
  axis = wp.vec3(cap.rot[0, 2], cap.rot[1, 2], cap.rot[2, 2])

  # Call the core function to get contact geometry
  dist, pos, normal = capsule_box(
    cap.pos,
    axis,
    cap.size[0],  # capsule radius
    cap.size[1],  # capsule half length
    box.pos,
    box.rot,
    box.size,
  )

  # Loop over the contacts and write them
  for i in range(2):
    disti = dist[i]
    if disti - margin < 0.0:
      write_contact(
        nconmax_in,
        disti,
        pos[i],
        make_frame(normal[i]),
        margin,
        gap,
        condim,
        friction,
        solref,
        solreffriction,
        solimp,
        geoms,
        worldid,
        ncon_out,
        contact_dist_out,
        contact_pos_out,
        contact_frame_out,
        contact_includemargin_out,
        contact_friction_out,
        contact_solref_out,
        contact_solreffriction_out,
        contact_solimp_out,
        contact_dim_out,
        contact_geom_out,
        contact_worldid_out,
      )


@wp.func
def box_box_wrapper(
  # Data in:
  nconmax_in: int,
  # In:
  box1: Geom,
  box2: Geom,
  worldid: int,
  margin: float,
  gap: float,
  condim: int,
  friction: vec5,
  solref: wp.vec2,
  solreffriction: wp.vec2,
  solimp: vec5,
  geoms: wp.vec2i,
  # Data out:
  ncon_out: wp.array(dtype=int),
  contact_dist_out: wp.array(dtype=float),
  contact_pos_out: wp.array(dtype=wp.vec3),
  contact_frame_out: wp.array(dtype=wp.mat33),
  contact_includemargin_out: wp.array(dtype=float),
  contact_friction_out: wp.array(dtype=vec5),
  contact_solref_out: wp.array(dtype=wp.vec2),
  contact_solreffriction_out: wp.array(dtype=wp.vec2),
  contact_solimp_out: wp.array(dtype=vec5),
  contact_dim_out: wp.array(dtype=int),
  contact_geom_out: wp.array(dtype=wp.vec2i),
  contact_worldid_out: wp.array(dtype=int),
):
  """Calculates contacts between two boxes."""
  # Call the core function to get contact geometry
  dist, pos, normal = box_box(
    box1.pos,
    box1.rot,
    box1.size,
    box2.pos,
    box2.rot,
    box2.size,
  )

  for i in range(8):
    if dist[i] - margin >= 0.0:
      continue

    write_contact(
      nconmax_in,
      dist[i],
      pos[i],
      make_frame(normal[i]),
      margin,
      gap,
      condim,
      friction,
      solref,
      solreffriction,
      solimp,
      geoms,
      worldid,
      ncon_out,
      contact_dist_out,
      contact_pos_out,
      contact_frame_out,
      contact_includemargin_out,
      contact_friction_out,
      contact_solref_out,
      contact_solreffriction_out,
      contact_solimp_out,
      contact_dim_out,
      contact_geom_out,
      contact_worldid_out,
    )


_PRIMITIVE_COLLISIONS = {
  (GeomType.PLANE.value, GeomType.SPHERE.value): plane_sphere_wrapper,
  (GeomType.PLANE.value, GeomType.CAPSULE.value): plane_capsule_wrapper,
  (GeomType.PLANE.value, GeomType.ELLIPSOID.value): plane_ellipsoid_wrapper,
  (GeomType.PLANE.value, GeomType.CYLINDER.value): plane_cylinder_wrapper,
  (GeomType.PLANE.value, GeomType.BOX.value): plane_box_wrapper,
  (GeomType.PLANE.value, GeomType.MESH.value): plane_convex_wrapper,
  (GeomType.SPHERE.value, GeomType.SPHERE.value): sphere_sphere_wrapper,
  (GeomType.SPHERE.value, GeomType.CAPSULE.value): sphere_capsule_wrapper,
  (GeomType.SPHERE.value, GeomType.CYLINDER.value): sphere_cylinder_wrapper,
  (GeomType.SPHERE.value, GeomType.BOX.value): sphere_box_wrapper,
  (GeomType.CAPSULE.value, GeomType.CAPSULE.value): capsule_capsule_wrapper,
  (GeomType.CAPSULE.value, GeomType.BOX.value): capsule_box_wrapper,
  (GeomType.BOX.value, GeomType.BOX.value): box_box_wrapper,
}


# TODO(team): _check_collisions shared utility
def _check_primitive_collisions():
  prev_idx = -1
  for types in _PRIMITIVE_COLLISIONS.keys():
    idx = upper_trid_index(len(GeomType), types[0], types[1])
    if types[1] < types[0] or idx <= prev_idx:
      return False
    prev_idx = idx
  return True


assert _check_primitive_collisions(), "_PRIMITIVE_COLLISIONS is in invalid order"

_primitive_collisions_types = []
_primitive_collisions_func = []


def _primitive_narrowphase_builder(m: Model):
  for types, func in _PRIMITIVE_COLLISIONS.items():
    idx = upper_trid_index(len(GeomType), types[0], types[1])
    if m.geom_pair_type_count[idx] and types not in _primitive_collisions_types:
      _primitive_collisions_types.append(types)
      _primitive_collisions_func.append(func)

  @nested_kernel(module="unique", enable_backward=False)
  def _primitive_narrowphase(
    # Model:
    geom_type: wp.array(dtype=int),
    geom_condim: wp.array(dtype=int),
    geom_dataid: wp.array(dtype=int),
    geom_priority: wp.array(dtype=int),
    geom_solmix: wp.array2d(dtype=float),
    geom_solref: wp.array2d(dtype=wp.vec2),
    geom_solimp: wp.array2d(dtype=vec5),
    geom_size: wp.array2d(dtype=wp.vec3),
    geom_friction: wp.array2d(dtype=wp.vec3),
    geom_margin: wp.array2d(dtype=float),
    geom_gap: wp.array2d(dtype=float),
    hfield_adr: wp.array(dtype=int),
    hfield_nrow: wp.array(dtype=int),
    hfield_ncol: wp.array(dtype=int),
    hfield_size: wp.array(dtype=wp.vec4),
    hfield_data: wp.array(dtype=float),
    mesh_vertadr: wp.array(dtype=int),
    mesh_vertnum: wp.array(dtype=int),
    mesh_vert: wp.array(dtype=wp.vec3),
    mesh_graphadr: wp.array(dtype=int),
    mesh_graph: wp.array(dtype=int),
    mesh_polynum: wp.array(dtype=int),
    mesh_polyadr: wp.array(dtype=int),
    mesh_polynormal: wp.array(dtype=wp.vec3),
    mesh_polyvertadr: wp.array(dtype=int),
    mesh_polyvertnum: wp.array(dtype=int),
    mesh_polyvert: wp.array(dtype=int),
    mesh_polymapadr: wp.array(dtype=int),
    mesh_polymapnum: wp.array(dtype=int),
    mesh_polymap: wp.array(dtype=int),
    pair_dim: wp.array(dtype=int),
    pair_solref: wp.array2d(dtype=wp.vec2),
    pair_solreffriction: wp.array2d(dtype=wp.vec2),
    pair_solimp: wp.array2d(dtype=vec5),
    pair_margin: wp.array2d(dtype=float),
    pair_gap: wp.array2d(dtype=float),
    pair_friction: wp.array2d(dtype=vec5),
    # Data in:
    nconmax_in: int,
    geom_xpos_in: wp.array2d(dtype=wp.vec3),
    geom_xmat_in: wp.array2d(dtype=wp.mat33),
    collision_pair_in: wp.array(dtype=wp.vec2i),
    collision_hftri_index_in: wp.array(dtype=int),
    collision_pairid_in: wp.array(dtype=int),
    collision_worldid_in: wp.array(dtype=int),
    ncollision_in: wp.array(dtype=int),
    # Data out:
    ncon_out: wp.array(dtype=int),
    contact_dist_out: wp.array(dtype=float),
    contact_pos_out: wp.array(dtype=wp.vec3),
    contact_frame_out: wp.array(dtype=wp.mat33),
    contact_includemargin_out: wp.array(dtype=float),
    contact_friction_out: wp.array(dtype=vec5),
    contact_solref_out: wp.array(dtype=wp.vec2),
    contact_solreffriction_out: wp.array(dtype=wp.vec2),
    contact_solimp_out: wp.array(dtype=vec5),
    contact_dim_out: wp.array(dtype=int),
    contact_geom_out: wp.array(dtype=wp.vec2i),
    contact_worldid_out: wp.array(dtype=int),
  ):
    tid = wp.tid()

    if tid >= ncollision_in[0]:
      return

    geoms = collision_pair_in[tid]
    g1 = geoms[0]
    g2 = geoms[1]

    type1 = geom_type[g1]
    type2 = geom_type[g2]

    worldid = collision_worldid_in[tid]

    _, margin, gap, condim, friction, solref, solreffriction, solimp = contact_params(
      geom_condim,
      geom_priority,
      geom_solmix,
      geom_solref,
      geom_solimp,
      geom_friction,
      geom_margin,
      geom_gap,
      pair_dim,
      pair_solref,
      pair_solreffriction,
      pair_solimp,
      pair_margin,
      pair_gap,
      pair_friction,
      collision_pair_in,
      collision_pairid_in,
      tid,
      worldid,
    )

    hftri_index = collision_hftri_index_in[tid]

<<<<<<< HEAD
    geom1 = geom(
      geom_type,
      geom_dataid,
      geom_size,
      hfield_adr,
      hfield_nrow,
      hfield_ncol,
      hfield_size,
=======
    geom1_dataid = geom_dataid[g1]
    geom1 = _geom(
      type1,
      geom1_dataid,
      geom_size[worldid, g1],
      hfield_adr[geom1_dataid],
      hfield_nrow[geom1_dataid],
      hfield_ncol[geom1_dataid],
      hfield_size[geom1_dataid],
>>>>>>> 64bb938f
      hfield_data,
      mesh_vertadr[geom1_dataid],
      mesh_vertnum[geom1_dataid],
      mesh_vert,
      mesh_graphadr[geom1_dataid],
      mesh_graph,
      mesh_polynum[geom1_dataid],
      mesh_polyadr[geom1_dataid],
      mesh_polynormal,
      mesh_polyvertadr,
      mesh_polyvertnum,
      mesh_polyvert,
      mesh_polymapadr,
      mesh_polymapnum,
      mesh_polymap,
      geom_xpos_in[worldid, g1],
      geom_xmat_in[worldid, g1],
      hftri_index,
    )

<<<<<<< HEAD
    geom2 = geom(
      geom_type,
      geom_dataid,
      geom_size,
      hfield_adr,
      hfield_nrow,
      hfield_ncol,
      hfield_size,
=======
    geom2_dataid = geom_dataid[g2]
    geom2 = _geom(
      type2,
      geom2_dataid,
      geom_size[worldid, g2],
      hfield_adr[geom2_dataid],
      hfield_nrow[geom2_dataid],
      hfield_ncol[geom2_dataid],
      hfield_size[geom2_dataid],
>>>>>>> 64bb938f
      hfield_data,
      mesh_vertadr[geom2_dataid],
      mesh_vertnum[geom2_dataid],
      mesh_vert,
      mesh_graphadr[geom2_dataid],
      mesh_graph,
      mesh_polynum[geom2_dataid],
      mesh_polyadr[geom2_dataid],
      mesh_polynormal,
      mesh_polyvertadr,
      mesh_polyvertnum,
      mesh_polyvert,
      mesh_polymapadr,
      mesh_polymapnum,
      mesh_polymap,
      geom_xpos_in[worldid, g2],
      geom_xmat_in[worldid, g2],
      hftri_index,
    )

    for i in range(wp.static(len(_primitive_collisions_func))):
      collision_type1 = wp.static(_primitive_collisions_types[i][0])
      collision_type2 = wp.static(_primitive_collisions_types[i][1])

      if collision_type1 == type1 and collision_type2 == type2:
        wp.static(_primitive_collisions_func[i])(
          nconmax_in,
          geom1,
          geom2,
          worldid,
          margin,
          gap,
          condim,
          friction,
          solref,
          solreffriction,
          solimp,
          geoms,
          ncon_out,
          contact_dist_out,
          contact_pos_out,
          contact_frame_out,
          contact_includemargin_out,
          contact_friction_out,
          contact_solref_out,
          contact_solreffriction_out,
          contact_solimp_out,
          contact_dim_out,
          contact_geom_out,
          contact_worldid_out,
        )

  return _primitive_narrowphase


@event_scope
def primitive_narrowphase(m: Model, d: Data):
  """Runs collision detection on primitive geom pairs discovered during broadphase.

  This function processes collision pairs involving primitive shapes that were
  identified during the broadphase stage. It computes detailed contact information
  such as distance, position, and frame, and populates the `d.contact` array.

  The primitive geom types handled are PLANE, SPHERE, CAPSULE, CYLINDER, BOX.

  It also handles collisions between planes and convex hulls.

  To improve performance, it dynamically builds and launches a kernel tailored to
  the specific primitive collision types present in the model, avoiding
  unnecessary checks for non-existent collision pairs.
  """
  # we need to figure out how to keep the overhead of this small - not launching anything
  # for pair types without collisions, as well as updating the launch dimensions.
  wp.launch(
    _primitive_narrowphase_builder(m),
    dim=d.nconmax,
    inputs=[
      m.geom_type,
      m.geom_condim,
      m.geom_dataid,
      m.geom_priority,
      m.geom_solmix,
      m.geom_solref,
      m.geom_solimp,
      m.geom_size,
      m.geom_friction,
      m.geom_margin,
      m.geom_gap,
      m.hfield_adr,
      m.hfield_nrow,
      m.hfield_ncol,
      m.hfield_size,
      m.hfield_data,
      m.mesh_vertadr,
      m.mesh_vertnum,
      m.mesh_vert,
      m.mesh_graphadr,
      m.mesh_graph,
      m.mesh_polynum,
      m.mesh_polyadr,
      m.mesh_polynormal,
      m.mesh_polyvertadr,
      m.mesh_polyvertnum,
      m.mesh_polyvert,
      m.mesh_polymapadr,
      m.mesh_polymapnum,
      m.mesh_polymap,
      m.pair_dim,
      m.pair_solref,
      m.pair_solreffriction,
      m.pair_solimp,
      m.pair_margin,
      m.pair_gap,
      m.pair_friction,
      d.nconmax,
      d.geom_xpos,
      d.geom_xmat,
      d.collision_pair,
      d.collision_hftri_index,
      d.collision_pairid,
      d.collision_worldid,
      d.ncollision,
    ],
    outputs=[
      d.ncon,
      d.contact.dist,
      d.contact.pos,
      d.contact.frame,
      d.contact.includemargin,
      d.contact.friction,
      d.contact.solref,
      d.contact.solreffriction,
      d.contact.solimp,
      d.contact.dim,
      d.contact.geom,
      d.contact.worldid,
    ],
  )<|MERGE_RESOLUTION|>--- conflicted
+++ resolved
@@ -76,12 +76,8 @@
 
 
 @wp.func
-<<<<<<< HEAD
 def geom(
-=======
-def _geom(
   # kernel_analyzer: off
->>>>>>> 64bb938f
   # Model:
   geom_type: int,
   geom_dataid: int,
@@ -144,11 +140,7 @@
     geom.mesh_polymap = mesh_polymap
 
   # If geom is HFIELD triangle, compute triangle prism verts
-<<<<<<< HEAD
-  if geom_type[gid] == int(GeomType.HFIELD.value) and hftri_index >= 0:
-=======
-  if geom_type == int(GeomType.HFIELD.value):
->>>>>>> 64bb938f
+  if geom_type == int(GeomType.HFIELD.value) and hftri_index >= 0:
     geom.hfprism = hfield_triangle_prism(
       geom_dataid, hfield_adr, hfield_nrow, hfield_ncol, hfield_size, hfield_data, hftri_index
     )
@@ -1566,18 +1558,8 @@
 
     hftri_index = collision_hftri_index_in[tid]
 
-<<<<<<< HEAD
+    geom1_dataid = geom_dataid[g1]
     geom1 = geom(
-      geom_type,
-      geom_dataid,
-      geom_size,
-      hfield_adr,
-      hfield_nrow,
-      hfield_ncol,
-      hfield_size,
-=======
-    geom1_dataid = geom_dataid[g1]
-    geom1 = _geom(
       type1,
       geom1_dataid,
       geom_size[worldid, g1],
@@ -1585,7 +1567,6 @@
       hfield_nrow[geom1_dataid],
       hfield_ncol[geom1_dataid],
       hfield_size[geom1_dataid],
->>>>>>> 64bb938f
       hfield_data,
       mesh_vertadr[geom1_dataid],
       mesh_vertnum[geom1_dataid],
@@ -1606,18 +1587,8 @@
       hftri_index,
     )
 
-<<<<<<< HEAD
+    geom2_dataid = geom_dataid[g2]
     geom2 = geom(
-      geom_type,
-      geom_dataid,
-      geom_size,
-      hfield_adr,
-      hfield_nrow,
-      hfield_ncol,
-      hfield_size,
-=======
-    geom2_dataid = geom_dataid[g2]
-    geom2 = _geom(
       type2,
       geom2_dataid,
       geom_size[worldid, g2],
@@ -1625,7 +1596,6 @@
       hfield_nrow[geom2_dataid],
       hfield_ncol[geom2_dataid],
       hfield_size[geom2_dataid],
->>>>>>> 64bb938f
       hfield_data,
       mesh_vertadr[geom2_dataid],
       mesh_vertnum[geom2_dataid],
