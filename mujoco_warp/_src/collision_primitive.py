# Copyright 2025 The Newton Developers
#
# Licensed under the Apache License, Version 2.0 (the "License");
# you may not use this file except in compliance with the License.
# You may obtain a copy of the License at
#
#     http://www.apache.org/licenses/LICENSE-2.0
#
# Unless required by applicable law or agreed to in writing, software
# distributed under the License is distributed on an "AS IS" BASIS,
# WITHOUT WARRANTIES OR CONDITIONS OF ANY KIND, either express or implied.
# See the License for the specific language governing permissions and
# limitations under the License.
# ==============================================================================

from typing import Tuple

import warp as wp

from . import collision_primitive_core as core
from .collision_hfield import hfield_triangle_prism
<<<<<<< HEAD
=======
from .math import closest_segment_point
from .math import closest_segment_to_segment_points
from .math import make_frame
from .math import normalize_with_norm
from .math import safe_div
>>>>>>> fc113434
from .math import upper_trid_index
from .types import MJ_MINMU
from .types import MJ_MINVAL
from .types import Data
from .types import GeomType
from .types import Model
from .types import vec5
from .warp_util import event_scope

wp.set_module_options({"enable_backward": False})


class vec8f(wp.types.vector(length=8, dtype=wp.float32)):
  pass


class mat43f(wp.types.matrix(shape=(4, 3), dtype=wp.float32)):
  pass


class mat83f(wp.types.matrix(shape=(8, 3), dtype=wp.float32)):
  pass


@wp.struct
class Geom:
  pos: wp.vec3
  rot: wp.mat33
  normal: wp.vec3
  size: wp.vec3
  hfprism: wp.mat33
  vertadr: int
  vertnum: int
  vert: wp.array(dtype=wp.vec3)
  graphadr: int
  graph: wp.array(dtype=int)
  mesh_polynum: int
  mesh_polyadr: int
  mesh_polynormal: wp.array(dtype=wp.vec3)
  mesh_polyvertadr: wp.array(dtype=int)
  mesh_polyvertnum: wp.array(dtype=int)
  mesh_polyvert: wp.array(dtype=int)
  mesh_polymapadr: wp.array(dtype=int)
  mesh_polymapnum: wp.array(dtype=int)
  mesh_polymap: wp.array(dtype=int)
  index: int


@wp.func
def _geom(
  # Model:
  geom_type: wp.array(dtype=int),
  geom_dataid: wp.array(dtype=int),
  geom_size: wp.array2d(dtype=wp.vec3),
  hfield_adr: wp.array(dtype=int),
  hfield_nrow: wp.array(dtype=int),
  hfield_ncol: wp.array(dtype=int),
  hfield_size: wp.array(dtype=wp.vec4),
  hfield_data: wp.array(dtype=float),
  mesh_vertadr: wp.array(dtype=int),
  mesh_vertnum: wp.array(dtype=int),
  mesh_vert: wp.array(dtype=wp.vec3),
  mesh_graphadr: wp.array(dtype=int),
  mesh_graph: wp.array(dtype=int),
  mesh_polynum: wp.array(dtype=int),
  mesh_polyadr: wp.array(dtype=int),
  mesh_polynormal: wp.array(dtype=wp.vec3),
  mesh_polyvertadr: wp.array(dtype=int),
  mesh_polyvertnum: wp.array(dtype=int),
  mesh_polyvert: wp.array(dtype=int),
  mesh_polymapadr: wp.array(dtype=int),
  mesh_polymapnum: wp.array(dtype=int),
  mesh_polymap: wp.array(dtype=int),
  # Data in:
  geom_xpos_in: wp.array2d(dtype=wp.vec3),
  geom_xmat_in: wp.array2d(dtype=wp.mat33),
  # In:
  worldid: int,
  gid: int,
  hftri_index: int,
) -> Geom:
  geom = Geom()
  geom.pos = geom_xpos_in[worldid, gid]
  rot = geom_xmat_in[worldid, gid]
  geom.rot = rot
  geom.size = geom_size[worldid, gid]
  geom.normal = wp.vec3(rot[0, 2], rot[1, 2], rot[2, 2])  # plane
  dataid = geom_dataid[gid]

  # If geom is MESH, get mesh verts
  if dataid >= 0 and geom_type[gid] == int(GeomType.MESH.value):
    geom.vertadr = mesh_vertadr[dataid]
    geom.vertnum = mesh_vertnum[dataid]
    geom.graphadr = mesh_graphadr[dataid]
    geom.mesh_polynum = mesh_polynum[dataid]
    geom.mesh_polyadr = mesh_polyadr[dataid]
  else:
    geom.vertadr = -1
    geom.vertnum = -1
    geom.graphadr = -1
    geom.mesh_polynum = -1
    geom.mesh_polyadr = -1

  if geom_type[gid] == int(GeomType.MESH.value):
    geom.vert = mesh_vert
    geom.graph = mesh_graph
    geom.mesh_polynormal = mesh_polynormal
    geom.mesh_polyvertadr = mesh_polyvertadr
    geom.mesh_polyvertnum = mesh_polyvertnum
    geom.mesh_polyvert = mesh_polyvert
    geom.mesh_polymapadr = mesh_polymapadr
    geom.mesh_polymapnum = mesh_polymapnum
    geom.mesh_polymap = mesh_polymap

  # If geom is HFIELD triangle, compute triangle prism verts
  if geom_type[gid] == int(GeomType.HFIELD.value):
    geom.hfprism = hfield_triangle_prism(
      geom_dataid, hfield_adr, hfield_nrow, hfield_ncol, hfield_size, hfield_data, gid, hftri_index
    )

  geom.index = -1
  return geom


@wp.func
def _write_contact_solver_params(
  # Data in:
  nconmax_in: int,
  # In:
  contact_index: int,
  margin_in: float,
  gap_in: float,
  condim_in: int,
  friction_in: vec5,
  solref_in: wp.vec2f,
  solreffriction_in: wp.vec2f,
  solimp_in: vec5,
  geoms_in: wp.vec2i,
  worldid_in: int,
  # Data out:
  contact_includemargin_out: wp.array(dtype=float),
  contact_friction_out: wp.array(dtype=vec5),
  contact_solref_out: wp.array(dtype=wp.vec2),
  contact_solreffriction_out: wp.array(dtype=wp.vec2),
  contact_solimp_out: wp.array(dtype=vec5),
  contact_dim_out: wp.array(dtype=int),
  contact_geom_out: wp.array(dtype=wp.vec2i),
  contact_worldid_out: wp.array(dtype=int),
):
  """Write solver parameters for an existing contact at a given index.

  Used to populate contact solver metadata (friction, solver refs, geom info)
  for contacts that have already been detected and added to the contact arrays.
  """
  cid = contact_index
  if cid < nconmax_in:
    contact_geom_out[cid] = geoms_in
    contact_worldid_out[cid] = worldid_in
    includemargin = margin_in - gap_in
    contact_includemargin_out[cid] = includemargin
    contact_dim_out[cid] = condim_in
    contact_friction_out[cid] = friction_in
    contact_solref_out[cid] = solref_in
    contact_solreffriction_out[cid] = solreffriction_in
    contact_solimp_out[cid] = solimp_in


@wp.func
def write_contact(
  # Data in:
  nconmax_in: int,
  # In:
  dist_in: float,
  pos_in: wp.vec3,
  normal_in: wp.vec3,
  tangent_in: wp.vec3,
  margin_in: float,
  gap_in: float,
  condim_in: int,
  friction_in: vec5,
  solref_in: wp.vec2f,
  solreffriction_in: wp.vec2f,
  solimp_in: vec5,
  geoms_in: wp.vec2i,
  worldid_in: int,
  # Data out:
  ncon_out: wp.array(dtype=int),
  contact_dist_out: wp.array(dtype=float),
  contact_pos_out: wp.array(dtype=wp.vec3),
  contact_normal_out: wp.array(dtype=wp.vec3),
  contact_tangent_out: wp.array(dtype=wp.vec3),
  contact_includemargin_out: wp.array(dtype=float),
  contact_friction_out: wp.array(dtype=vec5),
  contact_solref_out: wp.array(dtype=wp.vec2),
  contact_solreffriction_out: wp.array(dtype=wp.vec2),
  contact_solimp_out: wp.array(dtype=vec5),
  contact_dim_out: wp.array(dtype=int),
  contact_geom_out: wp.array(dtype=wp.vec2i),
  contact_worldid_out: wp.array(dtype=int),
):
  """Atomically write a contact to the contact arrays if it's active.

  Checks if the contact is active (distance < margin) and if so, atomically
  increments the contact counter and writes all contact data and solver parameters.
  Use this when detecting new contacts during collision detection.
  """
  active = (dist_in - margin_in) < 0
  if active:
    cid = wp.atomic_add(ncon_out, 0, 1)
    if cid < nconmax_in:
      contact_dist_out[cid] = dist_in
      contact_pos_out[cid] = pos_in
      contact_normal_out[cid] = normal_in
      contact_tangent_out[cid] = tangent_in
      contact_geom_out[cid] = geoms_in
      contact_worldid_out[cid] = worldid_in
      includemargin = margin_in - gap_in
      contact_includemargin_out[cid] = includemargin
      contact_dim_out[cid] = condim_in
      contact_friction_out[cid] = friction_in
      contact_solref_out[cid] = solref_in
      contact_solreffriction_out[cid] = solreffriction_in
      contact_solimp_out[cid] = solimp_in


@wp.func
def _plane_sphere_wrapper(
  # Data in:
  nconmax_in: int,
  # In:
  plane: Geom,
  sphere: Geom,
  margin: float,
  # Data out:
  ncon_out: wp.array(dtype=int),
  contact_dist_out: wp.array(dtype=float),
  contact_pos_out: wp.array(dtype=wp.vec3),
  contact_normal_out: wp.array(dtype=wp.vec3),
  contact_tangent_out: wp.array(dtype=wp.vec3),
) -> Tuple[int, int]:
  """Calculates one contact between a plane and a sphere."""
  plane_normal = wp.vec3(plane.rot[0, 2], plane.rot[1, 2], plane.rot[2, 2])
  return core.plane_sphere(
    plane_normal,
    plane.pos,
    sphere.pos,
    sphere.size[0],
    margin,
    nconmax_in,
    ncon_out,
    contact_dist_out,
    contact_pos_out,
    contact_normal_out,
    contact_tangent_out,
  )


@wp.func
def _sphere_sphere_wrapper(
  # Data in:
  nconmax_in: int,
  # In:
  sphere1: Geom,
  sphere2: Geom,
  margin: float,
  # Data out:
  ncon_out: wp.array(dtype=int),
  contact_dist_out: wp.array(dtype=float),
  contact_pos_out: wp.array(dtype=wp.vec3),
  contact_normal_out: wp.array(dtype=wp.vec3),
  contact_tangent_out: wp.array(dtype=wp.vec3),
) -> Tuple[int, int]:
  """Calculates one contact between two spheres."""
  return core.sphere_sphere(
    sphere1.pos,
    sphere1.size[0],
    sphere2.pos,
    sphere2.size[0],
    margin,
    nconmax_in,
    ncon_out,
    contact_dist_out,
    contact_pos_out,
    contact_normal_out,
    contact_tangent_out,
  )


@wp.func
def _sphere_capsule_wrapper(
  # Data in:
  nconmax_in: int,
  # In:
  sphere: Geom,
  cap: Geom,
  margin: float,
  # Data out:
  ncon_out: wp.array(dtype=int),
  contact_dist_out: wp.array(dtype=float),
  contact_pos_out: wp.array(dtype=wp.vec3),
  contact_normal_out: wp.array(dtype=wp.vec3),
  contact_tangent_out: wp.array(dtype=wp.vec3),
) -> Tuple[int, int]:
  """Calculates one contact between a sphere and a capsule."""
  cap_axis = wp.vec3(cap.rot[0, 2], cap.rot[1, 2], cap.rot[2, 2])
  return core.sphere_capsule(
    sphere.pos,
    sphere.size[0],
    sphere.rot,
    cap.pos,
    cap_axis,
    cap.size[0],
    cap.size[1],
    cap.rot,
    margin,
    nconmax_in,
    ncon_out,
    contact_dist_out,
    contact_pos_out,
    contact_normal_out,
    contact_tangent_out,
  )


@wp.func
def _capsule_capsule_wrapper(
  # Data in:
  nconmax_in: int,
  # In:
  cap1: Geom,
  cap2: Geom,
  margin: float,
  # Data out:
  ncon_out: wp.array(dtype=int),
  contact_dist_out: wp.array(dtype=float),
  contact_pos_out: wp.array(dtype=wp.vec3),
  contact_normal_out: wp.array(dtype=wp.vec3),
  contact_tangent_out: wp.array(dtype=wp.vec3),
) -> Tuple[int, int]:
  """Calculates one contact between two capsules."""
  cap1_axis = wp.vec3(cap1.rot[0, 2], cap1.rot[1, 2], cap1.rot[2, 2])
  cap2_axis = wp.vec3(cap2.rot[0, 2], cap2.rot[1, 2], cap2.rot[2, 2])
  return core.capsule_capsule(
    cap1.pos,
    cap1_axis,
    cap1.size[0],
    cap1.size[1],
    cap2.pos,
    cap2_axis,
    cap2.size[0],
    cap2.size[1],
    margin,
    nconmax_in,
    ncon_out,
    contact_dist_out,
    contact_pos_out,
    contact_normal_out,
    contact_tangent_out,
  )


@wp.func
def _plane_capsule_wrapper(
  # Data in:
  nconmax_in: int,
  # In:
  plane: Geom,
  cap: Geom,
  margin: float,
  # Data out:
  ncon_out: wp.array(dtype=int),
  contact_dist_out: wp.array(dtype=float),
  contact_pos_out: wp.array(dtype=wp.vec3),
  contact_normal_out: wp.array(dtype=wp.vec3),
  contact_tangent_out: wp.array(dtype=wp.vec3),
) -> Tuple[int, int]:
  """Calculates two contacts between a capsule and a plane."""
  plane_normal = wp.vec3(plane.rot[0, 2], plane.rot[1, 2], plane.rot[2, 2])
  cap_axis = wp.vec3(cap.rot[0, 2], cap.rot[1, 2], cap.rot[2, 2])
  return core.plane_capsule(
    plane_normal,
    plane.pos,
    cap.pos,
    cap_axis,
    cap.size[0],
    cap.size[1],
    margin,
    nconmax_in,
    ncon_out,
    contact_dist_out,
    contact_pos_out,
    contact_normal_out,
    contact_tangent_out,
  )


@wp.func
def _plane_ellipsoid_wrapper(
  # Data in:
  nconmax_in: int,
  # In:
  plane: Geom,
  ellipsoid: Geom,
  margin: float,
  # Data out:
  ncon_out: wp.array(dtype=int),
  contact_dist_out: wp.array(dtype=float),
  contact_pos_out: wp.array(dtype=wp.vec3),
  contact_normal_out: wp.array(dtype=wp.vec3),
  contact_tangent_out: wp.array(dtype=wp.vec3),
) -> Tuple[int, int]:
  """Calculates one contact between a plane and an ellipsoid."""
  plane_normal = wp.vec3(plane.rot[0, 2], plane.rot[1, 2], plane.rot[2, 2])
  return core.plane_ellipsoid(
    plane_normal,
    plane.pos,
    ellipsoid.pos,
    ellipsoid.rot,
    ellipsoid.size,
    margin,
    nconmax_in,
    ncon_out,
    contact_dist_out,
    contact_pos_out,
    contact_normal_out,
    contact_tangent_out,
  )


@wp.func
def _plane_box_wrapper(
  # Data in:
  nconmax_in: int,
  # In:
  plane: Geom,
  box: Geom,
  margin: float,
  # Data out:
  ncon_out: wp.array(dtype=int),
  contact_dist_out: wp.array(dtype=float),
  contact_pos_out: wp.array(dtype=wp.vec3),
  contact_normal_out: wp.array(dtype=wp.vec3),
  contact_tangent_out: wp.array(dtype=wp.vec3),
) -> Tuple[int, int]:
  """Calculates contacts between a plane and a box."""
  plane_normal = wp.vec3(plane.rot[0, 2], plane.rot[1, 2], plane.rot[2, 2])
  return core.plane_box(
    plane_normal,
    plane.pos,
    box.pos,
    box.rot,
    box.size,
    margin,
    nconmax_in,
    ncon_out,
    contact_dist_out,
    contact_pos_out,
    contact_normal_out,
    contact_tangent_out,
  )


@wp.func
def _plane_convex_wrapper(
  # Data in:
  nconmax_in: int,
  # In:
  plane: Geom,
  convex: Geom,
  margin: float,
  # Data out:
  ncon_out: wp.array(dtype=int),
  contact_dist_out: wp.array(dtype=float),
  contact_pos_out: wp.array(dtype=wp.vec3),
  contact_normal_out: wp.array(dtype=wp.vec3),
  contact_tangent_out: wp.array(dtype=wp.vec3),
) -> Tuple[int, int]:
  """Calculates contacts between a plane and a convex object."""
  plane_normal = wp.vec3(plane.rot[0, 2], plane.rot[1, 2], plane.rot[2, 2])
  return core.plane_convex(
    plane_normal,
    plane.pos,
    convex.pos,
    convex.rot,
    convex.vert,
    convex.vertadr,
    convex.vertnum,
    convex.graph,
    convex.graphadr,
    margin,
    nconmax_in,
    ncon_out,
    contact_dist_out,
    contact_pos_out,
    contact_normal_out,
    contact_tangent_out,
  )


@wp.func
def _sphere_cylinder_wrapper(
  # Data in:
  nconmax_in: int,
  # In:
  sphere: Geom,
  cylinder: Geom,
  margin: float,
  # Data out:
  ncon_out: wp.array(dtype=int),
  contact_dist_out: wp.array(dtype=float),
  contact_pos_out: wp.array(dtype=wp.vec3),
<<<<<<< HEAD
  contact_normal_out: wp.array(dtype=wp.vec3),
  contact_tangent_out: wp.array(dtype=wp.vec3),
) -> Tuple[int, int]:
  """Calculates one contact between a sphere and a cylinder."""
  cylinder_axis = wp.vec3(cylinder.rot[0, 2], cylinder.rot[1, 2], cylinder.rot[2, 2])
  return core.sphere_cylinder(
=======
  contact_frame_out: wp.array(dtype=wp.mat33),
  contact_includemargin_out: wp.array(dtype=float),
  contact_friction_out: wp.array(dtype=vec5),
  contact_solref_out: wp.array(dtype=wp.vec2),
  contact_solreffriction_out: wp.array(dtype=wp.vec2),
  contact_solimp_out: wp.array(dtype=vec5),
  contact_dim_out: wp.array(dtype=int),
  contact_geom_out: wp.array(dtype=wp.vec2i),
  contact_worldid_out: wp.array(dtype=int),
):
  axis = wp.vec3(
    cylinder.rot[0, 2],
    cylinder.rot[1, 2],
    cylinder.rot[2, 2],
  )

  vec = sphere.pos - cylinder.pos
  x = wp.dot(vec, axis)

  a_proj = axis * x
  p_proj = vec - a_proj
  p_proj_sqr = wp.dot(p_proj, p_proj)

  collide_side = wp.abs(x) < cylinder.size[1]
  collide_cap = p_proj_sqr < (cylinder.size[0] * cylinder.size[0])

  if collide_side and collide_cap:
    dist_cap = cylinder.size[1] - wp.abs(x)
    dist_radius = cylinder.size[0] - wp.sqrt(p_proj_sqr)

    if dist_cap < dist_radius:
      collide_side = False
    else:
      collide_cap = False

  # Side collision
  if collide_side:
    pos_target = cylinder.pos + a_proj

    _sphere_sphere_ext(
      nconmax_in,
      sphere.pos,
      sphere.size[0],
      pos_target,
      cylinder.size[0],
      worldid,
      margin,
      gap,
      condim,
      friction,
      solref,
      solreffriction,
      solimp,
      geoms,
      sphere.rot,
      cylinder.rot,
      ncon_out,
      contact_dist_out,
      contact_pos_out,
      contact_frame_out,
      contact_includemargin_out,
      contact_friction_out,
      contact_solref_out,
      contact_solreffriction_out,
      contact_solimp_out,
      contact_dim_out,
      contact_geom_out,
      contact_worldid_out,
    )
    return

  # Cap collision
  if collide_cap:
    if x > 0.0:
      # top cap
      pos_cap = cylinder.pos + axis * cylinder.size[1]
      plane_normal = axis
    else:
      # bottom cap
      pos_cap = cylinder.pos - axis * cylinder.size[1]
      plane_normal = -axis

    dist, pos_contact = _plane_sphere(plane_normal, pos_cap, sphere.pos, sphere.size[0])
    plane_normal = -plane_normal  # Flip normal after position calculation

    write_contact(
      nconmax_in,
      dist,
      pos_contact,
      make_frame(plane_normal),
      margin,
      gap,
      condim,
      friction,
      solref,
      solreffriction,
      solimp,
      geoms,
      worldid,
      ncon_out,
      contact_dist_out,
      contact_pos_out,
      contact_frame_out,
      contact_includemargin_out,
      contact_friction_out,
      contact_solref_out,
      contact_solreffriction_out,
      contact_solimp_out,
      contact_dim_out,
      contact_geom_out,
      contact_worldid_out,
    )

    return

  # Corner collision
  inv_len = safe_div(1.0, wp.sqrt(p_proj_sqr))
  p_proj = p_proj * (cylinder.size[0] * inv_len)

  cap_offset = axis * (wp.sign(x) * cylinder.size[1])
  pos_corner = cylinder.pos + cap_offset + p_proj

  _sphere_sphere_ext(
    nconmax_in,
>>>>>>> fc113434
    sphere.pos,
    sphere.size[0],
    sphere.rot,
    cylinder.pos,
    cylinder_axis,
    cylinder.size[0],
    cylinder.size[1],
    cylinder.rot,
    margin,
    nconmax_in,
    ncon_out,
    contact_dist_out,
    contact_pos_out,
    contact_normal_out,
    contact_tangent_out,
  )


@wp.func
def _plane_cylinder_wrapper(
  # Data in:
  nconmax_in: int,
  # In:
  plane: Geom,
  cylinder: Geom,
  margin: float,
  # Data out:
  ncon_out: wp.array(dtype=int),
  contact_dist_out: wp.array(dtype=float),
  contact_pos_out: wp.array(dtype=wp.vec3),
  contact_normal_out: wp.array(dtype=wp.vec3),
  contact_tangent_out: wp.array(dtype=wp.vec3),
) -> Tuple[int, int]:
  """Calculates contacts between a cylinder and a plane."""
<<<<<<< HEAD
  plane_normal = wp.vec3(plane.rot[0, 2], plane.rot[1, 2], plane.rot[2, 2])
  cylinder_axis = wp.vec3(cylinder.rot[0, 2], cylinder.rot[1, 2], cylinder.rot[2, 2])
  return core.plane_cylinder(
    plane_normal,
    plane.pos,
    cylinder.pos,
    cylinder_axis,
    cylinder.size[0],
    cylinder.size[1],
    margin,
    nconmax_in,
    ncon_out,
    contact_dist_out,
    contact_pos_out,
    contact_normal_out,
    contact_tangent_out,
=======
  # Extract plane normal and cylinder axis
  n = plane.normal
  axis = wp.vec3(cylinder.rot[0, 2], cylinder.rot[1, 2], cylinder.rot[2, 2])

  # Project, make sure axis points toward plane
  prjaxis = wp.dot(n, axis)
  if prjaxis > 0:
    axis = -axis
    prjaxis = -prjaxis

  # Compute normal distance from plane to cylinder center
  dist0 = wp.dot(cylinder.pos - plane.pos, n)

  # Remove component of -normal along cylinder axis
  vec = axis * prjaxis - n
  len_sqr = wp.dot(vec, vec)

  # If vector is nondegenerate, normalize and scale by radius
  # Otherwise use cylinder's x-axis scaled by radius
  vec = wp.where(
    len_sqr >= 1e-12,
    vec * safe_div(cylinder.size[0], wp.sqrt(len_sqr)),
    wp.vec3(cylinder.rot[0, 0], cylinder.rot[1, 0], cylinder.rot[2, 0]) * cylinder.size[0],
>>>>>>> fc113434
  )


@wp.func
def contact_params(
  # Model:
  geom_condim: wp.array(dtype=int),
  geom_priority: wp.array(dtype=int),
  geom_solmix: wp.array2d(dtype=float),
  geom_solref: wp.array2d(dtype=wp.vec2),
  geom_solimp: wp.array2d(dtype=vec5),
  geom_friction: wp.array2d(dtype=wp.vec3),
  geom_margin: wp.array2d(dtype=float),
  geom_gap: wp.array2d(dtype=float),
  pair_dim: wp.array(dtype=int),
  pair_solref: wp.array2d(dtype=wp.vec2),
  pair_solreffriction: wp.array2d(dtype=wp.vec2),
  pair_solimp: wp.array2d(dtype=vec5),
  pair_margin: wp.array2d(dtype=float),
  pair_gap: wp.array2d(dtype=float),
  pair_friction: wp.array2d(dtype=vec5),
  # Data in:
  collision_pair_in: wp.array(dtype=wp.vec2i),
  collision_pairid_in: wp.array(dtype=int),
  # In:
  cid: int,
  worldid: int,
):
  geoms = collision_pair_in[cid]
  pairid = collision_pairid_in[cid]

  if pairid > -1:
    margin = pair_margin[worldid, pairid]
    gap = pair_gap[worldid, pairid]
    condim = pair_dim[pairid]
    friction = pair_friction[worldid, pairid]
    solref = pair_solref[worldid, pairid]
    solreffriction = pair_solreffriction[worldid, pairid]
    solimp = pair_solimp[worldid, pairid]
  else:
    g1 = geoms[0]
    g2 = geoms[1]

    p1 = geom_priority[g1]
    p2 = geom_priority[g2]

    solmix1 = geom_solmix[worldid, g1]
    solmix2 = geom_solmix[worldid, g2]

    mix = safe_div(solmix1, solmix1 + solmix2)
    mix = wp.where((solmix1 < MJ_MINVAL) and (solmix2 < MJ_MINVAL), 0.5, mix)
    mix = wp.where((solmix1 < MJ_MINVAL) and (solmix2 >= MJ_MINVAL), 0.0, mix)
    mix = wp.where((solmix1 >= MJ_MINVAL) and (solmix2 < MJ_MINVAL), 1.0, mix)
    mix = wp.where(p1 == p2, mix, wp.where(p1 > p2, 1.0, 0.0))

    margin = wp.max(geom_margin[worldid, g1], geom_margin[worldid, g2])
    gap = wp.max(geom_gap[worldid, g1], geom_gap[worldid, g2])

    condim1 = geom_condim[g1]
    condim2 = geom_condim[g2]
    condim = wp.where(p1 == p2, wp.max(condim1, condim2), wp.where(p1 > p2, condim1, condim2))

    max_geom_friction = wp.max(geom_friction[worldid, g1], geom_friction[worldid, g2])
    friction = vec5(
      wp.max(MJ_MINMU, max_geom_friction[0]),
      wp.max(MJ_MINMU, max_geom_friction[0]),
      wp.max(MJ_MINMU, max_geom_friction[1]),
      wp.max(MJ_MINMU, max_geom_friction[2]),
      wp.max(MJ_MINMU, max_geom_friction[2]),
    )

    if geom_solref[worldid, g1].x > 0.0 and geom_solref[worldid, g2].x > 0.0:
      solref = mix * geom_solref[worldid, g1] + (1.0 - mix) * geom_solref[worldid, g2]
    else:
      solref = wp.min(geom_solref[worldid, g1], geom_solref[worldid, g2])

    solreffriction = wp.vec2(0.0, 0.0)

    solimp = mix * geom_solimp[worldid, g1] + (1.0 - mix) * geom_solimp[worldid, g2]

  return geoms, margin, gap, condim, friction, solref, solreffriction, solimp


@wp.func
<<<<<<< HEAD
def _sphere_box_wrapper(
=======
def _sphere_box(
  # Data in:
  nconmax_in: int,
  # In:
  sphere_pos: wp.vec3,
  sphere_size: float,
  box_pos: wp.vec3,
  box_rot: wp.mat33,
  box_size: wp.vec3,
  worldid: int,
  margin: float,
  gap: float,
  condim: int,
  friction: vec5,
  solref: wp.vec2f,
  solreffriction: wp.vec2f,
  solimp: vec5,
  geoms: wp.vec2i,
  # Data out:
  ncon_out: wp.array(dtype=int),
  contact_dist_out: wp.array(dtype=float),
  contact_pos_out: wp.array(dtype=wp.vec3),
  contact_frame_out: wp.array(dtype=wp.mat33),
  contact_includemargin_out: wp.array(dtype=float),
  contact_friction_out: wp.array(dtype=vec5),
  contact_solref_out: wp.array(dtype=wp.vec2),
  contact_solreffriction_out: wp.array(dtype=wp.vec2),
  contact_solimp_out: wp.array(dtype=vec5),
  contact_dim_out: wp.array(dtype=int),
  contact_geom_out: wp.array(dtype=wp.vec2i),
  contact_worldid_out: wp.array(dtype=int),
):
  center = wp.transpose(box_rot) @ (sphere_pos - box_pos)

  clamped = wp.max(-box_size, wp.min(box_size, center))
  clamped_dir, dist = normalize_with_norm(clamped - center)

  if dist - sphere_size > margin:
    return

  # sphere center inside box
  if dist <= MJ_MINVAL:
    closest = 2.0 * (box_size[0] + box_size[1] + box_size[2])
    k = wp.int32(0)
    for i in range(6):
      face_dist = wp.abs(wp.where(i % 2, 1.0, -1.0) * box_size[i // 2] - center[i // 2])
      if closest > face_dist:
        closest = face_dist
        k = i

    nearest = wp.vec3(0.0)
    nearest[k // 2] = wp.where(k % 2, -1.0, 1.0)
    pos = center + nearest * (sphere_size - closest) / 2.0
    contact_normal = box_rot @ nearest
    contact_dist = -closest - sphere_size

  else:
    deepest = center + clamped_dir * sphere_size
    pos = 0.5 * (clamped + deepest)
    contact_normal = box_rot @ clamped_dir
    contact_dist = dist - sphere_size

  contact_pos = box_pos + box_rot @ pos
  write_contact(
    nconmax_in,
    contact_dist,
    contact_pos,
    make_frame(contact_normal),
    margin,
    gap,
    condim,
    friction,
    solref,
    solreffriction,
    solimp,
    geoms,
    worldid,
    ncon_out,
    contact_dist_out,
    contact_pos_out,
    contact_frame_out,
    contact_includemargin_out,
    contact_friction_out,
    contact_solref_out,
    contact_solreffriction_out,
    contact_solimp_out,
    contact_dim_out,
    contact_geom_out,
    contact_worldid_out,
  )


@wp.func
def sphere_box(
>>>>>>> fc113434
  # Data in:
  nconmax_in: int,
  # In:
  sphere: Geom,
  box: Geom,
  margin: float,
  # Data out:
  ncon_out: wp.array(dtype=int),
  contact_dist_out: wp.array(dtype=float),
  contact_pos_out: wp.array(dtype=wp.vec3),
  contact_normal_out: wp.array(dtype=wp.vec3),
  contact_tangent_out: wp.array(dtype=wp.vec3),
) -> Tuple[int, int]:
  """Calculates one contact between a sphere and a box."""
  return core.sphere_box(
    sphere.pos,
    sphere.size[0],
    box.pos,
    box.rot,
    box.size,
    margin,
    nconmax_in,
    ncon_out,
    contact_dist_out,
    contact_pos_out,
    contact_normal_out,
    contact_tangent_out,
  )


@wp.func
def _capsule_box_wrapper(
  # Data in:
  nconmax_in: int,
  # In:
  cap: Geom,
  box: Geom,
  margin: float,
  # Data out:
  ncon_out: wp.array(dtype=int),
  contact_dist_out: wp.array(dtype=float),
  contact_pos_out: wp.array(dtype=wp.vec3),
  contact_normal_out: wp.array(dtype=wp.vec3),
  contact_tangent_out: wp.array(dtype=wp.vec3),
) -> Tuple[int, int]:
  """Calculates contacts between a capsule and a box."""
<<<<<<< HEAD
  cap_axis = wp.vec3(cap.rot[0, 2], cap.rot[1, 2], cap.rot[2, 2])
  return core.capsule_box(
    cap.pos,
    cap_axis,
=======
  # Based on the mjc implementation
  boxmatT = wp.transpose(box.rot)
  pos = boxmatT @ (cap.pos - box.pos)
  axis = boxmatT @ wp.vec3(cap.rot[0, 2], cap.rot[1, 2], cap.rot[2, 2])
  halfaxis = axis * cap.size[1]  # halfaxis is the capsule direction
  axisdir = wp.int32(halfaxis[0] > 0.0) + 2 * wp.int32(halfaxis[1] > 0.0) + 4 * wp.int32(halfaxis[2] > 0.0)

  bestdistmax = margin + 2.0 * (cap.size[0] + cap.size[1] + box.size[0] + box.size[1] + box.size[2])

  # keep track of closest point
  bestdist = wp.float32(bestdistmax)
  bestsegmentpos = wp.float32(-12)

  # cltype: encoded collision configuration
  # cltype / 3 == 0 : lower corner is closest to the capsule
  #            == 2 : upper corner is closest to the capsule
  #            == 1 : middle of the edge is closest to the capsule
  # cltype % 3 == 0 : lower corner is closest to the box
  #            == 2 : upper corner is closest to the box
  #            == 1 : middle of the capsule is closest to the box
  cltype = wp.int32(-4)

  # clface: index of the closest face of the box to the capsule
  # -1: no face is closest (edge or corner is closest)
  # 0, 1, 2: index of the axis perpendicular to the closest face
  clface = wp.int32(-12)

  # first: consider cases where a face of the box is closest
  for i in range(-1, 2, 2):
    axisTip = pos + wp.float32(i) * halfaxis
    boxPoint = wp.vec3(axisTip)

    n_out = wp.int32(0)
    ax_out = wp.int32(-1)

    for j in range(3):
      if boxPoint[j] < -box.size[j]:
        n_out += 1
        ax_out = j
        boxPoint[j] = -box.size[j]
      elif boxPoint[j] > box.size[j]:
        n_out += 1
        ax_out = j
        boxPoint[j] = box.size[j]

    if n_out > 1:
      continue

    dist = wp.length_sq(boxPoint - axisTip)

    if dist < bestdist:
      bestdist = dist
      bestsegmentpos = wp.float32(i)
      cltype = -2 + i
      clface = ax_out

  # second: consider cases where an edge of the box is closest
  clcorner = wp.int32(-123)  # which corner is the closest
  cledge = wp.int32(-123)  # which axis
  bestboxpos = wp.float32(0.0)

  for i in range(8):
    for j in range(3):
      if i & (1 << j) != 0:
        continue

      c2 = wp.int32(-123)

      # box_pt is the starting point (corner) on the box
      box_pt = wp.cw_mul(
        wp.vec3(
          wp.where(i & 1, 1.0, -1.0),
          wp.where(i & 2, 1.0, -1.0),
          wp.where(i & 4, 1.0, -1.0),
        ),
        box.size,
      )
      box_pt[j] = 0.0

      # find closest point between capsule and the edge
      dif = box_pt - pos

      u = -box.size[j] * dif[j]
      v = wp.dot(halfaxis, dif)
      ma = box.size[j] * box.size[j]
      mb = -box.size[j] * halfaxis[j]
      mc = cap.size[1] * cap.size[1]
      det = ma * mc - mb * mb
      if wp.abs(det) < MJ_MINVAL:
        continue

      idet = 1.0 / det
      # sX : X=1 means middle of segment. X=0 or 2 one or the other end

      x1 = wp.float32((mc * u - mb * v) * idet)
      x2 = wp.float32((ma * v - mb * u) * idet)

      s1 = wp.int32(1)
      s2 = wp.int32(1)

      if x1 > 1:
        x1 = 1.0
        s1 = 2
        x2 = safe_div(v - mb, mc)
      elif x1 < -1:
        x1 = -1.0
        s1 = 0
        x2 = safe_div(v + mb, mc)

      x2_over = x2 > 1.0
      if x2_over or x2 < -1.0:
        if x2_over:
          x2 = 1.0
          s2 = 2
          x1 = safe_div(u - mb, ma)
        else:
          x2 = -1.0
          s2 = 0
          x1 = safe_div(u + mb, ma)

        if x1 > 1:
          x1 = 1.0
          s1 = 2
        elif x1 < -1:
          x1 = -1.0
          s1 = 0

      dif -= halfaxis * x2
      dif[j] += box.size[j] * x1

      # encode relative positions of the closest points
      ct = s1 * 3 + s2

      dif_sq = wp.length_sq(dif)
      if dif_sq < bestdist - MJ_MINVAL:
        bestdist = dif_sq
        bestsegmentpos = x2
        bestboxpos = x1
        # ct<6 means closest point on box is at lower end or middle of edge
        c2 = ct // 6

        clcorner = i + (1 << j) * c2  # index of closest box corner
        cledge = j  # axis index of closest box edge
        cltype = ct  # encoded collision configuration

  best = wp.float32(0.0)

  p = wp.vec2(pos.x, pos.y)
  dd = wp.vec2(halfaxis.x, halfaxis.y)
  s = wp.vec2(box.size.x, box.size.y)
  secondpos = wp.float32(-4.0)

  uu = dd.x * s.y
  vv = dd.y * s.x
  w_neg = dd.x * p.y - dd.y * p.x < 0

  best = wp.float32(-1.0)

  ee1 = uu - vv
  ee2 = uu + vv

  if wp.abs(ee1) > best:
    best = wp.abs(ee1)
    c1 = wp.where((ee1 < 0) == w_neg, 0, 3)

  if wp.abs(ee2) > best:
    best = wp.abs(ee2)
    c1 = wp.where((ee2 > 0) == w_neg, 1, 2)

  if cltype == -4:  # invalid type
    return

  if cltype >= 0 and cltype // 3 != 1:  # closest to a corner of the box
    c1 = axisdir ^ clcorner
    # Calculate relative orientation between capsule and corner
    # There are two possible configurations:
    # 1. Capsule axis points toward/away from corner
    # 2. Capsule axis aligns with a face or edge
    if c1 != 0 and c1 != 7:  # create second contact point
      if c1 == 1 or c1 == 2 or c1 == 4:
        mul = 1
      else:
        mul = -1
        c1 = 7 - c1

      # "de" and "dp" distance from first closest point on the capsule to both ends of it
      # mul is a direction along the capsule's axis

      if c1 == 1:
        ax = 0
        ax1 = 1
        ax2 = 2
      elif c1 == 2:
        ax = 1
        ax1 = 2
        ax2 = 0
      elif c1 == 4:
        ax = 2
        ax1 = 0
        ax2 = 1

      if axis[ax] * axis[ax] > 0.5:  # second point along the edge of the box
        m = 2.0 * safe_div(box.size[ax], wp.abs(halfaxis[ax]))
        secondpos = min(1.0 - wp.float32(mul) * bestsegmentpos, m)
      else:  # second point along a face of the box
        # check for overshoot again
        m = 2.0 * min(
          safe_div(box.size[ax1], wp.abs(halfaxis[ax1])),
          safe_div(box.size[ax2], wp.abs(halfaxis[ax2])),
        )
        secondpos = -min(1.0 + wp.float32(mul) * bestsegmentpos, m)
      secondpos *= wp.float32(mul)

  elif cltype >= 0 and cltype // 3 == 1:  # we are on box's edge
    # Calculate relative orientation between capsule and edge
    # Two possible configurations:
    # - T configuration: c1 = 2^n (no additional contacts)
    # - X configuration: c1 != 2^n (potential additional contacts)
    c1 = axisdir ^ clcorner
    c1 &= 7 - (1 << cledge)  # mask out edge axis to determine configuration

    if c1 == 1 or c1 == 2 or c1 == 4:  # create second contact point
      if cledge == 0:
        ax1 = 1
        ax2 = 2
      if cledge == 1:
        ax1 = 2
        ax2 = 0
      if cledge == 2:
        ax1 = 0
        ax2 = 1
      ax = cledge

      # find which face the capsule has a lower angle, and switch the axis
      if wp.abs(axis[ax1]) > wp.abs(axis[ax2]):
        ax1 = ax2
      ax2 = 3 - ax - ax1

      # mul determines direction along capsule axis for second contact point
      if c1 & (1 << ax2):
        mul = 1
        secondpos = 1.0 - bestsegmentpos
      else:
        mul = -1
        secondpos = 1.0 + bestsegmentpos

      # now find out whether we point towards the opposite side or towards one of the sides
      # and also find the farthest point along the capsule that is above the box

      e1 = 2.0 * safe_div(box.size[ax2], wp.abs(halfaxis[ax2]))
      secondpos = min(e1, secondpos)

      if ((axisdir & (1 << ax)) != 0) == ((c1 & (1 << ax2)) != 0):
        e2 = 1.0 - bestboxpos
      else:
        e2 = 1.0 + bestboxpos

      e1 = box.size[ax] * safe_div(e2, wp.abs(halfaxis[ax]))

      secondpos = min(e1, secondpos)
      secondpos *= wp.float32(mul)

  elif cltype < 0:
    # similarly we handle the case when one capsule's end is closest to a face of the box
    # and find where is the other end pointing to and clamping to the farthest point
    # of the capsule that's above the box
    # if the closest point is inside the box there's no need for a second point

    if clface != -1:  # create second contact point
      mul = wp.where(cltype == -3, 1, -1)
      secondpos = 2.0

      tmp1 = pos - halfaxis * wp.float32(mul)

      for i in range(3):
        if i != clface:
          ha_r = safe_div(wp.float32(mul), halfaxis[i])
          e1 = (box.size[i] - tmp1[i]) * ha_r
          if 0 < e1 and e1 < secondpos:
            secondpos = e1

          e1 = (-box.size[i] - tmp1[i]) * ha_r
          if 0 < e1 and e1 < secondpos:
            secondpos = e1

      secondpos *= wp.float32(mul)

  # create sphere in original orientation at first contact point
  s1_pos_l = pos + halfaxis * bestsegmentpos
  s1_pos_g = box.rot @ s1_pos_l + box.pos

  # collide with sphere
  _sphere_box(
    nconmax_in,
    s1_pos_g,
>>>>>>> fc113434
    cap.size[0],
    cap.size[1],
    box.pos,
    box.rot,
    box.size,
    margin,
    nconmax_in,
    ncon_out,
    contact_dist_out,
    contact_pos_out,
    contact_normal_out,
    contact_tangent_out,
  )


@wp.func
def _box_box_wrapper(
  # Data in:
  nconmax_in: int,
  # In:
  box1: Geom,
  box2: Geom,
  margin: float,
  # Data out:
  ncon_out: wp.array(dtype=int),
  contact_dist_out: wp.array(dtype=float),
  contact_pos_out: wp.array(dtype=wp.vec3),
<<<<<<< HEAD
  contact_normal_out: wp.array(dtype=wp.vec3),
  contact_tangent_out: wp.array(dtype=wp.vec3),
) -> Tuple[int, int]:
  """Calculates contacts between two boxes."""
  return core.box_box(
    box1.pos,
    box1.rot,
    box1.size,
    box2.pos,
    box2.rot,
    box2.size,
    margin,
    nconmax_in,
    ncon_out,
    contact_dist_out,
    contact_pos_out,
    contact_normal_out,
    contact_tangent_out,
  )
=======
  contact_frame_out: wp.array(dtype=wp.mat33),
  contact_includemargin_out: wp.array(dtype=float),
  contact_friction_out: wp.array(dtype=vec5),
  contact_solref_out: wp.array(dtype=wp.vec2),
  contact_solreffriction_out: wp.array(dtype=wp.vec2),
  contact_solimp_out: wp.array(dtype=vec5),
  contact_dim_out: wp.array(dtype=int),
  contact_geom_out: wp.array(dtype=wp.vec2i),
  contact_worldid_out: wp.array(dtype=int),
):
  # Compute transforms between box's frames

  pos21 = wp.transpose(box1.rot) @ (box2.pos - box1.pos)
  pos12 = wp.transpose(box2.rot) @ (box1.pos - box2.pos)

  rot21 = wp.transpose(box1.rot) @ box2.rot
  rot12 = wp.transpose(rot21)

  rot21abs = wp.matrix_from_rows(wp.abs(rot21[0]), wp.abs(rot21[1]), wp.abs(rot21[2]))
  rot12abs = wp.transpose(rot21abs)

  plen2 = rot21abs @ box2.size
  plen1 = rot12abs @ box1.size

  # Compute axis of maximum separation
  s_sum_3 = 3.0 * (box1.size + box2.size)
  separation = wp.float32(margin + s_sum_3[0] + s_sum_3[1] + s_sum_3[2])
  axis_code = wp.int32(-1)

  # First test: consider boxes' face normals
  for i in range(3):
    c1 = -wp.abs(pos21[i]) + box1.size[i] + plen2[i]

    c2 = -wp.abs(pos12[i]) + box2.size[i] + plen1[i]

    if c1 < -margin or c2 < -margin:
      return

    if c1 < separation:
      separation = c1
      axis_code = i + 3 * wp.int32(pos21[i] < 0) + 0  # Face of box1
    if c2 < separation:
      separation = c2
      axis_code = i + 3 * wp.int32(pos12[i] < 0) + 6  # Face of box2

  clnorm = wp.vec3(0.0)
  inv = wp.bool(False)
  cle1 = wp.int32(0)
  cle2 = wp.int32(0)

  # Second test: consider cross products of boxes' edges
  for i in range(3):
    for j in range(3):
      # Compute cross product of box edges (potential separating axis)
      if i == 0:
        cross_axis = wp.vec3(0.0, -rot12[j, 2], rot12[j, 1])
      elif i == 1:
        cross_axis = wp.vec3(rot12[j, 2], 0.0, -rot12[j, 0])
      else:
        cross_axis = wp.vec3(-rot12[j, 1], rot12[j, 0], 0.0)

      cross_length = wp.length(cross_axis)
      if cross_length < MJ_MINVAL:
        continue

      cross_axis /= cross_length

      box_dist = wp.dot(pos21, cross_axis)
      c3 = wp.float32(0.0)

      # Project box half-sizes onto the potential separating axis
      for k in range(3):
        if k != i:
          c3 += box1.size[k] * wp.abs(cross_axis[k])
        if k != j:
          c3 += box2.size[k] * rot21abs[i, 3 - k - j] / cross_length

      c3 -= wp.abs(box_dist)

      # Early exit: no collision if separated along this axis
      if c3 < -margin:
        return

      # Track minimum separation and which edge-edge pair it occurs on
      if c3 < separation * (1.0 - 1e-12):
        separation = c3
        # Determine which corners/edges are closest
        cle1 = 0
        cle2 = 0

        for k in range(3):
          if k != i and (int(cross_axis[k] > 0) ^ int(box_dist < 0)):
            cle1 += 1 << k
          if k != j:
            if int(rot21[i, 3 - k - j] > 0) ^ int(box_dist < 0) ^ int((k - j + 3) % 3 == 1):
              cle2 += 1 << k

        axis_code = 12 + i * 3 + j
        clnorm = cross_axis
        inv = box_dist < 0

  # No axis with separation < margin found
  if axis_code == -1:
    return

  points = mat83f()
  depth = vec8f()
  max_con_pair = 8
  # 8 contacts should suffice for most configurations

  if axis_code < 12:
    # Handle face-vertex collision
    face_idx = axis_code % 6
    box_idx = axis_code // 6
    rotmore = _compute_rotmore(face_idx)

    r = rotmore @ wp.where(box_idx, rot12, rot21)
    p = rotmore @ wp.where(box_idx, pos12, pos21)
    ss = wp.abs(rotmore @ wp.where(box_idx, box2.size, box1.size))
    s = wp.where(box_idx, box1.size, box2.size)
    rt = wp.transpose(r)

    lx, ly, hz = ss[0], ss[1], ss[2]
    p[2] -= hz

    clcorner = wp.int32(0)  # corner of non-face box with least axis separation

    for i in range(3):
      if r[2, i] < 0:
        clcorner += 1 << i

    lp = p
    for i in range(wp.static(3)):
      lp += rt[i] * s[i] * wp.where(clcorner & 1 << i, 1.0, -1.0)

    m = wp.int32(1)
    dirs = wp.int32(0)

    cn1 = wp.vec3(0.0)
    cn2 = wp.vec3(0.0)

    for i in range(3):
      if wp.abs(r[2, i]) < 0.5:
        if not dirs:
          cn1 = rt[i] * s[i] * wp.where(clcorner & (1 << i), -2.0, 2.0)
        else:
          cn2 = rt[i] * s[i] * wp.where(clcorner & (1 << i), -2.0, 2.0)

        dirs += 1

    k = dirs * dirs

    # Find potential contact points

    n = wp.int32(0)

    for i in range(k):
      for q in range(2):
        # lines_a and lines_b (lines between corners) computed on the fly
        lav = lp + wp.where(i < 2, wp.vec3(0.0), wp.where(i == 2, cn1, cn2))
        lbv = wp.where(i == 0 or i == 3, cn1, cn2)

        if wp.abs(lbv[q]) > MJ_MINVAL:
          br = 1.0 / lbv[q]
          for j in range(-1, 2, 2):
            l = ss[q] * wp.float32(j)
            c1 = (l - lav[q]) * br
            if c1 < 0 or c1 > 1:
              continue
            c2 = lav[1 - q] + lbv[1 - q] * c1
            if wp.abs(c2) > ss[1 - q]:
              continue

            points[n] = lav + c1 * lbv
            n += 1

    if dirs == 2:
      ax = cn1[0]
      bx = cn2[0]
      ay = cn1[1]
      by = cn2[1]
      C = safe_div(1.0, ax * by - bx * ay)

      for i in range(4):
        llx = wp.where(i // 2, lx, -lx)
        lly = wp.where(i % 2, ly, -ly)

        x = llx - lp[0]
        y = lly - lp[1]

        u = (x * by - y * bx) * C
        v = (y * ax - x * ay) * C

        if u > 0 and v > 0 and u < 1 and v < 1:
          points[n] = wp.vec3(llx, lly, lp[2] + u * cn1[2] + v * cn2[2])
          n += 1

    for i in range(1 << dirs):
      tmpv = lp + wp.float32(i & 1) * cn1 + wp.float32((i & 2) != 0) * cn2
      if tmpv[0] > -lx and tmpv[0] < lx and tmpv[1] > -ly and tmpv[1] < ly:
        points[n] = tmpv
        n += 1

    m = n
    n = wp.int32(0)

    for i in range(m):
      if points[i][2] > margin:
        continue
      if i != n:
        points[n] = points[i]

      points[n, 2] *= 0.5
      depth[n] = points[n, 2]
      n += 1

    # Set up contact frame
    rw = wp.where(box_idx, box2.rot, box1.rot) @ wp.transpose(rotmore)
    pw = wp.where(box_idx, box2.pos, box1.pos)
    normal = wp.where(box_idx, -1.0, 1.0) * wp.transpose(rw)[2]

  else:
    # Handle edge-edge collision
    edge1 = (axis_code - 12) // 3
    edge2 = (axis_code - 12) % 3

    # Set up non-contacting edges ax1, ax2 for box2 and pax1, pax2 for box 1
    ax1 = wp.int(1 - (edge2 & 1))
    ax2 = wp.int(2 - (edge2 & 2))

    pax1 = wp.int(1 - (edge1 & 1))
    pax2 = wp.int(2 - (edge1 & 2))

    if rot21abs[edge1, ax1] < rot21abs[edge1, ax2]:
      ax1, ax2 = ax2, ax1

    if rot12abs[edge2, pax1] < rot12abs[edge2, pax2]:
      pax1, pax2 = pax2, pax1

    rotmore = _compute_rotmore(wp.where(cle1 & (1 << pax2), pax2, pax2 + 3))

    # Transform coordinates for edge-edge contact calculation
    p = rotmore @ pos21
    rnorm = rotmore @ clnorm
    r = rotmore @ rot21
    rt = wp.transpose(r)
    s = wp.abs(wp.transpose(rotmore) @ box1.size)

    lx, ly, hz = s[0], s[1], s[2]
    p[2] -= hz

    # Calculate closest box2 face

    points[0] = (
      p
      + rt[ax1] * box2.size[ax1] * wp.where(cle2 & (1 << ax1), 1.0, -1.0)
      + rt[ax2] * box2.size[ax2] * wp.where(cle2 & (1 << ax2), 1.0, -1.0)
    )
    points[1] = points[0] - rt[edge2] * box2.size[edge2]
    points[0] += rt[edge2] * box2.size[edge2]

    points[2] = (
      p
      + rt[ax1] * box2.size[ax1] * wp.where(cle2 & (1 << ax1), -1.0, 1.0)
      + rt[ax2] * box2.size[ax2] * wp.where(cle2 & (1 << ax2), 1.0, -1.0)
    )

    points[3] = points[2] - rt[edge2] * box2.size[edge2]
    points[2] += rt[edge2] * box2.size[edge2]

    n = 4

    # Set up coordinate axes for contact face of box2
    axi_lp = points[0]
    axi_cn1 = points[1] - points[0]
    axi_cn2 = points[2] - points[0]

    # Check if contact normal is valid
    if wp.abs(rnorm[2]) < MJ_MINVAL:
      return  # Shouldn't happen

    # Calculate inverse normal for projection
    innorm = wp.where(inv, -1.0, 1.0) / rnorm[2]

    pu = mat43f()

    # Project points onto contact plane
    for i in range(4):
      pu[i] = points[i]
      c_scl = points[i, 2] * wp.where(inv, -1.0, 1.0) * innorm
      points[i] -= rnorm * c_scl

    pts_lp = points[0]
    pts_cn1 = points[1] - points[0]
    pts_cn2 = points[2] - points[0]

    n = wp.int32(0)

    for i in range(4):
      for q in range(2):
        la = pts_lp[q] + wp.where(i < 2, 0.0, wp.where(i == 2, pts_cn1[q], pts_cn2[q]))
        lb = wp.where(i == 0 or i == 3, pts_cn1[q], pts_cn2[q])
        lc = pts_lp[1 - q] + wp.where(i < 2, 0.0, wp.where(i == 2, pts_cn1[1 - q], pts_cn2[1 - q]))
        ld = wp.where(i == 0 or i == 3, pts_cn1[1 - q], pts_cn2[1 - q])

        # linesu_a and linesu_b (lines between corners) computed on the fly
        lua = axi_lp + wp.where(i < 2, wp.vec3(0.0), wp.where(i == 2, axi_cn1, axi_cn2))
        lub = wp.where(i == 0 or i == 3, axi_cn1, axi_cn2)

        if wp.abs(lb) > MJ_MINVAL:
          br = 1.0 / lb
          for j in range(-1, 2, 2):
            if n == max_con_pair:
              break
            l = s[q] * wp.float32(j)
            c1 = (l - la) * br
            if c1 < 0 or c1 > 1:
              continue
            c2 = lc + ld * c1
            if wp.abs(c2) > s[1 - q]:
              continue
            if (lua[2] + lub[2] * c1) * innorm > margin:
              continue

            points[n] = lua * 0.5 + c1 * lub * 0.5
            points[n, q] += 0.5 * l
            points[n, 1 - q] += 0.5 * c2
            depth[n] = points[n, 2] * innorm * 2.0
            n += 1

    nl = n

    ax = pts_cn1[0]
    bx = pts_cn2[0]
    ay = pts_cn1[1]
    by = pts_cn2[1]
    C = safe_div(1.0, ax * by - bx * ay)

    for i in range(4):
      if n == max_con_pair:
        break
      llx = wp.where(i // 2, lx, -lx)
      lly = wp.where(i % 2, ly, -ly)

      x = llx - pts_lp[0]
      y = lly - pts_lp[1]

      u = (x * by - y * bx) * C
      v = (y * ax - x * ay) * C

      if nl == 0:
        if (u < 0 or u > 0) and (v < 0 or v > 1):
          continue
      elif u < 0 or v < 0 or u > 1 or v > 1:
        continue

      u = wp.clamp(u, 0.0, 1.0)
      v = wp.clamp(v, 0.0, 1.0)
      w = 1.0 - u - v
      vtmp = pu[0] * w + pu[1] * u + pu[2] * v

      points[n] = wp.vec3(llx, lly, 0.0)

      vtmp2 = points[n] - vtmp
      tc1 = wp.length_sq(vtmp2)
      if vtmp[2] > 0 and tc1 > margin * margin:
        continue

      points[n] = 0.5 * (points[n] + vtmp)

      depth[n] = wp.sqrt(tc1) * wp.where(vtmp[2] < 0, -1.0, 1.0)
      n += 1

    nf = n

    for i in range(4):
      if n >= max_con_pair:
        break
      x = pu[i, 0]
      y = pu[i, 1]
      if nl == 0 and nf != 0:
        if (x < -lx or x > lx) and (y < -ly or y > ly):
          continue
      elif x < -lx or x > lx or y < -ly or y > ly:
        continue

      c1 = wp.float32(0)

      for j in range(2):
        if pu[i, j] < -s[j]:
          c1 += (pu[i, j] + s[j]) * (pu[i, j] + s[j])
        elif pu[i, j] > s[j]:
          c1 += (pu[i, j] - s[j]) * (pu[i, j] - s[j])

      c1 += pu[i, 2] * innorm * pu[i, 2] * innorm

      if pu[i, 2] > 0 and c1 > margin * margin:
        continue

      tmp_p = wp.vec3(pu[i, 0], pu[i, 1], 0.0)

      for j in range(2):
        if pu[i, j] < -s[j]:
          tmp_p[j] = -s[j] * 0.5
        elif pu[i, j] > s[j]:
          tmp_p[j] = +s[j] * 0.5

      tmp_p += pu[i]
      points[n] = tmp_p * 0.5

      depth[n] = wp.sqrt(c1) * wp.where(pu[i, 2] < 0, -1.0, 1.0)
      n += 1

    # Set up contact data for all points
    rw = box1.rot @ wp.transpose(rotmore)
    pw = box1.pos
    normal = wp.where(inv, -1.0, 1.0) * rw @ rnorm

  frame = make_frame(normal)
  coff = wp.atomic_add(ncon_out, 0, n)

  for i in range(min(nconmax_in - coff, n)):
    points[i, 2] += hz
    pos = rw @ points[i] + pw

    cid = coff + i

    contact_dist_out[cid] = depth[i]
    contact_pos_out[cid] = pos
    contact_frame_out[cid] = frame
    contact_geom_out[cid] = geoms
    contact_worldid_out[cid] = worldid
    contact_includemargin_out[cid] = margin - gap
    contact_dim_out[cid] = condim
    contact_friction_out[cid] = friction
    contact_solref_out[cid] = solref
    contact_solreffriction_out[cid] = solreffriction
    contact_solimp_out[cid] = solimp
>>>>>>> fc113434


_PRIMITIVE_COLLISIONS = {
  (GeomType.PLANE.value, GeomType.SPHERE.value): _plane_sphere_wrapper,
  (GeomType.PLANE.value, GeomType.CAPSULE.value): _plane_capsule_wrapper,
  (GeomType.PLANE.value, GeomType.ELLIPSOID.value): _plane_ellipsoid_wrapper,
  (GeomType.PLANE.value, GeomType.CYLINDER.value): _plane_cylinder_wrapper,
  (GeomType.PLANE.value, GeomType.BOX.value): _plane_box_wrapper,
  (GeomType.PLANE.value, GeomType.MESH.value): _plane_convex_wrapper,
  (GeomType.SPHERE.value, GeomType.SPHERE.value): _sphere_sphere_wrapper,
  (GeomType.SPHERE.value, GeomType.CAPSULE.value): _sphere_capsule_wrapper,
  (GeomType.SPHERE.value, GeomType.CYLINDER.value): _sphere_cylinder_wrapper,
  (GeomType.SPHERE.value, GeomType.BOX.value): _sphere_box_wrapper,
  (GeomType.CAPSULE.value, GeomType.CAPSULE.value): _capsule_capsule_wrapper,
  (GeomType.CAPSULE.value, GeomType.BOX.value): _capsule_box_wrapper,
  (GeomType.BOX.value, GeomType.BOX.value): _box_box_wrapper,
}


# TODO(team): _check_collisions shared utility
def _check_primitive_collisions():
  prev_idx = -1
  for types in _PRIMITIVE_COLLISIONS.keys():
    idx = upper_trid_index(len(GeomType), types[0], types[1])
    if types[1] < types[0] or idx <= prev_idx:
      return False
    prev_idx = idx
  return True


assert _check_primitive_collisions(), "_PRIMITIVE_COLLISIONS is in invalid order"

_primitive_collisions_types = []
_primitive_collisions_func = []


def _primitive_narrowphase_builder(m: Model):
  for types, func in _PRIMITIVE_COLLISIONS.items():
    idx = upper_trid_index(len(GeomType), types[0], types[1])
    if m.geom_pair_type_count[idx] and types not in _primitive_collisions_types:
      _primitive_collisions_types.append(types)
      _primitive_collisions_func.append(func)

  @wp.kernel
  def _primitive_narrowphase(
    # Model:
    geom_type: wp.array(dtype=int),
    geom_condim: wp.array(dtype=int),
    geom_dataid: wp.array(dtype=int),
    geom_priority: wp.array(dtype=int),
    geom_solmix: wp.array2d(dtype=float),
    geom_solref: wp.array2d(dtype=wp.vec2),
    geom_solimp: wp.array2d(dtype=vec5),
    geom_size: wp.array2d(dtype=wp.vec3),
    geom_friction: wp.array2d(dtype=wp.vec3),
    geom_margin: wp.array2d(dtype=float),
    geom_gap: wp.array2d(dtype=float),
    hfield_adr: wp.array(dtype=int),
    hfield_nrow: wp.array(dtype=int),
    hfield_ncol: wp.array(dtype=int),
    hfield_size: wp.array(dtype=wp.vec4),
    hfield_data: wp.array(dtype=float),
    mesh_vertadr: wp.array(dtype=int),
    mesh_vertnum: wp.array(dtype=int),
    mesh_vert: wp.array(dtype=wp.vec3),
    mesh_graphadr: wp.array(dtype=int),
    mesh_graph: wp.array(dtype=int),
    mesh_polynum: wp.array(dtype=int),
    mesh_polyadr: wp.array(dtype=int),
    mesh_polynormal: wp.array(dtype=wp.vec3),
    mesh_polyvertadr: wp.array(dtype=int),
    mesh_polyvertnum: wp.array(dtype=int),
    mesh_polyvert: wp.array(dtype=int),
    mesh_polymapadr: wp.array(dtype=int),
    mesh_polymapnum: wp.array(dtype=int),
    mesh_polymap: wp.array(dtype=int),
    pair_dim: wp.array(dtype=int),
    pair_solref: wp.array2d(dtype=wp.vec2),
    pair_solreffriction: wp.array2d(dtype=wp.vec2),
    pair_solimp: wp.array2d(dtype=vec5),
    pair_margin: wp.array2d(dtype=float),
    pair_gap: wp.array2d(dtype=float),
    pair_friction: wp.array2d(dtype=vec5),
    # Data in:
    nconmax_in: int,
    geom_xpos_in: wp.array2d(dtype=wp.vec3),
    geom_xmat_in: wp.array2d(dtype=wp.mat33),
    collision_pair_in: wp.array(dtype=wp.vec2i),
    collision_hftri_index_in: wp.array(dtype=int),
    collision_pairid_in: wp.array(dtype=int),
    collision_worldid_in: wp.array(dtype=int),
    ncollision_in: wp.array(dtype=int),
    # Data out:
    ncon_out: wp.array(dtype=int),
    contact_dist_out: wp.array(dtype=float),
    contact_pos_out: wp.array(dtype=wp.vec3),
    contact_normal_out: wp.array(dtype=wp.vec3),
    contact_tangent_out: wp.array(dtype=wp.vec3),
    contact_includemargin_out: wp.array(dtype=float),
    contact_friction_out: wp.array(dtype=vec5),
    contact_solref_out: wp.array(dtype=wp.vec2),
    contact_solreffriction_out: wp.array(dtype=wp.vec2),
    contact_solimp_out: wp.array(dtype=vec5),
    contact_dim_out: wp.array(dtype=int),
    contact_geom_out: wp.array(dtype=wp.vec2i),
    contact_worldid_out: wp.array(dtype=int),
  ):
    tid = wp.tid()

    if tid >= ncollision_in[0]:
      return

    geoms = collision_pair_in[tid]
    g1 = geoms[0]
    g2 = geoms[1]

    type1 = geom_type[g1]
    type2 = geom_type[g2]

    worldid = collision_worldid_in[tid]

    _, margin, gap, condim, friction, solref, solreffriction, solimp = contact_params(
      geom_condim,
      geom_priority,
      geom_solmix,
      geom_solref,
      geom_solimp,
      geom_friction,
      geom_margin,
      geom_gap,
      pair_dim,
      pair_solref,
      pair_solreffriction,
      pair_solimp,
      pair_margin,
      pair_gap,
      pair_friction,
      collision_pair_in,
      collision_pairid_in,
      tid,
      worldid,
    )

    hftri_index = collision_hftri_index_in[tid]

    geom1 = _geom(
      geom_type,
      geom_dataid,
      geom_size,
      hfield_adr,
      hfield_nrow,
      hfield_ncol,
      hfield_size,
      hfield_data,
      mesh_vertadr,
      mesh_vertnum,
      mesh_vert,
      mesh_graphadr,
      mesh_graph,
      mesh_polynum,
      mesh_polyadr,
      mesh_polynormal,
      mesh_polyvertadr,
      mesh_polyvertnum,
      mesh_polyvert,
      mesh_polymapadr,
      mesh_polymapnum,
      mesh_polymap,
      geom_xpos_in,
      geom_xmat_in,
      worldid,
      g1,
      hftri_index,
    )

    geom2 = _geom(
      geom_type,
      geom_dataid,
      geom_size,
      hfield_adr,
      hfield_nrow,
      hfield_ncol,
      hfield_size,
      hfield_data,
      mesh_vertadr,
      mesh_vertnum,
      mesh_vert,
      mesh_graphadr,
      mesh_graph,
      mesh_polynum,
      mesh_polyadr,
      mesh_polynormal,
      mesh_polyvertadr,
      mesh_polyvertnum,
      mesh_polyvert,
      mesh_polymapadr,
      mesh_polymapnum,
      mesh_polymap,
      geom_xpos_in,
      geom_xmat_in,
      worldid,
      g2,
      hftri_index,
    )

    start = -1
    end = -1
    for i in range(wp.static(len(_primitive_collisions_func))):
      collision_type1 = wp.static(_primitive_collisions_types[i][0])
      collision_type2 = wp.static(_primitive_collisions_types[i][1])

      if collision_type1 == type1 and collision_type2 == type2:
        start, end = wp.static(_primitive_collisions_func[i])(
          nconmax_in,
          geom1,
          geom2,
          margin,
          ncon_out,
          contact_dist_out,
          contact_pos_out,
          contact_normal_out,
          contact_tangent_out,
        )

    # Write contact solver parameters for all contacts in the range
    if start >= 0:
      for i in range(start, end):
        _write_contact_solver_params(
          nconmax_in,
          i,
          margin,
          gap,
          condim,
          friction,
          solref,
          solreffriction,
          solimp,
          geoms,
          worldid,
          contact_includemargin_out,
          contact_friction_out,
          contact_solref_out,
          contact_solreffriction_out,
          contact_solimp_out,
          contact_dim_out,
          contact_geom_out,
          contact_worldid_out,
        )

  return _primitive_narrowphase


@event_scope
def primitive_narrowphase(m: Model, d: Data):
  """Runs collision detection on primitive geom pairs discovered during broadphase.

  This function processes collision pairs involving primitive shapes that were
  identified during the broadphase stage. It computes detailed contact information
  such as distance, position, and frame, and populates the `d.contact` array.

  The primitive geom types handled are PLANE, SPHERE, CAPSULE, CYLINDER, BOX.

  It also handles collisions between planes and convex hulls.

  To improve performance, it dynamically builds and launches a kernel tailored to
  the specific primitive collision types present in the model, avoiding
  unnecessary checks for non-existent collision pairs.
  """
  # we need to figure out how to keep the overhead of this small - not launching anything
  # for pair types without collisions, as well as updating the launch dimensions.
  wp.launch(
    _primitive_narrowphase_builder(m),
    dim=d.nconmax,
    inputs=[
      m.geom_type,
      m.geom_condim,
      m.geom_dataid,
      m.geom_priority,
      m.geom_solmix,
      m.geom_solref,
      m.geom_solimp,
      m.geom_size,
      m.geom_friction,
      m.geom_margin,
      m.geom_gap,
      m.hfield_adr,
      m.hfield_nrow,
      m.hfield_ncol,
      m.hfield_size,
      m.hfield_data,
      m.mesh_vertadr,
      m.mesh_vertnum,
      m.mesh_vert,
      m.mesh_graphadr,
      m.mesh_graph,
      m.mesh_polynum,
      m.mesh_polyadr,
      m.mesh_polynormal,
      m.mesh_polyvertadr,
      m.mesh_polyvertnum,
      m.mesh_polyvert,
      m.mesh_polymapadr,
      m.mesh_polymapnum,
      m.mesh_polymap,
      m.pair_dim,
      m.pair_solref,
      m.pair_solreffriction,
      m.pair_solimp,
      m.pair_margin,
      m.pair_gap,
      m.pair_friction,
      d.nconmax,
      d.geom_xpos,
      d.geom_xmat,
      d.collision_pair,
      d.collision_hftri_index,
      d.collision_pairid,
      d.collision_worldid,
      d.ncollision,
    ],
    outputs=[
      d.ncon,
      d.contact.dist,
      d.contact.pos,
      d.contact.normal,
      d.contact.tangent,
      d.contact.includemargin,
      d.contact.friction,
      d.contact.solref,
      d.contact.solreffriction,
      d.contact.solimp,
      d.contact.dim,
      d.contact.geom,
      d.contact.worldid,
    ],
  )<|MERGE_RESOLUTION|>--- conflicted
+++ resolved
@@ -19,14 +19,9 @@
 
 from . import collision_primitive_core as core
 from .collision_hfield import hfield_triangle_prism
-<<<<<<< HEAD
-=======
-from .math import closest_segment_point
-from .math import closest_segment_to_segment_points
 from .math import make_frame
 from .math import normalize_with_norm
 from .math import safe_div
->>>>>>> fc113434
 from .math import upper_trid_index
 from .types import MJ_MINMU
 from .types import MJ_MINVAL
@@ -538,139 +533,12 @@
   ncon_out: wp.array(dtype=int),
   contact_dist_out: wp.array(dtype=float),
   contact_pos_out: wp.array(dtype=wp.vec3),
-<<<<<<< HEAD
   contact_normal_out: wp.array(dtype=wp.vec3),
   contact_tangent_out: wp.array(dtype=wp.vec3),
 ) -> Tuple[int, int]:
   """Calculates one contact between a sphere and a cylinder."""
   cylinder_axis = wp.vec3(cylinder.rot[0, 2], cylinder.rot[1, 2], cylinder.rot[2, 2])
   return core.sphere_cylinder(
-=======
-  contact_frame_out: wp.array(dtype=wp.mat33),
-  contact_includemargin_out: wp.array(dtype=float),
-  contact_friction_out: wp.array(dtype=vec5),
-  contact_solref_out: wp.array(dtype=wp.vec2),
-  contact_solreffriction_out: wp.array(dtype=wp.vec2),
-  contact_solimp_out: wp.array(dtype=vec5),
-  contact_dim_out: wp.array(dtype=int),
-  contact_geom_out: wp.array(dtype=wp.vec2i),
-  contact_worldid_out: wp.array(dtype=int),
-):
-  axis = wp.vec3(
-    cylinder.rot[0, 2],
-    cylinder.rot[1, 2],
-    cylinder.rot[2, 2],
-  )
-
-  vec = sphere.pos - cylinder.pos
-  x = wp.dot(vec, axis)
-
-  a_proj = axis * x
-  p_proj = vec - a_proj
-  p_proj_sqr = wp.dot(p_proj, p_proj)
-
-  collide_side = wp.abs(x) < cylinder.size[1]
-  collide_cap = p_proj_sqr < (cylinder.size[0] * cylinder.size[0])
-
-  if collide_side and collide_cap:
-    dist_cap = cylinder.size[1] - wp.abs(x)
-    dist_radius = cylinder.size[0] - wp.sqrt(p_proj_sqr)
-
-    if dist_cap < dist_radius:
-      collide_side = False
-    else:
-      collide_cap = False
-
-  # Side collision
-  if collide_side:
-    pos_target = cylinder.pos + a_proj
-
-    _sphere_sphere_ext(
-      nconmax_in,
-      sphere.pos,
-      sphere.size[0],
-      pos_target,
-      cylinder.size[0],
-      worldid,
-      margin,
-      gap,
-      condim,
-      friction,
-      solref,
-      solreffriction,
-      solimp,
-      geoms,
-      sphere.rot,
-      cylinder.rot,
-      ncon_out,
-      contact_dist_out,
-      contact_pos_out,
-      contact_frame_out,
-      contact_includemargin_out,
-      contact_friction_out,
-      contact_solref_out,
-      contact_solreffriction_out,
-      contact_solimp_out,
-      contact_dim_out,
-      contact_geom_out,
-      contact_worldid_out,
-    )
-    return
-
-  # Cap collision
-  if collide_cap:
-    if x > 0.0:
-      # top cap
-      pos_cap = cylinder.pos + axis * cylinder.size[1]
-      plane_normal = axis
-    else:
-      # bottom cap
-      pos_cap = cylinder.pos - axis * cylinder.size[1]
-      plane_normal = -axis
-
-    dist, pos_contact = _plane_sphere(plane_normal, pos_cap, sphere.pos, sphere.size[0])
-    plane_normal = -plane_normal  # Flip normal after position calculation
-
-    write_contact(
-      nconmax_in,
-      dist,
-      pos_contact,
-      make_frame(plane_normal),
-      margin,
-      gap,
-      condim,
-      friction,
-      solref,
-      solreffriction,
-      solimp,
-      geoms,
-      worldid,
-      ncon_out,
-      contact_dist_out,
-      contact_pos_out,
-      contact_frame_out,
-      contact_includemargin_out,
-      contact_friction_out,
-      contact_solref_out,
-      contact_solreffriction_out,
-      contact_solimp_out,
-      contact_dim_out,
-      contact_geom_out,
-      contact_worldid_out,
-    )
-
-    return
-
-  # Corner collision
-  inv_len = safe_div(1.0, wp.sqrt(p_proj_sqr))
-  p_proj = p_proj * (cylinder.size[0] * inv_len)
-
-  cap_offset = axis * (wp.sign(x) * cylinder.size[1])
-  pos_corner = cylinder.pos + cap_offset + p_proj
-
-  _sphere_sphere_ext(
-    nconmax_in,
->>>>>>> fc113434
     sphere.pos,
     sphere.size[0],
     sphere.rot,
@@ -705,7 +573,6 @@
   contact_tangent_out: wp.array(dtype=wp.vec3),
 ) -> Tuple[int, int]:
   """Calculates contacts between a cylinder and a plane."""
-<<<<<<< HEAD
   plane_normal = wp.vec3(plane.rot[0, 2], plane.rot[1, 2], plane.rot[2, 2])
   cylinder_axis = wp.vec3(cylinder.rot[0, 2], cylinder.rot[1, 2], cylinder.rot[2, 2])
   return core.plane_cylinder(
@@ -722,31 +589,6 @@
     contact_pos_out,
     contact_normal_out,
     contact_tangent_out,
-=======
-  # Extract plane normal and cylinder axis
-  n = plane.normal
-  axis = wp.vec3(cylinder.rot[0, 2], cylinder.rot[1, 2], cylinder.rot[2, 2])
-
-  # Project, make sure axis points toward plane
-  prjaxis = wp.dot(n, axis)
-  if prjaxis > 0:
-    axis = -axis
-    prjaxis = -prjaxis
-
-  # Compute normal distance from plane to cylinder center
-  dist0 = wp.dot(cylinder.pos - plane.pos, n)
-
-  # Remove component of -normal along cylinder axis
-  vec = axis * prjaxis - n
-  len_sqr = wp.dot(vec, vec)
-
-  # If vector is nondegenerate, normalize and scale by radius
-  # Otherwise use cylinder's x-axis scaled by radius
-  vec = wp.where(
-    len_sqr >= 1e-12,
-    vec * safe_div(cylinder.size[0], wp.sqrt(len_sqr)),
-    wp.vec3(cylinder.rot[0, 0], cylinder.rot[1, 0], cylinder.rot[2, 0]) * cylinder.size[0],
->>>>>>> fc113434
   )
 
 
@@ -831,104 +673,7 @@
 
 
 @wp.func
-<<<<<<< HEAD
 def _sphere_box_wrapper(
-=======
-def _sphere_box(
-  # Data in:
-  nconmax_in: int,
-  # In:
-  sphere_pos: wp.vec3,
-  sphere_size: float,
-  box_pos: wp.vec3,
-  box_rot: wp.mat33,
-  box_size: wp.vec3,
-  worldid: int,
-  margin: float,
-  gap: float,
-  condim: int,
-  friction: vec5,
-  solref: wp.vec2f,
-  solreffriction: wp.vec2f,
-  solimp: vec5,
-  geoms: wp.vec2i,
-  # Data out:
-  ncon_out: wp.array(dtype=int),
-  contact_dist_out: wp.array(dtype=float),
-  contact_pos_out: wp.array(dtype=wp.vec3),
-  contact_frame_out: wp.array(dtype=wp.mat33),
-  contact_includemargin_out: wp.array(dtype=float),
-  contact_friction_out: wp.array(dtype=vec5),
-  contact_solref_out: wp.array(dtype=wp.vec2),
-  contact_solreffriction_out: wp.array(dtype=wp.vec2),
-  contact_solimp_out: wp.array(dtype=vec5),
-  contact_dim_out: wp.array(dtype=int),
-  contact_geom_out: wp.array(dtype=wp.vec2i),
-  contact_worldid_out: wp.array(dtype=int),
-):
-  center = wp.transpose(box_rot) @ (sphere_pos - box_pos)
-
-  clamped = wp.max(-box_size, wp.min(box_size, center))
-  clamped_dir, dist = normalize_with_norm(clamped - center)
-
-  if dist - sphere_size > margin:
-    return
-
-  # sphere center inside box
-  if dist <= MJ_MINVAL:
-    closest = 2.0 * (box_size[0] + box_size[1] + box_size[2])
-    k = wp.int32(0)
-    for i in range(6):
-      face_dist = wp.abs(wp.where(i % 2, 1.0, -1.0) * box_size[i // 2] - center[i // 2])
-      if closest > face_dist:
-        closest = face_dist
-        k = i
-
-    nearest = wp.vec3(0.0)
-    nearest[k // 2] = wp.where(k % 2, -1.0, 1.0)
-    pos = center + nearest * (sphere_size - closest) / 2.0
-    contact_normal = box_rot @ nearest
-    contact_dist = -closest - sphere_size
-
-  else:
-    deepest = center + clamped_dir * sphere_size
-    pos = 0.5 * (clamped + deepest)
-    contact_normal = box_rot @ clamped_dir
-    contact_dist = dist - sphere_size
-
-  contact_pos = box_pos + box_rot @ pos
-  write_contact(
-    nconmax_in,
-    contact_dist,
-    contact_pos,
-    make_frame(contact_normal),
-    margin,
-    gap,
-    condim,
-    friction,
-    solref,
-    solreffriction,
-    solimp,
-    geoms,
-    worldid,
-    ncon_out,
-    contact_dist_out,
-    contact_pos_out,
-    contact_frame_out,
-    contact_includemargin_out,
-    contact_friction_out,
-    contact_solref_out,
-    contact_solreffriction_out,
-    contact_solimp_out,
-    contact_dim_out,
-    contact_geom_out,
-    contact_worldid_out,
-  )
-
-
-@wp.func
-def sphere_box(
->>>>>>> fc113434
   # Data in:
   nconmax_in: int,
   # In:
@@ -975,308 +720,10 @@
   contact_tangent_out: wp.array(dtype=wp.vec3),
 ) -> Tuple[int, int]:
   """Calculates contacts between a capsule and a box."""
-<<<<<<< HEAD
   cap_axis = wp.vec3(cap.rot[0, 2], cap.rot[1, 2], cap.rot[2, 2])
   return core.capsule_box(
     cap.pos,
     cap_axis,
-=======
-  # Based on the mjc implementation
-  boxmatT = wp.transpose(box.rot)
-  pos = boxmatT @ (cap.pos - box.pos)
-  axis = boxmatT @ wp.vec3(cap.rot[0, 2], cap.rot[1, 2], cap.rot[2, 2])
-  halfaxis = axis * cap.size[1]  # halfaxis is the capsule direction
-  axisdir = wp.int32(halfaxis[0] > 0.0) + 2 * wp.int32(halfaxis[1] > 0.0) + 4 * wp.int32(halfaxis[2] > 0.0)
-
-  bestdistmax = margin + 2.0 * (cap.size[0] + cap.size[1] + box.size[0] + box.size[1] + box.size[2])
-
-  # keep track of closest point
-  bestdist = wp.float32(bestdistmax)
-  bestsegmentpos = wp.float32(-12)
-
-  # cltype: encoded collision configuration
-  # cltype / 3 == 0 : lower corner is closest to the capsule
-  #            == 2 : upper corner is closest to the capsule
-  #            == 1 : middle of the edge is closest to the capsule
-  # cltype % 3 == 0 : lower corner is closest to the box
-  #            == 2 : upper corner is closest to the box
-  #            == 1 : middle of the capsule is closest to the box
-  cltype = wp.int32(-4)
-
-  # clface: index of the closest face of the box to the capsule
-  # -1: no face is closest (edge or corner is closest)
-  # 0, 1, 2: index of the axis perpendicular to the closest face
-  clface = wp.int32(-12)
-
-  # first: consider cases where a face of the box is closest
-  for i in range(-1, 2, 2):
-    axisTip = pos + wp.float32(i) * halfaxis
-    boxPoint = wp.vec3(axisTip)
-
-    n_out = wp.int32(0)
-    ax_out = wp.int32(-1)
-
-    for j in range(3):
-      if boxPoint[j] < -box.size[j]:
-        n_out += 1
-        ax_out = j
-        boxPoint[j] = -box.size[j]
-      elif boxPoint[j] > box.size[j]:
-        n_out += 1
-        ax_out = j
-        boxPoint[j] = box.size[j]
-
-    if n_out > 1:
-      continue
-
-    dist = wp.length_sq(boxPoint - axisTip)
-
-    if dist < bestdist:
-      bestdist = dist
-      bestsegmentpos = wp.float32(i)
-      cltype = -2 + i
-      clface = ax_out
-
-  # second: consider cases where an edge of the box is closest
-  clcorner = wp.int32(-123)  # which corner is the closest
-  cledge = wp.int32(-123)  # which axis
-  bestboxpos = wp.float32(0.0)
-
-  for i in range(8):
-    for j in range(3):
-      if i & (1 << j) != 0:
-        continue
-
-      c2 = wp.int32(-123)
-
-      # box_pt is the starting point (corner) on the box
-      box_pt = wp.cw_mul(
-        wp.vec3(
-          wp.where(i & 1, 1.0, -1.0),
-          wp.where(i & 2, 1.0, -1.0),
-          wp.where(i & 4, 1.0, -1.0),
-        ),
-        box.size,
-      )
-      box_pt[j] = 0.0
-
-      # find closest point between capsule and the edge
-      dif = box_pt - pos
-
-      u = -box.size[j] * dif[j]
-      v = wp.dot(halfaxis, dif)
-      ma = box.size[j] * box.size[j]
-      mb = -box.size[j] * halfaxis[j]
-      mc = cap.size[1] * cap.size[1]
-      det = ma * mc - mb * mb
-      if wp.abs(det) < MJ_MINVAL:
-        continue
-
-      idet = 1.0 / det
-      # sX : X=1 means middle of segment. X=0 or 2 one or the other end
-
-      x1 = wp.float32((mc * u - mb * v) * idet)
-      x2 = wp.float32((ma * v - mb * u) * idet)
-
-      s1 = wp.int32(1)
-      s2 = wp.int32(1)
-
-      if x1 > 1:
-        x1 = 1.0
-        s1 = 2
-        x2 = safe_div(v - mb, mc)
-      elif x1 < -1:
-        x1 = -1.0
-        s1 = 0
-        x2 = safe_div(v + mb, mc)
-
-      x2_over = x2 > 1.0
-      if x2_over or x2 < -1.0:
-        if x2_over:
-          x2 = 1.0
-          s2 = 2
-          x1 = safe_div(u - mb, ma)
-        else:
-          x2 = -1.0
-          s2 = 0
-          x1 = safe_div(u + mb, ma)
-
-        if x1 > 1:
-          x1 = 1.0
-          s1 = 2
-        elif x1 < -1:
-          x1 = -1.0
-          s1 = 0
-
-      dif -= halfaxis * x2
-      dif[j] += box.size[j] * x1
-
-      # encode relative positions of the closest points
-      ct = s1 * 3 + s2
-
-      dif_sq = wp.length_sq(dif)
-      if dif_sq < bestdist - MJ_MINVAL:
-        bestdist = dif_sq
-        bestsegmentpos = x2
-        bestboxpos = x1
-        # ct<6 means closest point on box is at lower end or middle of edge
-        c2 = ct // 6
-
-        clcorner = i + (1 << j) * c2  # index of closest box corner
-        cledge = j  # axis index of closest box edge
-        cltype = ct  # encoded collision configuration
-
-  best = wp.float32(0.0)
-
-  p = wp.vec2(pos.x, pos.y)
-  dd = wp.vec2(halfaxis.x, halfaxis.y)
-  s = wp.vec2(box.size.x, box.size.y)
-  secondpos = wp.float32(-4.0)
-
-  uu = dd.x * s.y
-  vv = dd.y * s.x
-  w_neg = dd.x * p.y - dd.y * p.x < 0
-
-  best = wp.float32(-1.0)
-
-  ee1 = uu - vv
-  ee2 = uu + vv
-
-  if wp.abs(ee1) > best:
-    best = wp.abs(ee1)
-    c1 = wp.where((ee1 < 0) == w_neg, 0, 3)
-
-  if wp.abs(ee2) > best:
-    best = wp.abs(ee2)
-    c1 = wp.where((ee2 > 0) == w_neg, 1, 2)
-
-  if cltype == -4:  # invalid type
-    return
-
-  if cltype >= 0 and cltype // 3 != 1:  # closest to a corner of the box
-    c1 = axisdir ^ clcorner
-    # Calculate relative orientation between capsule and corner
-    # There are two possible configurations:
-    # 1. Capsule axis points toward/away from corner
-    # 2. Capsule axis aligns with a face or edge
-    if c1 != 0 and c1 != 7:  # create second contact point
-      if c1 == 1 or c1 == 2 or c1 == 4:
-        mul = 1
-      else:
-        mul = -1
-        c1 = 7 - c1
-
-      # "de" and "dp" distance from first closest point on the capsule to both ends of it
-      # mul is a direction along the capsule's axis
-
-      if c1 == 1:
-        ax = 0
-        ax1 = 1
-        ax2 = 2
-      elif c1 == 2:
-        ax = 1
-        ax1 = 2
-        ax2 = 0
-      elif c1 == 4:
-        ax = 2
-        ax1 = 0
-        ax2 = 1
-
-      if axis[ax] * axis[ax] > 0.5:  # second point along the edge of the box
-        m = 2.0 * safe_div(box.size[ax], wp.abs(halfaxis[ax]))
-        secondpos = min(1.0 - wp.float32(mul) * bestsegmentpos, m)
-      else:  # second point along a face of the box
-        # check for overshoot again
-        m = 2.0 * min(
-          safe_div(box.size[ax1], wp.abs(halfaxis[ax1])),
-          safe_div(box.size[ax2], wp.abs(halfaxis[ax2])),
-        )
-        secondpos = -min(1.0 + wp.float32(mul) * bestsegmentpos, m)
-      secondpos *= wp.float32(mul)
-
-  elif cltype >= 0 and cltype // 3 == 1:  # we are on box's edge
-    # Calculate relative orientation between capsule and edge
-    # Two possible configurations:
-    # - T configuration: c1 = 2^n (no additional contacts)
-    # - X configuration: c1 != 2^n (potential additional contacts)
-    c1 = axisdir ^ clcorner
-    c1 &= 7 - (1 << cledge)  # mask out edge axis to determine configuration
-
-    if c1 == 1 or c1 == 2 or c1 == 4:  # create second contact point
-      if cledge == 0:
-        ax1 = 1
-        ax2 = 2
-      if cledge == 1:
-        ax1 = 2
-        ax2 = 0
-      if cledge == 2:
-        ax1 = 0
-        ax2 = 1
-      ax = cledge
-
-      # find which face the capsule has a lower angle, and switch the axis
-      if wp.abs(axis[ax1]) > wp.abs(axis[ax2]):
-        ax1 = ax2
-      ax2 = 3 - ax - ax1
-
-      # mul determines direction along capsule axis for second contact point
-      if c1 & (1 << ax2):
-        mul = 1
-        secondpos = 1.0 - bestsegmentpos
-      else:
-        mul = -1
-        secondpos = 1.0 + bestsegmentpos
-
-      # now find out whether we point towards the opposite side or towards one of the sides
-      # and also find the farthest point along the capsule that is above the box
-
-      e1 = 2.0 * safe_div(box.size[ax2], wp.abs(halfaxis[ax2]))
-      secondpos = min(e1, secondpos)
-
-      if ((axisdir & (1 << ax)) != 0) == ((c1 & (1 << ax2)) != 0):
-        e2 = 1.0 - bestboxpos
-      else:
-        e2 = 1.0 + bestboxpos
-
-      e1 = box.size[ax] * safe_div(e2, wp.abs(halfaxis[ax]))
-
-      secondpos = min(e1, secondpos)
-      secondpos *= wp.float32(mul)
-
-  elif cltype < 0:
-    # similarly we handle the case when one capsule's end is closest to a face of the box
-    # and find where is the other end pointing to and clamping to the farthest point
-    # of the capsule that's above the box
-    # if the closest point is inside the box there's no need for a second point
-
-    if clface != -1:  # create second contact point
-      mul = wp.where(cltype == -3, 1, -1)
-      secondpos = 2.0
-
-      tmp1 = pos - halfaxis * wp.float32(mul)
-
-      for i in range(3):
-        if i != clface:
-          ha_r = safe_div(wp.float32(mul), halfaxis[i])
-          e1 = (box.size[i] - tmp1[i]) * ha_r
-          if 0 < e1 and e1 < secondpos:
-            secondpos = e1
-
-          e1 = (-box.size[i] - tmp1[i]) * ha_r
-          if 0 < e1 and e1 < secondpos:
-            secondpos = e1
-
-      secondpos *= wp.float32(mul)
-
-  # create sphere in original orientation at first contact point
-  s1_pos_l = pos + halfaxis * bestsegmentpos
-  s1_pos_g = box.rot @ s1_pos_l + box.pos
-
-  # collide with sphere
-  _sphere_box(
-    nconmax_in,
-    s1_pos_g,
->>>>>>> fc113434
     cap.size[0],
     cap.size[1],
     box.pos,
@@ -1304,7 +751,6 @@
   ncon_out: wp.array(dtype=int),
   contact_dist_out: wp.array(dtype=float),
   contact_pos_out: wp.array(dtype=wp.vec3),
-<<<<<<< HEAD
   contact_normal_out: wp.array(dtype=wp.vec3),
   contact_tangent_out: wp.array(dtype=wp.vec3),
 ) -> Tuple[int, int]:
@@ -1324,446 +770,6 @@
     contact_normal_out,
     contact_tangent_out,
   )
-=======
-  contact_frame_out: wp.array(dtype=wp.mat33),
-  contact_includemargin_out: wp.array(dtype=float),
-  contact_friction_out: wp.array(dtype=vec5),
-  contact_solref_out: wp.array(dtype=wp.vec2),
-  contact_solreffriction_out: wp.array(dtype=wp.vec2),
-  contact_solimp_out: wp.array(dtype=vec5),
-  contact_dim_out: wp.array(dtype=int),
-  contact_geom_out: wp.array(dtype=wp.vec2i),
-  contact_worldid_out: wp.array(dtype=int),
-):
-  # Compute transforms between box's frames
-
-  pos21 = wp.transpose(box1.rot) @ (box2.pos - box1.pos)
-  pos12 = wp.transpose(box2.rot) @ (box1.pos - box2.pos)
-
-  rot21 = wp.transpose(box1.rot) @ box2.rot
-  rot12 = wp.transpose(rot21)
-
-  rot21abs = wp.matrix_from_rows(wp.abs(rot21[0]), wp.abs(rot21[1]), wp.abs(rot21[2]))
-  rot12abs = wp.transpose(rot21abs)
-
-  plen2 = rot21abs @ box2.size
-  plen1 = rot12abs @ box1.size
-
-  # Compute axis of maximum separation
-  s_sum_3 = 3.0 * (box1.size + box2.size)
-  separation = wp.float32(margin + s_sum_3[0] + s_sum_3[1] + s_sum_3[2])
-  axis_code = wp.int32(-1)
-
-  # First test: consider boxes' face normals
-  for i in range(3):
-    c1 = -wp.abs(pos21[i]) + box1.size[i] + plen2[i]
-
-    c2 = -wp.abs(pos12[i]) + box2.size[i] + plen1[i]
-
-    if c1 < -margin or c2 < -margin:
-      return
-
-    if c1 < separation:
-      separation = c1
-      axis_code = i + 3 * wp.int32(pos21[i] < 0) + 0  # Face of box1
-    if c2 < separation:
-      separation = c2
-      axis_code = i + 3 * wp.int32(pos12[i] < 0) + 6  # Face of box2
-
-  clnorm = wp.vec3(0.0)
-  inv = wp.bool(False)
-  cle1 = wp.int32(0)
-  cle2 = wp.int32(0)
-
-  # Second test: consider cross products of boxes' edges
-  for i in range(3):
-    for j in range(3):
-      # Compute cross product of box edges (potential separating axis)
-      if i == 0:
-        cross_axis = wp.vec3(0.0, -rot12[j, 2], rot12[j, 1])
-      elif i == 1:
-        cross_axis = wp.vec3(rot12[j, 2], 0.0, -rot12[j, 0])
-      else:
-        cross_axis = wp.vec3(-rot12[j, 1], rot12[j, 0], 0.0)
-
-      cross_length = wp.length(cross_axis)
-      if cross_length < MJ_MINVAL:
-        continue
-
-      cross_axis /= cross_length
-
-      box_dist = wp.dot(pos21, cross_axis)
-      c3 = wp.float32(0.0)
-
-      # Project box half-sizes onto the potential separating axis
-      for k in range(3):
-        if k != i:
-          c3 += box1.size[k] * wp.abs(cross_axis[k])
-        if k != j:
-          c3 += box2.size[k] * rot21abs[i, 3 - k - j] / cross_length
-
-      c3 -= wp.abs(box_dist)
-
-      # Early exit: no collision if separated along this axis
-      if c3 < -margin:
-        return
-
-      # Track minimum separation and which edge-edge pair it occurs on
-      if c3 < separation * (1.0 - 1e-12):
-        separation = c3
-        # Determine which corners/edges are closest
-        cle1 = 0
-        cle2 = 0
-
-        for k in range(3):
-          if k != i and (int(cross_axis[k] > 0) ^ int(box_dist < 0)):
-            cle1 += 1 << k
-          if k != j:
-            if int(rot21[i, 3 - k - j] > 0) ^ int(box_dist < 0) ^ int((k - j + 3) % 3 == 1):
-              cle2 += 1 << k
-
-        axis_code = 12 + i * 3 + j
-        clnorm = cross_axis
-        inv = box_dist < 0
-
-  # No axis with separation < margin found
-  if axis_code == -1:
-    return
-
-  points = mat83f()
-  depth = vec8f()
-  max_con_pair = 8
-  # 8 contacts should suffice for most configurations
-
-  if axis_code < 12:
-    # Handle face-vertex collision
-    face_idx = axis_code % 6
-    box_idx = axis_code // 6
-    rotmore = _compute_rotmore(face_idx)
-
-    r = rotmore @ wp.where(box_idx, rot12, rot21)
-    p = rotmore @ wp.where(box_idx, pos12, pos21)
-    ss = wp.abs(rotmore @ wp.where(box_idx, box2.size, box1.size))
-    s = wp.where(box_idx, box1.size, box2.size)
-    rt = wp.transpose(r)
-
-    lx, ly, hz = ss[0], ss[1], ss[2]
-    p[2] -= hz
-
-    clcorner = wp.int32(0)  # corner of non-face box with least axis separation
-
-    for i in range(3):
-      if r[2, i] < 0:
-        clcorner += 1 << i
-
-    lp = p
-    for i in range(wp.static(3)):
-      lp += rt[i] * s[i] * wp.where(clcorner & 1 << i, 1.0, -1.0)
-
-    m = wp.int32(1)
-    dirs = wp.int32(0)
-
-    cn1 = wp.vec3(0.0)
-    cn2 = wp.vec3(0.0)
-
-    for i in range(3):
-      if wp.abs(r[2, i]) < 0.5:
-        if not dirs:
-          cn1 = rt[i] * s[i] * wp.where(clcorner & (1 << i), -2.0, 2.0)
-        else:
-          cn2 = rt[i] * s[i] * wp.where(clcorner & (1 << i), -2.0, 2.0)
-
-        dirs += 1
-
-    k = dirs * dirs
-
-    # Find potential contact points
-
-    n = wp.int32(0)
-
-    for i in range(k):
-      for q in range(2):
-        # lines_a and lines_b (lines between corners) computed on the fly
-        lav = lp + wp.where(i < 2, wp.vec3(0.0), wp.where(i == 2, cn1, cn2))
-        lbv = wp.where(i == 0 or i == 3, cn1, cn2)
-
-        if wp.abs(lbv[q]) > MJ_MINVAL:
-          br = 1.0 / lbv[q]
-          for j in range(-1, 2, 2):
-            l = ss[q] * wp.float32(j)
-            c1 = (l - lav[q]) * br
-            if c1 < 0 or c1 > 1:
-              continue
-            c2 = lav[1 - q] + lbv[1 - q] * c1
-            if wp.abs(c2) > ss[1 - q]:
-              continue
-
-            points[n] = lav + c1 * lbv
-            n += 1
-
-    if dirs == 2:
-      ax = cn1[0]
-      bx = cn2[0]
-      ay = cn1[1]
-      by = cn2[1]
-      C = safe_div(1.0, ax * by - bx * ay)
-
-      for i in range(4):
-        llx = wp.where(i // 2, lx, -lx)
-        lly = wp.where(i % 2, ly, -ly)
-
-        x = llx - lp[0]
-        y = lly - lp[1]
-
-        u = (x * by - y * bx) * C
-        v = (y * ax - x * ay) * C
-
-        if u > 0 and v > 0 and u < 1 and v < 1:
-          points[n] = wp.vec3(llx, lly, lp[2] + u * cn1[2] + v * cn2[2])
-          n += 1
-
-    for i in range(1 << dirs):
-      tmpv = lp + wp.float32(i & 1) * cn1 + wp.float32((i & 2) != 0) * cn2
-      if tmpv[0] > -lx and tmpv[0] < lx and tmpv[1] > -ly and tmpv[1] < ly:
-        points[n] = tmpv
-        n += 1
-
-    m = n
-    n = wp.int32(0)
-
-    for i in range(m):
-      if points[i][2] > margin:
-        continue
-      if i != n:
-        points[n] = points[i]
-
-      points[n, 2] *= 0.5
-      depth[n] = points[n, 2]
-      n += 1
-
-    # Set up contact frame
-    rw = wp.where(box_idx, box2.rot, box1.rot) @ wp.transpose(rotmore)
-    pw = wp.where(box_idx, box2.pos, box1.pos)
-    normal = wp.where(box_idx, -1.0, 1.0) * wp.transpose(rw)[2]
-
-  else:
-    # Handle edge-edge collision
-    edge1 = (axis_code - 12) // 3
-    edge2 = (axis_code - 12) % 3
-
-    # Set up non-contacting edges ax1, ax2 for box2 and pax1, pax2 for box 1
-    ax1 = wp.int(1 - (edge2 & 1))
-    ax2 = wp.int(2 - (edge2 & 2))
-
-    pax1 = wp.int(1 - (edge1 & 1))
-    pax2 = wp.int(2 - (edge1 & 2))
-
-    if rot21abs[edge1, ax1] < rot21abs[edge1, ax2]:
-      ax1, ax2 = ax2, ax1
-
-    if rot12abs[edge2, pax1] < rot12abs[edge2, pax2]:
-      pax1, pax2 = pax2, pax1
-
-    rotmore = _compute_rotmore(wp.where(cle1 & (1 << pax2), pax2, pax2 + 3))
-
-    # Transform coordinates for edge-edge contact calculation
-    p = rotmore @ pos21
-    rnorm = rotmore @ clnorm
-    r = rotmore @ rot21
-    rt = wp.transpose(r)
-    s = wp.abs(wp.transpose(rotmore) @ box1.size)
-
-    lx, ly, hz = s[0], s[1], s[2]
-    p[2] -= hz
-
-    # Calculate closest box2 face
-
-    points[0] = (
-      p
-      + rt[ax1] * box2.size[ax1] * wp.where(cle2 & (1 << ax1), 1.0, -1.0)
-      + rt[ax2] * box2.size[ax2] * wp.where(cle2 & (1 << ax2), 1.0, -1.0)
-    )
-    points[1] = points[0] - rt[edge2] * box2.size[edge2]
-    points[0] += rt[edge2] * box2.size[edge2]
-
-    points[2] = (
-      p
-      + rt[ax1] * box2.size[ax1] * wp.where(cle2 & (1 << ax1), -1.0, 1.0)
-      + rt[ax2] * box2.size[ax2] * wp.where(cle2 & (1 << ax2), 1.0, -1.0)
-    )
-
-    points[3] = points[2] - rt[edge2] * box2.size[edge2]
-    points[2] += rt[edge2] * box2.size[edge2]
-
-    n = 4
-
-    # Set up coordinate axes for contact face of box2
-    axi_lp = points[0]
-    axi_cn1 = points[1] - points[0]
-    axi_cn2 = points[2] - points[0]
-
-    # Check if contact normal is valid
-    if wp.abs(rnorm[2]) < MJ_MINVAL:
-      return  # Shouldn't happen
-
-    # Calculate inverse normal for projection
-    innorm = wp.where(inv, -1.0, 1.0) / rnorm[2]
-
-    pu = mat43f()
-
-    # Project points onto contact plane
-    for i in range(4):
-      pu[i] = points[i]
-      c_scl = points[i, 2] * wp.where(inv, -1.0, 1.0) * innorm
-      points[i] -= rnorm * c_scl
-
-    pts_lp = points[0]
-    pts_cn1 = points[1] - points[0]
-    pts_cn2 = points[2] - points[0]
-
-    n = wp.int32(0)
-
-    for i in range(4):
-      for q in range(2):
-        la = pts_lp[q] + wp.where(i < 2, 0.0, wp.where(i == 2, pts_cn1[q], pts_cn2[q]))
-        lb = wp.where(i == 0 or i == 3, pts_cn1[q], pts_cn2[q])
-        lc = pts_lp[1 - q] + wp.where(i < 2, 0.0, wp.where(i == 2, pts_cn1[1 - q], pts_cn2[1 - q]))
-        ld = wp.where(i == 0 or i == 3, pts_cn1[1 - q], pts_cn2[1 - q])
-
-        # linesu_a and linesu_b (lines between corners) computed on the fly
-        lua = axi_lp + wp.where(i < 2, wp.vec3(0.0), wp.where(i == 2, axi_cn1, axi_cn2))
-        lub = wp.where(i == 0 or i == 3, axi_cn1, axi_cn2)
-
-        if wp.abs(lb) > MJ_MINVAL:
-          br = 1.0 / lb
-          for j in range(-1, 2, 2):
-            if n == max_con_pair:
-              break
-            l = s[q] * wp.float32(j)
-            c1 = (l - la) * br
-            if c1 < 0 or c1 > 1:
-              continue
-            c2 = lc + ld * c1
-            if wp.abs(c2) > s[1 - q]:
-              continue
-            if (lua[2] + lub[2] * c1) * innorm > margin:
-              continue
-
-            points[n] = lua * 0.5 + c1 * lub * 0.5
-            points[n, q] += 0.5 * l
-            points[n, 1 - q] += 0.5 * c2
-            depth[n] = points[n, 2] * innorm * 2.0
-            n += 1
-
-    nl = n
-
-    ax = pts_cn1[0]
-    bx = pts_cn2[0]
-    ay = pts_cn1[1]
-    by = pts_cn2[1]
-    C = safe_div(1.0, ax * by - bx * ay)
-
-    for i in range(4):
-      if n == max_con_pair:
-        break
-      llx = wp.where(i // 2, lx, -lx)
-      lly = wp.where(i % 2, ly, -ly)
-
-      x = llx - pts_lp[0]
-      y = lly - pts_lp[1]
-
-      u = (x * by - y * bx) * C
-      v = (y * ax - x * ay) * C
-
-      if nl == 0:
-        if (u < 0 or u > 0) and (v < 0 or v > 1):
-          continue
-      elif u < 0 or v < 0 or u > 1 or v > 1:
-        continue
-
-      u = wp.clamp(u, 0.0, 1.0)
-      v = wp.clamp(v, 0.0, 1.0)
-      w = 1.0 - u - v
-      vtmp = pu[0] * w + pu[1] * u + pu[2] * v
-
-      points[n] = wp.vec3(llx, lly, 0.0)
-
-      vtmp2 = points[n] - vtmp
-      tc1 = wp.length_sq(vtmp2)
-      if vtmp[2] > 0 and tc1 > margin * margin:
-        continue
-
-      points[n] = 0.5 * (points[n] + vtmp)
-
-      depth[n] = wp.sqrt(tc1) * wp.where(vtmp[2] < 0, -1.0, 1.0)
-      n += 1
-
-    nf = n
-
-    for i in range(4):
-      if n >= max_con_pair:
-        break
-      x = pu[i, 0]
-      y = pu[i, 1]
-      if nl == 0 and nf != 0:
-        if (x < -lx or x > lx) and (y < -ly or y > ly):
-          continue
-      elif x < -lx or x > lx or y < -ly or y > ly:
-        continue
-
-      c1 = wp.float32(0)
-
-      for j in range(2):
-        if pu[i, j] < -s[j]:
-          c1 += (pu[i, j] + s[j]) * (pu[i, j] + s[j])
-        elif pu[i, j] > s[j]:
-          c1 += (pu[i, j] - s[j]) * (pu[i, j] - s[j])
-
-      c1 += pu[i, 2] * innorm * pu[i, 2] * innorm
-
-      if pu[i, 2] > 0 and c1 > margin * margin:
-        continue
-
-      tmp_p = wp.vec3(pu[i, 0], pu[i, 1], 0.0)
-
-      for j in range(2):
-        if pu[i, j] < -s[j]:
-          tmp_p[j] = -s[j] * 0.5
-        elif pu[i, j] > s[j]:
-          tmp_p[j] = +s[j] * 0.5
-
-      tmp_p += pu[i]
-      points[n] = tmp_p * 0.5
-
-      depth[n] = wp.sqrt(c1) * wp.where(pu[i, 2] < 0, -1.0, 1.0)
-      n += 1
-
-    # Set up contact data for all points
-    rw = box1.rot @ wp.transpose(rotmore)
-    pw = box1.pos
-    normal = wp.where(inv, -1.0, 1.0) * rw @ rnorm
-
-  frame = make_frame(normal)
-  coff = wp.atomic_add(ncon_out, 0, n)
-
-  for i in range(min(nconmax_in - coff, n)):
-    points[i, 2] += hz
-    pos = rw @ points[i] + pw
-
-    cid = coff + i
-
-    contact_dist_out[cid] = depth[i]
-    contact_pos_out[cid] = pos
-    contact_frame_out[cid] = frame
-    contact_geom_out[cid] = geoms
-    contact_worldid_out[cid] = worldid
-    contact_includemargin_out[cid] = margin - gap
-    contact_dim_out[cid] = condim
-    contact_friction_out[cid] = friction
-    contact_solref_out[cid] = solref
-    contact_solreffriction_out[cid] = solreffriction
-    contact_solimp_out[cid] = solimp
->>>>>>> fc113434
 
 
 _PRIMITIVE_COLLISIONS = {
