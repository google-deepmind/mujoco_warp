# Copyright 2025 The Newton Developers
#
# Licensed under the Apache License, Version 2.0 (the "License");
# you may not use this file except in compliance with the License.
# You may obtain a copy of the License at
#
#     http://www.apache.org/licenses/LICENSE-2.0
#
# Unless required by applicable law or agreed to in writing, software
# distributed under the License is distributed on an "AS IS" BASIS,
# WITHOUT WARRANTIES OR CONDITIONS OF ANY KIND, either express or implied.
# See the License for the specific language governing permissions and
# limitations under the License.
# ==============================================================================

from typing import Optional

import warp as wp

from . import collision_driver
from . import constraint
from . import math
from . import passive
from . import sensor
from . import smooth
from . import solver
from .support import xfrc_accumulate
from .types import MJ_MINVAL
from .types import BiasType
from .types import Data
from .types import DisableBit
from .types import DynType
from .types import GainType
from .types import IntegratorType
from .types import JointType
from .types import Model
from .types import TileSet
from .types import vec10f
from .warp_util import event_scope
from .warp_util import kernel
from .warp_util import kernel as nested_kernel

wp.set_module_options({"enable_backward": False})

# RK4 tableau
_RK4_A = [
  [0.5, 0.0, 0.0],
  [0.0, 0.5, 0.0],
  [0.0, 0.0, 1.0],
]
_RK4_B = [1.0 / 6.0, 1.0 / 3.0, 1.0 / 3.0, 1.0 / 6.0]


@wp.kernel
def _next_position(
  # Model:
  opt_timestep: float,
  jnt_type: wp.array(dtype=int),
  jnt_qposadr: wp.array(dtype=int),
  jnt_dofadr: wp.array(dtype=int),
  # Data in:
  qpos_in: wp.array2d(dtype=float),
  qvel_in: wp.array2d(dtype=float),
  # In:
  qvel_scale_in: float,
  # Data out:
  qpos_out: wp.array2d(dtype=float),
):
  worldid, jntid = wp.tid()

  jnttype = jnt_type[jntid]
  qpos_adr = jnt_qposadr[jntid]
  dof_adr = jnt_dofadr[jntid]
  qpos = qpos_in[worldid]
  qpos_next = qpos_out[worldid]
  qvel = qvel_in[worldid]

  if jnttype == wp.static(JointType.FREE.value):
    qpos_pos = wp.vec3(qpos[qpos_adr], qpos[qpos_adr + 1], qpos[qpos_adr + 2])
    qvel_lin = (
      wp.vec3(qvel[dof_adr], qvel[dof_adr + 1], qvel[dof_adr + 2]) * qvel_scale_in
    )

    qpos_new = qpos_pos + opt_timestep * qvel_lin

    qpos_quat = wp.quat(
      qpos[qpos_adr + 3],
      qpos[qpos_adr + 4],
      qpos[qpos_adr + 5],
      qpos[qpos_adr + 6],
    )
    qvel_ang = (
      wp.vec3(qvel[dof_adr + 3], qvel[dof_adr + 4], qvel[dof_adr + 5]) * qvel_scale_in
    )

    qpos_quat_new = math.quat_integrate(qpos_quat, qvel_ang, opt_timestep)

    qpos_next[qpos_adr + 0] = qpos_new[0]
    qpos_next[qpos_adr + 1] = qpos_new[1]
    qpos_next[qpos_adr + 2] = qpos_new[2]
    qpos_next[qpos_adr + 3] = qpos_quat_new[0]
    qpos_next[qpos_adr + 4] = qpos_quat_new[1]
    qpos_next[qpos_adr + 5] = qpos_quat_new[2]
    qpos_next[qpos_adr + 6] = qpos_quat_new[3]

  elif jnttype == wp.static(JointType.BALL.value):
    qpos_quat = wp.quat(
      qpos[qpos_adr + 0],
      qpos[qpos_adr + 1],
      qpos[qpos_adr + 2],
      qpos[qpos_adr + 3],
    )
    qvel_ang = (
      wp.vec3(qvel[dof_adr], qvel[dof_adr + 1], qvel[dof_adr + 2]) * qvel_scale_in
    )

    qpos_quat_new = math.quat_integrate(qpos_quat, qvel_ang, opt_timestep)

    qpos_next[qpos_adr + 0] = qpos_quat_new[0]
    qpos_next[qpos_adr + 1] = qpos_quat_new[1]
    qpos_next[qpos_adr + 2] = qpos_quat_new[2]
    qpos_next[qpos_adr + 3] = qpos_quat_new[3]

  else:  # if jnt_type in (JointType.HINGE, JointType.SLIDE):
    qpos_next[qpos_adr] = qpos[qpos_adr] + opt_timestep * qvel[dof_adr] * qvel_scale_in


@wp.kernel
def _next_velocity(
  # Model:
  opt_timestep: float,
  # Data in:
  qvel_in: wp.array2d(dtype=float),
  qacc_in: wp.array2d(dtype=float),
  # In:
  qacc_scale_in: float,
  # Data out:
  qvel_out: wp.array2d(dtype=float),
):
  worldid, dofid = wp.tid()
  qvel_out[worldid, dofid] = (
    qvel_in[worldid, dofid] + qacc_scale_in * qacc_in[worldid, dofid] * opt_timestep
  )


@wp.kernel
def _next_activation(
  # Model:
  opt_timestep: float,
  actuator_dyntype: wp.array(dtype=int),
  actuator_actlimited: wp.array(dtype=bool),
  actuator_dynprm: wp.array(dtype=vec10f),
  actuator_actrange: wp.array(dtype=wp.vec2),
  # Data in:
  act_in: wp.array2d(dtype=float),
  act_dot_in: wp.array2d(dtype=float),
  # In:
  act_dot_scale_in: float,
  limit: bool,
  # Data out:
  act_out: wp.array2d(dtype=float),
):
  worldid, actid = wp.tid()

  act = act_in[worldid, actid]
  act_dot = act_dot_in[worldid, actid]

  # advance the actuation
  if actuator_dyntype[actid] == wp.static(DynType.FILTEREXACT.value):
    dyn_prm = actuator_dynprm[actid]
    tau = wp.max(MJ_MINVAL, dyn_prm[0])
    act += act_dot_scale_in * act_dot * tau * (1.0 - wp.exp(-opt_timestep / tau))
  else:
    act += act_dot_scale_in * act_dot * opt_timestep

  # clamp to actrange
  if limit and actuator_actlimited[actid]:
    actrange = actuator_actrange[actid]
    act = wp.clamp(act, actrange[0], actrange[1])

  act_out[worldid, actid] = act


@wp.kernel
def _next_time(
  # Model:
  opt_timestep: float,
  # Data in:
  time_in: wp.array(dtype=float),
  # Data out:
  time_out: wp.array(dtype=float),
):
  worldid = wp.tid()
  time_out[worldid] = time_in[worldid] + opt_timestep


def _advance(m: Model, d: Data, qacc: wp.array, qvel: Optional[wp.array] = None):
  """Advance state and time given activation derivatives and acceleration."""

  # TODO(team): can we assume static timesteps?

  # advance activations
  if m.na:
    wp.launch(
      _next_activation,
      dim=(d.nworld, m.na),
      inputs=[
        m.opt.timestep,
        m.actuator_dyntype,
        m.actuator_actlimited,
        m.actuator_dynprm,
        m.actuator_actrange,
        d.act,
        d.act_dot,
        1.0,
        True,
      ],
      outputs=[
        d.act,
      ],
    )

  wp.launch(
    _next_velocity,
    dim=(d.nworld, m.nv),
    inputs=[
      m.opt.timestep,
      d.qvel,
      qacc,
      1.0,
    ],
    outputs=[
      d.qvel,
    ],
  )

  # advance positions with qvel if given, d.qvel otherwise (semi-implicit)
  if qvel is not None:
    qvel_in = qvel
  else:
    qvel_in = d.qvel

  wp.launch(
    _next_position,
    dim=(d.nworld, m.njnt),
    inputs=[
      m.opt.timestep,
      m.jnt_type,
      m.jnt_qposadr,
      m.jnt_dofadr,
      d.qpos,
      qvel_in,
      1.0,
    ],
    outputs=[
      d.qpos,
    ],
  )

  wp.launch(
    _next_time,
    dim=(d.nworld,),
    inputs=[
      m.opt.timestep,
      d.time,
    ],
    outputs=[
      d.time,
    ],
  )


@wp.kernel
def _euler_damp_qfrc_sparse(
  # Model:
  opt_timestep: float,
  dof_Madr: wp.array(dtype=int),
  dof_damping: wp.array(dtype=float),
  # Data in:
  qfrc_smooth_in: wp.array2d(dtype=float),
  qfrc_constraint_in: wp.array2d(dtype=float),
  # Data out:
  qfrc_integration_out: wp.array2d(dtype=float),
  qM_integration_out: wp.array3d(dtype=float),
):
  worldid, tid = wp.tid()

  adr = dof_Madr[tid]
  qM_integration_out[worldid, 0, adr] += opt_timestep * dof_damping[tid]
  qfrc_integration_out[worldid, tid] = (
    qfrc_smooth_in[worldid, tid] + qfrc_constraint_in[worldid, tid]
  )


def _euler_sparse(m: Model, d: Data):
  wp.copy(d.qM_integration, d.qM)
  wp.launch(
    _euler_damp_qfrc_sparse,
    dim=(d.nworld, m.nv),
    inputs=[
      m.opt.timestep,
      m.dof_Madr,
      m.dof_damping,
      d.qfrc_smooth,
      d.qfrc_constraint,
    ],
    outputs=[
      d.qfrc_integration,
      d.qM_integration,
    ],
  )
  smooth.factor_solve_i(
    m,
    d,
    d.qM_integration,
    d.qLD_integration,
    d.qLDiagInv_integration,
    d.qacc_integration,
    d.qfrc_integration,
  )


def _tile_euler_dense(tile: TileSet):
  @nested_kernel
  def euler_dense(
    # Model:
    dof_damping: wp.array(dtype=float),
    opt_timestep: float,
    # Data in:
    qM_in: wp.array3d(dtype=float),
    qfrc_smooth_in: wp.array2d(dtype=float),
    qfrc_constraint_in: wp.array2d(dtype=float),
    # In:
    adr_in: wp.array(dtype=int),
    # Data out:
    qacc_integration_out: wp.array2d(dtype=float),
  ):
    worldid, nodeid = wp.tid()
    TILE_SIZE = wp.static(tile.size)

    dofid = adr_in[nodeid]
    M_tile = wp.tile_load(
      qM_in[worldid], shape=(TILE_SIZE, TILE_SIZE), offset=(dofid, dofid)
    )
    damping_tile = wp.tile_load(dof_damping, shape=(TILE_SIZE,), offset=(dofid,))
    damping_scaled = damping_tile * opt_timestep
    qm_integration_tile = wp.tile_diag_add(M_tile, damping_scaled)

    qfrc_smooth_tile = wp.tile_load(
      qfrc_smooth_in[worldid], shape=(TILE_SIZE,), offset=(dofid,)
    )
    qfrc_constraint_tile = wp.tile_load(
      qfrc_constraint_in[worldid], shape=(TILE_SIZE,), offset=(dofid,)
    )

    qfrc_tile = qfrc_smooth_tile + qfrc_constraint_tile

    L_tile = wp.tile_cholesky(qm_integration_tile)
    qacc_tile = wp.tile_cholesky_solve(L_tile, qfrc_tile)
    wp.tile_store(qacc_integration_out[worldid], qacc_tile, offset=(dofid))

  return euler_dense


@event_scope
def euler(m: Model, d: Data):
  """Euler integrator, semi-implicit in velocity."""

  # integrate damping implicitly
  if not m.opt.disableflags & DisableBit.EULERDAMP.value:
    if m.opt.is_sparse:
      _euler_sparse(m, d)
    else:
      for tile in m.qM_tiles:
        wp.launch_tiled(
          _tile_euler_dense(tile),
          dim=(d.nworld, tile.adr.size),
          inputs=[
            m.dof_damping,
            m.opt.timestep,
            d.qM,
            d.qfrc_smooth,
            d.qfrc_constraint,
            tile.adr,
          ],
          outputs=[
            d.qacc_integration,
          ],
          block_dim=32,
        )

    _advance(m, d, d.qacc_integration)
  else:
    _advance(m, d, d.qacc)


def _rk_perturb_state(
  m: Model,
  d: Data,
  scale: float,
):
  # position
  wp.launch(
    _next_position,
    dim=(d.nworld, m.njnt),
    inputs=[
      m.opt.timestep,
      m.jnt_type,
      m.jnt_qposadr,
      m.jnt_dofadr,
      d.qpos_t0,
      d.qvel,
      scale,
    ],
    outputs=[
      d.qpos,
    ],
  )

  # velocity
  wp.launch(
    _next_velocity,
    dim=(d.nworld, m.nv),
    inputs=[
      m.opt.timestep,
      d.qvel_t0,
      d.qacc,
      scale,
    ],
    outputs=[
      d.qvel,
    ],
  )

  # activation
  if m.na:
    wp.launch(
      _next_activation,
      dim=(d.nworld, m.na),
      inputs=[
        m.opt.timestep,
        d.act_t0,
        d.act_dot,
        scale,
        False,
      ],
      outputs=[
        d.act,
      ],
    )


@wp.kernel
def _rk_accumulate_velocity_acceleration(
  # Data in:
  qvel_in: wp.array2d(dtype=float),
  qacc_in: wp.array2d(dtype=float),
  # In:
  scale: float,
  # Data out:
  qvel_out: wp.array2d(dtype=float),
  qacc_out: wp.array2d(dtype=float),
):
  worldid, dofid = wp.tid()
  qvel_out[worldid, dofid] += scale * qvel_in[worldid, dofid]
  qacc_out[worldid, dofid] += scale * qacc_in[worldid, dofid]


@wp.kernel
def _rk_accumulate_activation_velocity(
  # Data in:
  act_dot_in: wp.array2d(dtype=float),
  # In:
  scale: float,
  # Data out:
  act_dot_out: wp.array2d(dtype=float),
):
  worldid, actid = wp.tid()
  act_dot_out[worldid, actid] += scale * act_dot_in[worldid, actid]


def _rk_accumulate(m: Model, d: Data, scale: float):
  """Computes one term of 1/6 k_1 + 1/3 k_2 + 1/3 k_3 + 1/6 k_4"""

  wp.launch(
    _rk_accumulate_velocity_acceleration,
    dim=(d.nworld, m.nv),
    inputs=[
      d.qvel,
      d.qacc,
      scale,
    ],
    outputs=[
      d.qvel_rk,
      d.qacc_rk,
    ],
  )

  if m.na:
    wp.launch(
      _rk_accumulate_activation_velocity,
      dim=(d.nworld, m.na),
      inputs=[
        d.act_dot,
        scale,
      ],
      outputs=[
        d.act_dot_rk,
      ],
    )


@event_scope
def rungekutta4(m: Model, d: Data):
  """Runge-Kutta explicit order 4 integrator."""

  wp.copy(d.qpos_t0, d.qpos)
  wp.copy(d.qvel_t0, d.qvel)

  d.qvel_rk.zero_()
  d.qacc_rk.zero_()
  d.act_dot_rk.zero_()

  if m.na:
    wp.copy(d.act_t0, d.act)

  A, B = _RK4_A, _RK4_B

  _rk_accumulate(m, d, B[0])
  for i in range(3):
    a, b = float(A[i][i]), B[i + 1]
    _rk_perturb_state(m, d, a)
    forward(m, d)
    _rk_accumulate(m, d, b)

  wp.copy(d.qpos, d.qpos_t0)
  wp.copy(d.qvel, d.qvel_t0)
  if m.na:
    wp.copy(d.act, d.act_t0)
    wp.copy(d.act_dot, d.act_dot_rk)
  _advance(m, d, d.qacc_rk, d.qvel_rk)


@wp.kernel
def _implicit_actuator_bias_gain_vel(
  # Model:
  actuator_dyntype: wp.array(dtype=int),
  actuator_gaintype: wp.array(dtype=int),
  actuator_biastype: wp.array(dtype=int),
  actuator_gainprm: wp.array(dtype=vec10f),
  actuator_biasprm: wp.array(dtype=vec10f),
  # Data in:
  act_in: wp.array2d(dtype=float),
  ctrl_in: wp.array2d(dtype=float),
  # Data out:
  act_vel_integration_out: wp.array2d(dtype=float),
):
  worldid, actid = wp.tid()

  if actuator_biastype[actid] == wp.static(BiasType.AFFINE.value):
    bias_vel = actuator_biasprm[actid][2]
  else:
    bias_vel = 0.0

  if actuator_gaintype[actid] == wp.static(GainType.AFFINE.value):
    gain_vel = actuator_gainprm[actid][2]
  else:
    gain_vel = 0.0

  if actuator_dyntype[actid] != wp.static(DynType.NONE.value):
    ctrl = act_in[worldid, actid]
  else:
    ctrl = ctrl_in[worldid, actid]

  act_vel_integration_out[worldid, actid] = bias_vel + gain_vel * ctrl


def _tile_implicit_actuator_qderiv(
  tile_nu: TileSet,
  tile_nv: TileSet,
  opt_timestep: float,
  actuation_enabled: bool,
  passive_enabled: bool,
):
  @wp.func
  def subtract_multiply(x: float, y: float):
    return x - y * wp.static(opt_timestep)

  @nested_kernel
  def implicit_actuator_qderiv(
    # Model:
    dof_damping: wp.array(dtype=float),
    # Data in:
    actuator_moment_in: wp.array3d(dtype=float),
    qM_in: wp.array3d(dtype=float),
    qfrc_smooth_in: wp.array2d(dtype=float),
    qfrc_constraint_in: wp.array2d(dtype=float),
    act_vel_integration_in: wp.array2d(dtype=float),
    qM_integration_in: wp.array3d(dtype=float),
    # In:
    tile_nu_adr: wp.array(dtype=int),
    tile_nv_adr: wp.array(dtype=int),
    # Data out:
    qfrc_integration_out: wp.array2d(dtype=float),
  ):
    worldid, nodeid = wp.tid()

    TILE_NU_SIZE = wp.static(int(tile_nu.size))
    TILE_NV_SIZE = wp.static(int(tile_nv.size))

    offset_nv = tile_nv_adr[nodeid]

    # skip tree with no actuators.
    if wp.static(actuation_enabled and TILE_NU_SIZE != 0):
      offset_nu = tile_nu_adr[nodeid]
      actuator_moment_tile = wp.tile_load(
        actuator_moment_in[worldid],
        shape=(TILE_NU_SIZE, TILE_NV_SIZE),
        offset=(offset_nu, offset_nv),
      )
      zeros = wp.tile_zeros(shape=(TILE_NU_SIZE, TILE_NU_SIZE), dtype=wp.float32)
      vel_tile = wp.tile_load(
        act_vel_integration_in[worldid], shape=(TILE_NU_SIZE), offset=offset_nu
      )
      diag = wp.tile_diag_add(zeros, vel_tile)
      actuator_moment_T = wp.tile_transpose(actuator_moment_tile)
      amTVel = wp.tile_matmul(actuator_moment_T, diag)
      qderiv_tile = wp.tile_matmul(amTVel, actuator_moment_tile)
    else:
      qderiv_tile = wp.tile_zeros(shape=(TILE_NV_SIZE, TILE_NV_SIZE), dtype=wp.float32)

    if wp.static(passive_enabled):
      dof_damping_tile = wp.tile_load(dof_damping, shape=TILE_NV_SIZE, offset=offset_nv)
      negative = wp.neg(dof_damping_tile)
      qderiv_tile = wp.tile_diag_add(qderiv_tile, negative)

    # add to qM
    qM_tile = wp.tile_load(
      qM_in[worldid], shape=(TILE_NV_SIZE, TILE_NV_SIZE), offset=(offset_nv, offset_nv)
    )
    qderiv_tile = wp.tile_map(subtract_multiply, qM_tile, qderiv_tile)
    wp.tile_store(
      qM_integration_in[worldid], qderiv_tile, offset=(offset_nv, offset_nv)
    )

    # sum qfrc
    qfrc_smooth_tile = wp.tile_load(
      qfrc_smooth_in[worldid], shape=TILE_NV_SIZE, offset=offset_nv
    )
    qfrc_constraint_tile = wp.tile_load(
      qfrc_constraint_in[worldid], shape=TILE_NV_SIZE, offset=offset_nv
    )
    qfrc_combined = wp.add(qfrc_smooth_tile, qfrc_constraint_tile)
    wp.tile_store(qfrc_integration_out[worldid], qfrc_combined, offset=offset_nv)

  return implicit_actuator_qderiv


@event_scope
def implicit(m: Model, d: Data):
  """Integrates fully implicit in velocity."""

  # optimization comments (AD)
  # I went from small kernels for every step to a relatively big single
  # kernel using tile API because it kept improving performance -
  # 30M to 50M FPS on an A6000.
  #
  # The main benefit is reduced global memory roundtrips, but I assume
  # there is also some benefit to loading data as early as possible.
  #
  # I further tried fusing in the cholesky factor/solve but the high
  # storage requirements led to low occupancy and thus worse performance.
  #
  # The _implicit_actuator_bias_gain_vel kernel could theoretically be fused in as well,
  # but it's pretty clean straight-line code that loads a lot of data but
  # only stores one array, so I think the benefit of keeping that one on-chip
  # is likely not worth it compared to the compromises we're making with tile API.
  # It would also need a different data layout for the biasprm/gainprm arrays
  # to be tileable.

  # assumptions
  assert not m.opt.is_sparse  # unsupported
  # TODO(team): add sparse version

  # compile-time constants
  passive_enabled = not m.opt.disableflags & DisableBit.PASSIVE.value
  actuation_enabled = (
    not m.opt.disableflags & DisableBit.ACTUATION.value
  ) and m.actuator_affine_bias_gain

  if passive_enabled or actuation_enabled:
    if actuation_enabled:
      wp.launch(
        _implicit_actuator_bias_gain_vel,
        dim=(d.nworld, m.nu),
        inputs=[
          m.actuator_dyntype,
          m.actuator_gaintype,
          m.actuator_biastype,
          m.actuator_gainprm,
          m.actuator_biasprm,
          d.act,
          d.ctrl,
        ],
        outputs=[
          d.act_vel_integration,
        ],
      )

    for tile_nu, tile_nv in zip(m.actuator_moment_tiles_nu, m.actuator_moment_tiles_nv):
      wp.launch_tiled(
        _tile_implicit_actuator_qderiv(
          tile_nu,
          tile_nv,
          m.opt.timestep,
          actuation_enabled,
          passive_enabled,
        ),
        dim=(d.nworld, tile_nu.adr.size, tile_nv.adr.size),
        inputs=[
          m.dof_damping,
          d.actuator_moment,
          d.qM,
          d.qfrc_smooth,
          d.qfrc_constraint,
          d.act_vel_integration,
          d.qM_integration,
          tile_nu.adr,
          tile_nv.adr,
        ],
        outputs=[
          d.qfrc_integration,
        ],
        block_dim=64 if actuation_enabled else 256,
      )

    smooth._factor_solve_i_dense(
      m, d, d.qM_integration, d.qacc_integration, d.qfrc_integration
    )

    _advance(m, d, d.qacc_integration)
  else:
    _advance(m, d, d.qacc)


@event_scope
def fwd_position(m: Model, d: Data):
  """Position-dependent computations."""

  smooth.kinematics(m, d)
  smooth.com_pos(m, d)
  smooth.camlight(m, d)
  smooth.tendon(m, d)
  smooth.crb(m, d)
  smooth.factor_m(m, d)
  collision_driver.collision(m, d)
  constraint.make_constraint(m, d)
  smooth.transmission(m, d)


# TODO(team): sparse version
def _actuator_velocity_sparse(m: Model, d: Data):
  NV = m.nv

  @kernel
  def actuator_velocity(
    # Data in:
    qvel_in: wp.array2d(dtype=float),
    actuator_moment_in: wp.array3d(dtype=float),
    # Data out:
    actuator_velocity_out: wp.array2d(dtype=float),
  ):
    worldid, actid = wp.tid()
    moment_tile = wp.tile_load(actuator_moment_in[worldid, actid], shape=NV)
    qvel_tile = wp.tile_load(qvel_in[worldid], shape=NV)
    moment_qvel_tile = wp.tile_map(wp.mul, moment_tile, qvel_tile)
    actuator_velocity_tile = wp.tile_reduce(wp.add, moment_qvel_tile)
    wp.tile_store(actuator_velocity_out[worldid], actuator_velocity_tile)

  wp.launch_tiled(
    actuator_velocity,
    dim=(d.nworld, m.nu),
    inputs=[
      d.qvel,
      d.actuator_moment,
    ],
    outputs=[
      d.actuator_velocity,
    ],
    block_dim=32,
  )


def _tile_actuator_velocity(
  tile_nu: TileSet,
  tile_nv: TileSet,
):
  @nested_kernel
  def actuator_velocity(
    # Data in:
    qvel_in: wp.array3d(dtype=float),
    actuator_moment_in: wp.array3d(dtype=float),
    # In:
    tile_nu_adr: wp.array(dtype=int),
    tile_nv_adr: wp.array(dtype=int),
    # Data out:
    actuator_velocity_out: wp.array3d(dtype=float),
  ):
    worldid, nodeid = wp.tid()

    TILE_NU_SIZE = wp.static(int(tile_nu.size))
    TILE_NV_SIZE = wp.static(int(tile_nv.size))

    offset_nu = tile_nu_adr[nodeid]
    offset_nv = tile_nv_adr[nodeid]

    actuator_moment_tile = wp.tile_load(
      actuator_moment_in[worldid],
      shape=(TILE_NU_SIZE, TILE_NV_SIZE),
      offset=(offset_nu, offset_nv),
    )
    qvel_tile = wp.tile_load(
      qvel_in[worldid], shape=(TILE_NV_SIZE, 1), offset=(offset_nv, 0)
    )
    velocity_tile = wp.tile_matmul(actuator_moment_tile, qvel_tile)

    wp.tile_store(actuator_velocity_out[worldid], velocity_tile, offset=(offset_nu, 0))

  return actuator_velocity


def _tendon_velocity(m: Model, d: Data):
  NV = m.nv

  @kernel
  def tendon_velocity(
    # Data in:
    qvel_in: wp.array2d(dtype=float),
    ten_J_in: wp.array3d(dtype=float),
    # Data out:
    ten_velocity_out: wp.array2d(dtype=float),
  ):
    worldid, tenid = wp.tid()
    ten_J_tile = wp.tile_load(ten_J_in[worldid, tenid], shape=NV)
    qvel_tile = wp.tile_load(qvel_in[worldid], shape=NV)
    ten_J_qvel_tile = wp.tile_map(wp.mul, ten_J_tile, qvel_tile)
    ten_velocity_tile = wp.tile_reduce(wp.add, ten_J_qvel_tile)
    wp.tile_store(ten_velocity_out[worldid], ten_velocity_tile)

  wp.launch_tiled(
    tendon_velocity,
    dim=(d.nworld, m.ntendon),
    inputs=[
      d.qvel,
      d.ten_J,
    ],
    outputs=[
      d.ten_velocity,
    ],
    block_dim=32,
  )


@event_scope
def fwd_velocity(m: Model, d: Data):
  """Velocity-dependent computations."""

  if m.opt.is_sparse:
    _actuator_velocity_sparse(m, d)
  else:
    for tile_nu, tile_nv in zip(m.actuator_moment_tiles_nu, m.actuator_moment_tiles_nv):
      wp.launch_tiled(
        _tile_actuator_velocity(tile_nu, tile_nv),
        dim=(d.nworld, tile_nu.adr.size, tile_nv.adr.size),
        inputs=[
          d.qvel.reshape(d.qvel.shape + (1,)),
          d.actuator_moment,
          tile_nu.adr,
          tile_nv.adr,
        ],
        outputs=[
          d.actuator_velocity.reshape(d.actuator_velocity.shape + (1,)),
        ],
        block_dim=32,
      )

  if m.ntendon > 0:
    # TODO(team): sparse version
    _tendon_velocity(m, d)

  smooth.com_vel(m, d)
  passive.passive(m, d)
  smooth.rne(m, d)


@wp.kernel
def _actuator_force(
  # Model:
  na: int,
  actuator_dyntype: wp.array(dtype=int),
  actuator_gaintype: wp.array(dtype=int),
  actuator_biastype: wp.array(dtype=int),
  actuator_actadr: wp.array(dtype=int),
  actuator_actnum: wp.array(dtype=int),
  actuator_ctrllimited: wp.array(dtype=bool),
  actuator_forcelimited: wp.array(dtype=bool),
  actuator_dynprm: wp.array(dtype=vec10f),
  actuator_gainprm: wp.array(dtype=vec10f),
  actuator_biasprm: wp.array(dtype=vec10f),
  actuator_ctrlrange: wp.array(dtype=wp.vec2),
  actuator_forcerange: wp.array(dtype=wp.vec2),
  # Data in:
  act_in: wp.array2d(dtype=float),
  ctrl_in: wp.array2d(dtype=float),
  actuator_length_in: wp.array2d(dtype=float),
  actuator_velocity_in: wp.array2d(dtype=float),
  # In:
  dsbl_clampctrl: int,
  # Data out:
  act_dot_out: wp.array2d(dtype=float),
  actuator_force_out: wp.array2d(dtype=float),
):
  worldid, uid = wp.tid()

  ctrl = ctrl_in[worldid, uid]

  if actuator_ctrllimited[uid] and not dsbl_clampctrl:
    ctrlrange = actuator_ctrlrange[uid]
    ctrl = wp.clamp(ctrl, ctrlrange[0], ctrlrange[1])

  if na:
    dyntype = actuator_dyntype[uid]

    if dyntype == int(DynType.INTEGRATOR.value):
      act_dot_out[worldid, actuator_actadr[uid]] = ctrl
    elif dyntype == int(DynType.FILTER.value) or dyntype == int(
      DynType.FILTEREXACT.value
    ):
      dynprm = actuator_dynprm[uid]
      actadr = actuator_actadr[uid]
      act = act_in[worldid, actadr]
      act_dot_out[worldid, actadr] = (ctrl - act) / wp.max(dynprm[0], MJ_MINVAL)

    # TODO(team): DynType.MUSCLE

  ctrl_act = ctrl
  if na:
    if actuator_actadr[uid] > -1:
      ctrl_act = act_in[worldid, actuator_actadr[uid] + actuator_actnum[uid] - 1]

  # TODO(team): actuator_actearly

  length = actuator_length_in[worldid, uid]
  velocity = actuator_velocity_in[worldid, uid]

  # gain
  gaintype = actuator_gaintype[uid]
  gainprm = actuator_gainprm[uid]

  gain = 0.0
  if gaintype == int(GainType.FIXED.value):
    gain = gainprm[0]
  elif gaintype == int(GainType.AFFINE.value):
    gain = gainprm[0] + gainprm[1] * length + gainprm[2] * velocity

  # TODO(team): GainType.MUSCLE

  # bias
  biastype = actuator_biastype[uid]
  biasprm = actuator_biasprm[uid]

  bias = 0.0  # BiasType.NONE
  if biastype == int(BiasType.AFFINE.value):
    bias = biasprm[0] + biasprm[1] * length + biasprm[2] * velocity

  # TODO(team): BiasType.MUSCLE

  force = gain * ctrl_act + bias

  # TODO(team): tendon total force clamping

  if actuator_forcelimited[uid]:
    forcerange = actuator_forcerange[uid]
    force = wp.clamp(force, forcerange[0], forcerange[1])

  actuator_force_out[worldid, uid] = force

<<<<<<< HEAD

# TODO(team): sparse version
@wp.kernel
def _qfrc_actuator_sparse(
  # Model:
  nu: int,
  jnt_actfrclimited: wp.array(dtype=bool),
  jnt_actfrcrange: wp.array(dtype=wp.vec2),
  dof_jntid: wp.array(dtype=int),
  # Data in:
  actuator_moment_in: wp.array3d(dtype=float),
  actuator_force_in: wp.array2d(dtype=float),
  # Data out:
  qfrc_actuator_out: wp.array2d(dtype=float),
):
  worldid, dofid = wp.tid()

  qfrc = float(0.0)
  for uid in range(nu):
    # TODO consider using Tile API or transpose moment for better access pattern
    qfrc += actuator_moment_in[worldid, uid, dofid] * actuator_force_in[worldid, uid]
  jntid = dof_jntid[dofid]
  if jnt_actfrclimited[jntid]:
    frcrange = jnt_actfrcrange[jntid]
    qfrc_clamp = wp.clamp(qfrc, frcrange[0], frcrange[1])
  qfrc_actuator_out[worldid, dofid] = qfrc_clamp


@wp.kernel
def _qfrc_actuator_limited(
  # Model:
  jnt_actfrclimited: wp.array(dtype=bool),
  jnt_actfrcrange: wp.array(dtype=wp.vec2),
  dof_jntid: wp.array(dtype=int),
  # Data in:
  qfrc_actuator_in: wp.array2d(dtype=float),
  # Data out:
  qfrc_actuator_out: wp.array2d(dtype=float),
):
  worldid, dofid = wp.tid()
  jntid = dof_jntid[dofid]
  if jnt_actfrclimited[jntid]:
    frcrange = jnt_actfrcrange[jntid]
    qfrc_actuator_out[worldid, dofid] = wp.clamp(
      qfrc_actuator_in[worldid, dofid],
      frcrange[0],
      frcrange[1],
    )
=======
  @kernel
  def _qfrc_limited(m: Model, d: Data):
    worldid, dofid = wp.tid()
    jntid = m.dof_jntid[dofid]
    limited = m.jnt_actfrclimited[jntid]
    qfrc_dof = d.qfrc_actuator[worldid, dofid]

    # actuator-level gravity compensation, skip if added as a passive force
    if m.ngravcomp and m.jnt_actgravcomp[jntid]:
      qfrc_dof += d.qfrc_gravcomp[worldid, dofid]

      if not limited:
        d.qfrc_actuator[worldid, dofid] = qfrc_dof

    if limited:
      d.qfrc_actuator[worldid, dofid] = wp.clamp(
        qfrc_dof,
        m.jnt_actfrcrange[jntid][0],
        m.jnt_actfrcrange[jntid][1],
      )

  if m.opt.is_sparse:
    # TODO(team): sparse version
    @kernel
    def _qfrc(
      m: Model,
      moment: array3df,
      force: array2df,
      qfrc_gravcomp: array2df,
      qfrc: array2df,
    ):
      worldid, dofid = wp.tid()
      jntid = m.dof_jntid[dofid]

      s = float(0.0)
      for uid in range(m.nu):
        # TODO consider using Tile API or transpose moment for better access pattern
        s += moment[worldid, uid, dofid] * force[worldid, uid]

      # actuator-level gravity compensation, skip if added as passive force
      if m.ngravcomp and m.jnt_actgravcomp[jntid]:
        s += qfrc_gravcomp[worldid, dofid]

      if m.jnt_actfrclimited[jntid]:
        r = m.jnt_actfrcrange[jntid]
        s = wp.clamp(s, r[0], r[1])
      qfrc[worldid, dofid] = s

  wp.launch(_force, dim=[d.nworld, m.nu], inputs=[m, d])
>>>>>>> 9ae65b3a


<<<<<<< HEAD
def _tile_qfrc_actuator(tile_nu: TileSet, tile_nv: TileSet):
  @nested_kernel
  def qfrc_actuator(
    # Data in:
    actuator_force_in: wp.array3d(dtype=float),
    actuator_moment_in: wp.array3d(dtype=float),
    # In:
    tile_nu_adr: wp.array(dtype=int),
    tile_nv_adr: wp.array(dtype=int),
    # Data out:
    qfrc_actuator_out: wp.array3d(dtype=float),
  ):
    worldid, nodeid = wp.tid()

    TILE_NU_SIZE = wp.static(int(tile_nu.size))
    TILE_NV_SIZE = wp.static(int(tile_nv.size))

    offset_nu = tile_nu_adr[nodeid]
    offset_nv = tile_nv_adr[nodeid]

    actuator_moment_tile = wp.tile_load(
      actuator_moment_in[worldid],
      shape=(TILE_NU_SIZE, TILE_NV_SIZE),
      offset=(offset_nu, offset_nv),
=======
    wp.launch(
      _qfrc,
      dim=(d.nworld, m.nv),
      inputs=[m, d.actuator_moment, d.actuator_force, d.qfrc_gravcomp],
      outputs=[d.qfrc_actuator],
>>>>>>> 9ae65b3a
    )
    actuator_moment_T_tile = wp.tile_transpose(actuator_moment_tile)

    force_tile = wp.tile_load(
      actuator_force_in[worldid], shape=(TILE_NU_SIZE, 1), offset=(offset_nu, 0)
    )
    qfrc_tile = wp.tile_matmul(actuator_moment_T_tile, force_tile)
    wp.tile_store(qfrc_actuator_out[worldid], qfrc_tile, offset=(offset_nv, 0))

  return qfrc_actuator


@event_scope
def fwd_actuation(m: Model, d: Data):
  """Actuation-dependent computations."""
  if not m.nu or (m.opt.disableflags & DisableBit.ACTUATION):
    d.act_dot.zero_()
    d.qfrc_actuator.zero_()
    return

  wp.launch(
    _actuator_force,
    dim=(d.nworld, m.nu),
    inputs=[
      m.na,
      m.actuator_dyntype,
      m.actuator_gaintype,
      m.actuator_biastype,
      m.actuator_actadr,
      m.actuator_actnum,
      m.actuator_ctrllimited,
      m.actuator_forcelimited,
      m.actuator_dynprm,
      m.actuator_gainprm,
      m.actuator_biasprm,
      m.actuator_ctrlrange,
      m.actuator_forcerange,
      d.act,
      d.ctrl,
      d.actuator_length,
      d.actuator_velocity,
      m.opt.disableflags & DisableBit.CLAMPCTRL,
    ],
    outputs=[
      d.act_dot,
      d.actuator_force,
    ],
  )

  if m.opt.is_sparse:
    wp.launch(
      _qfrc_actuator_sparse,
      dim=(d.nworld, m.nv),
      inputs=[
        m.nu,
        m.jnt_actfrclimited,
        m.jnt_actfrcrange,
        m.dof_jntid,
        d.actuator_moment,
        d.actuator_force,
      ],
      outputs=[
        d.qfrc_actuator,
      ],
    )

  else:
    for tile_nu, tile_nv in zip(m.actuator_moment_tiles_nu, m.actuator_moment_tiles_nv):
      wp.launch_tiled(
        _tile_qfrc_actuator(tile_nu, tile_nv),
        dim=(d.nworld, tile_nu.adr.size, tile_nv.adr.size),
        inputs=[
          d.actuator_force.reshape(d.actuator_force.shape + (1,)),
          d.actuator_moment,
          tile_nu.adr,
          tile_nv.adr,
        ],
        outputs=[
          d.qfrc_actuator.reshape(d.qfrc_actuator.shape + (1,)),
        ],
        block_dim=32,
      )

    wp.launch(
      _qfrc_actuator_limited,
      dim=(d.nworld, m.nv),
      inputs=[
        m.jnt_actfrclimited,
        m.jnt_actfrcrange,
        m.dof_jntid,
        d.qfrc_actuator,
      ],
      outputs=[
        d.qfrc_actuator,
      ],
    )

  # TODO actuator-level gravity compensation, skip if added as passive force


@wp.kernel
def _qfrc_smooth(
  # Data in:
  qfrc_applied_in: wp.array2d(dtype=float),
  qfrc_bias_in: wp.array2d(dtype=float),
  qfrc_passive_in: wp.array2d(dtype=float),
  qfrc_actuator_in: wp.array2d(dtype=float),
  # Data out:
  qfrc_smooth_out: wp.array2d(dtype=float),
):
  worldid, dofid = wp.tid()
  qfrc_smooth_out[worldid, dofid] = (
    qfrc_passive_in[worldid, dofid]
    - qfrc_bias_in[worldid, dofid]
    + qfrc_actuator_in[worldid, dofid]
    + qfrc_applied_in[worldid, dofid]
  )


@event_scope
def fwd_acceleration(m: Model, d: Data):
  """Add up all non-constraint forces, compute qacc_smooth."""

  wp.launch(
    _qfrc_smooth,
    dim=(d.nworld, m.nv),
    inputs=[
      d.qfrc_applied,
      d.qfrc_bias,
      d.qfrc_passive,
      d.qfrc_actuator,
    ],
    outputs=[
      d.qfrc_smooth,
    ],
  )
  xfrc_accumulate(m, d, d.qfrc_smooth)

  smooth.solve_m(m, d, d.qacc_smooth, d.qfrc_smooth)


@event_scope
def forward(m: Model, d: Data):
  """Forward dynamics."""

  fwd_position(m, d)
  sensor.sensor_pos(m, d)
  fwd_velocity(m, d)
  sensor.sensor_vel(m, d)
  fwd_actuation(m, d)
  fwd_acceleration(m, d)
  sensor.sensor_acc(m, d)

  if d.njmax == 0:
    wp.copy(d.qacc, d.qacc_smooth)
  else:
    solver.solve(m, d)


@event_scope
def step(m: Model, d: Data):
  """Advance simulation."""
  forward(m, d)

  if m.opt.integrator == IntegratorType.EULER:
    euler(m, d)
  elif m.opt.integrator == IntegratorType.RK4:
    rungekutta4(m, d)
  elif m.opt.integrator == IntegratorType.IMPLICITFAST:
    implicit(m, d)
  else:
    raise NotImplementedError(f"integrator {m.opt.integrator} not implemented.")<|MERGE_RESOLUTION|>--- conflicted
+++ resolved
@@ -77,9 +77,7 @@
 
   if jnttype == wp.static(JointType.FREE.value):
     qpos_pos = wp.vec3(qpos[qpos_adr], qpos[qpos_adr + 1], qpos[qpos_adr + 2])
-    qvel_lin = (
-      wp.vec3(qvel[dof_adr], qvel[dof_adr + 1], qvel[dof_adr + 2]) * qvel_scale_in
-    )
+    qvel_lin = wp.vec3(qvel[dof_adr], qvel[dof_adr + 1], qvel[dof_adr + 2]) * qvel_scale_in
 
     qpos_new = qpos_pos + opt_timestep * qvel_lin
 
@@ -89,9 +87,7 @@
       qpos[qpos_adr + 5],
       qpos[qpos_adr + 6],
     )
-    qvel_ang = (
-      wp.vec3(qvel[dof_adr + 3], qvel[dof_adr + 4], qvel[dof_adr + 5]) * qvel_scale_in
-    )
+    qvel_ang = wp.vec3(qvel[dof_adr + 3], qvel[dof_adr + 4], qvel[dof_adr + 5]) * qvel_scale_in
 
     qpos_quat_new = math.quat_integrate(qpos_quat, qvel_ang, opt_timestep)
 
@@ -110,9 +106,7 @@
       qpos[qpos_adr + 2],
       qpos[qpos_adr + 3],
     )
-    qvel_ang = (
-      wp.vec3(qvel[dof_adr], qvel[dof_adr + 1], qvel[dof_adr + 2]) * qvel_scale_in
-    )
+    qvel_ang = wp.vec3(qvel[dof_adr], qvel[dof_adr + 1], qvel[dof_adr + 2]) * qvel_scale_in
 
     qpos_quat_new = math.quat_integrate(qpos_quat, qvel_ang, opt_timestep)
 
@@ -138,9 +132,7 @@
   qvel_out: wp.array2d(dtype=float),
 ):
   worldid, dofid = wp.tid()
-  qvel_out[worldid, dofid] = (
-    qvel_in[worldid, dofid] + qacc_scale_in * qacc_in[worldid, dofid] * opt_timestep
-  )
+  qvel_out[worldid, dofid] = qvel_in[worldid, dofid] + qacc_scale_in * qacc_in[worldid, dofid] * opt_timestep
 
 
 @wp.kernel
@@ -287,9 +279,7 @@
 
   adr = dof_Madr[tid]
   qM_integration_out[worldid, 0, adr] += opt_timestep * dof_damping[tid]
-  qfrc_integration_out[worldid, tid] = (
-    qfrc_smooth_in[worldid, tid] + qfrc_constraint_in[worldid, tid]
-  )
+  qfrc_integration_out[worldid, tid] = qfrc_smooth_in[worldid, tid] + qfrc_constraint_in[worldid, tid]
 
 
 def _euler_sparse(m: Model, d: Data):
@@ -339,19 +329,13 @@
     TILE_SIZE = wp.static(tile.size)
 
     dofid = adr_in[nodeid]
-    M_tile = wp.tile_load(
-      qM_in[worldid], shape=(TILE_SIZE, TILE_SIZE), offset=(dofid, dofid)
-    )
+    M_tile = wp.tile_load(qM_in[worldid], shape=(TILE_SIZE, TILE_SIZE), offset=(dofid, dofid))
     damping_tile = wp.tile_load(dof_damping, shape=(TILE_SIZE,), offset=(dofid,))
     damping_scaled = damping_tile * opt_timestep
     qm_integration_tile = wp.tile_diag_add(M_tile, damping_scaled)
 
-    qfrc_smooth_tile = wp.tile_load(
-      qfrc_smooth_in[worldid], shape=(TILE_SIZE,), offset=(dofid,)
-    )
-    qfrc_constraint_tile = wp.tile_load(
-      qfrc_constraint_in[worldid], shape=(TILE_SIZE,), offset=(dofid,)
-    )
+    qfrc_smooth_tile = wp.tile_load(qfrc_smooth_in[worldid], shape=(TILE_SIZE,), offset=(dofid,))
+    qfrc_constraint_tile = wp.tile_load(qfrc_constraint_in[worldid], shape=(TILE_SIZE,), offset=(dofid,))
 
     qfrc_tile = qfrc_smooth_tile + qfrc_constraint_tile
 
@@ -375,17 +359,8 @@
         wp.launch_tiled(
           _tile_euler_dense(tile),
           dim=(d.nworld, tile.adr.size),
-          inputs=[
-            m.dof_damping,
-            m.opt.timestep,
-            d.qM,
-            d.qfrc_smooth,
-            d.qfrc_constraint,
-            tile.adr,
-          ],
-          outputs=[
-            d.qacc_integration,
-          ],
+          inputs=[m.dof_damping, m.opt.timestep, d.qM, d.qfrc_smooth, d.qfrc_constraint, tile.adr],
+          outputs=[d.qacc_integration],
           block_dim=32,
         )
 
@@ -394,42 +369,21 @@
     _advance(m, d, d.qacc)
 
 
-def _rk_perturb_state(
-  m: Model,
-  d: Data,
-  scale: float,
-):
+def _rk_perturb_state(m: Model, d: Data, scale: float):
   # position
   wp.launch(
     _next_position,
     dim=(d.nworld, m.njnt),
-    inputs=[
-      m.opt.timestep,
-      m.jnt_type,
-      m.jnt_qposadr,
-      m.jnt_dofadr,
-      d.qpos_t0,
-      d.qvel,
-      scale,
-    ],
-    outputs=[
-      d.qpos,
-    ],
+    inputs=[m.opt.timestep, m.jnt_type, m.jnt_qposadr, m.jnt_dofadr, d.qpos_t0, d.qvel, scale],
+    outputs=[d.qpos],
   )
 
   # velocity
   wp.launch(
     _next_velocity,
     dim=(d.nworld, m.nv),
-    inputs=[
-      m.opt.timestep,
-      d.qvel_t0,
-      d.qacc,
-      scale,
-    ],
-    outputs=[
-      d.qvel,
-    ],
+    inputs=[m.opt.timestep, d.qvel_t0, d.qacc, scale],
+    outputs=[d.qvel],
   )
 
   # activation
@@ -437,16 +391,8 @@
     wp.launch(
       _next_activation,
       dim=(d.nworld, m.na),
-      inputs=[
-        m.opt.timestep,
-        d.act_t0,
-        d.act_dot,
-        scale,
-        False,
-      ],
-      outputs=[
-        d.act,
-      ],
+      inputs=[m.opt.timestep, d.act_t0, d.act_dot, scale, False],
+      outputs=[d.act],
     )
 
 
@@ -485,28 +431,16 @@
   wp.launch(
     _rk_accumulate_velocity_acceleration,
     dim=(d.nworld, m.nv),
-    inputs=[
-      d.qvel,
-      d.qacc,
-      scale,
-    ],
-    outputs=[
-      d.qvel_rk,
-      d.qacc_rk,
-    ],
+    inputs=[d.qvel, d.qacc, scale],
+    outputs=[d.qvel_rk, d.qacc_rk],
   )
 
   if m.na:
     wp.launch(
       _rk_accumulate_activation_velocity,
       dim=(d.nworld, m.na),
-      inputs=[
-        d.act_dot,
-        scale,
-      ],
-      outputs=[
-        d.act_dot_rk,
-      ],
+      inputs=[d.act_dot, scale],
+      outputs=[d.act_dot_rk],
     )
 
 
@@ -619,9 +553,7 @@
         offset=(offset_nu, offset_nv),
       )
       zeros = wp.tile_zeros(shape=(TILE_NU_SIZE, TILE_NU_SIZE), dtype=wp.float32)
-      vel_tile = wp.tile_load(
-        act_vel_integration_in[worldid], shape=(TILE_NU_SIZE), offset=offset_nu
-      )
+      vel_tile = wp.tile_load(act_vel_integration_in[worldid], shape=(TILE_NU_SIZE), offset=offset_nu)
       diag = wp.tile_diag_add(zeros, vel_tile)
       actuator_moment_T = wp.tile_transpose(actuator_moment_tile)
       amTVel = wp.tile_matmul(actuator_moment_T, diag)
@@ -635,21 +567,13 @@
       qderiv_tile = wp.tile_diag_add(qderiv_tile, negative)
 
     # add to qM
-    qM_tile = wp.tile_load(
-      qM_in[worldid], shape=(TILE_NV_SIZE, TILE_NV_SIZE), offset=(offset_nv, offset_nv)
-    )
+    qM_tile = wp.tile_load(qM_in[worldid], shape=(TILE_NV_SIZE, TILE_NV_SIZE), offset=(offset_nv, offset_nv))
     qderiv_tile = wp.tile_map(subtract_multiply, qM_tile, qderiv_tile)
-    wp.tile_store(
-      qM_integration_in[worldid], qderiv_tile, offset=(offset_nv, offset_nv)
-    )
+    wp.tile_store(qM_integration_in[worldid], qderiv_tile, offset=(offset_nv, offset_nv))
 
     # sum qfrc
-    qfrc_smooth_tile = wp.tile_load(
-      qfrc_smooth_in[worldid], shape=TILE_NV_SIZE, offset=offset_nv
-    )
-    qfrc_constraint_tile = wp.tile_load(
-      qfrc_constraint_in[worldid], shape=TILE_NV_SIZE, offset=offset_nv
-    )
+    qfrc_smooth_tile = wp.tile_load(qfrc_smooth_in[worldid], shape=TILE_NV_SIZE, offset=offset_nv)
+    qfrc_constraint_tile = wp.tile_load(qfrc_constraint_in[worldid], shape=TILE_NV_SIZE, offset=offset_nv)
     qfrc_combined = wp.add(qfrc_smooth_tile, qfrc_constraint_tile)
     wp.tile_store(qfrc_integration_out[worldid], qfrc_combined, offset=offset_nv)
 
@@ -684,9 +608,7 @@
 
   # compile-time constants
   passive_enabled = not m.opt.disableflags & DisableBit.PASSIVE.value
-  actuation_enabled = (
-    not m.opt.disableflags & DisableBit.ACTUATION.value
-  ) and m.actuator_affine_bias_gain
+  actuation_enabled = (not m.opt.disableflags & DisableBit.ACTUATION.value) and m.actuator_affine_bias_gain
 
   if passive_enabled or actuation_enabled:
     if actuation_enabled:
@@ -734,9 +656,7 @@
         block_dim=64 if actuation_enabled else 256,
       )
 
-    smooth._factor_solve_i_dense(
-      m, d, d.qM_integration, d.qacc_integration, d.qfrc_integration
-    )
+    smooth._factor_solve_i_dense(m, d, d.qM_integration, d.qacc_integration, d.qfrc_integration)
 
     _advance(m, d, d.qacc_integration)
   else:
@@ -819,9 +739,7 @@
       shape=(TILE_NU_SIZE, TILE_NV_SIZE),
       offset=(offset_nu, offset_nv),
     )
-    qvel_tile = wp.tile_load(
-      qvel_in[worldid], shape=(TILE_NV_SIZE, 1), offset=(offset_nv, 0)
-    )
+    qvel_tile = wp.tile_load(qvel_in[worldid], shape=(TILE_NV_SIZE, 1), offset=(offset_nv, 0))
     velocity_tile = wp.tile_matmul(actuator_moment_tile, qvel_tile)
 
     wp.tile_store(actuator_velocity_out[worldid], velocity_tile, offset=(offset_nu, 0))
@@ -869,18 +787,14 @@
     _actuator_velocity_sparse(m, d)
   else:
     for tile_nu, tile_nv in zip(m.actuator_moment_tiles_nu, m.actuator_moment_tiles_nv):
+      # TODO(team): avoid creating invalid tiles
+      if tile_nu.size == 0 or tile_nv.size == 0:
+        continue
       wp.launch_tiled(
         _tile_actuator_velocity(tile_nu, tile_nv),
         dim=(d.nworld, tile_nu.adr.size, tile_nv.adr.size),
-        inputs=[
-          d.qvel.reshape(d.qvel.shape + (1,)),
-          d.actuator_moment,
-          tile_nu.adr,
-          tile_nv.adr,
-        ],
-        outputs=[
-          d.actuator_velocity.reshape(d.actuator_velocity.shape + (1,)),
-        ],
+        inputs=[d.qvel.reshape(d.qvel.shape + (1,)), d.actuator_moment, tile_nu.adr, tile_nv.adr],
+        outputs=[d.actuator_velocity.reshape(d.actuator_velocity.shape + (1,))],
         block_dim=32,
       )
 
@@ -933,9 +847,7 @@
 
     if dyntype == int(DynType.INTEGRATOR.value):
       act_dot_out[worldid, actuator_actadr[uid]] = ctrl
-    elif dyntype == int(DynType.FILTER.value) or dyntype == int(
-      DynType.FILTEREXACT.value
-    ):
+    elif dyntype == int(DynType.FILTER.value) or dyntype == int(DynType.FILTEREXACT.value):
       dynprm = actuator_dynprm[uid]
       actadr = actuator_actadr[uid]
       act = act_in[worldid, actadr]
@@ -985,18 +897,19 @@
 
   actuator_force_out[worldid, uid] = force
 
-<<<<<<< HEAD
-
-# TODO(team): sparse version
+
 @wp.kernel
 def _qfrc_actuator_sparse(
   # Model:
   nu: int,
+  ngravcomp: int,
   jnt_actfrclimited: wp.array(dtype=bool),
   jnt_actfrcrange: wp.array(dtype=wp.vec2),
+  jnt_actgravcomp: wp.array(dtype=int),
   dof_jntid: wp.array(dtype=int),
   # Data in:
   actuator_moment_in: wp.array3d(dtype=float),
+  qfrc_gravcomp_in: wp.array2d(dtype=float),
   actuator_force_in: wp.array2d(dtype=float),
   # Data out:
   qfrc_actuator_out: wp.array2d(dtype=float),
@@ -1007,87 +920,49 @@
   for uid in range(nu):
     # TODO consider using Tile API or transpose moment for better access pattern
     qfrc += actuator_moment_in[worldid, uid, dofid] * actuator_force_in[worldid, uid]
+
   jntid = dof_jntid[dofid]
+
+  # actuator-level gravity compensation, skip if added as passive force
+  if ngravcomp and jnt_actgravcomp[jntid]:
+    qfrc += qfrc_gravcomp_in[worldid, dofid]
+
   if jnt_actfrclimited[jntid]:
     frcrange = jnt_actfrcrange[jntid]
-    qfrc_clamp = wp.clamp(qfrc, frcrange[0], frcrange[1])
-  qfrc_actuator_out[worldid, dofid] = qfrc_clamp
+    qfrc = wp.clamp(qfrc, frcrange[0], frcrange[1])
+
+  qfrc_actuator_out[worldid, dofid] = qfrc
 
 
 @wp.kernel
 def _qfrc_actuator_limited(
   # Model:
+  ngravcomp: int,
   jnt_actfrclimited: wp.array(dtype=bool),
   jnt_actfrcrange: wp.array(dtype=wp.vec2),
+  jnt_actgravcomp: wp.array(dtype=int),
   dof_jntid: wp.array(dtype=int),
   # Data in:
+  qfrc_gravcomp_in: wp.array2d(dtype=float),
   qfrc_actuator_in: wp.array2d(dtype=float),
   # Data out:
   qfrc_actuator_out: wp.array2d(dtype=float),
 ):
   worldid, dofid = wp.tid()
   jntid = dof_jntid[dofid]
+  qfrc_dof = qfrc_actuator_in[worldid, dofid]
+
+  # actuator-level gravity compensation, skip if added as a passive force
+  if ngravcomp and jnt_actgravcomp[jntid]:
+    qfrc_dof += qfrc_gravcomp_in[worldid, dofid]
+
   if jnt_actfrclimited[jntid]:
     frcrange = jnt_actfrcrange[jntid]
-    qfrc_actuator_out[worldid, dofid] = wp.clamp(
-      qfrc_actuator_in[worldid, dofid],
-      frcrange[0],
-      frcrange[1],
-    )
-=======
-  @kernel
-  def _qfrc_limited(m: Model, d: Data):
-    worldid, dofid = wp.tid()
-    jntid = m.dof_jntid[dofid]
-    limited = m.jnt_actfrclimited[jntid]
-    qfrc_dof = d.qfrc_actuator[worldid, dofid]
-
-    # actuator-level gravity compensation, skip if added as a passive force
-    if m.ngravcomp and m.jnt_actgravcomp[jntid]:
-      qfrc_dof += d.qfrc_gravcomp[worldid, dofid]
-
-      if not limited:
-        d.qfrc_actuator[worldid, dofid] = qfrc_dof
-
-    if limited:
-      d.qfrc_actuator[worldid, dofid] = wp.clamp(
-        qfrc_dof,
-        m.jnt_actfrcrange[jntid][0],
-        m.jnt_actfrcrange[jntid][1],
-      )
-
-  if m.opt.is_sparse:
-    # TODO(team): sparse version
-    @kernel
-    def _qfrc(
-      m: Model,
-      moment: array3df,
-      force: array2df,
-      qfrc_gravcomp: array2df,
-      qfrc: array2df,
-    ):
-      worldid, dofid = wp.tid()
-      jntid = m.dof_jntid[dofid]
-
-      s = float(0.0)
-      for uid in range(m.nu):
-        # TODO consider using Tile API or transpose moment for better access pattern
-        s += moment[worldid, uid, dofid] * force[worldid, uid]
-
-      # actuator-level gravity compensation, skip if added as passive force
-      if m.ngravcomp and m.jnt_actgravcomp[jntid]:
-        s += qfrc_gravcomp[worldid, dofid]
-
-      if m.jnt_actfrclimited[jntid]:
-        r = m.jnt_actfrcrange[jntid]
-        s = wp.clamp(s, r[0], r[1])
-      qfrc[worldid, dofid] = s
-
-  wp.launch(_force, dim=[d.nworld, m.nu], inputs=[m, d])
->>>>>>> 9ae65b3a
-
-
-<<<<<<< HEAD
+    qfrc_dof = wp.clamp(qfrc_dof, frcrange[0], frcrange[1])
+
+  qfrc_actuator_out[worldid, dofid] = qfrc_dof
+
+
 def _tile_qfrc_actuator(tile_nu: TileSet, tile_nv: TileSet):
   @nested_kernel
   def qfrc_actuator(
@@ -1109,22 +984,11 @@
     offset_nv = tile_nv_adr[nodeid]
 
     actuator_moment_tile = wp.tile_load(
-      actuator_moment_in[worldid],
-      shape=(TILE_NU_SIZE, TILE_NV_SIZE),
-      offset=(offset_nu, offset_nv),
-=======
-    wp.launch(
-      _qfrc,
-      dim=(d.nworld, m.nv),
-      inputs=[m, d.actuator_moment, d.actuator_force, d.qfrc_gravcomp],
-      outputs=[d.qfrc_actuator],
->>>>>>> 9ae65b3a
+      actuator_moment_in[worldid], shape=(TILE_NU_SIZE, TILE_NV_SIZE), offset=(offset_nu, offset_nv)
     )
     actuator_moment_T_tile = wp.tile_transpose(actuator_moment_tile)
 
-    force_tile = wp.tile_load(
-      actuator_force_in[worldid], shape=(TILE_NU_SIZE, 1), offset=(offset_nu, 0)
-    )
+    force_tile = wp.tile_load(actuator_force_in[worldid], shape=(TILE_NU_SIZE, 1), offset=(offset_nu, 0))
     qfrc_tile = wp.tile_matmul(actuator_moment_T_tile, force_tile)
     wp.tile_store(qfrc_actuator_out[worldid], qfrc_tile, offset=(offset_nv, 0))
 
@@ -1162,10 +1026,7 @@
       d.actuator_velocity,
       m.opt.disableflags & DisableBit.CLAMPCTRL,
     ],
-    outputs=[
-      d.act_dot,
-      d.actuator_force,
-    ],
+    outputs=[d.act_dot, d.actuator_force],
   )
 
   if m.opt.is_sparse:
@@ -1174,19 +1035,22 @@
       dim=(d.nworld, m.nv),
       inputs=[
         m.nu,
+        m.ngravcomp,
         m.jnt_actfrclimited,
         m.jnt_actfrcrange,
+        m.jnt_actgravcomp,
         m.dof_jntid,
         d.actuator_moment,
+        d.qfrc_gravcomp,
         d.actuator_force,
       ],
-      outputs=[
-        d.qfrc_actuator,
-      ],
+      outputs=[d.qfrc_actuator],
     )
 
   else:
     for tile_nu, tile_nv in zip(m.actuator_moment_tiles_nu, m.actuator_moment_tiles_nv):
+      if tile_nu.size == 0 or tile_nv.size == 0:
+        continue
       wp.launch_tiled(
         _tile_qfrc_actuator(tile_nu, tile_nv),
         dim=(d.nworld, tile_nu.adr.size, tile_nv.adr.size),
@@ -1206,14 +1070,15 @@
       _qfrc_actuator_limited,
       dim=(d.nworld, m.nv),
       inputs=[
+        m.ngravcomp,
         m.jnt_actfrclimited,
         m.jnt_actfrcrange,
+        m.jnt_actgravcomp,
         m.dof_jntid,
+        d.qfrc_gravcomp,
         d.qfrc_actuator,
       ],
-      outputs=[
-        d.qfrc_actuator,
-      ],
+      outputs=[d.qfrc_actuator],
     )
 
   # TODO actuator-level gravity compensation, skip if added as passive force
