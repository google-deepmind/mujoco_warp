--- conflicted
+++ resolved
@@ -175,13 +175,9 @@
       worldid, tid = wp.tid()
 
       dof_Madr = m.dof_Madr[tid]
-<<<<<<< HEAD
-      d.qM_integration[worldId, 0, dof_Madr] += (
-        m.opt.timestep * m.dof_damping[worldId, tid]
-      )
-=======
-      d.qM_integration[worldid, 0, dof_Madr] += m.opt.timestep * m.dof_damping[tid]
->>>>>>> 41d165bc
+      d.qM_integration[worldid, 0, dof_Madr] += (
+        m.opt.timestep * m.dof_damping[worldid, tid]
+      )
 
       d.qfrc_integration[worldid, tid] = (
         d.qfrc_smooth[worldid, tid] + d.qfrc_constraint[worldid, tid]
