--- conflicted
+++ resolved
@@ -797,7 +797,6 @@
   if is_sparse(mjm):
     d.qM = wp.array(np.full((nworld, 1, mjm.nM), mjd.qM), dtype=float)
     d.qLD = wp.array(np.full((nworld, 1, mjm.nC), mjd.qLD), dtype=float)
-<<<<<<< HEAD
     ten_J = np.zeros((mjm.ntendon, mjm.nv))
     mujoco.mju_sparse2dense(ten_J, mjd.ten_J.reshape(-1), mjd.ten_J_rownnz, mjd.ten_J_rowadr, mjd.ten_J_colind.reshape(-1))
     d.ten_J = wp.array(np.full((nworld, mjm.ntendon, mjm.nv), ten_J), dtype=float)
@@ -806,8 +805,6 @@
       flexedge_J, mjd.flexedge_J.reshape(-1), mjd.flexedge_J_rownnz, mjd.flexedge_J_rowadr, mjd.flexedge_J_colind.reshape(-1)
     )
     d.flexedge_J = wp.array(np.full((nworld, mjm.nflexedge, mjm.nv), flexedge_J), dtype=float)
-=======
->>>>>>> 449496ec
   else:
     qM = np.zeros((mjm.nv, mjm.nv))
     mujoco.mj_fullM(mjm, qM, mjd.qM)
