--- conflicted
+++ resolved
@@ -383,9 +383,6 @@
 
   condim = np.concatenate((mjm.geom_condim, mjm.pair_dim))
   condim_max = np.max(condim) if len(condim) > 0 else 0
-
-  # height field
-  nhfieldgeom, geompair2hfgeom = _hfield_geom_pair(mjm)
 
   m = types.Model(
     nq=mjm.nq,
@@ -625,7 +622,6 @@
     oct_coeff=wp.array(mjm.oct_coeff, dtype=types.vec8f),
     nhfield=mjm.nhfield,
     nhfielddata=mjm.nhfielddata,
-    nhfieldgeom=nhfieldgeom,
     hfield_adr=wp.array(mjm.hfield_adr, dtype=int),
     hfield_nrow=wp.array(mjm.hfield_nrow, dtype=int),
     hfield_ncol=wp.array(mjm.hfield_ncol, dtype=int),
@@ -815,10 +811,6 @@
     mat_texrepeat=create_nmodel_batched_array(mjm.mat_texrepeat, dtype=wp.vec2),
     mat_rgba=create_nmodel_batched_array(mjm.mat_rgba, dtype=wp.vec4),
     actuator_trntype_body_adr=wp.array(np.nonzero(mjm.actuator_trntype == mujoco.mjtTrn.mjTRN_BODY)[0], dtype=int),
-<<<<<<< HEAD
-=======
-    geompair2hfgeompair=wp.array(geompair2hfgeom, dtype=int),
->>>>>>> c91c2c13
     block_dim=types.BlockDim(),
     geom_pair_type_count=tuple(geom_type_pair_count),
     has_sdf_geom=bool(np.any(mjm.geom_type == mujoco.mjtGeom.mjGEOM_SDF)),
@@ -899,11 +891,6 @@
     njmax=njmax,
     solver_niter=wp.zeros(nworld, dtype=int),
     ncon=wp.zeros(1, dtype=int),
-<<<<<<< HEAD
-    ncon_world=wp.zeros(nworld, dtype=int),
-=======
-    ncon_hfield=wp.zeros((nworld, _hfield_geom_pair(mjm)[0]), dtype=int),  # warp only
->>>>>>> c91c2c13
     ne=wp.zeros(nworld, dtype=int),
     ne_connect=wp.zeros(nworld, dtype=int),  # warp only
     ne_weld=wp.zeros(nworld, dtype=int),  # warp only
@@ -1270,11 +1257,6 @@
     njmax=njmax,
     solver_niter=tile(mjd.solver_niter[0]),
     ncon=arr([mjd.ncon * nworld]),
-<<<<<<< HEAD
-    ncon_world=wp.zeros(nworld, dtype=int),
-=======
-    ncon_hfield=wp.zeros((nworld, _hfield_geom_pair(mjm)[0]), dtype=int),  # warp only
->>>>>>> c91c2c13
     ne=wp.full(shape=(nworld), value=mjd.ne),
     ne_connect=wp.full(shape=(nworld), value=ne_connect),
     ne_weld=wp.full(shape=(nworld), value=ne_weld),
@@ -1638,7 +1620,6 @@
   na: int,
   neq: int,
   nsensordata: int,
-  nhfieldgeom: int,
   qpos0: wp.array2d(dtype=float),
   eq_active0: wp.array(dtype=bool),
   # Data in:
@@ -1646,7 +1627,6 @@
   # Data out:
   solver_niter_out: wp.array(dtype=int),
   ncon_out: wp.array(dtype=int),
-  ncon_hfield_out: wp.array2d(dtype=int),
   ne_out: wp.array(dtype=int),
   ne_connect_out: wp.array(dtype=int),
   ne_weld_out: wp.array(dtype=int),
@@ -1674,8 +1654,6 @@
   solver_niter_out[worldid] = 0
   if worldid == 0:
     ncon_out[0] = 0
-  for i in range(nhfieldgeom):
-    ncon_hfield_out[worldid, i] = 0
   ne_out[worldid] = 0
   ne_connect_out[worldid] = 0
   ne_weld_out[worldid] = 0
@@ -1799,11 +1777,10 @@
   wp.launch(
     _reset_nworld,
     dim=d.nworld,
-    inputs=[m.nq, m.nv, m.nu, m.na, m.neq, m.nsensordata, m.nhfieldgeom, m.qpos0, m.eq_active0, d.nworld],
+    inputs=[m.nq, m.nv, m.nu, m.na, m.neq, m.nsensordata, m.qpos0, m.eq_active0, d.nworld],
     outputs=[
       d.solver_niter,
       d.ncon,
-      d.ncon_hfield,
       d.ne,
       d.ne_connect,
       d.ne_weld,
