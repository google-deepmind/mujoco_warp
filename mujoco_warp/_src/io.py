--- conflicted
+++ resolved
@@ -38,23 +38,11 @@
     if unsupported.any():
       raise NotImplementedError(f"{field_str} {field[unsupported]} not supported.")
 
-<<<<<<< HEAD
-  if mjm.sensor_cutoff.any():
-    raise NotImplementedError("Sensor cutoff is unsupported.")
-
   if mjm.nplugin > 0:
     raise NotImplementedError("Plugins are unsupported.")
 
   if mjm.nflex > 0:
     raise NotImplementedError("Flex is unsupported.")
-=======
-  for n, msg in (
-    (mjm.nplugin, "Plugins"),
-    (mjm.nflex, "Flexes"),
-  ):
-    if n > 0:
-      raise NotImplementedError(f"{msg} are unsupported.")
->>>>>>> 9ae65b3a
 
   if mjm.tendon_frictionloss.any():
     raise NotImplementedError("Tendon frictionloss is unsupported.")
@@ -79,7 +67,6 @@
   if mjm.nv > nv_max and (not mjm.opt.jacobian == mujoco.mjtJacobian.mjJAC_SPARSE):
     raise ValueError(f"Dense is unsupported for nv > {nv_max} (nv = {mjm.nv}).")
 
-<<<<<<< HEAD
   # calculate some fields that cannot be easily computed inline
   nlsp = mjm.opt.ls_iterations  # TODO(team): how to set nlsp?
 
@@ -87,55 +74,6 @@
   mjd = mujoco.MjData(mjm)
 
   # dof lower triangle row and column indices (used in solver)
-=======
-  m = types.Model()
-
-  m.nq = mjm.nq
-  m.nv = mjm.nv
-  m.na = mjm.na
-  m.nu = mjm.nu
-  m.nbody = mjm.nbody
-  m.njnt = mjm.njnt
-  m.ngeom = mjm.ngeom
-  m.nsite = mjm.nsite
-  m.ncam = mjm.ncam
-  m.nlight = mjm.nlight
-  m.nmocap = mjm.nmocap
-  m.ngravcomp = mjm.ngravcomp
-  m.nM = mjm.nM
-  m.ntendon = mjm.ntendon
-  m.nwrap = mjm.nwrap
-  m.nsensor = mjm.nsensor
-  m.nsensordata = mjm.nsensordata
-  m.nlsp = mjm.opt.ls_iterations  # TODO(team): how to set nlsp?
-  m.npair = mjm.npair
-  m.nexclude = mjm.nexclude
-  m.neq = mjm.neq
-  m.opt.timestep = mjm.opt.timestep
-  m.opt.tolerance = mjm.opt.tolerance
-  m.opt.ls_tolerance = mjm.opt.ls_tolerance
-  m.opt.gravity = wp.vec3(mjm.opt.gravity)
-  m.opt.cone = mjm.opt.cone
-  m.opt.solver = mjm.opt.solver
-  m.opt.iterations = mjm.opt.iterations
-  m.opt.ls_iterations = mjm.opt.ls_iterations
-  m.opt.integrator = mjm.opt.integrator
-  m.opt.disableflags = mjm.opt.disableflags
-  m.opt.impratio = wp.float32(mjm.opt.impratio)
-  m.opt.is_sparse = support.is_sparse(mjm)
-  m.opt.ls_parallel = False
-  # TODO(team) Figure out good default parameters
-  m.opt.gjk_iterations = wp.int32(1)  # warp only
-  m.opt.epa_iterations = wp.int32(12)  # warp only
-  m.opt.epa_exact_neg_distance = wp.bool(False)  # warp only
-  m.opt.depth_extension = wp.float32(0.1)  # warp only
-  m.stat.meaninertia = mjm.stat.meaninertia
-
-  m.qpos0 = wp.array(mjm.qpos0, dtype=wp.float32, ndim=1)
-  m.qpos_spring = wp.array(mjm.qpos_spring, dtype=wp.float32, ndim=1)
-
-  # dof lower triangle row and column indices
->>>>>>> 9ae65b3a
   dof_tri_row, dof_tri_col = np.tril_indices(mjm.nv)
 
   # indices for sparse qM_fullm (used in solver)
@@ -160,23 +98,11 @@
       qM_mulm_j.append(j)
       qM_madr_ij.append(madr_ij)
 
-<<<<<<< HEAD
   # body_tree is a list of body ids grouped by tree level
-=======
-  jnt_limited_ball_adr = np.nonzero(
-    mjm.jnt_limited & (mjm.jnt_type == mujoco.mjtJoint.mjJNT_BALL)
-  )[0]
-
-  m.jnt_actgravcomp = wp.array(mjm.jnt_actgravcomp, dtype=wp.int32)
-
-  # body_tree is BFS ordering of body ids
-  # body_treeadr contains starting index of each body tree level
->>>>>>> 9ae65b3a
   bodies, body_depth = {}, np.zeros(mjm.nbody, dtype=int) - 1
   for i in range(mjm.nbody):
     body_depth[i] = body_depth[mjm.body_parentid[i]] + 1
     bodies.setdefault(body_depth[i], []).append(i)
-<<<<<<< HEAD
   body_tree = tuple(wp.array(bodies[i], dtype=int) for i in sorted(bodies))
 
   # qLD_updates has dof tree ordering of qLD updates for sparse factor m
@@ -192,164 +118,7 @@
       i = mjm.dof_parentid[i]
       Madr_ki -= 1
 
-  qLD_updates = tuple(
-    wp.array(qLD_updates[i], dtype=wp.vec3i) for i in sorted(qLD_updates)
-=======
-  body_tree = np.concatenate([bodies[i] for i in range(len(bodies))])
-  tree_off = [0] + [len(bodies[i]) for i in range(len(bodies))]
-  body_treeadr = np.cumsum(tree_off)[:-1]
-
-  m.body_tree = wp.array(body_tree, dtype=wp.int32, ndim=1)
-  m.body_treeadr = wp.array(body_treeadr, dtype=wp.int32, ndim=1, device="cpu")
-
-  qLD_update_tree = np.empty(shape=(0, 3), dtype=int)
-  qLD_update_treeadr = np.empty(shape=(0,), dtype=int)
-  qLD_tile = np.empty(shape=(0,), dtype=int)
-  qLD_tileadr = np.empty(shape=(0,), dtype=int)
-  qLD_tilesize = np.empty(shape=(0,), dtype=int)
-
-  if support.is_sparse(mjm):
-    # qLD_update_tree has dof tree ordering of qLD updates for sparse factor m
-    # qLD_update_treeadr contains starting index of each dof tree level
-    mjd = mujoco.MjData(mjm)
-    if version.parse(mujoco.__version__) > version.parse("3.2.7"):
-      m.M_rownnz = wp.array(mjd.M_rownnz, dtype=wp.int32, ndim=1)
-      m.M_rowadr = wp.array(mjd.M_rowadr, dtype=wp.int32, ndim=1)
-      m.M_colind = wp.array(mjd.M_colind, dtype=wp.int32, ndim=1)
-      m.mapM2M = wp.array(mjd.mapM2M, dtype=wp.int32, ndim=1)
-      qLD_updates, dof_depth = {}, np.zeros(mjm.nv, dtype=int) - 1
-
-      rownnz = mjd.M_rownnz
-      rowadr = mjd.M_rowadr
-
-      for k in range(mjm.nv):
-        dof_depth[k] = dof_depth[mjm.dof_parentid[k]] + 1
-        i = mjm.dof_parentid[k]
-        diag_k = rowadr[k] + rownnz[k] - 1
-        Madr_ki = diag_k - 1
-        while i > -1:
-          qLD_updates.setdefault(dof_depth[i], []).append((i, k, Madr_ki))
-          i = mjm.dof_parentid[i]
-          Madr_ki -= 1
-
-      qLD_update_tree = np.concatenate(
-        [qLD_updates[i] for i in range(len(qLD_updates))]
-      )
-      tree_off = [0] + [len(qLD_updates[i]) for i in range(len(qLD_updates))]
-      qLD_update_treeadr = np.cumsum(tree_off)[:-1]
-    else:
-      qLD_updates, dof_depth = {}, np.zeros(mjm.nv, dtype=int) - 1
-      for k in range(mjm.nv):
-        dof_depth[k] = dof_depth[mjm.dof_parentid[k]] + 1
-        i = mjm.dof_parentid[k]
-        Madr_ki = mjm.dof_Madr[k] + 1
-        while i > -1:
-          qLD_updates.setdefault(dof_depth[i], []).append((i, k, Madr_ki))
-          i = mjm.dof_parentid[i]
-          Madr_ki += 1
-
-      # qLD_treeadr contains starting indicies of each level of sparse updates
-      qLD_update_tree = np.concatenate(
-        [qLD_updates[i] for i in range(len(qLD_updates))]
-      )
-      tree_off = [0] + [len(qLD_updates[i]) for i in range(len(qLD_updates))]
-      qLD_update_treeadr = np.cumsum(tree_off)[:-1]
-
-  else:
-    # qLD_tile has the dof id of each tile in qLD for dense factor m
-    # qLD_tileadr contains starting index in qLD_tile of each tile group
-    # qLD_tilesize has the square tile size of each tile group
-    tile_corners = [i for i in range(mjm.nv) if mjm.dof_parentid[i] == -1]
-    tiles = {}
-    for i in range(len(tile_corners)):
-      tile_beg = tile_corners[i]
-      tile_end = mjm.nv if i == len(tile_corners) - 1 else tile_corners[i + 1]
-      tiles.setdefault(tile_end - tile_beg, []).append(tile_beg)
-    qLD_tile = np.concatenate([tiles[sz] for sz in sorted(tiles.keys())])
-    tile_off = [0] + [len(tiles[sz]) for sz in sorted(tiles.keys())]
-    qLD_tileadr = np.cumsum(tile_off)[:-1]
-    qLD_tilesize = np.array(sorted(tiles.keys()))
-
-  # tiles for actuator_moment - needs nu + nv tile size and offset
-  actuator_moment_offset_nv = np.empty(shape=(0,), dtype=int)
-  actuator_moment_offset_nu = np.empty(shape=(0,), dtype=int)
-  actuator_moment_tileadr = np.empty(shape=(0,), dtype=int)
-  actuator_moment_tilesize_nv = np.empty(shape=(0,), dtype=int)
-  actuator_moment_tilesize_nu = np.empty(shape=(0,), dtype=int)
-
-  if not support.is_sparse(mjm):
-    # how many actuators for each tree
-    tile_corners = [i for i in range(mjm.nv) if mjm.dof_parentid[i] == -1]
-    tree_id = mjm.dof_treeid[tile_corners]
-    num_trees = int(np.max(tree_id))
-    bodyid = []
-    for i in range(mjm.nu):
-      trntype = mjm.actuator_trntype[i]
-      if (
-        trntype == mujoco.mjtTrn.mjTRN_JOINT
-        or trntype == mujoco.mjtTrn.mjTRN_JOINTINPARENT
-      ):
-        jntid = mjm.actuator_trnid[i, 0]
-        bodyid.append(mjm.jnt_bodyid[jntid])
-      elif trntype == mujoco.mjtTrn.mjTRN_TENDON:
-        tenid = mjm.actuator_trnid[i, 0]
-        adr = mjm.tendon_adr[tenid]
-        if mjm.wrap_type[adr] == mujoco.mjtWrap.mjWRAP_JOINT:
-          ten_num = mjm.tendon_num[tenid]
-          for i in range(ten_num):
-            bodyid.append(mjm.jnt_bodyid[mjm.wrap_objid[adr + i]])
-        else:
-          for i in range(mjm.nv):
-            bodyid.append(mjm.dof_bodyid[i])
-      else:
-        raise NotImplementedError(f"Transmission type {trntype} not implemented.")
-
-    tree = mjm.body_treeid[np.array(bodyid, dtype=int)]
-    counts, ids = np.histogram(tree, bins=np.arange(0, num_trees + 2))
-    acts_per_tree = dict(zip([int(i) for i in ids], [int(i) for i in counts]))
-
-    tiles = {}
-    act_beg = 0
-    for i in range(len(tile_corners)):
-      tile_beg = tile_corners[i]
-      tile_end = mjm.nv if i == len(tile_corners) - 1 else tile_corners[i + 1]
-      tree = int(tree_id[i])
-      act_num = acts_per_tree[tree]
-      tiles.setdefault((tile_end - tile_beg, act_num), []).append((tile_beg, act_beg))
-      act_beg += act_num
-
-    sorted_keys = sorted(tiles.keys())
-    actuator_moment_offset_nv = [
-      t[0] for key in sorted_keys for t in tiles.get(key, [])
-    ]
-    actuator_moment_offset_nu = [
-      t[1] for key in sorted_keys for t in tiles.get(key, [])
-    ]
-    tile_off = [0] + [len(tiles[sz]) for sz in sorted(tiles.keys())]
-    actuator_moment_tileadr = np.cumsum(tile_off)[:-1]  # offset
-    actuator_moment_tilesize_nv = np.array(
-      [a[0] for a in sorted_keys]
-    )  # for this level
-    actuator_moment_tilesize_nu = np.array(
-      [int(a[1]) for a in sorted_keys]
-    )  # for this level
-
-  m.qM_fullm_i = wp.array(qM_fullm_i, dtype=wp.int32, ndim=1)
-  m.qM_fullm_j = wp.array(qM_fullm_j, dtype=wp.int32, ndim=1)
-  m.qM_mulm_i = wp.array(qM_mulm_i, dtype=wp.int32, ndim=1)
-  m.qM_mulm_j = wp.array(qM_mulm_j, dtype=wp.int32, ndim=1)
-  m.qM_madr_ij = wp.array(qM_madr_ij, dtype=wp.int32, ndim=1)
-  m.qLD_update_tree = wp.array(qLD_update_tree, dtype=wp.vec3i, ndim=1)
-  m.qLD_update_treeadr = wp.array(
-    qLD_update_treeadr, dtype=wp.int32, ndim=1, device="cpu"
-  )
-  m.qLD_tile = wp.array(qLD_tile, dtype=wp.int32, ndim=1)
-  m.qLD_tileadr = wp.array(qLD_tileadr, dtype=wp.int32, ndim=1, device="cpu")
-  m.qLD_tilesize = wp.array(qLD_tilesize, dtype=wp.int32, ndim=1, device="cpu")
-  m.actuator_moment_offset_nv = wp.array(
-    actuator_moment_offset_nv, dtype=wp.int32, ndim=1
->>>>>>> 9ae65b3a
-  )
+  qLD_updates = tuple(wp.array(qLD_updates[i], dtype=wp.vec3i) for i in sorted(qLD_updates))
 
   # qM_tiles records the block diagonal structure of qM
   tile_corners = [i for i in range(mjm.nv) if mjm.dof_parentid[i] == -1]
@@ -358,10 +127,7 @@
     tile_beg = tile_corners[i]
     tile_end = mjm.nv if i == len(tile_corners) - 1 else tile_corners[i + 1]
     tiles.setdefault(tile_end - tile_beg, []).append(tile_beg)
-  qM_tiles = tuple(
-    types.TileSet(adr=wp.array(tiles[sz], dtype=int), size=sz)
-    for sz in sorted(tiles.keys())
-  )
+  qM_tiles = tuple(types.TileSet(adr=wp.array(tiles[sz], dtype=int), size=sz) for sz in sorted(tiles.keys()))
 
   # subtree_mass is a precalculated arrya used in smooth
   subtree_mass = np.copy(mjm.body_mass)
@@ -369,11 +135,28 @@
   for i in range(mjm.nbody - 1, -1, -1):
     subtree_mass[mjm.body_parentid[i]] += subtree_mass[i]
 
-<<<<<<< HEAD
   # actuator_moment tiles are grouped by dof size and number of actuators
   tree_id = mjm.dof_treeid[tile_corners]
   num_trees = int(np.max(tree_id))
-  tree = mjm.body_treeid[mjm.jnt_bodyid[mjm.actuator_trnid[:, 0]]]
+  bodyid = []
+  for i in range(mjm.nu):
+    trntype = mjm.actuator_trntype[i]
+    if trntype == mujoco.mjtTrn.mjTRN_JOINT or trntype == mujoco.mjtTrn.mjTRN_JOINTINPARENT:
+      jntid = mjm.actuator_trnid[i, 0]
+      bodyid.append(mjm.jnt_bodyid[jntid])
+    elif trntype == mujoco.mjtTrn.mjTRN_TENDON:
+      tenid = mjm.actuator_trnid[i, 0]
+      adr = mjm.tendon_adr[tenid]
+      if mjm.wrap_type[adr] == mujoco.mjtWrap.mjWRAP_JOINT:
+        ten_num = mjm.tendon_num[tenid]
+        for i in range(ten_num):
+          bodyid.append(mjm.jnt_bodyid[mjm.wrap_objid[adr + i]])
+      else:
+        for i in range(mjm.nv):
+          bodyid.append(mjm.dof_bodyid[i])
+    else:
+      raise NotImplementedError(f"Transmission type {trntype} not implemented.")
+  tree = mjm.body_treeid[np.array(bodyid, dtype=int)]
   counts, ids = np.histogram(tree, bins=np.arange(0, num_trees + 2))
   acts_per_tree = dict(zip(ids, counts))
 
@@ -394,166 +177,6 @@
     adr_nu = wp.array([nu for _, nu in adr], dtype=int)
     actuator_moment_tiles_nv += (types.TileSet(adr=adr_nv, size=nv),)
     actuator_moment_tiles_nu += (types.TileSet(adr=adr_nu, size=nu),)
-=======
-  m.subtree_mass = wp.array(subtree_mass, dtype=wp.float32, ndim=1)
-  m.body_invweight0 = wp.array(mjm.body_invweight0, dtype=wp.float32, ndim=2)
-  m.body_geomnum = wp.array(mjm.body_geomnum, dtype=wp.int32, ndim=1)
-  m.body_geomadr = wp.array(mjm.body_geomadr, dtype=wp.int32, ndim=1)
-  m.body_contype = wp.array(mjm.body_contype, dtype=wp.int32, ndim=1)
-  m.body_conaffinity = wp.array(mjm.body_conaffinity, dtype=wp.int32, ndim=1)
-  m.body_gravcomp = wp.array(mjm.body_gravcomp, dtype=wp.float32, ndim=1)
-  m.jnt_bodyid = wp.array(mjm.jnt_bodyid, dtype=wp.int32, ndim=1)
-  m.jnt_limited = wp.array(mjm.jnt_limited, dtype=wp.int32, ndim=1)
-  m.jnt_limited_slide_hinge_adr = wp.array(
-    jnt_limited_slide_hinge_adr, dtype=wp.int32, ndim=1
-  )
-  m.jnt_limited_ball_adr = wp.array(jnt_limited_ball_adr, dtype=wp.int32, ndim=1)
-  m.jnt_type = wp.array(mjm.jnt_type, dtype=wp.int32, ndim=1)
-  m.jnt_solref = wp.array(mjm.jnt_solref, dtype=wp.vec2f, ndim=1)
-  m.jnt_solimp = wp.array(mjm.jnt_solimp, dtype=types.vec5, ndim=1)
-  m.jnt_qposadr = wp.array(mjm.jnt_qposadr, dtype=wp.int32, ndim=1)
-  m.jnt_dofadr = wp.array(mjm.jnt_dofadr, dtype=wp.int32, ndim=1)
-  m.jnt_axis = wp.array(mjm.jnt_axis, dtype=wp.vec3, ndim=1)
-  m.jnt_pos = wp.array(mjm.jnt_pos, dtype=wp.vec3, ndim=1)
-  m.jnt_range = wp.array(mjm.jnt_range, dtype=wp.float32, ndim=2)
-  m.jnt_margin = wp.array(mjm.jnt_margin, dtype=wp.float32, ndim=1)
-  m.jnt_stiffness = wp.array(mjm.jnt_stiffness, dtype=wp.float32, ndim=1)
-  m.jnt_actfrclimited = wp.array(mjm.jnt_actfrclimited, dtype=wp.bool, ndim=1)
-  m.jnt_actfrcrange = wp.array(mjm.jnt_actfrcrange, dtype=wp.vec2, ndim=1)
-  m.geom_type = wp.array(mjm.geom_type, dtype=wp.int32, ndim=1)
-  m.geom_bodyid = wp.array(mjm.geom_bodyid, dtype=wp.int32, ndim=1)
-  m.geom_conaffinity = wp.array(mjm.geom_conaffinity, dtype=wp.int32, ndim=1)
-  m.geom_contype = wp.array(mjm.geom_contype, dtype=wp.int32, ndim=1)
-  m.geom_condim = wp.array(mjm.geom_condim, dtype=wp.int32, ndim=1)
-  m.geom_pos = wp.array(mjm.geom_pos, dtype=wp.vec3, ndim=1)
-  m.geom_quat = wp.array(mjm.geom_quat, dtype=wp.quat, ndim=1)
-  m.geom_size = wp.array(mjm.geom_size, dtype=wp.vec3, ndim=1)
-  m.geom_priority = wp.array(mjm.geom_priority, dtype=wp.int32, ndim=1)
-  m.geom_solmix = wp.array(mjm.geom_solmix, dtype=wp.float32, ndim=1)
-  m.geom_solref = wp.array(mjm.geom_solref, dtype=wp.vec2, ndim=1)
-  m.geom_solimp = wp.array(mjm.geom_solimp, dtype=types.vec5, ndim=1)
-  m.geom_friction = wp.array(mjm.geom_friction, dtype=wp.vec3, ndim=1)
-  m.geom_margin = wp.array(mjm.geom_margin, dtype=wp.float32, ndim=1)
-  m.geom_gap = wp.array(mjm.geom_gap, dtype=wp.float32, ndim=1)
-  m.geom_aabb = wp.array(mjm.geom_aabb, dtype=wp.vec3, ndim=3)
-  m.geom_rbound = wp.array(mjm.geom_rbound, dtype=wp.float32, ndim=1)
-  m.geom_dataid = wp.array(mjm.geom_dataid, dtype=wp.int32, ndim=1)
-  m.mesh_vertadr = wp.array(mjm.mesh_vertadr, dtype=wp.int32, ndim=1)
-  m.mesh_vertnum = wp.array(mjm.mesh_vertnum, dtype=wp.int32, ndim=1)
-  m.mesh_vert = wp.array(mjm.mesh_vert, dtype=wp.vec3, ndim=1)
-  m.eq_type = wp.array(mjm.eq_type, dtype=wp.int32, ndim=1)
-  m.eq_obj1id = wp.array(mjm.eq_obj1id, dtype=wp.int32, ndim=1)
-  m.eq_obj2id = wp.array(mjm.eq_obj2id, dtype=wp.int32, ndim=1)
-  m.eq_objtype = wp.array(mjm.eq_objtype, dtype=wp.int32, ndim=1)
-  m.eq_active0 = wp.array(mjm.eq_active0, dtype=wp.bool, ndim=1)
-  m.eq_solref = wp.array(mjm.eq_solref, dtype=wp.vec2, ndim=1)
-  m.eq_solimp = wp.array(mjm.eq_solimp, dtype=types.vec5, ndim=1)
-  m.eq_data = wp.array(mjm.eq_data, dtype=types.vec11, ndim=1)
-  m.site_pos = wp.array(mjm.site_pos, dtype=wp.vec3, ndim=1)
-  m.site_quat = wp.array(mjm.site_quat, dtype=wp.quat, ndim=1)
-  m.site_bodyid = wp.array(mjm.site_bodyid, dtype=wp.int32, ndim=1)
-  m.cam_mode = wp.array(mjm.cam_mode, dtype=wp.int32, ndim=1)
-  m.cam_bodyid = wp.array(mjm.cam_bodyid, dtype=wp.int32, ndim=1)
-  m.cam_targetbodyid = wp.array(mjm.cam_targetbodyid, dtype=wp.int32, ndim=1)
-  m.cam_pos = wp.array(mjm.cam_pos, dtype=wp.vec3, ndim=1)
-  m.cam_quat = wp.array(mjm.cam_quat, dtype=wp.quat, ndim=1)
-  m.cam_poscom0 = wp.array(mjm.cam_poscom0, dtype=wp.vec3, ndim=1)
-  m.cam_pos0 = wp.array(mjm.cam_pos0, dtype=wp.vec3, ndim=1)
-  m.cam_fovy = wp.array(mjm.cam_fovy, dtype=wp.float32, ndim=1)
-  m.cam_resolution = wp.array(mjm.cam_resolution, dtype=wp.vec2i, ndim=1)
-  m.cam_sensorsize = wp.array(mjm.cam_sensorsize, dtype=wp.vec2f, ndim=1)
-  m.cam_intrinsic = wp.array(mjm.cam_intrinsic, dtype=wp.vec4f, ndim=1)
-  m.light_mode = wp.array(mjm.light_mode, dtype=wp.int32, ndim=1)
-  m.light_bodyid = wp.array(mjm.light_bodyid, dtype=wp.int32, ndim=1)
-  m.light_targetbodyid = wp.array(mjm.light_targetbodyid, dtype=wp.int32, ndim=1)
-  m.light_pos = wp.array(mjm.light_pos, dtype=wp.vec3, ndim=1)
-  m.light_dir = wp.array(mjm.light_dir, dtype=wp.vec3, ndim=1)
-  m.light_poscom0 = wp.array(mjm.light_poscom0, dtype=wp.vec3, ndim=1)
-  m.light_pos0 = wp.array(mjm.light_pos0, dtype=wp.vec3, ndim=1)
-  m.dof_bodyid = wp.array(mjm.dof_bodyid, dtype=wp.int32, ndim=1)
-  m.dof_jntid = wp.array(mjm.dof_jntid, dtype=wp.int32, ndim=1)
-  m.dof_parentid = wp.array(mjm.dof_parentid, dtype=wp.int32, ndim=1)
-  m.dof_Madr = wp.array(mjm.dof_Madr, dtype=wp.int32, ndim=1)
-  m.dof_armature = wp.array(mjm.dof_armature, dtype=wp.float32, ndim=1)
-  m.dof_damping = wp.array(mjm.dof_damping, dtype=wp.float32, ndim=1)
-  m.dof_frictionloss = wp.array(mjm.dof_frictionloss, dtype=wp.float32, ndim=1)
-  m.dof_solimp = wp.array(mjm.dof_solimp, dtype=types.vec5, ndim=1)
-  m.dof_solref = wp.array(mjm.dof_solref, dtype=wp.vec2, ndim=1)
-  m.dof_tri_row = wp.from_numpy(dof_tri_row, dtype=wp.int32)
-  m.dof_tri_col = wp.from_numpy(dof_tri_col, dtype=wp.int32)
-  m.dof_invweight0 = wp.array(mjm.dof_invweight0, dtype=wp.float32, ndim=1)
-  m.actuator_trntype = wp.array(mjm.actuator_trntype, dtype=wp.int32, ndim=1)
-  m.actuator_trnid = wp.array(mjm.actuator_trnid, dtype=wp.int32, ndim=2)
-  m.actuator_ctrllimited = wp.array(mjm.actuator_ctrllimited, dtype=wp.bool, ndim=1)
-  m.actuator_ctrlrange = wp.array(mjm.actuator_ctrlrange, dtype=wp.vec2, ndim=1)
-  m.actuator_forcelimited = wp.array(mjm.actuator_forcelimited, dtype=wp.bool, ndim=1)
-  m.actuator_forcerange = wp.array(mjm.actuator_forcerange, dtype=wp.vec2, ndim=1)
-  m.actuator_gaintype = wp.array(mjm.actuator_gaintype, dtype=wp.int32, ndim=1)
-  m.actuator_gainprm = wp.array(mjm.actuator_gainprm, dtype=types.vec10f, ndim=1)
-  m.actuator_biastype = wp.array(mjm.actuator_biastype, dtype=wp.int32, ndim=1)
-  m.actuator_biasprm = wp.array(mjm.actuator_biasprm, dtype=types.vec10f, ndim=1)
-  m.actuator_gear = wp.array(mjm.actuator_gear, dtype=wp.spatial_vector, ndim=1)
-  m.actuator_actlimited = wp.array(mjm.actuator_actlimited, dtype=wp.bool, ndim=1)
-  m.actuator_actrange = wp.array(mjm.actuator_actrange, dtype=wp.vec2, ndim=1)
-  m.actuator_actadr = wp.array(mjm.actuator_actadr, dtype=wp.int32, ndim=1)
-  m.actuator_actnum = wp.array(mjm.actuator_actnum, dtype=wp.int32, ndim=1)
-  m.actuator_dyntype = wp.array(mjm.actuator_dyntype, dtype=wp.int32, ndim=1)
-  m.actuator_dynprm = wp.array(mjm.actuator_dynprm, dtype=types.vec10f, ndim=1)
-  m.exclude_signature = wp.array(mjm.exclude_signature, dtype=wp.int32, ndim=1)
-
-  # pre-compute indices of equality constraints
-  m.eq_connect_adr = wp.array(
-    np.nonzero(mjm.eq_type == types.EqType.CONNECT.value)[0], dtype=wp.int32, ndim=1
-  )
-  m.eq_wld_adr = wp.array(
-    np.nonzero(mjm.eq_type == types.EqType.WELD.value)[0], dtype=wp.int32, ndim=1
-  )
-  m.eq_jnt_adr = wp.array(
-    np.nonzero(mjm.eq_type == types.EqType.JOINT.value)[0], dtype=wp.int32, ndim=1
-  )
-  m.eq_ten_adr = wp.array(
-    np.nonzero(mjm.eq_type == types.EqType.TENDON.value)[0], dtype=wp.int32, ndim=1
-  )
-
-  # short-circuiting here allows us to skip a lot of code in implicit integration
-  m.actuator_affine_bias_gain = bool(
-    np.any(mjm.actuator_biastype == types.BiasType.AFFINE.value)
-    or np.any(mjm.actuator_gaintype == types.GainType.AFFINE.value)
-  )
-
-  geompair, pairid = geom_pair(mjm)
-  m.nxn_geom_pair = wp.array(geompair, dtype=wp.vec2i, ndim=1)
-  m.nxn_pairid = wp.array(pairid, dtype=wp.int32, ndim=1)
-
-  # predefined collision pairs
-  m.pair_dim = wp.array(mjm.pair_dim, dtype=wp.int32, ndim=1)
-  m.pair_geom1 = wp.array(mjm.pair_geom1, dtype=wp.int32, ndim=1)
-  m.pair_geom2 = wp.array(mjm.pair_geom2, dtype=wp.int32, ndim=1)
-  m.pair_solref = wp.array(mjm.pair_solref, dtype=wp.vec2, ndim=1)
-  m.pair_solreffriction = wp.array(mjm.pair_solreffriction, dtype=wp.vec2, ndim=1)
-  m.pair_solimp = wp.array(mjm.pair_solimp, dtype=types.vec5, ndim=1)
-  m.pair_margin = wp.array(mjm.pair_margin, dtype=wp.float32, ndim=1)
-  m.pair_gap = wp.array(mjm.pair_gap, dtype=wp.float32, ndim=1)
-  m.pair_friction = wp.array(mjm.pair_friction, dtype=types.vec5, ndim=1)
-  m.condim_max = np.max(mjm.geom_condim)  # TODO(team): get max after filtering
-
-  # tendon
-  m.tendon_adr = wp.array(mjm.tendon_adr, dtype=wp.int32, ndim=1)
-  m.tendon_num = wp.array(mjm.tendon_num, dtype=wp.int32, ndim=1)
-  m.tendon_limited = wp.array(mjm.tendon_limited, dtype=wp.int32, ndim=1)
-  m.tendon_limited_adr = wp.array(
-    np.nonzero(mjm.tendon_limited)[0], dtype=wp.int32, ndim=1
-  )
-  m.tendon_solref_lim = wp.array(mjm.tendon_solref_lim, dtype=wp.vec2f, ndim=1)
-  m.tendon_solimp_lim = wp.array(mjm.tendon_solimp_lim, dtype=types.vec5, ndim=1)
-  m.tendon_range = wp.array(mjm.tendon_range, dtype=wp.vec2f, ndim=1)
-  m.tendon_margin = wp.array(mjm.tendon_margin, dtype=wp.float32, ndim=1)
-  m.tendon_length0 = wp.array(mjm.tendon_length0, dtype=wp.float32, ndim=1)
-  m.tendon_invweight0 = wp.array(mjm.tendon_invweight0, dtype=wp.float32, ndim=1)
-  m.wrap_objid = wp.array(mjm.wrap_objid, dtype=wp.int32, ndim=1)
-  m.wrap_prm = wp.array(mjm.wrap_prm, dtype=wp.float32, ndim=1)
-  m.wrap_type = wp.array(mjm.wrap_type, dtype=wp.int32, ndim=1)
->>>>>>> 9ae65b3a
 
   # fixed tendon
   tendon_jnt_adr = []
@@ -587,16 +210,12 @@
       ten_wrapnum_site.append(0)
 
   wrap_site_adr = np.nonzero(mjm.wrap_type == mujoco.mjtWrap.mjWRAP_SITE)[0]
-  wrap_site_pair_adr = np.setdiff1d(
-    wrap_site_adr[np.nonzero(np.diff(wrap_site_adr) == 1)[0]], mjm.tendon_adr[1:] - 1
-  )
+  wrap_site_pair_adr = np.setdiff1d(wrap_site_adr[np.nonzero(np.diff(wrap_site_adr) == 1)[0]], mjm.tendon_adr[1:] - 1)
 
   # precalculated geom pairs
   filterparent = not (mjm.opt.disableflags & types.DisableBit.FILTERPARENT.value)
   exclude_signature = set(mjm.exclude_signature)
-  predefined_pairs = {
-    (mjm.pair_geom1[i], mjm.pair_geom2[i]): i for i in range(mjm.npair)
-  }
+  predefined_pairs = {(mjm.pair_geom1[i], mjm.pair_geom2[i]): i for i in range(mjm.npair)}
 
   nxn_geom_pair, nxn_pairid = [], []
   for geom1, geom2 in zip(*np.triu_indices(mjm.ngeom, k=1)):  # k=1 skip diagonal
@@ -610,96 +229,15 @@
 
     self_collision = weldid1 == weldid2
     parent_child_collision = (
-      filterparent
-      and (weldid1 != 0)
-      and (weldid2 != 0)
-      and ((weldid1 == weld_parentid2) or (weldid2 == weld_parentid1))
+      filterparent and (weldid1 != 0) and (weldid2 != 0) and ((weldid1 == weld_parentid2) or (weldid2 == weld_parentid1))
     )
     mask = (contype1 & conaffinity2) or (contype2 & conaffinity1)
     exclude = (bodyid1 << 16) + (bodyid2) in exclude_signature
 
-<<<<<<< HEAD
     if mask and (not self_collision) and (not parent_child_collision) and (not exclude):
       pairid = -1
     else:
       pairid = -2
-=======
-  m.sensor_subtree_vel = np.isin(
-    mjm.sensor_type,
-    [mujoco.mjtSensor.mjSENS_SUBTREELINVEL, mujoco.mjtSensor.mjSENS_SUBTREEANGMOM],
-  ).any()
-  m.sensor_rne_postconstraint = np.isin(
-    mjm.sensor_type,
-    [
-      mujoco.mjtSensor.mjSENS_ACCELEROMETER,
-      mujoco.mjtSensor.mjSENS_FORCE,
-      mujoco.mjtSensor.mjSENS_TORQUE,
-      mujoco.mjtSensor.mjSENS_FRAMELINACC,
-      mujoco.mjtSensor.mjSENS_FRAMEANGACC,
-    ],
-  ).any()
-  return m
-
-
-def _constraint(
-  mjm: mujoco.MjModel, nworld: int, nconmax: int, njmax: int
-) -> types.Constraint:
-  efc = types.Constraint()
-
-  efc.J = wp.zeros((njmax, mjm.nv), dtype=wp.float32)
-  efc.D = wp.zeros((njmax,), dtype=wp.float32)
-  efc.pos = wp.zeros((njmax,), dtype=wp.float32)
-  efc.aref = wp.zeros((njmax,), dtype=wp.float32)
-  efc.frictionloss = wp.zeros((njmax,), dtype=wp.float32)
-  efc.force = wp.zeros((njmax,), dtype=wp.float32)
-  efc.margin = wp.zeros((njmax,), dtype=wp.float32)
-  efc.worldid = wp.zeros((njmax,), dtype=wp.int32)
-  efc.id = wp.zeros((njmax,), dtype=wp.int32)
-
-  efc.Jaref = wp.empty(shape=(njmax,), dtype=wp.float32)
-  efc.Ma = wp.empty(shape=(nworld, mjm.nv), dtype=wp.float32)
-  efc.grad = wp.empty(shape=(nworld, mjm.nv), dtype=wp.float32)
-  efc.grad_dot = wp.empty(shape=(nworld,), dtype=wp.float32)
-  efc.Mgrad = wp.empty(shape=(nworld, mjm.nv), dtype=wp.float32)
-  efc.search = wp.empty(shape=(nworld, mjm.nv), dtype=wp.float32)
-  efc.search_dot = wp.empty(shape=(nworld,), dtype=wp.float32)
-  efc.gauss = wp.empty(shape=(nworld,), dtype=wp.float32)
-  efc.cost = wp.empty(shape=(nworld,), dtype=wp.float32)
-  efc.prev_cost = wp.empty(shape=(nworld,), dtype=wp.float32)
-  efc.solver_niter = wp.empty(shape=(nworld,), dtype=wp.int32)
-  efc.active = wp.empty(shape=(njmax,), dtype=bool)
-  efc.gtol = wp.empty(shape=(nworld,), dtype=wp.float32)
-  efc.mv = wp.empty(shape=(nworld, mjm.nv), dtype=wp.float32)
-  efc.jv = wp.empty(shape=(njmax,), dtype=wp.float32)
-  efc.quad = wp.empty(shape=(njmax,), dtype=wp.vec3f)
-  efc.quad_gauss = wp.empty(shape=(nworld,), dtype=wp.vec3f)
-  efc.h = wp.empty(shape=(nworld, mjm.nv, mjm.nv), dtype=wp.float32)
-  efc.alpha = wp.empty(shape=(nworld,), dtype=wp.float32)
-  efc.prev_grad = wp.empty(shape=(nworld, mjm.nv), dtype=wp.float32)
-  efc.prev_Mgrad = wp.empty(shape=(nworld, mjm.nv), dtype=wp.float32)
-  efc.beta = wp.empty(shape=(nworld,), dtype=wp.float32)
-  efc.beta_num = wp.empty(shape=(nworld,), dtype=wp.float32)
-  efc.beta_den = wp.empty(shape=(nworld,), dtype=wp.float32)
-  efc.done = wp.empty(shape=(nworld,), dtype=bool)
-
-  efc.ls_done = wp.zeros(shape=(nworld,), dtype=bool)
-  efc.p0 = wp.empty(shape=(nworld,), dtype=wp.vec3)
-  efc.lo = wp.empty(shape=(nworld,), dtype=wp.vec3)
-  efc.lo_alpha = wp.empty(shape=(nworld,), dtype=wp.float32)
-  efc.hi = wp.empty(shape=(nworld,), dtype=wp.vec3)
-  efc.hi_alpha = wp.empty(shape=(nworld,), dtype=wp.float32)
-  efc.lo_next = wp.empty(shape=(nworld,), dtype=wp.vec3)
-  efc.lo_next_alpha = wp.empty(shape=(nworld,), dtype=wp.float32)
-  efc.hi_next = wp.empty(shape=(nworld,), dtype=wp.vec3)
-  efc.hi_next_alpha = wp.empty(shape=(nworld,), dtype=wp.float32)
-  efc.mid = wp.empty(shape=(nworld,), dtype=wp.vec3)
-  efc.mid_alpha = wp.empty(shape=(nworld,), dtype=wp.float32)
-
-  efc.cost_candidate = wp.empty(shape=(nworld, mjm.opt.ls_iterations), dtype=wp.float32)
-  efc.quad_total_candidate = wp.empty(
-    shape=(nworld, mjm.opt.ls_iterations), dtype=wp.vec3f
-  )
->>>>>>> 9ae65b3a
 
     # check for predefined geom pair
     pairid = predefined_pairs.get((geom1, geom2), pairid)
@@ -722,6 +260,7 @@
     nexclude=mjm.nexclude,
     neq=mjm.nM,
     nmocap=mjm.nmocap,
+    ngravcomp=mjm.ngravcomp,
     nM=mjm.nM,
     ntendon=mjm.ntendon,
     nwrap=mjm.nwrap,
@@ -743,8 +282,8 @@
       impratio=mjm.opt.impratio,
       is_sparse=mujoco.mj_isSparse(mjm),
       ls_parallel=False,
-      gjk_iteration_count=1,
-      epa_iteration_count=12,
+      gjk_iterations=1,
+      epa_iterations=12,
       epa_exact_neg_distance=wp.bool(False),
       depth_extension=0.1,
     ),
@@ -786,6 +325,7 @@
     body_invweight0=wp.array(mjm.body_invweight0, dtype=float),
     body_contype=wp.array(mjm.body_contype, dtype=int),
     body_conaffinity=wp.array(mjm.body_conaffinity, dtype=int),
+    body_gravcomp=wp.array(mjm.body_gravcomp, dtype=float),
     jnt_type=wp.array(mjm.jnt_type, dtype=int),
     jnt_qposadr=wp.array(mjm.jnt_qposadr, dtype=int),
     jnt_dofadr=wp.array(mjm.jnt_dofadr, dtype=int),
@@ -803,11 +343,7 @@
     # these jnt_limited adrs are used in constraint.py
     jnt_limited_slide_hinge_adr=wp.array(
       np.nonzero(
-        mjm.jnt_limited
-        & (
-          (mjm.jnt_type == mujoco.mjtJoint.mjJNT_SLIDE)
-          | (mjm.jnt_type == mujoco.mjtJoint.mjJNT_HINGE)
-        )
+        mjm.jnt_limited & ((mjm.jnt_type == mujoco.mjtJoint.mjJNT_SLIDE) | (mjm.jnt_type == mujoco.mjtJoint.mjJNT_HINGE))
       )[0],
       dtype=int,
     ),
@@ -815,6 +351,7 @@
       np.nonzero(mjm.jnt_limited & (mjm.jnt_type == mujoco.mjtJoint.mjJNT_BALL))[0],
       dtype=int,
     ),
+    jnt_actgravcomp=wp.array(mjm.jnt_actgravcomp, dtype=int),
     dof_bodyid=wp.array(mjm.dof_bodyid, dtype=int),
     dof_jntid=wp.array(mjm.dof_jntid, dtype=int),
     dof_parentid=wp.array(mjm.dof_parentid, dtype=int),
@@ -855,6 +392,10 @@
     cam_quat=wp.array(mjm.cam_quat, dtype=wp.quat),
     cam_poscom0=wp.array(mjm.cam_poscom0, dtype=wp.vec3),
     cam_pos0=wp.array(mjm.cam_pos0, dtype=wp.vec3),
+    cam_fovy=wp.array(mjm.cam_fovy, dtype=float),
+    cam_resolution=wp.array(mjm.cam_resolution, dtype=wp.vec2i),
+    cam_sensorsize=wp.array(mjm.cam_sensorsize, dtype=wp.vec2),
+    cam_intrinsic=wp.array(mjm.cam_intrinsic, dtype=wp.vec4),
     light_mode=wp.array(mjm.light_mode, dtype=int),
     light_bodyid=wp.array(mjm.light_bodyid, dtype=int),
     light_targetbodyid=wp.array(mjm.light_targetbodyid, dtype=int),
@@ -874,15 +415,10 @@
     eq_solimp=wp.array(mjm.eq_solimp, dtype=types.vec5),
     eq_data=wp.array(mjm.eq_data, dtype=types.vec11),
     # pre-compute indices of equality constraints
-    eq_connect_adr=wp.array(
-      np.nonzero(mjm.eq_type == types.EqType.CONNECT.value)[0], dtype=int
-    ),
-    eq_wld_adr=wp.array(
-      np.nonzero(mjm.eq_type == types.EqType.WELD.value)[0], dtype=int
-    ),
-    eq_jnt_adr=wp.array(
-      np.nonzero(mjm.eq_type == types.EqType.JOINT.value)[0], dtype=int
-    ),
+    eq_connect_adr=wp.array(np.nonzero(mjm.eq_type == types.EqType.CONNECT.value)[0], dtype=int),
+    eq_wld_adr=wp.array(np.nonzero(mjm.eq_type == types.EqType.WELD.value)[0], dtype=int),
+    eq_jnt_adr=wp.array(np.nonzero(mjm.eq_type == types.EqType.JOINT.value)[0], dtype=int),
+    eq_ten_adr=wp.array(np.nonzero(mjm.eq_type == types.EqType.TENDON.value)[0], dtype=int),
     actuator_moment_tiles_nv=actuator_moment_tiles_nv,
     actuator_moment_tiles_nu=actuator_moment_tiles_nu,
     actuator_trntype=wp.array(mjm.actuator_trntype, dtype=int),
@@ -919,15 +455,11 @@
     pair_margin=wp.array(mjm.pair_margin, dtype=float),
     pair_gap=wp.array(mjm.pair_gap, dtype=float),
     pair_friction=wp.array(mjm.pair_friction, dtype=types.vec5),
-    condim_max=np.max(mjm.pair_dim)
-    if mjm.npair
-    else np.max(mjm.geom_condim),  # TODO(team): get max after filtering,
+    condim_max=np.max(mjm.pair_dim) if mjm.npair else np.max(mjm.geom_condim),  # TODO(team): get max after filtering,
     tendon_adr=wp.array(mjm.tendon_adr, dtype=int),
     tendon_num=wp.array(mjm.tendon_num, dtype=int),
     tendon_limited=wp.array(mjm.tendon_limited, dtype=int),
-    tendon_limited_adr=wp.array(
-      np.nonzero(mjm.tendon_limited)[0], dtype=wp.int32, ndim=1
-    ),
+    tendon_limited_adr=wp.array(np.nonzero(mjm.tendon_limited)[0], dtype=wp.int32, ndim=1),
     tendon_solref_lim=wp.array(mjm.tendon_solref_lim, dtype=wp.vec2f),
     tendon_solimp_lim=wp.array(mjm.tendon_solimp_lim, dtype=types.vec5),
     tendon_range=wp.array(mjm.tendon_range, dtype=wp.vec2f),
@@ -966,13 +498,32 @@
       np.nonzero(mjm.sensor_needstage == mujoco.mjtStage.mjSTAGE_ACC)[0],
       dtype=int,
     ),
+    sensor_subtree_vel=np.isin(
+      mjm.sensor_type,
+      [mujoco.mjtSensor.mjSENS_SUBTREELINVEL, mujoco.mjtSensor.mjSENS_SUBTREEANGMOM],
+    ).any(),
+    sensor_rne_postconstraint=np.isin(
+      mjm.sensor_type,
+      [
+        mujoco.mjtSensor.mjSENS_ACCELEROMETER,
+        mujoco.mjtSensor.mjSENS_FORCE,
+        mujoco.mjtSensor.mjSENS_TORQUE,
+        mujoco.mjtSensor.mjSENS_FRAMELINACC,
+        mujoco.mjtSensor.mjSENS_FRAMEANGACC,
+      ],
+    ).any(),
   )
 
 
-def make_data(
-  mjm: mujoco.MjModel, nworld: int = 1, nconmax: int = -1, njmax: int = -1
-) -> types.Data:
-<<<<<<< HEAD
+def make_data(mjm: mujoco.MjModel, nworld: int = 1, nconmax: int = -1, njmax: int = -1) -> types.Data:
+  # TODO(team): move to Model?
+  if nconmax == -1:
+    # TODO(team): heuristic for nconmax
+    nconmax = nworld * 20
+  if njmax == -1:
+    # TODO(team): heuristic for njmax
+    njmax = nworld * 20 * 6
+
   if mujoco.mj_isSparse(mjm):
     qM = wp.zeros((nworld, 1, mjm.nM), dtype=float)
     qLD = wp.zeros((nworld, 1, mjm.nM), dtype=float)
@@ -989,6 +540,7 @@
     ne_connect=wp.zeros(1, dtype=int),  # warp only
     ne_weld=wp.zeros(1, dtype=int),  # warp only
     ne_jnt=wp.zeros(1, dtype=int),  # warp only
+    ne_ten=wp.zeros(1, dtype=int),  # warp only
     nf=wp.zeros(1, dtype=int),
     nl=wp.zeros(1, dtype=int),
     nefc=wp.zeros(1, dtype=int),
@@ -1036,6 +588,7 @@
     qfrc_bias=wp.zeros((nworld, mjm.nv), dtype=float),
     qfrc_spring=wp.zeros((nworld, mjm.nv), dtype=float),
     qfrc_damper=wp.zeros((nworld, mjm.nv), dtype=float),
+    qfrc_gravcomp=wp.zeros((nworld, mjm.nv), dtype=float),
     qfrc_passive=wp.zeros((nworld, mjm.nv), dtype=float),
     subtree_linvel=wp.zeros((nworld, mjm.nbody), dtype=wp.vec3),
     subtree_angmom=wp.zeros((nworld, mjm.nbody), dtype=wp.vec3),
@@ -1154,160 +707,11 @@
     ten_J=wp.zeros((nworld, mjm.ntendon, mjm.nv), dtype=float),
     ten_wrapadr=wp.zeros((nworld, mjm.ntendon), dtype=int),
     ten_wrapnum=wp.zeros((nworld, mjm.ntendon), dtype=int),
-    wrap_obj=wp.zeros((nworld, mjm.ntendon), dtype=wp.vec2i),
-    wrap_xpos=wp.zeros((nworld, mjm.ntendon), dtype=wp.spatial_vector),
+    wrap_obj=wp.zeros((nworld, mjm.nwrap), dtype=wp.vec2i),
+    wrap_xpos=wp.zeros((nworld, mjm.nwrap), dtype=wp.spatial_vector),
     # sensors
     sensordata=wp.zeros((nworld, mjm.nsensordata), dtype=float),
   )
-=======
-  d = types.Data()
-  d.nworld = nworld
-
-  # TODO(team): move to Model?
-  if nconmax == -1:
-    # TODO(team): heuristic for nconmax
-    nconmax = nworld * 20
-  d.nconmax = nconmax
-  if njmax == -1:
-    # TODO(team): heuristic for njmax
-    njmax = nworld * 20 * 6
-  d.njmax = njmax
-
-  d.ncon = wp.zeros(1, dtype=wp.int32)
-  d.ne = wp.zeros(1, dtype=wp.int32, ndim=1)
-  d.ne_connect = wp.zeros(1, dtype=wp.int32, ndim=1)
-  d.ne_weld = wp.zeros(1, dtype=wp.int32, ndim=1)
-  d.ne_jnt = wp.zeros(1, dtype=wp.int32, ndim=1)
-  d.ne_ten = wp.zeros(1, dtype=wp.int32, ndim=1)
-  d.nefc = wp.zeros(1, dtype=wp.int32, ndim=1)
-  d.ne = wp.zeros(1, dtype=wp.int32)
-  d.nf = wp.zeros(1, dtype=wp.int32)
-  d.nl = wp.zeros(1, dtype=wp.int32)
-
-  d.time = wp.zeros(nworld, dtype=wp.float32, ndim=1)
-
-  qpos0 = np.tile(mjm.qpos0, (nworld, 1))
-  d.qpos = wp.array(qpos0, dtype=wp.float32, ndim=2)
-  d.qvel = wp.zeros((nworld, mjm.nv), dtype=wp.float32, ndim=2)
-  d.qacc_warmstart = wp.zeros((nworld, mjm.nv), dtype=wp.float32, ndim=2)
-  d.qfrc_applied = wp.zeros((nworld, mjm.nv), dtype=wp.float32, ndim=2)
-  d.mocap_pos = wp.zeros((nworld, mjm.nmocap), dtype=wp.vec3)
-  d.mocap_quat = wp.zeros((nworld, mjm.nmocap), dtype=wp.quat)
-  d.qacc = wp.zeros((nworld, mjm.nv), dtype=wp.float32)
-  d.xanchor = wp.zeros((nworld, mjm.njnt), dtype=wp.vec3)
-  d.xaxis = wp.zeros((nworld, mjm.njnt), dtype=wp.vec3)
-  d.xmat = wp.zeros((nworld, mjm.nbody), dtype=wp.mat33)
-  d.xpos = wp.zeros((nworld, mjm.nbody), dtype=wp.vec3)
-  d.xquat = wp.zeros((nworld, mjm.nbody), dtype=wp.quat)
-  d.xipos = wp.zeros((nworld, mjm.nbody), dtype=wp.vec3)
-  d.ximat = wp.zeros((nworld, mjm.nbody), dtype=wp.mat33)
-  d.subtree_com = wp.zeros((nworld, mjm.nbody), dtype=wp.vec3)
-  d.geom_xpos = wp.zeros((nworld, mjm.ngeom), dtype=wp.vec3)
-  d.geom_xmat = wp.zeros((nworld, mjm.ngeom), dtype=wp.mat33)
-  d.site_xpos = wp.zeros((nworld, mjm.nsite), dtype=wp.vec3)
-  d.site_xmat = wp.zeros((nworld, mjm.nsite), dtype=wp.mat33)
-  d.cam_xpos = wp.zeros((nworld, mjm.ncam), dtype=wp.vec3)
-  d.cam_xmat = wp.zeros((nworld, mjm.ncam), dtype=wp.mat33)
-  d.light_xpos = wp.zeros((nworld, mjm.nlight), dtype=wp.vec3)
-  d.light_xdir = wp.zeros((nworld, mjm.nlight), dtype=wp.vec3)
-  d.cinert = wp.zeros((nworld, mjm.nbody), dtype=types.vec10)
-  d.cdof = wp.zeros((nworld, mjm.nv), dtype=wp.spatial_vector)
-  d.ctrl = wp.zeros((nworld, mjm.nu), dtype=wp.float32)
-  d.ten_velocity = wp.zeros((nworld, mjm.ntendon), dtype=wp.float32)
-  d.actuator_velocity = wp.zeros((nworld, mjm.nu), dtype=wp.float32)
-  d.actuator_force = wp.zeros((nworld, mjm.nu), dtype=wp.float32)
-  d.actuator_length = wp.zeros((nworld, mjm.nu), dtype=wp.float32)
-  d.actuator_moment = wp.zeros((nworld, mjm.nu, mjm.nv), dtype=wp.float32)
-  d.crb = wp.zeros((nworld, mjm.nbody), dtype=types.vec10)
-  if support.is_sparse(mjm):
-    d.qM = wp.zeros((nworld, 1, mjm.nM), dtype=wp.float32)
-    d.qLD = wp.zeros((nworld, 1, mjm.nM), dtype=wp.float32)
-  else:
-    d.qM = wp.zeros((nworld, mjm.nv, mjm.nv), dtype=wp.float32)
-    d.qLD = wp.zeros((nworld, mjm.nv, mjm.nv), dtype=wp.float32)
-  d.act_dot = wp.zeros((nworld, mjm.na), dtype=wp.float32)
-  d.act = wp.zeros((nworld, mjm.na), dtype=wp.float32)
-  d.qLDiagInv = wp.zeros((nworld, mjm.nv), dtype=wp.float32)
-  d.cvel = wp.zeros((nworld, mjm.nbody), dtype=wp.spatial_vector)
-  d.cdof_dot = wp.zeros((nworld, mjm.nv), dtype=wp.spatial_vector)
-  d.qfrc_bias = wp.zeros((nworld, mjm.nv), dtype=wp.float32)
-  d.contact = types.Contact()
-  d.contact.dist = wp.zeros((nconmax,), dtype=wp.float32)
-  d.contact.pos = wp.zeros((nconmax,), dtype=wp.vec3f)
-  d.contact.frame = wp.zeros((nconmax,), dtype=wp.mat33f)
-  d.contact.includemargin = wp.zeros((nconmax,), dtype=wp.float32)
-  d.contact.friction = wp.zeros((nconmax,), dtype=types.vec5)
-  d.contact.solref = wp.zeros((nconmax,), dtype=wp.vec2f)
-  d.contact.solreffriction = wp.zeros((nconmax,), dtype=wp.vec2f)
-  d.contact.solimp = wp.zeros((nconmax,), dtype=types.vec5)
-  d.contact.dim = wp.zeros((nconmax,), dtype=wp.int32)
-  d.contact.geom = wp.zeros((nconmax,), dtype=wp.vec2i)
-  d.contact.efc_address = wp.zeros((nconmax, np.max(mjm.geom_condim)), dtype=wp.int32)
-  d.contact.worldid = wp.zeros((nconmax,), dtype=wp.int32)
-  d.efc = _constraint(mjm, d.nworld, d.nconmax, d.njmax)
-  d.qfrc_passive = wp.zeros((nworld, mjm.nv), dtype=wp.float32)
-  d.subtree_linvel = wp.zeros((nworld, mjm.nbody), dtype=wp.vec3)
-  d.subtree_angmom = wp.zeros((nworld, mjm.nbody), dtype=wp.vec3)
-  d.subtree_bodyvel = wp.zeros((nworld, mjm.nbody), dtype=wp.spatial_vector)
-  d.qfrc_spring = wp.zeros((nworld, mjm.nv), dtype=wp.float32)
-  d.qfrc_damper = wp.zeros((nworld, mjm.nv), dtype=wp.float32)
-  d.qfrc_gravcomp = wp.zeros((nworld, mjm.nv), dtype=wp.float32)
-  d.qfrc_actuator = wp.zeros((nworld, mjm.nv), dtype=wp.float32)
-  d.qfrc_smooth = wp.zeros((nworld, mjm.nv), dtype=wp.float32)
-  d.qfrc_constraint = wp.zeros((nworld, mjm.nv), dtype=wp.float32)
-  d.qacc_smooth = wp.zeros((nworld, mjm.nv), dtype=wp.float32)
-  d.xfrc_applied = wp.zeros((nworld, mjm.nbody), dtype=wp.spatial_vector)
-  d.eq_active = wp.array(np.tile(mjm.eq_active0, (nworld, 1)), dtype=wp.bool, ndim=2)
-
-  # internal tmp arrays
-  d.qfrc_integration = wp.zeros((nworld, mjm.nv), dtype=wp.float32)
-  d.qacc_integration = wp.zeros((nworld, mjm.nv), dtype=wp.float32)
-  d.qM_integration = wp.zeros_like(d.qM)
-  d.qLD_integration = wp.zeros_like(d.qLD)
-  d.qLDiagInv_integration = wp.zeros_like(d.qLDiagInv)
-  d.act_vel_integration = wp.zeros_like(d.ctrl)
-  d.qpos_t0 = wp.zeros((nworld, mjm.nq), dtype=wp.float32)
-  d.qvel_t0 = wp.zeros((nworld, mjm.nv), dtype=wp.float32)
-  d.act_t0 = wp.zeros((nworld, mjm.na), dtype=wp.float32)
-  d.qvel_rk = wp.zeros((nworld, mjm.nv), dtype=wp.float32)
-  d.qacc_rk = wp.zeros((nworld, mjm.nv), dtype=wp.float32)
-  d.act_dot_rk = wp.zeros((nworld, mjm.na), dtype=wp.float32)
-
-  # sweep-and-prune broadphase
-  d.sap_projection_lower = wp.zeros((2 * nworld, mjm.ngeom), dtype=wp.float32)
-  d.sap_projection_upper = wp.zeros((nworld, mjm.ngeom), dtype=wp.float32)
-  d.sap_sort_index = wp.zeros((2 * nworld, mjm.ngeom), dtype=wp.int32)
-  d.sap_range = wp.zeros((nworld, mjm.ngeom), dtype=wp.int32)
-  d.sap_cumulative_sum = wp.zeros(nworld * mjm.ngeom, dtype=wp.int32)
-  segment_indices_list = [i * mjm.ngeom for i in range(nworld + 1)]
-  d.sap_segment_index = wp.array(segment_indices_list, dtype=int)
-
-  # collision driver
-  d.collision_pair = wp.empty(nconmax, dtype=wp.vec2i, ndim=1)
-  d.collision_pairid = wp.empty(nconmax, dtype=wp.int32, ndim=1)
-  d.collision_worldid = wp.empty(nconmax, dtype=wp.int32, ndim=1)
-  d.ncollision = wp.zeros(1, dtype=wp.int32, ndim=1)
-
-  # rne_postconstraint
-  d.cacc = wp.zeros((nworld, mjm.nbody), dtype=wp.spatial_vector, ndim=2)
-  d.cfrc_int = wp.zeros((nworld, mjm.nbody), dtype=wp.spatial_vector, ndim=2)
-  d.cfrc_ext = wp.zeros((nworld, mjm.nbody), dtype=wp.spatial_vector, ndim=2)
-
-  # tendon
-  d.ten_length = wp.zeros((nworld, mjm.ntendon), dtype=wp.float32, ndim=2)
-  d.ten_J = wp.zeros((nworld, mjm.ntendon, mjm.nv), dtype=wp.float32, ndim=3)
-  d.ten_wrapadr = wp.zeros((nworld, mjm.ntendon), dtype=wp.int32, ndim=2)
-  d.ten_wrapnum = wp.zeros((nworld, mjm.ntendon), dtype=wp.int32, ndim=2)
-  d.wrap_obj = wp.zeros((nworld, mjm.nwrap), dtype=wp.vec2i, ndim=2)
-  d.wrap_xpos = wp.zeros(
-    (nworld, mjm.nwrap), dtype=wp.spatial_vector, ndim=2
-  )  # TODO(team): vec6?
-
-  # sensors
-  d.sensordata = wp.zeros((nworld, mjm.nsensordata), dtype=wp.float32)
-
-  return d
->>>>>>> 9ae65b3a
 
 
 def put_data(
@@ -1343,57 +747,14 @@
   if nworld * mjd.nefc > njmax:
     raise ValueError(f"njmax overflow (njmax must be >= {nworld * mjd.nefc})")
 
-<<<<<<< HEAD
   # calculate some fields that cannot be easily computed inline:
   if mujoco.mj_isSparse(mjm):
-=======
-  d.nworld = nworld
-  # TODO(team): move nconmax and njmax to Model?
-  d.nconmax = nconmax
-  d.njmax = njmax
-
-  d.ncon = wp.array([mjd.ncon * nworld], dtype=wp.int32, ndim=1)
-  d.ne = wp.array([mjd.ne * nworld], dtype=wp.int32, ndim=1)
-  d.ne_connect = wp.array(
-    [3 * np.sum((mjm.eq_type == mujoco.mjtEq.mjEQ_CONNECT) & mjd.eq_active) * nworld],
-    dtype=wp.int32,
-    ndim=1,
-  )
-  d.ne_weld = wp.array(
-    [6 * np.sum((mjm.eq_type == mujoco.mjtEq.mjEQ_WELD) & mjd.eq_active) * nworld],
-    dtype=wp.int32,
-    ndim=1,
-  )
-  d.ne_jnt = wp.array(
-    [np.sum((mjm.eq_type == mujoco.mjtEq.mjEQ_JOINT) & mjd.eq_active) * nworld],
-    dtype=wp.int32,
-    ndim=1,
-  )
-  d.ne_ten = wp.array(
-    [np.sum((mjm.eq_type == mujoco.mjtEq.mjEQ_TENDON) & mjd.eq_active) * nworld],
-    dtype=wp.int32,
-    ndim=1,
-  )
-  d.nf = wp.array([mjd.nf * nworld], dtype=wp.int32, ndim=1)
-  d.nl = wp.array([mjd.nl * nworld], dtype=wp.int32, ndim=1)
-  d.nefc = wp.array([mjd.nefc * nworld], dtype=wp.int32, ndim=1)
-
-  d.time = wp.array(mjd.time * np.ones(nworld), dtype=wp.float32, ndim=1)
-
-  # TODO(erikfrey): would it be better to tile on the gpu?
-  def tile(x):
-    return np.tile(x, (nworld,) + (1,) * len(x.shape))
-
-  if support.is_sparse(mjm):
->>>>>>> 9ae65b3a
     qM = np.expand_dims(mjd.qM, axis=0)
     qLD = np.expand_dims(mjd.qLD, axis=0)
     qM_integration = np.zeros((1, mjm.nM), dtype=float)
     qLD_integration = np.zeros((1, mjm.nM), dtype=float)
     efc_J = np.zeros((mjd.nefc, mjm.nv))
-    mujoco.mju_sparse2dense(
-      efc_J, mjd.efc_J, mjd.efc_J_rownnz, mjd.efc_J_rowadr, mjd.efc_J_colind
-    )
+    mujoco.mju_sparse2dense(efc_J, mjd.efc_J, mjd.efc_J_rownnz, mjd.efc_J_rowadr, mjd.efc_J_colind)
     ten_J = np.zeros((mjm.ntendon, mjm.nv))
     mujoco.mju_sparse2dense(
       ten_J,
@@ -1421,182 +782,15 @@
     mjd.moment_colind,
   )
 
-<<<<<<< HEAD
-  contact_efc_address = np.zeros(
-    (nconmax, np.max(mjm.pair_dim) if mjm.npair else np.max(mjm.geom_condim)), dtype=int
-=======
-  d.qpos = wp.array(tile(mjd.qpos), dtype=wp.float32, ndim=2)
-  d.qvel = wp.array(tile(mjd.qvel), dtype=wp.float32, ndim=2)
-  d.qacc_warmstart = wp.array(tile(mjd.qacc_warmstart), dtype=wp.float32, ndim=2)
-  d.qfrc_applied = wp.array(tile(mjd.qfrc_applied), dtype=wp.float32, ndim=2)
-  d.mocap_pos = wp.array(tile(mjd.mocap_pos), dtype=wp.vec3, ndim=2)
-  d.mocap_quat = wp.array(tile(mjd.mocap_quat), dtype=wp.quat, ndim=2)
-  d.qacc = wp.array(tile(mjd.qacc), dtype=wp.float32, ndim=2)
-  d.xanchor = wp.array(tile(mjd.xanchor), dtype=wp.vec3, ndim=2)
-  d.xaxis = wp.array(tile(mjd.xaxis), dtype=wp.vec3, ndim=2)
-  d.xmat = wp.array(tile(mjd.xmat), dtype=wp.mat33, ndim=2)
-  d.xpos = wp.array(tile(mjd.xpos), dtype=wp.vec3, ndim=2)
-  d.xquat = wp.array(tile(mjd.xquat), dtype=wp.quat, ndim=2)
-  d.xipos = wp.array(tile(mjd.xipos), dtype=wp.vec3, ndim=2)
-  d.ximat = wp.array(tile(mjd.ximat), dtype=wp.mat33, ndim=2)
-  d.subtree_com = wp.array(tile(mjd.subtree_com), dtype=wp.vec3, ndim=2)
-  d.geom_xpos = wp.array(tile(mjd.geom_xpos), dtype=wp.vec3, ndim=2)
-  d.geom_xmat = wp.array(tile(mjd.geom_xmat), dtype=wp.mat33, ndim=2)
-  d.site_xpos = wp.array(tile(mjd.site_xpos), dtype=wp.vec3, ndim=2)
-  d.site_xmat = wp.array(tile(mjd.site_xmat), dtype=wp.mat33, ndim=2)
-  d.cam_xpos = wp.array(tile(mjd.cam_xpos), dtype=wp.vec3, ndim=2)
-  d.cam_xmat = wp.array(tile(mjd.cam_xmat.reshape(-1, 3, 3)), dtype=wp.mat33, ndim=2)
-  d.light_xpos = wp.array(tile(mjd.light_xpos), dtype=wp.vec3, ndim=2)
-  d.light_xdir = wp.array(tile(mjd.light_xdir), dtype=wp.vec3, ndim=2)
-  d.cinert = wp.array(tile(mjd.cinert), dtype=types.vec10, ndim=2)
-  d.cdof = wp.array(tile(mjd.cdof), dtype=wp.spatial_vector, ndim=2)
-  d.crb = wp.array(tile(mjd.crb), dtype=types.vec10, ndim=2)
-  d.qM = wp.array(tile(qM), dtype=wp.float32, ndim=3)
-  d.qLD = wp.array(tile(qLD), dtype=wp.float32, ndim=3)
-  d.qLDiagInv = wp.array(tile(mjd.qLDiagInv), dtype=wp.float32, ndim=2)
-  d.ctrl = wp.array(tile(mjd.ctrl), dtype=wp.float32, ndim=2)
-  d.ten_velocity = wp.array(tile(mjd.ten_velocity), dtype=wp.float32, ndim=2)
-  d.actuator_velocity = wp.array(tile(mjd.actuator_velocity), dtype=wp.float32, ndim=2)
-  d.actuator_force = wp.array(tile(mjd.actuator_force), dtype=wp.float32, ndim=2)
-  d.actuator_length = wp.array(tile(mjd.actuator_length), dtype=wp.float32, ndim=2)
-  d.actuator_moment = wp.array(tile(actuator_moment), dtype=wp.float32, ndim=3)
-  d.cvel = wp.array(tile(mjd.cvel), dtype=wp.spatial_vector, ndim=2)
-  d.cdof_dot = wp.array(tile(mjd.cdof_dot), dtype=wp.spatial_vector, ndim=2)
-  d.qfrc_bias = wp.array(tile(mjd.qfrc_bias), dtype=wp.float32, ndim=2)
-  d.qfrc_passive = wp.array(tile(mjd.qfrc_passive), dtype=wp.float32, ndim=2)
-  d.subtree_linvel = wp.array(tile(mjd.subtree_linvel), dtype=wp.vec3, ndim=2)
-  d.subtree_angmom = wp.array(tile(mjd.subtree_angmom), dtype=wp.vec3, ndim=2)
-  d.subtree_bodyvel = wp.zeros((nworld, mjm.nbody), dtype=wp.spatial_vector)
-  d.qfrc_spring = wp.array(tile(mjd.qfrc_spring), dtype=wp.float32, ndim=2)
-  d.qfrc_damper = wp.array(tile(mjd.qfrc_damper), dtype=wp.float32, ndim=2)
-  d.qfrc_gravcomp = wp.array(tile(mjd.qfrc_gravcomp), dtype=wp.float32, ndim=2)
-  d.qfrc_actuator = wp.array(tile(mjd.qfrc_actuator), dtype=wp.float32, ndim=2)
-  d.qfrc_smooth = wp.array(tile(mjd.qfrc_smooth), dtype=wp.float32, ndim=2)
-  d.qfrc_constraint = wp.array(tile(mjd.qfrc_constraint), dtype=wp.float32, ndim=2)
-  d.qacc_smooth = wp.array(tile(mjd.qacc_smooth), dtype=wp.float32, ndim=2)
-  d.act = wp.array(tile(mjd.act), dtype=wp.float32, ndim=2)
-  d.act_dot = wp.array(tile(mjd.act_dot), dtype=wp.float32, ndim=2)
-
-  nefc = mjd.nefc
-  efc_worldid = np.zeros(njmax, dtype=int)
-
-  for i in range(nworld):
-    efc_worldid[i * nefc : (i + 1) * nefc] = i
-
-  nefc_fill = njmax - nworld * nefc
-
-  efc_J_fill = np.vstack(
-    [np.repeat(efc_J, nworld, axis=0), np.zeros((nefc_fill, mjm.nv))]
-  )
-  efc_D_fill = np.concatenate(
-    [np.repeat(mjd.efc_D, nworld, axis=0), np.zeros(nefc_fill)]
->>>>>>> 9ae65b3a
-  )
+  contact_efc_address = np.zeros((nconmax, np.max(mjm.pair_dim) if mjm.npair else np.max(mjm.geom_condim)), dtype=int)
   for i in range(nworld):
     for j in range(mjd.ncon):
       condim = mjd.contact.dim[j]
       for k in range(condim):
-        contact_efc_address[i * mjd.ncon + j, k] = (
-          mjd.nefc * i + mjd.contact.efc_address[j] + k
-        )
-
-  contact_worldid = np.pad(
-    np.repeat(np.arange(nworld), mjd.ncon), (0, nconmax - nworld * mjd.ncon)
-  )
-<<<<<<< HEAD
-=======
-  con_solimp_fill = np.vstack(
-    [np.repeat(mjd.contact.solimp, nworld, axis=0), np.zeros((ncon_fill, 5))]
-  )
-  con_dim_fill = np.concatenate(
-    [np.repeat(mjd.contact.dim, nworld, axis=0), np.zeros(ncon_fill)]
-  )
-  con_geom_fill = np.vstack(
-    [np.repeat(mjd.contact.geom, nworld, axis=0), np.zeros((ncon_fill, 2))]
-  )
-  con_efc_address_fill = np.vstack([con_efc_address, np.zeros((ncon_fill, condim_max))])
-
-  d.contact.dist = wp.array(con_dist_fill, dtype=wp.float32, ndim=1)
-  d.contact.pos = wp.array(con_pos_fill, dtype=wp.vec3f, ndim=1)
-  d.contact.frame = wp.array(con_frame_fill, dtype=wp.mat33f, ndim=1)
-  d.contact.includemargin = wp.array(con_includemargin_fill, dtype=wp.float32, ndim=1)
-  d.contact.friction = wp.array(con_friction_fill, dtype=types.vec5, ndim=1)
-  d.contact.solref = wp.array(con_solref_fill, dtype=wp.vec2f, ndim=1)
-  d.contact.solreffriction = wp.array(con_solreffriction_fill, dtype=wp.vec2f, ndim=1)
-  d.contact.solimp = wp.array(con_solimp_fill, dtype=types.vec5, ndim=1)
-  d.contact.dim = wp.array(con_dim_fill, dtype=wp.int32, ndim=1)
-  d.contact.geom = wp.array(con_geom_fill, dtype=wp.vec2i, ndim=1)
-  d.contact.efc_address = wp.array(con_efc_address_fill, dtype=wp.int32, ndim=2)
-  d.contact.worldid = wp.array(con_worldid, dtype=wp.int32, ndim=1)
-
-  d.efc = _constraint(mjm, d.nworld, d.nconmax, d.njmax)
-  d.efc.J = wp.array(efc_J_fill, dtype=wp.float32, ndim=2)
-  d.efc.D = wp.array(efc_D_fill, dtype=wp.float32, ndim=1)
-  d.efc.pos = wp.array(efc_pos_fill, dtype=wp.float32, ndim=1)
-  d.efc.aref = wp.array(efc_aref_fill, dtype=wp.float32, ndim=1)
-  d.efc.frictionloss = wp.array(efc_frictionloss_fill, dtype=wp.float32, ndim=1)
-  d.efc.force = wp.array(efc_force_fill, dtype=wp.float32, ndim=1)
-  d.efc.margin = wp.array(efc_margin_fill, dtype=wp.float32, ndim=1)
-  d.efc.worldid = wp.from_numpy(efc_worldid, dtype=wp.int32)
-  d.efc.id = wp.from_numpy(efc_id_fill, dtype=wp.int32)
-
-  d.xfrc_applied = wp.array(tile(mjd.xfrc_applied), dtype=wp.spatial_vector, ndim=2)
-  d.eq_active = wp.array(tile(mjm.eq_active0), dtype=wp.bool, ndim=2)
-
-  # internal tmp arrays
-  d.qfrc_integration = wp.zeros((nworld, mjm.nv), dtype=wp.float32)
-  d.qacc_integration = wp.zeros((nworld, mjm.nv), dtype=wp.float32)
-  d.qM_integration = wp.zeros_like(d.qM)
-  d.qLD_integration = wp.zeros_like(d.qLD)
-  d.qLDiagInv_integration = wp.zeros_like(d.qLDiagInv)
-  d.act_vel_integration = wp.zeros_like(d.ctrl)
-  d.qpos_t0 = wp.zeros((nworld, mjm.nq), dtype=wp.float32)
-  d.qvel_t0 = wp.zeros((nworld, mjm.nv), dtype=wp.float32)
-  d.act_t0 = wp.zeros((nworld, mjm.na), dtype=wp.float32)
-  d.qvel_rk = wp.zeros((nworld, mjm.nv), dtype=wp.float32)
-  d.qacc_rk = wp.zeros((nworld, mjm.nv), dtype=wp.float32)
-  d.act_dot_rk = wp.zeros((nworld, mjm.na), dtype=wp.float32)
-
-  # broadphase sweep and prune
-  d.sap_projection_lower = wp.zeros((2 * nworld, mjm.ngeom), dtype=wp.float32)
-  d.sap_projection_upper = wp.zeros((nworld, mjm.ngeom), dtype=wp.float32)
-  d.sap_sort_index = wp.zeros((2 * nworld, mjm.ngeom), dtype=wp.int32)
-  d.sap_range = wp.zeros((nworld, mjm.ngeom), dtype=wp.int32)
-  d.sap_cumulative_sum = wp.zeros(nworld * mjm.ngeom, dtype=wp.int32)
-  d.sap_segment_index = wp.array([i * mjm.ngeom for i in range(nworld + 1)], dtype=int)
-
-  # collision driver
-  d.collision_pair = wp.empty(nconmax, dtype=wp.vec2i, ndim=1)
-  d.collision_pairid = wp.empty(nconmax, dtype=wp.int32, ndim=1)
-  d.collision_worldid = wp.empty(nconmax, dtype=wp.int32, ndim=1)
-  d.ncollision = wp.zeros(1, dtype=wp.int32, ndim=1)
-
-  # rne_postconstraint
-  d.cacc = wp.array(tile(mjd.cacc), dtype=wp.spatial_vector, ndim=2)
-  d.cfrc_int = wp.array(tile(mjd.cfrc_int), dtype=wp.spatial_vector, ndim=2)
-  d.cfrc_ext = wp.array(tile(mjd.cfrc_ext), dtype=wp.spatial_vector, ndim=2)
-
-  # tendon
-  d.ten_length = wp.array(tile(mjd.ten_length), dtype=wp.float32, ndim=2)
-
-  if support.is_sparse(mjm) and mjm.ntendon:
-    ten_J = np.zeros((mjm.ntendon, mjm.nv))
-    mujoco.mju_sparse2dense(
-      ten_J,
-      mjd.ten_J.reshape(-1),
-      mjd.ten_J_rownnz,
-      mjd.ten_J_rowadr,
-      mjd.ten_J_colind.reshape(-1),
-    )
-  else:
-    ten_J = mjd.ten_J.reshape((mjm.ntendon, mjm.nv))
-
-  d.ten_J = wp.array(tile(ten_J), dtype=wp.float32, ndim=3)
->>>>>>> 9ae65b3a
-
-  efc_worldid = np.pad(
-    np.repeat(np.arange(nworld), mjd.nefc), (0, njmax - nworld * mjd.nefc)
-  )
+        contact_efc_address[i * mjd.ncon + j, k] = mjd.nefc * i + mjd.contact.efc_address[j] + k
+
+  contact_worldid = np.pad(np.repeat(np.arange(nworld), mjd.ncon), (0, nconmax - nworld * mjd.ncon))
+  efc_worldid = np.pad(np.repeat(np.arange(nworld), mjd.nefc), (0, njmax - nworld * mjd.nefc))
 
   # some helper functions to simplify the data field definitions below
 
@@ -1612,11 +806,7 @@
         dtype = wp.bool
       else:
         raise ValueError(f"Unsupported dtype: {x.dtype}")
-    wp_array = {
-      1: wp.array,
-      2: wp.array2d,
-      3: wp.array3d,
-    }[x.ndim]
+    wp_array = {1: wp.array, 2: wp.array2d, 3: wp.array3d}[x.ndim]
     return wp_array(x, dtype=dtype)
 
   def tile(x, dtype=None):
@@ -1633,15 +823,10 @@
     njmax=njmax,
     ncon=arr([mjd.ncon * nworld]),
     ne=arr([mjd.ne * nworld]),
-    ne_connect=arr(
-      [3 * nworld * np.sum((mjm.eq_type == mujoco.mjtEq.mjEQ_CONNECT) & mjd.eq_active)],
-    ),
-    ne_weld=arr(
-      [6 * nworld * np.sum((mjm.eq_type == mujoco.mjtEq.mjEQ_WELD) & mjd.eq_active)],
-    ),
-    ne_jnt=arr(
-      [nworld * np.sum((mjm.eq_type == mujoco.mjtEq.mjEQ_JOINT) & mjd.eq_active)],
-    ),
+    ne_connect=arr([3 * nworld * np.sum((mjm.eq_type == mujoco.mjtEq.mjEQ_CONNECT) & mjd.eq_active)]),
+    ne_weld=arr([6 * nworld * np.sum((mjm.eq_type == mujoco.mjtEq.mjEQ_WELD) & mjd.eq_active)]),
+    ne_jnt=arr([nworld * np.sum((mjm.eq_type == mujoco.mjtEq.mjEQ_JOINT) & mjd.eq_active)]),
+    ne_ten=arr([nworld * np.sum((mjm.eq_type == mujoco.mjtEq.mjEQ_TENDON) & mjd.eq_active)]),
     nf=arr([mjd.nf * nworld]),
     nl=arr([mjd.nl * nworld]),
     nefc=arr([mjd.nefc * nworld]),
@@ -1689,6 +874,7 @@
     qfrc_bias=tile(mjd.qfrc_bias),
     qfrc_spring=tile(mjd.qfrc_spring),
     qfrc_damper=tile(mjd.qfrc_damper),
+    qfrc_gravcomp=tile(mjd.qfrc_gravcomp),
     qfrc_passive=tile(mjd.qfrc_passive),
     subtree_linvel=tile(mjd.subtree_linvel, dtype=wp.vec3),
     subtree_angmom=tile(mjd.subtree_angmom, dtype=wp.vec3),
@@ -1760,9 +946,7 @@
       mid=wp.empty(shape=(nworld,), dtype=wp.vec3),
       mid_alpha=wp.empty(shape=(nworld,), dtype=float),
       cost_candidate=wp.empty(shape=(nworld, mjm.opt.ls_iterations), dtype=float),
-      quad_total_candidate=wp.empty(
-        shape=(nworld, mjm.opt.ls_iterations), dtype=wp.vec3f
-      ),
+      quad_total_candidate=wp.empty(shape=(nworld, mjm.opt.ls_iterations), dtype=wp.vec3f),
       # TODO(team): skip allocation if not ellpitic
       u=wp.empty((nconmax, 6), dtype=float),
       uu=wp.empty((nconmax,), dtype=float),
