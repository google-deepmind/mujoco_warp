# Copyright 2025 The Newton Developers
#
# Licensed under the Apache License, Version 2.0 (the "License");
# you may not use this file except in compliance with the License.
# You may obtain a copy of the License at
#
#     http://www.apache.org/licenses/LICENSE-2.0
#
# Unless required by applicable law or agreed to in writing, software
# distributed under the License is distributed on an "AS IS" BASIS,
# WITHOUT WARRANTIES OR CONDITIONS OF ANY KIND, either express or implied.
# See the License for the specific language governing permissions and
# limitations under the License.
# ==============================================================================

from typing import Any, Optional, Sequence, Union

import mujoco
import numpy as np
import warp as wp

from . import math
from . import types
from . import warp_util

# max number of worlds supported
MAX_WORLDS = 2**24

# tolerance override for float32
_TOLERANCE_F32 = 1.0e-6


def _max_meshdegree(mjm: mujoco.MjModel) -> int:
  if mjm.mesh_polyvertnum.size == 0:
    return 4
  return max(3, mjm.mesh_polymapnum.max())


def _max_npolygon(mjm: mujoco.MjModel) -> int:
  if mjm.mesh_polyvertnum.size == 0:
    return 4
  return max(4, mjm.mesh_polyvertnum.max())


def put_model(mjm: mujoco.MjModel) -> types.Model:
  """
  Creates a model on device.

  Args:
    mjm (mujoco.MjModel): The model containing kinematic and dynamic information (host).

  Returns:
    Model: The model containing kinematic and dynamic information (device).
  """
  # check supported features
  for field, field_types, field_str in (
    (mjm.actuator_trntype, types.TrnType, "Actuator transmission type"),
    (mjm.actuator_dyntype, types.DynType, "Actuator dynamics type"),
    (mjm.actuator_gaintype, types.GainType, "Gain type"),
    (mjm.actuator_biastype, types.BiasType, "Bias type"),
    (mjm.eq_type, types.EqType, "Equality constraint types"),
    (mjm.geom_type, types.GeomType, "Geom type"),
    (mjm.sensor_type, types.SensorType, "Sensor types"),
    (mjm.wrap_type, types.WrapType, "Wrap types"),
  ):
    unsupported = ~np.isin(field, list(field_types))
    if unsupported.any():
      raise NotImplementedError(f"{field_str} {field[unsupported]} not supported.")

  plugin_id = []
  plugin_attr = []
  geom_plugin_index = np.full_like(mjm.geom_type, -1)

  if mjm.nplugin > 0:
    if (mjm.body_plugin != -1).any():
      raise NotImplementedError("Body plugins not supported.")
    if (mjm.actuator_plugin != -1).any():
      raise NotImplementedError("Actuator plugins not supported.")
    if (mjm.sensor_plugin != -1).any():
      raise NotImplementedError("Sensor plugins not supported.")
    for i in range(len(mjm.geom_plugin)):
      if mjm.geom_plugin[i] != -1:
        p = mjm.geom_plugin[i]
        geom_plugin_index[i] = len(plugin_id)
        plugin_id.append(mjm.plugin[p])
        start = mjm.plugin_attradr[p]
        end = mjm.plugin_attradr[p + 1] if p + 1 < mjm.nplugin else len(mjm.plugin_attr)
        values = mjm.plugin_attr[start:end]
        attr_values = []
        current = []
        for v in values:
          if v == 0:
            if current:
              s = "".join(chr(int(x)) for x in current)
              attr_values.append(float(s))
              current = []
          else:
            current.append(v)
        # Pad with zeros if less than 3
        attr_values += [0.0] * (3 - len(attr_values))
        plugin_attr.append(attr_values[:3])

  plugin_id = np.array(plugin_id)
  plugin_attr = np.array(plugin_attr)

  if mjm.nflex > 1:
    raise NotImplementedError("Only one flex is unsupported.")

  if ((mjm.flex_contype != 0) | (mjm.flex_conaffinity != 0)).any():
    raise NotImplementedError("Flex collisions are not implemented.")

  # check options
  for opt, opt_types, msg in (
    (mjm.opt.integrator, types.IntegratorType, "Integrator"),
    (mjm.opt.cone, types.ConeType, "Cone"),
    (mjm.opt.solver, types.SolverType, "Solver"),
  ):
    if opt not in set(opt_types):
      raise NotImplementedError(f"{msg} {opt} is unsupported.")

  if mjm.opt.noslip_iterations > 0:
    raise NotImplementedError(f"noslip solver not implemented.")

  if (mjm.opt.viscosity > 0 or mjm.opt.density > 0) and mjm.opt.integrator in (
    mujoco.mjtIntegrator.mjINT_IMPLICITFAST,
    mujoco.mjtIntegrator.mjINT_IMPLICIT,
  ):
    raise NotImplementedError(f"Implicit integrators and fluid model not implemented.")

  # TODO(team): remove after _update_gradient for Newton uses tile operations for islands
  nv_max = 60
  if mjm.nv > nv_max and mjm.opt.jacobian == mujoco.mjtJacobian.mjJAC_DENSE:
    raise ValueError(f"Dense is unsupported for nv > {nv_max} (nv = {mjm.nv}).")

  is_sparse = mujoco.mj_isSparse(mjm)

  # calculate some fields that cannot be easily computed inline
  nlsp = mjm.opt.ls_iterations  # TODO(team): how to set nlsp?

  # dof lower triangle row and column indices (used in solver)
  dof_tri_row, dof_tri_col = np.tril_indices(mjm.nv)

  # indices for sparse qM_fullm (used in solver)
  qM_fullm_i, qM_fullm_j = [], []
  for i in range(mjm.nv):
    j = i
    while j > -1:
      qM_fullm_i.append(i)
      qM_fullm_j.append(j)
      j = mjm.dof_parentid[j]

  # indices for sparse qM mul_m (used in support)
  qM_mulm_i, qM_mulm_j, qM_madr_ij = [], [], []
  for i in range(mjm.nv):
    madr_ij, j = mjm.dof_Madr[i], i

    while True:
      madr_ij, j = madr_ij + 1, mjm.dof_parentid[j]
      if j == -1:
        break
      qM_mulm_i.append(i)
      qM_mulm_j.append(j)
      qM_madr_ij.append(madr_ij)

  # body_tree is a list of body ids grouped by tree level
  bodies, body_depth = {}, np.zeros(mjm.nbody, dtype=int) - 1
  for i in range(mjm.nbody):
    body_depth[i] = body_depth[mjm.body_parentid[i]] + 1
    bodies.setdefault(body_depth[i], []).append(i)
  body_tree = tuple(wp.array(bodies[i], dtype=int) for i in sorted(bodies))

  # qLD_updates has dof tree ordering of qLD updates for sparse factor m
  qLD_updates, dof_depth = {}, np.zeros(mjm.nv, dtype=int) - 1

  for k in range(mjm.nv):
    # skip diagonal rows
    if mjm.M_rownnz[k] == 1:
      continue
    dof_depth[k] = dof_depth[mjm.dof_parentid[k]] + 1
    i = mjm.dof_parentid[k]
    diag_k = mjm.M_rowadr[k] + mjm.M_rownnz[k] - 1
    Madr_ki = diag_k - 1
    while i > -1:
      qLD_updates.setdefault(dof_depth[i], []).append((i, k, Madr_ki))
      i = mjm.dof_parentid[i]
      Madr_ki -= 1

  qLD_updates = tuple(wp.array(qLD_updates[i], dtype=wp.vec3i) for i in sorted(qLD_updates))

  # qM_tiles records the block diagonal structure of qM
  tile_corners = [i for i in range(mjm.nv) if mjm.dof_parentid[i] == -1]
  tiles = {}
  for i in range(len(tile_corners)):
    tile_beg = tile_corners[i]
    tile_end = mjm.nv if i == len(tile_corners) - 1 else tile_corners[i + 1]
    tiles.setdefault(tile_end - tile_beg, []).append(tile_beg)

  qM_tiles = tuple(types.TileSet(adr=wp.array(tiles[sz], dtype=int), size=sz) for sz in sorted(tiles.keys()))

  # subtree_mass is a precalculated array used in smooth
  subtree_mass = np.copy(mjm.body_mass)
  # TODO(team): should this be [mjm.nbody - 1, 0) ?
  for i in range(mjm.nbody - 1, -1, -1):
    subtree_mass[mjm.body_parentid[i]] += subtree_mass[i]

  # actuator_moment tiles are grouped by dof size and number of actuators
  tree_id = np.arange(len(tile_corners), dtype=np.int32)
  num_trees = int(np.max(tree_id)) if len(tree_id) > 0 else 0
  bodyid = []
  for i in range(mjm.nu):
    trntype = mjm.actuator_trntype[i]
    if trntype == mujoco.mjtTrn.mjTRN_JOINT or trntype == mujoco.mjtTrn.mjTRN_JOINTINPARENT:
      jntid = mjm.actuator_trnid[i, 0]
      bodyid.append(mjm.jnt_bodyid[jntid])
    elif trntype == mujoco.mjtTrn.mjTRN_TENDON:
      tenid = mjm.actuator_trnid[i, 0]
      adr = mjm.tendon_adr[tenid]
      if mjm.wrap_type[adr] == mujoco.mjtWrap.mjWRAP_JOINT:
        ten_num = mjm.tendon_num[tenid]
        for i in range(ten_num):
          bodyid.append(mjm.jnt_bodyid[mjm.wrap_objid[adr + i]])
      else:
        for i in range(mjm.nv):
          bodyid.append(mjm.dof_bodyid[i])
    elif trntype == mujoco.mjtTrn.mjTRN_BODY:
      pass
    elif trntype == mujoco.mjtTrn.mjTRN_SITE:
      siteid = mjm.actuator_trnid[i, 0]
      bid = mjm.site_bodyid[siteid]
      while bid > 0:
        bodyid.append(bid)
        bid = mjm.body_parentid[bid]
    elif trntype == mujoco.mjtTrn.mjTRN_SLIDERCRANK:
      for i in range(mjm.nv):
        bodyid.append(mjm.dof_bodyid[i])
    else:
      raise NotImplementedError(f"Transmission type {trntype} not implemented.")
  tree = mjm.body_treeid[np.array(bodyid, dtype=int)]
  counts, ids = np.histogram(tree, bins=np.arange(0, num_trees + 2))
  acts_per_tree = dict(zip(ids, counts))

  tiles = {}
  act_beg = 0
  for i in range(len(tile_corners)):
    tile_beg = tile_corners[i]
    tile_end = mjm.nv if i == len(tile_corners) - 1 else tile_corners[i + 1]
    tree = int(tree_id[i])
    act_num = acts_per_tree[tree]
    tiles.setdefault((tile_end - tile_beg, act_num), []).append((tile_beg, act_beg))
    act_beg += act_num

  actuator_moment_tiles_nv, actuator_moment_tiles_nu = tuple(), tuple()

  for (nv, nu), adr in sorted(tiles.items()):
    adr_nv = wp.array([nv for nv, _ in adr], dtype=int)
    adr_nu = wp.array([nu for _, nu in adr], dtype=int)
    actuator_moment_tiles_nv += (types.TileSet(adr=adr_nv, size=nv),)
    actuator_moment_tiles_nu += (types.TileSet(adr=adr_nu, size=nu),)

  # fixed tendon
  tendon_jnt_adr = []
  wrap_jnt_adr = []
  for i in range(mjm.ntendon):
    adr = mjm.tendon_adr[i]
    if mjm.wrap_type[adr] == mujoco.mjtWrap.mjWRAP_JOINT:
      tendon_num = mjm.tendon_num[i]
      for j in range(tendon_num):
        tendon_jnt_adr.append(i)
        wrap_jnt_adr.append(adr + j)

  # spatial tendon
  tendon_site_pair_adr = []
  tendon_geom_adr = []

  ten_wrapadr_site = [0]
  ten_wrapnum_site = []
  for i, tendon_num in enumerate(mjm.tendon_num):
    adr = mjm.tendon_adr[i]
    # sites
    if (mjm.wrap_type[adr : adr + tendon_num] == mujoco.mjtWrap.mjWRAP_SITE).all():
      if i < mjm.ntendon:
        ten_wrapadr_site.append(ten_wrapadr_site[-1] + tendon_num)
      ten_wrapnum_site.append(tendon_num)
    else:
      if i < mjm.ntendon:
        ten_wrapadr_site.append(ten_wrapadr_site[-1])
      ten_wrapnum_site.append(0)

    # geoms
    for j in range(tendon_num):
      wrap_type = mjm.wrap_type[adr + j]
      if j < tendon_num - 1:
        next_wrap_type = mjm.wrap_type[adr + j + 1]
        if wrap_type == mujoco.mjtWrap.mjWRAP_SITE and next_wrap_type == mujoco.mjtWrap.mjWRAP_SITE:
          tendon_site_pair_adr.append(i)
      if wrap_type == mujoco.mjtWrap.mjWRAP_SPHERE or wrap_type == mujoco.mjtWrap.mjWRAP_CYLINDER:
        tendon_geom_adr.append(i)

  wrap_site_adr = np.nonzero(mjm.wrap_type == mujoco.mjtWrap.mjWRAP_SITE)[0]
  wrap_site_pair_adr = np.setdiff1d(wrap_site_adr[np.nonzero(np.diff(wrap_site_adr) == 1)[0]], mjm.tendon_adr[1:] - 1)
  wrap_geom_adr = np.nonzero(np.isin(mjm.wrap_type, [mujoco.mjtWrap.mjWRAP_SPHERE, mujoco.mjtWrap.mjWRAP_CYLINDER]))[0]

  # pulley scaling
  wrap_pulley_scale = np.ones(mjm.nwrap, dtype=float)
  pulley_adr = np.nonzero(mjm.wrap_type == mujoco.mjtWrap.mjWRAP_PULLEY)[0]
  for tadr, tnum in zip(mjm.tendon_adr, mjm.tendon_num):
    for padr in pulley_adr:
      if tadr <= padr < tadr + tnum:
        wrap_pulley_scale[padr : tadr + tnum] = 1.0 / mjm.wrap_prm[padr]

  # mocap
  mocap_bodyid = np.arange(mjm.nbody)[mjm.body_mocapid >= 0]
  mocap_bodyid = mocap_bodyid[mjm.body_mocapid[mjm.body_mocapid >= 0].argsort()]

  # precalculated geom pairs
  filterparent = not (mjm.opt.disableflags & types.DisableBit.FILTERPARENT)

  geom1, geom2 = np.triu_indices(mjm.ngeom, k=1)
  nxn_geom_pair = np.stack((geom1, geom2), axis=1)

  bodyid1 = mjm.geom_bodyid[geom1]
  bodyid2 = mjm.geom_bodyid[geom2]
  contype1 = mjm.geom_contype[geom1]
  contype2 = mjm.geom_contype[geom2]
  conaffinity1 = mjm.geom_conaffinity[geom1]
  conaffinity2 = mjm.geom_conaffinity[geom2]
  weldid1 = mjm.body_weldid[bodyid1]
  weldid2 = mjm.body_weldid[bodyid2]
  weld_parentid1 = mjm.body_weldid[mjm.body_parentid[weldid1]]
  weld_parentid2 = mjm.body_weldid[mjm.body_parentid[weldid2]]

  self_collision = weldid1 == weldid2
  parent_child_collision = (
    filterparent & (weldid1 != 0) & (weldid2 != 0) & ((weldid1 == weld_parentid2) | (weldid2 == weld_parentid1))
  )
  mask = np.array((contype1 & conaffinity2) | (contype2 & conaffinity1), dtype=bool)
  exclude = np.isin((bodyid1 << 16) + bodyid2, mjm.exclude_signature)

  nxn_pairid = -1 * np.ones(len(geom1), dtype=int)
  nxn_pairid[~(mask & ~self_collision & ~parent_child_collision & ~exclude)] = -2

  # contact pairs
  for i in range(mjm.npair):
    pair_geom1 = mjm.pair_geom1[i]
    pair_geom2 = mjm.pair_geom2[i]

    if pair_geom2 < pair_geom1:
      pairid = np.int32(math.upper_tri_index(mjm.ngeom, int(pair_geom2), int(pair_geom1)))
    else:
      pairid = np.int32(math.upper_tri_index(mjm.ngeom, int(pair_geom1), int(pair_geom2)))

    nxn_pairid[pairid] = i

  include = nxn_pairid > -2
  nxn_pairid_filtered = nxn_pairid[include]
  nxn_geom_pair_filtered = nxn_geom_pair[include]

  # count contact pair types
  geom_type_pair_count = np.bincount(
    [
      math.upper_trid_index(len(types.GeomType), int(mjm.geom_type[geom1[i]]), int(mjm.geom_type[geom2[i]]))
      for i in np.arange(len(geom1))
      if nxn_pairid[i] > -2
    ],
    minlength=len(types.GeomType) * (len(types.GeomType) + 1) // 2,
  )

  # Disable collisions if there are no potentially colliding pairs
  if np.sum(geom_type_pair_count) == 0:
    mjm.opt.disableflags |= types.DisableBit.CONTACT

  def create_nmodel_batched_array(mjm_array, dtype, expand_dim=True):
    array = wp.array(mjm_array, dtype=dtype)
    # add private attribute for JAX to determine which fields are batched
    array._is_batched = True
    if not expand_dim:
      array.strides = (0,) + array.strides[1:]
      array.shape = (MAX_WORLDS,) + array.shape[1:]
      return array
    array.strides = (0,) + array.strides
    array.ndim += 1
    array.shape = (MAX_WORLDS,) + array.shape
    return array

  # rangefinder
  is_rangefinder = mjm.sensor_type == mujoco.mjtSensor.mjSENS_RANGEFINDER
  sensor_rangefinder_adr = np.nonzero(is_rangefinder)[0]
  rangefinder_sensor_adr = np.full(mjm.nsensor, -1)
  rangefinder_sensor_adr[sensor_rangefinder_adr] = np.arange(len(sensor_rangefinder_adr))

  # contact sensor
  sensor_adr_to_contact_adr = np.clip(np.cumsum(mjm.sensor_type == mujoco.mjtSensor.mjSENS_CONTACT) - 1, a_min=0, a_max=None)

  if nxn_geom_pair_filtered.shape[0] < 250_000:
    broadphase = types.BroadphaseType.NXN
  elif mjm.ngeom < 1000:
    broadphase = types.BroadphaseType.SAP_TILE
  else:
    broadphase = types.BroadphaseType.SAP_SEGMENTED

  condim = np.concatenate((mjm.geom_condim, mjm.pair_dim))
  condim_max = np.max(condim) if len(condim) > 0 else 0

  # collision sensors
  is_collision_sensor = np.isin(
    mjm.sensor_type, [mujoco.mjtSensor.mjSENS_GEOMDIST, mujoco.mjtSensor.mjSENS_GEOMNORMAL, mujoco.mjtSensor.mjSENS_GEOMFROMTO]
  )
  sensor_collision_adr = np.nonzero(is_collision_sensor)[0]
  collision_sensor_adr = np.full(mjm.nsensor, -1)
  collision_sensor_adr[sensor_collision_adr] = np.arange(len(sensor_collision_adr))

  if is_collision_sensor.any():

    def _collision_sensor_check(sensor_type, sensor_id, geom_type, err_msg):
      for type_, id_ in zip(sensor_type, sensor_id):
        if type_ == mujoco.mjtObj.mjOBJ_BODY:
          geomnum = mjm.body_geomnum[id_]
          geomadr = mjm.body_geomadr[id_]
          for geomid in range(geomadr, geomadr + geomnum):
            if mjm.geom_type[geomid] == geom_type:
              raise NotImplementedError(err_msg)
        elif type_ == mujoco.mjtObj.mjOBJ_GEOM:
          if mjm.geom_type[id_] == geom_type:
            raise NotImplementedError(err_msg)

    sensor_collision_objtype = mjm.sensor_objtype[is_collision_sensor]
    sensor_collision_objid = mjm.sensor_objid[is_collision_sensor]
    sensor_collision_reftype = mjm.sensor_reftype[is_collision_sensor]
    sensor_collision_refid = mjm.sensor_refid[is_collision_sensor]

    _collision_sensor_check(
      sensor_collision_objtype,
      sensor_collision_objid,
      mujoco.mjtGeom.mjGEOM_PLANE,
      "Collision sensors with planes are not implemented.",
    )
    _collision_sensor_check(
      sensor_collision_reftype,
      sensor_collision_refid,
      mujoco.mjtGeom.mjGEOM_PLANE,
      "Collision sensors with planes are not implemented.",
    )
    _collision_sensor_check(
      sensor_collision_objtype,
      sensor_collision_objid,
      mujoco.mjtGeom.mjGEOM_HFIELD,
      "Collision sensors with height fields are not implemented.",
    )
    _collision_sensor_check(
      sensor_collision_reftype,
      sensor_collision_refid,
      mujoco.mjtGeom.mjGEOM_HFIELD,
      "Collision sensors with height fields are not implemented.",
    )

  if mjm.geom_fluid.size:
    geom_fluid_params = mjm.geom_fluid.reshape(mjm.ngeom, mujoco.mjNFLUID)
  else:
    geom_fluid_params = np.zeros((mjm.ngeom, mujoco.mjNFLUID))

  body_fluid_ellipsoid = np.zeros(mjm.nbody, dtype=bool)
  if mjm.ngeom:
    active_geom = geom_fluid_params[:, 0] > 0
    if np.any(active_geom):
      body_fluid_ellipsoid[mjm.geom_bodyid[active_geom]] = True

  m = types.Model(
    nq=mjm.nq,
    nv=mjm.nv,
    nu=mjm.nu,
    na=mjm.na,
    nbody=mjm.nbody,
    njnt=mjm.njnt,
    ngeom=mjm.ngeom,
    nsite=mjm.nsite,
    ncam=mjm.ncam,
    nlight=mjm.nlight,
    nmat=mjm.nmat,
    nflex=mjm.nflex,
    nflexvert=mjm.nflexvert,
    nflexedge=mjm.nflexedge,
    nflexelem=mjm.nflexelem,
    nflexelemdata=mjm.nflexelemdata,
    nexclude=mjm.nexclude,
    neq=mjm.neq,
    nmocap=mjm.nmocap,
    ngravcomp=mjm.ngravcomp,
    nM=mjm.nM,
    nC=mjm.nC,
    ntendon=mjm.ntendon,
    nwrap=mjm.nwrap,
    nsensor=mjm.nsensor,
    nsensordata=mjm.nsensordata,
    nsensortaxel=sum(mjm.mesh_vertnum[mjm.sensor_objid[mjm.sensor_type == mujoco.mjtSensor.mjSENS_TACTILE]]),
    nmeshvert=mjm.nmeshvert,
    nmeshface=mjm.nmeshface,
    nmeshgraph=mjm.nmeshgraph,
    nmeshpoly=mjm.nmeshpoly,
    nmeshpolyvert=mjm.nmeshpolyvert,
    nmeshpolymap=mjm.nmeshpolymap,
    nlsp=nlsp,
    npair=mjm.npair,
    opt=types.Option(
      timestep=create_nmodel_batched_array(np.array(mjm.opt.timestep), dtype=float, expand_dim=False),
      tolerance=create_nmodel_batched_array(
        np.array(np.maximum(mjm.opt.tolerance, _TOLERANCE_F32)), dtype=float, expand_dim=False
      ),
      ls_tolerance=create_nmodel_batched_array(np.array(mjm.opt.ls_tolerance), dtype=float, expand_dim=False),
      ccd_tolerance=create_nmodel_batched_array(np.array(mjm.opt.ccd_tolerance), dtype=float, expand_dim=False),
      gravity=create_nmodel_batched_array(mjm.opt.gravity, dtype=wp.vec3, expand_dim=False),
      magnetic=create_nmodel_batched_array(mjm.opt.magnetic, dtype=wp.vec3, expand_dim=False),
      wind=create_nmodel_batched_array(mjm.opt.wind, dtype=wp.vec3, expand_dim=False),
      has_fluid=bool(mjm.opt.wind.any() or mjm.opt.density or mjm.opt.viscosity),
      density=create_nmodel_batched_array(np.array(mjm.opt.density), dtype=float, expand_dim=False),
      viscosity=create_nmodel_batched_array(np.array(mjm.opt.viscosity), dtype=float, expand_dim=False),
      cone=mjm.opt.cone,
      solver=mjm.opt.solver,
      iterations=mjm.opt.iterations,
      ls_iterations=mjm.opt.ls_iterations,
      integrator=mjm.opt.integrator,
      disableflags=mjm.opt.disableflags,
      enableflags=mjm.opt.enableflags,
      impratio=create_nmodel_batched_array(np.array(mjm.opt.impratio), dtype=float, expand_dim=False),
      is_sparse=bool(is_sparse),
      ls_parallel=False,
      ls_parallel_min_step=1.0e-6,  # TODO(team): determine good default setting
      ccd_iterations=mjm.opt.ccd_iterations,
      broadphase=int(broadphase),
      broadphase_filter=int(types.BroadphaseFilter.PLANE | types.BroadphaseFilter.SPHERE | types.BroadphaseFilter.OBB),
      graph_conditional=True and warp_util.conditional_graph_supported(),
      sdf_initpoints=mjm.opt.sdf_initpoints,
      sdf_iterations=mjm.opt.sdf_iterations,
      run_collision_detection=True,
      legacy_gjk=False,
      contact_sensor_maxmatch=64,
    ),
    stat=types.Statistic(
      meaninertia=mjm.stat.meaninertia,
    ),
    qpos0=create_nmodel_batched_array(mjm.qpos0, dtype=float),
    qpos_spring=create_nmodel_batched_array(mjm.qpos_spring, dtype=float),
    qM_fullm_i=wp.array(qM_fullm_i, dtype=int),
    qM_fullm_j=wp.array(qM_fullm_j, dtype=int),
    qM_mulm_i=wp.array(qM_mulm_i, dtype=int),
    qM_mulm_j=wp.array(qM_mulm_j, dtype=int),
    qM_madr_ij=wp.array(qM_madr_ij, dtype=int),
    qLD_updates=qLD_updates,
    M_rownnz=wp.array(mjm.M_rownnz, dtype=int),
    M_rowadr=wp.array(mjm.M_rowadr, dtype=int),
    M_colind=wp.array(mjm.M_colind, dtype=int),
    mapM2M=wp.array(mjm.mapM2M, dtype=int),
    qM_tiles=qM_tiles,
    body_tree=body_tree,
    body_parentid=wp.array(mjm.body_parentid, dtype=int),
    body_rootid=wp.array(mjm.body_rootid, dtype=int),
    body_weldid=wp.array(mjm.body_weldid, dtype=int),
    body_mocapid=wp.array(mjm.body_mocapid, dtype=int),
    mocap_bodyid=wp.array(mocap_bodyid, dtype=int),
    body_jntnum=wp.array(mjm.body_jntnum, dtype=int),
    body_jntadr=wp.array(mjm.body_jntadr, dtype=int),
    body_dofnum=wp.array(mjm.body_dofnum, dtype=int),
    body_dofadr=wp.array(mjm.body_dofadr, dtype=int),
    body_geomnum=wp.array(mjm.body_geomnum, dtype=int),
    body_geomadr=wp.array(mjm.body_geomadr, dtype=int),
    body_pos=create_nmodel_batched_array(mjm.body_pos, dtype=wp.vec3),
    body_quat=create_nmodel_batched_array(mjm.body_quat, dtype=wp.quat),
    body_ipos=create_nmodel_batched_array(mjm.body_ipos, dtype=wp.vec3),
    body_iquat=create_nmodel_batched_array(mjm.body_iquat, dtype=wp.quat),
    body_mass=create_nmodel_batched_array(mjm.body_mass, dtype=float),
    body_subtreemass=create_nmodel_batched_array(mjm.body_subtreemass, dtype=float),
    subtree_mass=create_nmodel_batched_array(subtree_mass, dtype=float),
    body_inertia=create_nmodel_batched_array(mjm.body_inertia, dtype=wp.vec3),
    body_invweight0=create_nmodel_batched_array(mjm.body_invweight0, dtype=wp.vec2),
    body_contype=wp.array(mjm.body_contype, dtype=int),
    body_conaffinity=wp.array(mjm.body_conaffinity, dtype=int),
    body_gravcomp=create_nmodel_batched_array(mjm.body_gravcomp, dtype=float),
    body_fluid_ellipsoid=wp.array(body_fluid_ellipsoid, dtype=bool),
    jnt_type=wp.array(mjm.jnt_type, dtype=int),
    jnt_qposadr=wp.array(mjm.jnt_qposadr, dtype=int),
    jnt_dofadr=wp.array(mjm.jnt_dofadr, dtype=int),
    jnt_bodyid=wp.array(mjm.jnt_bodyid, dtype=int),
    jnt_limited=wp.array(mjm.jnt_limited, dtype=int),
    jnt_actfrclimited=wp.array(mjm.jnt_actfrclimited, dtype=bool),
    jnt_solref=create_nmodel_batched_array(mjm.jnt_solref, dtype=wp.vec2),
    jnt_solimp=create_nmodel_batched_array(mjm.jnt_solimp, dtype=types.vec5),
    jnt_pos=create_nmodel_batched_array(mjm.jnt_pos, dtype=wp.vec3),
    jnt_axis=create_nmodel_batched_array(mjm.jnt_axis, dtype=wp.vec3),
    jnt_stiffness=create_nmodel_batched_array(mjm.jnt_stiffness, dtype=float),
    jnt_range=create_nmodel_batched_array(mjm.jnt_range, dtype=wp.vec2),
    jnt_actfrcrange=create_nmodel_batched_array(mjm.jnt_actfrcrange, dtype=wp.vec2),
    jnt_margin=create_nmodel_batched_array(mjm.jnt_margin, dtype=float),
    # these jnt_limited adrs are used in constraint.py
    jnt_limited_slide_hinge_adr=wp.array(
      np.nonzero(
        mjm.jnt_limited & ((mjm.jnt_type == mujoco.mjtJoint.mjJNT_SLIDE) | (mjm.jnt_type == mujoco.mjtJoint.mjJNT_HINGE))
      )[0],
      dtype=int,
    ),
    jnt_limited_ball_adr=wp.array(
      np.nonzero(mjm.jnt_limited & (mjm.jnt_type == mujoco.mjtJoint.mjJNT_BALL))[0],
      dtype=int,
    ),
    jnt_actgravcomp=wp.array(mjm.jnt_actgravcomp, dtype=int),
    dof_bodyid=wp.array(mjm.dof_bodyid, dtype=int),
    dof_jntid=wp.array(mjm.dof_jntid, dtype=int),
    dof_parentid=wp.array(mjm.dof_parentid, dtype=int),
    dof_Madr=wp.array(mjm.dof_Madr, dtype=int),
    dof_armature=create_nmodel_batched_array(mjm.dof_armature, dtype=float),
    dof_damping=create_nmodel_batched_array(mjm.dof_damping, dtype=float),
    dof_invweight0=create_nmodel_batched_array(mjm.dof_invweight0, dtype=float),
    dof_frictionloss=create_nmodel_batched_array(mjm.dof_frictionloss, dtype=float),
    dof_solimp=create_nmodel_batched_array(mjm.dof_solimp, dtype=types.vec5),
    dof_solref=create_nmodel_batched_array(mjm.dof_solref, dtype=wp.vec2),
    dof_tri_row=wp.array(dof_tri_row, dtype=int),
    dof_tri_col=wp.array(dof_tri_col, dtype=int),
    geom_type=wp.array(mjm.geom_type, dtype=int),
    geom_contype=wp.array(mjm.geom_contype, dtype=int),
    geom_conaffinity=wp.array(mjm.geom_conaffinity, dtype=int),
    geom_condim=wp.array(mjm.geom_condim, dtype=int),
    geom_bodyid=wp.array(mjm.geom_bodyid, dtype=int),
    geom_dataid=wp.array(mjm.geom_dataid, dtype=int),
    geom_group=wp.array(mjm.geom_group, dtype=int),
    geom_matid=create_nmodel_batched_array(mjm.geom_matid, dtype=int),
    geom_priority=wp.array(mjm.geom_priority, dtype=int),
    geom_solmix=create_nmodel_batched_array(mjm.geom_solmix, dtype=float),
    geom_solref=create_nmodel_batched_array(mjm.geom_solref, dtype=wp.vec2),
    geom_solimp=create_nmodel_batched_array(mjm.geom_solimp, dtype=types.vec5),
    geom_size=create_nmodel_batched_array(mjm.geom_size, dtype=wp.vec3),
    geom_fluid=wp.array(geom_fluid_params, dtype=float),
    geom_aabb=wp.array2d(mjm.geom_aabb, dtype=wp.vec3),
    geom_rbound=create_nmodel_batched_array(mjm.geom_rbound, dtype=float),
    geom_pos=create_nmodel_batched_array(mjm.geom_pos, dtype=wp.vec3),
    geom_quat=create_nmodel_batched_array(mjm.geom_quat, dtype=wp.quat),
    geom_friction=create_nmodel_batched_array(mjm.geom_friction, dtype=wp.vec3),
    geom_margin=create_nmodel_batched_array(mjm.geom_margin, dtype=float),
    geom_gap=create_nmodel_batched_array(mjm.geom_gap, dtype=float),
    geom_rgba=create_nmodel_batched_array(mjm.geom_rgba, dtype=wp.vec4),
    site_type=wp.array(mjm.site_type, dtype=int),
    site_bodyid=wp.array(mjm.site_bodyid, dtype=int),
    site_size=wp.array(mjm.site_size, dtype=wp.vec3),
    site_pos=create_nmodel_batched_array(mjm.site_pos, dtype=wp.vec3),
    site_quat=create_nmodel_batched_array(mjm.site_quat, dtype=wp.quat),
    cam_mode=wp.array(mjm.cam_mode, dtype=int),
    cam_bodyid=wp.array(mjm.cam_bodyid, dtype=int),
    cam_targetbodyid=wp.array(mjm.cam_targetbodyid, dtype=int),
    cam_pos=create_nmodel_batched_array(mjm.cam_pos, dtype=wp.vec3),
    cam_quat=create_nmodel_batched_array(mjm.cam_quat, dtype=wp.quat),
    cam_poscom0=create_nmodel_batched_array(mjm.cam_poscom0, dtype=wp.vec3),
    cam_pos0=create_nmodel_batched_array(mjm.cam_pos0, dtype=wp.vec3),
    cam_mat0=create_nmodel_batched_array(mjm.cam_mat0, dtype=wp.mat33),
    cam_fovy=wp.array(mjm.cam_fovy, dtype=float),
    cam_resolution=wp.array(mjm.cam_resolution, dtype=wp.vec2i),
    cam_sensorsize=wp.array(mjm.cam_sensorsize, dtype=wp.vec2),
    cam_intrinsic=wp.array(mjm.cam_intrinsic, dtype=wp.vec4),
    light_mode=wp.array(mjm.light_mode, dtype=int),
    light_bodyid=wp.array(mjm.light_bodyid, dtype=int),
    light_targetbodyid=wp.array(mjm.light_targetbodyid, dtype=int),
    light_type=create_nmodel_batched_array(mjm.light_type, dtype=int),
    light_castshadow=create_nmodel_batched_array(mjm.light_castshadow, dtype=bool),
    light_active=create_nmodel_batched_array(mjm.light_active, dtype=bool),
    light_pos=create_nmodel_batched_array(mjm.light_pos, dtype=wp.vec3),
    light_dir=create_nmodel_batched_array(mjm.light_dir, dtype=wp.vec3),
    light_poscom0=create_nmodel_batched_array(mjm.light_poscom0, dtype=wp.vec3),
    light_pos0=create_nmodel_batched_array(mjm.light_pos0, dtype=wp.vec3),
    light_dir0=create_nmodel_batched_array(mjm.light_dir0, dtype=wp.vec3),
    flex_dim=wp.array(mjm.flex_dim, dtype=int),
    flex_vertadr=wp.array(mjm.flex_vertadr, dtype=int),
    flex_vertnum=wp.array(mjm.flex_vertnum, dtype=int),
    flex_edgeadr=wp.array(mjm.flex_edgeadr, dtype=int),
    flex_elemedgeadr=wp.array(mjm.flex_elemedgeadr, dtype=int),
    flex_vertbodyid=wp.array(mjm.flex_vertbodyid, dtype=int),
    flex_edge=wp.array(mjm.flex_edge, dtype=wp.vec2i),
    flex_edgeflap=wp.array(mjm.flex_edgeflap, dtype=wp.vec2i),
    flex_elem=wp.array(mjm.flex_elem, dtype=int),
    flex_elemedge=wp.array(mjm.flex_elemedge, dtype=int),
    flexedge_length0=wp.array(mjm.flexedge_length0, dtype=float),
    flex_stiffness=wp.array(mjm.flex_stiffness.flatten(), dtype=float),
    flex_bending=wp.array(mjm.flex_bending.flatten(), dtype=float),
    flex_damping=wp.array(mjm.flex_damping, dtype=float),
    mesh_vertadr=wp.array(mjm.mesh_vertadr, dtype=int),
    mesh_vertnum=wp.array(mjm.mesh_vertnum, dtype=int),
    mesh_vert=wp.array(mjm.mesh_vert, dtype=wp.vec3),
    mesh_normaladr=wp.array(mjm.mesh_normaladr, dtype=int),
    mesh_normal=wp.array(mjm.mesh_normal, dtype=wp.vec3),
    mesh_faceadr=wp.array(mjm.mesh_faceadr, dtype=int),
    mesh_face=wp.array(mjm.mesh_face, dtype=wp.vec3i),
    mesh_graphadr=wp.array(mjm.mesh_graphadr, dtype=int),
    mesh_graph=wp.array(mjm.mesh_graph, dtype=int),
    mesh_quat=wp.array(mjm.mesh_quat, dtype=wp.quat),
    mesh_polynum=wp.array(mjm.mesh_polynum, dtype=int),
    mesh_polyadr=wp.array(mjm.mesh_polyadr, dtype=int),
    mesh_polynormal=wp.array(mjm.mesh_polynormal, dtype=wp.vec3),
    mesh_polyvertadr=wp.array(mjm.mesh_polyvertadr, dtype=int),
    mesh_polyvertnum=wp.array(mjm.mesh_polyvertnum, dtype=int),
    mesh_polyvert=wp.array(mjm.mesh_polyvert, dtype=int),
    mesh_polymapadr=wp.array(mjm.mesh_polymapadr, dtype=int),
    mesh_polymapnum=wp.array(mjm.mesh_polymapnum, dtype=int),
    mesh_polymap=wp.array(mjm.mesh_polymap, dtype=int),
    oct_aabb=wp.array2d(mjm.oct_aabb, dtype=wp.vec3),
    oct_child=wp.array(mjm.oct_child, dtype=types.vec8i),
    oct_coeff=wp.array(mjm.oct_coeff, dtype=types.vec8f),
    nhfield=mjm.nhfield,
    nhfielddata=mjm.nhfielddata,
    hfield_adr=wp.array(mjm.hfield_adr, dtype=int),
    hfield_nrow=wp.array(mjm.hfield_nrow, dtype=int),
    hfield_ncol=wp.array(mjm.hfield_ncol, dtype=int),
    hfield_size=wp.array(mjm.hfield_size, dtype=wp.vec4),
    hfield_data=wp.array(mjm.hfield_data, dtype=float),
    eq_type=wp.array(mjm.eq_type, dtype=int),
    eq_obj1id=wp.array(mjm.eq_obj1id, dtype=int),
    eq_obj2id=wp.array(mjm.eq_obj2id, dtype=int),
    eq_objtype=wp.array(mjm.eq_objtype, dtype=int),
    eq_active0=wp.array(mjm.eq_active0, dtype=bool),
    eq_solref=create_nmodel_batched_array(mjm.eq_solref, dtype=wp.vec2),
    eq_solimp=create_nmodel_batched_array(mjm.eq_solimp, dtype=types.vec5),
    eq_data=create_nmodel_batched_array(mjm.eq_data, dtype=types.vec11),
    # pre-compute indices of equality constraints
    eq_connect_adr=wp.array(np.nonzero(mjm.eq_type == types.EqType.CONNECT)[0], dtype=int),
    eq_wld_adr=wp.array(np.nonzero(mjm.eq_type == types.EqType.WELD)[0], dtype=int),
    eq_jnt_adr=wp.array(np.nonzero(mjm.eq_type == types.EqType.JOINT)[0], dtype=int),
    eq_ten_adr=wp.array(np.nonzero(mjm.eq_type == types.EqType.TENDON)[0], dtype=int),
    actuator_moment_tiles_nv=actuator_moment_tiles_nv,
    actuator_moment_tiles_nu=actuator_moment_tiles_nu,
    actuator_trntype=wp.array(mjm.actuator_trntype, dtype=int),
    actuator_dyntype=wp.array(mjm.actuator_dyntype, dtype=int),
    actuator_gaintype=wp.array(mjm.actuator_gaintype, dtype=int),
    actuator_biastype=wp.array(mjm.actuator_biastype, dtype=int),
    actuator_trnid=wp.array(mjm.actuator_trnid, dtype=wp.vec2i),
    actuator_actadr=wp.array(mjm.actuator_actadr, dtype=int),
    actuator_actnum=wp.array(mjm.actuator_actnum, dtype=int),
    actuator_ctrllimited=wp.array(mjm.actuator_ctrllimited, dtype=bool),
    actuator_forcelimited=wp.array(mjm.actuator_forcelimited, dtype=bool),
    actuator_actlimited=wp.array(mjm.actuator_actlimited, dtype=bool),
    actuator_dynprm=create_nmodel_batched_array(mjm.actuator_dynprm, dtype=types.vec10f),
    actuator_gainprm=create_nmodel_batched_array(mjm.actuator_gainprm, dtype=types.vec10f),
    actuator_biasprm=create_nmodel_batched_array(mjm.actuator_biasprm, dtype=types.vec10f),
    actuator_actearly=wp.array(mjm.actuator_actearly, dtype=bool),
    actuator_ctrlrange=create_nmodel_batched_array(mjm.actuator_ctrlrange, dtype=wp.vec2),
    actuator_forcerange=create_nmodel_batched_array(mjm.actuator_forcerange, dtype=wp.vec2),
    actuator_actrange=create_nmodel_batched_array(mjm.actuator_actrange, dtype=wp.vec2),
    actuator_gear=create_nmodel_batched_array(mjm.actuator_gear, dtype=wp.spatial_vector),
    actuator_cranklength=wp.array(mjm.actuator_cranklength, dtype=float),
    actuator_acc0=wp.array(mjm.actuator_acc0, dtype=float),
    actuator_lengthrange=wp.array(mjm.actuator_lengthrange, dtype=wp.vec2),
    exclude_signature=wp.array(mjm.exclude_signature, dtype=int),
    nxn_geom_pair=wp.array(nxn_geom_pair, dtype=wp.vec2i),
    nxn_geom_pair_filtered=wp.array(nxn_geom_pair_filtered, dtype=wp.vec2i),
    nxn_pairid=wp.array(nxn_pairid, dtype=int),
    nxn_pairid_filtered=wp.array(nxn_pairid_filtered, dtype=int),
    pair_dim=wp.array(mjm.pair_dim, dtype=int),
    pair_geom1=wp.array(mjm.pair_geom1, dtype=int),
    pair_geom2=wp.array(mjm.pair_geom2, dtype=int),
    pair_solref=create_nmodel_batched_array(mjm.pair_solref, dtype=wp.vec2),
    pair_solreffriction=create_nmodel_batched_array(mjm.pair_solreffriction, dtype=wp.vec2),
    pair_solimp=create_nmodel_batched_array(mjm.pair_solimp, dtype=types.vec5),
    pair_margin=create_nmodel_batched_array(mjm.pair_margin, dtype=float),
    pair_gap=create_nmodel_batched_array(mjm.pair_gap, dtype=float),
    pair_friction=create_nmodel_batched_array(mjm.pair_friction, dtype=types.vec5),
    condim_max=condim_max,  # TODO(team): get max after filtering,
    tendon_adr=wp.array(mjm.tendon_adr, dtype=int),
    tendon_num=wp.array(mjm.tendon_num, dtype=int),
    tendon_limited=wp.array(mjm.tendon_limited, dtype=int),
    tendon_limited_adr=wp.array(np.nonzero(mjm.tendon_limited)[0], dtype=int),
    tendon_actfrclimited=wp.array(mjm.tendon_actfrclimited, dtype=bool),
    tendon_solref_lim=create_nmodel_batched_array(mjm.tendon_solref_lim, dtype=wp.vec2f),
    tendon_solimp_lim=create_nmodel_batched_array(mjm.tendon_solimp_lim, dtype=types.vec5),
    tendon_solref_fri=create_nmodel_batched_array(mjm.tendon_solref_fri, dtype=wp.vec2f),
    tendon_solimp_fri=create_nmodel_batched_array(mjm.tendon_solimp_fri, dtype=types.vec5),
    tendon_range=create_nmodel_batched_array(mjm.tendon_range, dtype=wp.vec2f),
    tendon_actfrcrange=create_nmodel_batched_array(mjm.tendon_actfrcrange, dtype=wp.vec2),
    tendon_margin=create_nmodel_batched_array(mjm.tendon_margin, dtype=float),
    tendon_stiffness=create_nmodel_batched_array(mjm.tendon_stiffness, dtype=float),
    tendon_damping=create_nmodel_batched_array(mjm.tendon_damping, dtype=float),
    tendon_armature=create_nmodel_batched_array(mjm.tendon_armature, dtype=float),
    tendon_frictionloss=create_nmodel_batched_array(mjm.tendon_frictionloss, dtype=float),
    tendon_lengthspring=create_nmodel_batched_array(mjm.tendon_lengthspring, dtype=wp.vec2),
    tendon_length0=create_nmodel_batched_array(mjm.tendon_length0, dtype=float),
    tendon_invweight0=create_nmodel_batched_array(mjm.tendon_invweight0, dtype=float),
    wrap_objid=wp.array(mjm.wrap_objid, dtype=int),
    wrap_prm=wp.array(mjm.wrap_prm, dtype=float),
    wrap_type=wp.array(mjm.wrap_type, dtype=int),
    tendon_jnt_adr=wp.array(tendon_jnt_adr, dtype=int),
    tendon_site_pair_adr=wp.array(tendon_site_pair_adr, dtype=int),
    tendon_geom_adr=wp.array(tendon_geom_adr, dtype=int),
    ten_wrapadr_site=wp.array(ten_wrapadr_site, dtype=int),
    ten_wrapnum_site=wp.array(ten_wrapnum_site, dtype=int),
    wrap_jnt_adr=wp.array(wrap_jnt_adr, dtype=int),
    wrap_site_adr=wp.array(wrap_site_adr, dtype=int),
    wrap_site_pair_adr=wp.array(wrap_site_pair_adr, dtype=int),
    wrap_geom_adr=wp.array(wrap_geom_adr, dtype=int),
    wrap_pulley_scale=wp.array(wrap_pulley_scale, dtype=float),
    sensor_type=wp.array(mjm.sensor_type, dtype=int),
    sensor_datatype=wp.array(mjm.sensor_datatype, dtype=int),
    sensor_objtype=wp.array(mjm.sensor_objtype, dtype=int),
    sensor_objid=wp.array(mjm.sensor_objid, dtype=int),
    sensor_reftype=wp.array(mjm.sensor_reftype, dtype=int),
    sensor_refid=wp.array(mjm.sensor_refid, dtype=int),
    sensor_intprm=wp.array(mjm.sensor_intprm, dtype=int),
    sensor_dim=wp.array(mjm.sensor_dim, dtype=int),
    sensor_adr=wp.array(mjm.sensor_adr, dtype=int),
    sensor_cutoff=wp.array(mjm.sensor_cutoff, dtype=float),
    sensor_pos_adr=wp.array(
      np.nonzero(
        (mjm.sensor_needstage == mujoco.mjtStage.mjSTAGE_POS)
        & (mjm.sensor_type != mujoco.mjtSensor.mjSENS_JOINTLIMITPOS)
        & (mjm.sensor_type != mujoco.mjtSensor.mjSENS_TENDONLIMITPOS)
      )[0],
      dtype=int,
    ),
    sensor_limitpos_adr=wp.array(
      np.nonzero(
        (mjm.sensor_type == mujoco.mjtSensor.mjSENS_JOINTLIMITPOS) | (mjm.sensor_type == mujoco.mjtSensor.mjSENS_TENDONLIMITPOS)
      )[0],
      dtype=int,
    ),
    sensor_vel_adr=wp.array(
      np.nonzero(
        (mjm.sensor_needstage == mujoco.mjtStage.mjSTAGE_VEL)
        & (
          (mjm.sensor_type != mujoco.mjtSensor.mjSENS_JOINTLIMITVEL)
          | (mjm.sensor_type != mujoco.mjtSensor.mjSENS_TENDONLIMITVEL)
        )
      )[0],
      dtype=int,
    ),
    sensor_limitvel_adr=wp.array(
      np.nonzero(
        (mjm.sensor_type == mujoco.mjtSensor.mjSENS_JOINTLIMITVEL) | (mjm.sensor_type == mujoco.mjtSensor.mjSENS_TENDONLIMITVEL)
      )[0],
      dtype=int,
    ),
    sensor_acc_adr=wp.array(
      np.nonzero(
        (mjm.sensor_needstage == mujoco.mjtStage.mjSTAGE_ACC)
        & (
          (mjm.sensor_type != mujoco.mjtSensor.mjSENS_TOUCH)
          | (mjm.sensor_type != mujoco.mjtSensor.mjSENS_JOINTLIMITFRC)
          | (mjm.sensor_type != mujoco.mjtSensor.mjSENS_TENDONLIMITFRC)
          | (mjm.sensor_type != mujoco.mjtSensor.mjSENS_TENDONACTFRC)
        )
      )[0],
      dtype=int,
    ),
    sensor_rangefinder_adr=wp.array(sensor_rangefinder_adr, dtype=int),
    rangefinder_sensor_adr=wp.array(rangefinder_sensor_adr, dtype=int),
    collision_sensor_adr=wp.array(collision_sensor_adr, dtype=int),
    sensor_touch_adr=wp.array(
      np.nonzero(mjm.sensor_type == mujoco.mjtSensor.mjSENS_TOUCH)[0],
      dtype=int,
    ),
    sensor_limitfrc_adr=wp.array(
      np.nonzero(
        (mjm.sensor_type == mujoco.mjtSensor.mjSENS_JOINTLIMITFRC) | (mjm.sensor_type == mujoco.mjtSensor.mjSENS_TENDONLIMITFRC)
      )[0],
      dtype=int,
    ),
    sensor_e_potential=(mjm.sensor_type == mujoco.mjtSensor.mjSENS_E_POTENTIAL).any(),
    sensor_e_kinetic=(mjm.sensor_type == mujoco.mjtSensor.mjSENS_E_KINETIC).any(),
    sensor_tendonactfrc_adr=wp.array(
      np.nonzero(mjm.sensor_type == mujoco.mjtSensor.mjSENS_TENDONACTFRC)[0],
      dtype=int,
    ),
    sensor_subtree_vel=np.isin(
      mjm.sensor_type,
      [mujoco.mjtSensor.mjSENS_SUBTREELINVEL, mujoco.mjtSensor.mjSENS_SUBTREEANGMOM],
    ).any(),
    sensor_contact_adr=wp.array(np.nonzero(mjm.sensor_type == mujoco.mjtSensor.mjSENS_CONTACT)[0], dtype=int),
    sensor_adr_to_contact_adr=wp.array(sensor_adr_to_contact_adr, dtype=int),
    sensor_rne_postconstraint=np.isin(
      mjm.sensor_type,
      [
        mujoco.mjtSensor.mjSENS_ACCELEROMETER,
        mujoco.mjtSensor.mjSENS_FORCE,
        mujoco.mjtSensor.mjSENS_TORQUE,
        mujoco.mjtSensor.mjSENS_FRAMELINACC,
        mujoco.mjtSensor.mjSENS_FRAMEANGACC,
      ],
    ).any(),
    sensor_rangefinder_bodyid=wp.array(
      mjm.site_bodyid[mjm.sensor_objid[mjm.sensor_type == mujoco.mjtSensor.mjSENS_RANGEFINDER]], dtype=int
    ),
    plugin=wp.array(plugin_id, dtype=int),
    plugin_attr=wp.array(plugin_attr, dtype=wp.vec3f),
    geom_plugin_index=wp.array(geom_plugin_index, dtype=int),
    mat_texid=create_nmodel_batched_array(mjm.mat_texid, dtype=int),
    mat_texrepeat=create_nmodel_batched_array(mjm.mat_texrepeat, dtype=wp.vec2),
    mat_rgba=create_nmodel_batched_array(mjm.mat_rgba, dtype=wp.vec4),
    actuator_trntype_body_adr=wp.array(np.nonzero(mjm.actuator_trntype == mujoco.mjtTrn.mjTRN_BODY)[0], dtype=int),
    block_dim=types.BlockDim(),
    geom_pair_type_count=tuple(geom_type_pair_count),
    has_sdf_geom=bool(np.any(mjm.geom_type == mujoco.mjtGeom.mjGEOM_SDF)),
    taxel_vertadr=wp.array(
      [
        j + mjm.mesh_vertadr[mjm.sensor_objid[i]]
        for i in range(mjm.nsensor)
        if mjm.sensor_type[i] == mujoco.mjtSensor.mjSENS_TACTILE
        for j in range(mjm.mesh_vertnum[mjm.sensor_objid[i]])
      ],
      dtype=int,
    ),
    taxel_sensorid=wp.array(
      [
        i
        for i in range(mjm.nsensor)
        if mjm.sensor_type[i] == mujoco.mjtSensor.mjSENS_TACTILE
        for j in range(mjm.mesh_vertnum[mjm.sensor_objid[i]])
      ],
      dtype=int,
    ),
  )

  return m


<<<<<<< HEAD
def get_padded_sizes(nv: int, njmax: int, nworld: int, is_sparse: bool, tile_size: int):
  # if dense - we just pad to the next multiple of 4 for nv, to get the fast load path.
  #            we pad to the next multiple of tile_size for njmax to avoid out of bounds accesses.
  # if sparse - we pad to the next multiple of tile_size for njmax, and nv.

  def round_up(x, multiple):
    return ((x + multiple - 1) // multiple) * multiple

  njmax_padded = round_up(njmax, tile_size)

  if is_sparse:
    nv_padded = round_up(nv, tile_size)
  else:
    nv_padded = round_up(nv, 4)

  efc_J_padded_size = (nworld, njmax_padded, nv_padded)
  efc_h_padded_size = (nworld, nv_padded, nv_padded)
  efc_d_padded_size = (nworld, njmax_padded)
  efc_state_padded_size = (nworld, njmax_padded)

  return efc_J_padded_size, efc_h_padded_size, efc_d_padded_size, efc_state_padded_size


def make_data(mjm: mujoco.MjModel, nworld: int = 1, nconmax: int = -1, njmax: int = -1) -> types.Data:
=======
def make_data(
  mjm: mujoco.MjModel,
  nworld: int = 1,
  nconmax: Optional[int] = None,
  njmax: Optional[int] = None,
  naconmax: Optional[int] = None,
) -> types.Data:
>>>>>>> 16c4a9d9
  """
  Creates a data object on device.

  Args:
    mjm (mujoco.MjModel): The model containing kinematic and dynamic information (host).
    nworld (int, optional): Number of worlds. Defaults to 1.
    nworld (int, optional): The number of worlds. Defaults to 1.
    nconmax (int, optional): Number of contacts to allocate per world.  Contacts exist in large
                             heterogenous arrays: one world may have more than nconmax contacts.
    njmax (int, optional): Number of constraints to allocate per world.  Constraint arrays are
                           batched by world: no world may have more than njmax constraints.
    naconmax (int, optional): Number of contacts to allocate for all worlds.  Overrides nconmax.

  Returns:
    Data: The data object containing the current state and output arrays (device).
  """

  # TODO(team): move nconmax, njmax to Model?
  # TODO(team): improve heuristic for nconmax and njmax
  nconmax = nconmax or 20
  njmax = njmax or nconmax * 6

  if nworld < 1 or nworld > MAX_WORLDS:
    raise ValueError(f"nworld must be >= 1 and <= {MAX_WORLDS}")

  if naconmax is None:
    if nconmax < 0:
      raise ValueError("nconmax must be >= 0")
    naconmax = max(512, nworld * nconmax)
  elif naconmax < 0:
    raise ValueError("naconmax must be >= 0")

  if njmax < 0:
    raise ValueError("njmax must be >= 0")

  if mujoco.mj_isSparse(mjm):
    qM = wp.zeros((nworld, 1, mjm.nM), dtype=float)
    qLD = wp.zeros((nworld, 1, mjm.nC), dtype=float)
    qM_integration = wp.zeros((nworld, 1, mjm.nM), dtype=float)
    qLD_integration = wp.zeros((nworld, 1, mjm.nM), dtype=float)
  else:
    qM = wp.zeros((nworld, mjm.nv, mjm.nv), dtype=float)
    qLD = wp.zeros((nworld, mjm.nv, mjm.nv), dtype=float)
    qM_integration = wp.zeros((nworld, mjm.nv, mjm.nv), dtype=float)
    qLD_integration = wp.zeros((nworld, mjm.nv, mjm.nv), dtype=float)

  condim = np.concatenate((mjm.geom_condim, mjm.pair_dim))
  condim_max = np.max(condim) if len(condim) > 0 else 0
  max_npolygon = _max_npolygon(mjm)
  max_meshdegree = _max_meshdegree(mjm)
  nsensorcontact = np.sum(mjm.sensor_type == mujoco.mjtSensor.mjSENS_CONTACT)
  nrangefinder = sum(mjm.sensor_type == mujoco.mjtSensor.mjSENS_RANGEFINDER)

  tile_sizes = types.TileSizes()

  if mujoco.mj_isSparse(mjm):
    tile_size = tile_sizes.jtdaj_sparse
  else:
    tile_size = tile_sizes.jtdaj_dense

  J_padded_size, h_padded_size, d_padded_size, state_padded_size = get_padded_sizes(
    mjm.nv, njmax, nworld, mujoco.mj_isSparse(mjm), tile_size
  )

  return types.Data(
    nworld=nworld,
    naconmax=naconmax,
    njmax=njmax,
    solver_niter=wp.zeros(nworld, dtype=int),
    nacon=wp.zeros(1, dtype=int),
    ne=wp.zeros(nworld, dtype=int),
    ne_connect=wp.zeros(nworld, dtype=int),  # warp only
    ne_weld=wp.zeros(nworld, dtype=int),  # warp only
    ne_jnt=wp.zeros(nworld, dtype=int),  # warp only
    ne_ten=wp.zeros(nworld, dtype=int),  # warp only
    nf=wp.zeros(nworld, dtype=int),
    nl=wp.zeros(nworld, dtype=int),
    nefc=wp.zeros(nworld, dtype=int),
    nsolving=wp.zeros(1, dtype=int),  # warp only
    time=wp.zeros(nworld, dtype=float),
    energy=wp.zeros(nworld, dtype=wp.vec2),
    qpos=wp.zeros((nworld, mjm.nq), dtype=float),
    qvel=wp.zeros((nworld, mjm.nv), dtype=float),
    act=wp.zeros((nworld, mjm.na), dtype=float),
    qacc_warmstart=wp.zeros((nworld, mjm.nv), dtype=float),
    qacc_discrete=wp.zeros((nworld, mjm.nv), dtype=float),
    ctrl=wp.zeros((nworld, mjm.nu), dtype=float),
    qfrc_applied=wp.zeros((nworld, mjm.nv), dtype=float),
    xfrc_applied=wp.zeros((nworld, mjm.nbody), dtype=wp.spatial_vector),
    fluid_applied=wp.zeros((nworld, mjm.nbody), dtype=wp.spatial_vector),
    eq_active=wp.array(np.tile(mjm.eq_active0, (nworld, 1)), dtype=bool),
    mocap_pos=wp.zeros((nworld, mjm.nmocap), dtype=wp.vec3),
    mocap_quat=wp.zeros((nworld, mjm.nmocap), dtype=wp.quat),
    qacc=wp.zeros((nworld, mjm.nv), dtype=float),
    act_dot=wp.zeros((nworld, mjm.na), dtype=float),
    xpos=wp.zeros((nworld, mjm.nbody), dtype=wp.vec3),
    xquat=wp.zeros((nworld, mjm.nbody), dtype=wp.quat),
    xmat=wp.zeros((nworld, mjm.nbody), dtype=wp.mat33),
    xipos=wp.zeros((nworld, mjm.nbody), dtype=wp.vec3),
    ximat=wp.zeros((nworld, mjm.nbody), dtype=wp.mat33),
    xanchor=wp.zeros((nworld, mjm.njnt), dtype=wp.vec3),
    xaxis=wp.zeros((nworld, mjm.njnt), dtype=wp.vec3),
    geom_skip=wp.zeros(mjm.ngeom, dtype=bool),  # warp only
    geom_xpos=wp.zeros((nworld, mjm.ngeom), dtype=wp.vec3),
    geom_xmat=wp.zeros((nworld, mjm.ngeom), dtype=wp.mat33),
    site_xpos=wp.zeros((nworld, mjm.nsite), dtype=wp.vec3),
    site_xmat=wp.zeros((nworld, mjm.nsite), dtype=wp.mat33),
    cam_xpos=wp.zeros((nworld, mjm.ncam), dtype=wp.vec3),
    cam_xmat=wp.zeros((nworld, mjm.ncam), dtype=wp.mat33),
    light_xpos=wp.zeros((nworld, mjm.nlight), dtype=wp.vec3),
    light_xdir=wp.zeros((nworld, mjm.nlight), dtype=wp.vec3),
    subtree_com=wp.zeros((nworld, mjm.nbody), dtype=wp.vec3),
    cdof=wp.zeros((nworld, mjm.nv), dtype=wp.spatial_vector),
    cinert=wp.zeros((nworld, mjm.nbody), dtype=types.vec10),
    flexvert_xpos=wp.zeros((nworld, mjm.nflexvert), dtype=wp.vec3),
    flexedge_length=wp.zeros((nworld, mjm.nflexedge), dtype=wp.float32),
    flexedge_velocity=wp.zeros((nworld, mjm.nflexedge), dtype=wp.float32),
    actuator_length=wp.zeros((nworld, mjm.nu), dtype=float),
    actuator_moment=wp.zeros((nworld, mjm.nu, mjm.nv), dtype=float),
    crb=wp.zeros((nworld, mjm.nbody), dtype=types.vec10),
    qM=qM,
    qLD=qLD,
    qLDiagInv=wp.zeros((nworld, mjm.nv), dtype=float),
    ten_velocity=wp.zeros((nworld, mjm.ntendon), dtype=float),
    actuator_velocity=wp.zeros((nworld, mjm.nu), dtype=float),
    cvel=wp.zeros((nworld, mjm.nbody), dtype=wp.spatial_vector),
    cdof_dot=wp.zeros((nworld, mjm.nv), dtype=wp.spatial_vector),
    qfrc_bias=wp.zeros((nworld, mjm.nv), dtype=float),
    qfrc_spring=wp.zeros((nworld, mjm.nv), dtype=float),
    qfrc_damper=wp.zeros((nworld, mjm.nv), dtype=float),
    qfrc_gravcomp=wp.zeros((nworld, mjm.nv), dtype=float),
    qfrc_fluid=wp.zeros((nworld, mjm.nv), dtype=float),
    qfrc_passive=wp.zeros((nworld, mjm.nv), dtype=float),
    subtree_linvel=wp.zeros((nworld, mjm.nbody), dtype=wp.vec3),
    subtree_angmom=wp.zeros((nworld, mjm.nbody), dtype=wp.vec3),
    subtree_bodyvel=wp.zeros((nworld, mjm.nbody), dtype=wp.spatial_vector),  # warp only
    actuator_force=wp.zeros((nworld, mjm.nu), dtype=float),
    qfrc_actuator=wp.zeros((nworld, mjm.nv), dtype=float),
    qfrc_smooth=wp.zeros((nworld, mjm.nv), dtype=float),
    qacc_smooth=wp.zeros((nworld, mjm.nv), dtype=float),
    qfrc_constraint=wp.zeros((nworld, mjm.nv), dtype=float),
    qfrc_inverse=wp.zeros((nworld, mjm.nv), dtype=float),
    contact=types.Contact(
      dist=wp.zeros((naconmax,), dtype=float),
      pos=wp.zeros((naconmax,), dtype=wp.vec3f),
      frame=wp.zeros((naconmax,), dtype=wp.mat33f),
      includemargin=wp.zeros((naconmax,), dtype=float),
      friction=wp.zeros((naconmax,), dtype=types.vec5),
      solref=wp.zeros((naconmax,), dtype=wp.vec2f),
      solreffriction=wp.zeros((naconmax,), dtype=wp.vec2f),
      solimp=wp.zeros((naconmax,), dtype=types.vec5),
      dim=wp.zeros((naconmax,), dtype=int),
      geom=wp.zeros((naconmax,), dtype=wp.vec2i),
      efc_address=wp.zeros((naconmax, np.maximum(1, 2 * (condim_max - 1))), dtype=int),
      worldid=wp.zeros((naconmax,), dtype=int),
    ),
    efc=types.Constraint(
      type=wp.zeros((nworld, njmax), dtype=int),
      id=wp.zeros((nworld, njmax), dtype=int),
      J=wp.zeros(J_padded_size, dtype=float),
      pos=wp.zeros((nworld, njmax), dtype=float),
      margin=wp.zeros((nworld, njmax), dtype=float),
      D=wp.zeros(d_padded_size, dtype=float),
      vel=wp.zeros((nworld, njmax), dtype=float),
      aref=wp.zeros((nworld, njmax), dtype=float),
      frictionloss=wp.zeros((nworld, njmax), dtype=float),
      force=wp.zeros((nworld, njmax), dtype=float),
      Jaref=wp.zeros((nworld, njmax), dtype=float),
      Ma=wp.zeros((nworld, mjm.nv), dtype=float),
      grad=wp.zeros((nworld, mjm.nv), dtype=float),
      cholesky_L_tmp=wp.zeros((nworld, mjm.nv, mjm.nv), dtype=float),
      cholesky_y_tmp=wp.zeros((nworld, mjm.nv), dtype=float),
      grad_dot=wp.zeros((nworld,), dtype=float),
      Mgrad=wp.zeros((nworld, mjm.nv), dtype=float),
      search=wp.zeros((nworld, mjm.nv), dtype=float),
      search_dot=wp.zeros((nworld,), dtype=float),
      gauss=wp.zeros((nworld,), dtype=float),
      cost=wp.zeros((nworld,), dtype=float),
      prev_cost=wp.zeros((nworld,), dtype=float),
      state=wp.zeros(state_padded_size, dtype=int),
      mv=wp.zeros((nworld, mjm.nv), dtype=float),
      jv=wp.zeros((nworld, njmax), dtype=float),
      quad=wp.zeros((nworld, njmax), dtype=wp.vec3f),
      quad_gauss=wp.zeros((nworld,), dtype=wp.vec3f),
      h=wp.zeros(h_padded_size, dtype=float),
      alpha=wp.zeros((nworld,), dtype=float),
      prev_grad=wp.zeros((nworld, mjm.nv), dtype=float),
      prev_Mgrad=wp.zeros((nworld, mjm.nv), dtype=float),
      beta=wp.zeros((nworld,), dtype=float),
      done=wp.zeros((nworld,), dtype=bool),
      # linesearch
      cost_candidate=wp.zeros((nworld, mjm.opt.ls_iterations), dtype=float),
    ),
    # RK4
    qpos_t0=wp.zeros((nworld, mjm.nq), dtype=float),
    qvel_t0=wp.zeros((nworld, mjm.nv), dtype=float),
    act_t0=wp.zeros((nworld, mjm.na), dtype=float),
    qvel_rk=wp.zeros((nworld, mjm.nv), dtype=float),
    qacc_rk=wp.zeros((nworld, mjm.nv), dtype=float),
    act_dot_rk=wp.zeros((nworld, mjm.na), dtype=float),
    # euler + implicit integration
    qfrc_integration=wp.zeros((nworld, mjm.nv), dtype=float),
    qacc_integration=wp.zeros((nworld, mjm.nv), dtype=float),
    act_vel_integration=wp.zeros((nworld, mjm.nu), dtype=float),
    qM_integration=qM_integration,
    qLD_integration=qLD_integration,
    qLDiagInv_integration=wp.zeros((nworld, mjm.nv), dtype=float),
    # sweep-and-prune broadphase
    sap_projection_lower=wp.zeros((nworld, mjm.ngeom, 2), dtype=float),
    sap_projection_upper=wp.zeros((nworld, mjm.ngeom), dtype=float),
    sap_sort_index=wp.zeros((nworld, mjm.ngeom, 2), dtype=int),
    sap_range=wp.zeros((nworld, mjm.ngeom), dtype=int),
    sap_cumulative_sum=wp.zeros((nworld, mjm.ngeom), dtype=int),
    sap_segment_index=wp.array(
      np.array([i * mjm.ngeom if i < nworld + 1 else 0 for i in range(2 * nworld)]).reshape((nworld, 2)), dtype=int
    ),
    # collision driver
    collision_pair=wp.zeros((naconmax,), dtype=wp.vec2i),
    collision_pairid=wp.zeros((naconmax,), dtype=int),
    collision_worldid=wp.zeros((naconmax,), dtype=int),
    ncollision=wp.zeros((1,), dtype=int),
    # narrowphase (EPA polytope)
    epa_vert=wp.zeros(shape=(naconmax, 5 + mjm.opt.ccd_iterations), dtype=wp.vec3),
    epa_vert1=wp.zeros(shape=(naconmax, 5 + mjm.opt.ccd_iterations), dtype=wp.vec3),
    epa_vert2=wp.zeros(shape=(naconmax, 5 + mjm.opt.ccd_iterations), dtype=wp.vec3),
    epa_vert_index1=wp.zeros(shape=(naconmax, 5 + mjm.opt.ccd_iterations), dtype=int),
    epa_vert_index2=wp.zeros(shape=(naconmax, 5 + mjm.opt.ccd_iterations), dtype=int),
    epa_face=wp.zeros(shape=(naconmax, 6 + types.MJ_MAX_EPAFACES * mjm.opt.ccd_iterations), dtype=wp.vec3i),
    epa_pr=wp.zeros(shape=(naconmax, 6 + types.MJ_MAX_EPAFACES * mjm.opt.ccd_iterations), dtype=wp.vec3),
    epa_norm2=wp.zeros(shape=(naconmax, 6 + types.MJ_MAX_EPAFACES * mjm.opt.ccd_iterations), dtype=float),
    epa_index=wp.zeros(shape=(naconmax, 6 + types.MJ_MAX_EPAFACES * mjm.opt.ccd_iterations), dtype=int),
    epa_map=wp.zeros(shape=(naconmax, 6 + types.MJ_MAX_EPAFACES * mjm.opt.ccd_iterations), dtype=int),
    epa_horizon=wp.zeros(shape=(naconmax, 2 * types.MJ_MAX_EPAHORIZON), dtype=int),
    multiccd_polygon=wp.zeros(shape=(naconmax, 2 * max_npolygon), dtype=wp.vec3),
    multiccd_clipped=wp.zeros(shape=(naconmax, 2 * max_npolygon), dtype=wp.vec3),
    multiccd_pnormal=wp.zeros(shape=(naconmax, max_npolygon), dtype=wp.vec3),
    multiccd_pdist=wp.zeros(shape=(naconmax, max_npolygon), dtype=float),
    multiccd_idx1=wp.zeros(shape=(naconmax, max_meshdegree), dtype=int),
    multiccd_idx2=wp.zeros(shape=(naconmax, max_meshdegree), dtype=int),
    multiccd_n1=wp.zeros(shape=(naconmax, max_meshdegree), dtype=wp.vec3),
    multiccd_n2=wp.zeros(shape=(naconmax, max_meshdegree), dtype=wp.vec3),
    multiccd_endvert=wp.zeros(shape=(naconmax, max_meshdegree), dtype=wp.vec3),
    multiccd_face1=wp.zeros(shape=(naconmax, max_npolygon), dtype=wp.vec3),
    multiccd_face2=wp.zeros(shape=(naconmax, max_npolygon), dtype=wp.vec3),
    # rne_postconstraint
    cacc=wp.zeros((nworld, mjm.nbody), dtype=wp.spatial_vector),
    cfrc_int=wp.zeros((nworld, mjm.nbody), dtype=wp.spatial_vector),
    cfrc_ext=wp.zeros((nworld, mjm.nbody), dtype=wp.spatial_vector),
    # tendon
    ten_length=wp.zeros((nworld, mjm.ntendon), dtype=float),
    ten_J=wp.zeros((nworld, mjm.ntendon, mjm.nv), dtype=float),
    ten_Jdot=wp.zeros((nworld, mjm.ntendon, mjm.nv), dtype=float),
    ten_bias_coef=wp.zeros((nworld, mjm.ntendon), dtype=float),
    ten_wrapadr=wp.zeros((nworld, mjm.ntendon), dtype=int),
    ten_wrapnum=wp.zeros((nworld, mjm.ntendon), dtype=int),
    ten_actfrc=wp.zeros((nworld, mjm.ntendon), dtype=float),
    wrap_obj=wp.zeros((nworld, mjm.nwrap), dtype=wp.vec2i),
    wrap_xpos=wp.zeros((nworld, mjm.nwrap), dtype=wp.spatial_vector),
    wrap_geom_xpos=wp.zeros((nworld, mjm.nwrap), dtype=wp.spatial_vector),
    # sensors
    sensordata=wp.zeros((nworld, mjm.nsensordata), dtype=float),
    sensor_rangefinder_pnt=wp.zeros((nworld, nrangefinder), dtype=wp.vec3),
    sensor_rangefinder_vec=wp.zeros((nworld, nrangefinder), dtype=wp.vec3),
    sensor_rangefinder_dist=wp.zeros((nworld, nrangefinder), dtype=float),
    sensor_rangefinder_geomid=wp.zeros((nworld, nrangefinder), dtype=int),
    sensor_contact_nmatch=wp.zeros((nworld, nsensorcontact), dtype=int),
    sensor_contact_matchid=wp.zeros((nworld, nsensorcontact, types.MJ_MAXCONPAIR), dtype=int),
    sensor_contact_criteria=wp.zeros((nworld, nsensorcontact, types.MJ_MAXCONPAIR), dtype=float),
    sensor_contact_direction=wp.zeros((nworld, nsensorcontact, types.MJ_MAXCONPAIR), dtype=float),
    # ray
    ray_bodyexclude=wp.zeros(1, dtype=int),
    ray_dist=wp.zeros((nworld, 1), dtype=float),
    ray_geomid=wp.zeros((nworld, 1), dtype=int),
    # mul_m
    energy_vel_mul_m_skip=wp.zeros((nworld,), dtype=bool),
    inverse_mul_m_skip=wp.zeros((nworld,), dtype=bool),
    # actuator
    actuator_trntype_body_ncon=wp.zeros((nworld, np.sum(mjm.actuator_trntype == mujoco.mjtTrn.mjTRN_BODY)), dtype=int),
    tile_sizes=tile_sizes,
  )


def put_data(
  mjm: mujoco.MjModel,
  mjd: mujoco.MjData,
  nworld: int = 1,
  nconmax: Optional[int] = None,
  njmax: Optional[int] = None,
  naconmax: Optional[int] = None,
) -> types.Data:
  """
  Moves data from host to a device.

  Args:
    mjm (mujoco.MjModel): The model containing kinematic and dynamic information (host).
    mjd (mujoco.MjData): The data object containing current state and output arrays (host).
    nworld (int, optional): The number of worlds. Defaults to 1.
    nconmax (int, optional): Number of contacts to allocate per world.  Contacts exist in large
                             heterogenous arrays: one world may have more than nconmax contacts.
    njmax (int, optional): Number of constraints to allocate per world.  Constraint arrays are
                           batched by world: no world may have more than njmax constraints.
    naconmax (int, optional): Number of contacts to allocate for all worlds.  Overrides nconmax.

  Returns:
    Data: The data object containing the current state and output arrays (device).
  """
  # TODO(team): move nconmax and njmax to Model?
  # TODO(team): decide what to do about uninitialized warp-only fields created by put_data
  #             we need to ensure these are only workspace fields and don't carry state

  # TODO(team): better heuristic for nconmax and njmax
  nconmax = nconmax or max(5, 4 * mjd.ncon)
  njmax = njmax or max(5, 4 * mjd.nefc)

  if nworld < 1 or nworld > MAX_WORLDS:
    raise ValueError(f"nworld must be >= 1 and <= {MAX_WORLDS}")

  if naconmax is None:
    if nconmax < 0:
      raise ValueError("nconmax must be >= 0")

    if mjd.ncon > nconmax:
      raise ValueError(f"nconmax overflow (nconmax must be >= {mjd.ncon})")

    naconmax = max(512, nworld * nconmax)
  elif naconmax < mjd.ncon * nworld:
    raise ValueError(f"naconmax overflow (naconmax must be >= {mjd.ncon * nworld})")

  if njmax < 0:
    raise ValueError("njmax must be >= 0")

  if mjd.nefc > njmax:
    raise ValueError(f"njmax overflow (njmax must be >= {mjd.nefc})")

  max_npolygon = _max_npolygon(mjm)
  max_meshdegree = _max_meshdegree(mjm)

  # calculate some fields that cannot be easily computed inline:
  if mujoco.mj_isSparse(mjm):
    qM = np.expand_dims(mjd.qM, axis=0)
    qLD = np.expand_dims(mjd.qLD, axis=0)
    qM_integration = np.zeros((1, mjm.nM), dtype=float)
    qLD_integration = np.zeros((1, mjm.nM), dtype=float)
    efc_J = np.zeros((mjd.nefc, mjm.nv))
    mujoco.mju_sparse2dense(efc_J, mjd.efc_J, mjd.efc_J_rownnz, mjd.efc_J_rowadr, mjd.efc_J_colind)
    ten_J = np.zeros((mjm.ntendon, mjm.nv))
    mujoco.mju_sparse2dense(
      ten_J,
      mjd.ten_J.reshape(-1),
      mjd.ten_J_rownnz,
      mjd.ten_J_rowadr,
      mjd.ten_J_colind.reshape(-1),
    )
  else:
    qM = np.zeros((mjm.nv, mjm.nv))
    mujoco.mj_fullM(mjm, qM, mjd.qM)
    if (mjd.qM == 0.0).all() or (mjd.qLD == 0.0).all():
      qLD = np.zeros((mjm.nv, mjm.nv))
    else:
      qLD = np.linalg.cholesky(qM)
    qM_integration = np.zeros((mjm.nv, mjm.nv), dtype=float)
    qLD_integration = np.zeros((mjm.nv, mjm.nv), dtype=float)
    efc_J = mjd.efc_J.reshape((mjd.nefc, mjm.nv))
    ten_J = mjd.ten_J.reshape((mjm.ntendon, mjm.nv))

  # TODO(taylorhowell): sparse actuator_moment
  actuator_moment = np.zeros((mjm.nu, mjm.nv))
  mujoco.mju_sparse2dense(
    actuator_moment,
    mjd.actuator_moment,
    mjd.moment_rownnz,
    mjd.moment_rowadr,
    mjd.moment_colind,
  )

  condim = np.concatenate((mjm.geom_condim, mjm.pair_dim))
  condim_max = np.max(condim) if len(condim) > 0 else 0
  contact_efc_address = np.zeros((naconmax, np.maximum(1, 2 * (condim_max - 1))), dtype=int)
  for i in range(nworld):
    for j in range(mjd.ncon):
      condim = mjd.contact.dim[j]
      efc_address = mjd.contact.efc_address[j]
      if efc_address == -1:
        continue
      if condim == 1:
        nconvar = 1
      else:
        nconvar = condim if mjm.opt.cone == mujoco.mjtCone.mjCONE_ELLIPTIC else 2 * (condim - 1)
      for k in range(nconvar):
        contact_efc_address[i * mjd.ncon + j, k] = mjd.nefc * i + efc_address + k

  contact_worldid = np.pad(np.repeat(np.arange(nworld), mjd.ncon), (0, naconmax - nworld * mjd.ncon))

  ne_connect = int(3 * np.sum((mjm.eq_type == mujoco.mjtEq.mjEQ_CONNECT) & mjd.eq_active))
  ne_weld = int(6 * np.sum((mjm.eq_type == mujoco.mjtEq.mjEQ_WELD) & mjd.eq_active))
  ne_jnt = int(np.sum((mjm.eq_type == mujoco.mjtEq.mjEQ_JOINT) & mjd.eq_active))
  ne_ten = int(np.sum((mjm.eq_type == mujoco.mjtEq.mjEQ_TENDON) & mjd.eq_active))

  tile_sizes = types.TileSizes()

  if mujoco.mj_isSparse(mjm):
    tile_size = tile_sizes.jtdaj_sparse
  else:
    tile_size = tile_sizes.jtdaj_dense

  J_padded_size, h_padded_size, d_padded_size, state_padded_size = get_padded_sizes(
    mjm.nv, njmax, nworld, mujoco.mj_isSparse(mjm), tile_size
  )

  efc_type_fill = np.zeros((nworld, njmax))
  efc_id_fill = np.zeros((nworld, njmax))
  efc_J_fill = np.zeros(J_padded_size)
  efc_D_fill = np.zeros(d_padded_size)
  efc_vel_fill = np.zeros((nworld, njmax))
  efc_pos_fill = np.zeros((nworld, njmax))
  efc_aref_fill = np.zeros((nworld, njmax))
  efc_frictionloss_fill = np.zeros((nworld, njmax))
  efc_force_fill = np.zeros((nworld, njmax))
  efc_margin_fill = np.zeros((nworld, njmax))

  nefc = mjd.nefc
  efc_type_fill[:, :nefc] = np.tile(mjd.efc_type, (nworld, 1))
  efc_id_fill[:, :nefc] = np.tile(mjd.efc_id, (nworld, 1))
  efc_J_fill[:, :nefc, : mjm.nv] = np.tile(efc_J, (nworld, 1, 1))
  efc_D_fill[:, :nefc] = np.tile(mjd.efc_D, (nworld, 1))
  efc_vel_fill[:, :nefc] = np.tile(mjd.efc_vel, (nworld, 1))
  efc_pos_fill[:, :nefc] = np.tile(mjd.efc_pos, (nworld, 1))
  efc_aref_fill[:, :nefc] = np.tile(mjd.efc_aref, (nworld, 1))
  efc_frictionloss_fill[:, :nefc] = np.tile(mjd.efc_frictionloss, (nworld, 1))
  efc_force_fill[:, :nefc] = np.tile(mjd.efc_force, (nworld, 1))
  efc_margin_fill[:, :nefc] = np.tile(mjd.efc_margin, (nworld, 1))

  nsensorcontact = np.sum(mjm.sensor_type == mujoco.mjtSensor.mjSENS_CONTACT)
  nrangefinder = sum(mjm.sensor_type == mujoco.mjtSensor.mjSENS_RANGEFINDER)

  # some helper functions to simplify the data field definitions below

  def arr(x, dtype=None):
    if not isinstance(x, np.ndarray):
      x = np.array(x)
    if dtype is None:
      if np.issubdtype(x.dtype, np.integer):
        dtype = wp.int32
      elif np.issubdtype(x.dtype, np.floating):
        dtype = wp.float32
      elif np.issubdtype(x.dtype, bool):
        dtype = wp.bool
      else:
        raise ValueError(f"Unsupported dtype: {x.dtype}")
    wp_array = {1: wp.array, 2: wp.array2d, 3: wp.array3d}[x.ndim]
    return wp_array(x, dtype=dtype)

  def tile(x, dtype=None):
    return arr(np.tile(x, (nworld,) + (1,) * len(x.shape)), dtype)

  def padtile(x, length, dtype=None):
    x = np.repeat(x, nworld, axis=0)
    width = ((0, length - x.shape[0]),) + ((0, 0),) * (x.ndim - 1)
    return arr(np.pad(x, width), dtype)

  return types.Data(
    nworld=nworld,
    naconmax=naconmax,
    njmax=njmax,
    solver_niter=tile(mjd.solver_niter[0]),
    nacon=arr([mjd.ncon * nworld]),
    ne=wp.full(shape=(nworld), value=mjd.ne),
    ne_connect=wp.full(shape=(nworld), value=ne_connect),
    ne_weld=wp.full(shape=(nworld), value=ne_weld),
    ne_jnt=wp.full(shape=(nworld), value=ne_jnt),
    ne_ten=wp.full(shape=(nworld), value=ne_ten),
    nf=wp.full(shape=(nworld), value=mjd.nf),
    nl=wp.full(shape=(nworld), value=mjd.nl),
    nefc=wp.full(shape=(nworld), value=mjd.nefc),
    nsolving=arr([nworld]),
    time=arr(mjd.time * np.ones(nworld)),
    energy=tile(mjd.energy, dtype=wp.vec2),
    qpos=tile(mjd.qpos),
    qvel=tile(mjd.qvel),
    act=tile(mjd.act),
    qacc_warmstart=tile(mjd.qacc_warmstart),
    qacc_discrete=wp.zeros((nworld, mjm.nv), dtype=float),
    ctrl=tile(mjd.ctrl),
    qfrc_applied=tile(mjd.qfrc_applied),
    xfrc_applied=tile(mjd.xfrc_applied, dtype=wp.spatial_vector),
    fluid_applied=wp.zeros((nworld, mjm.nbody), dtype=wp.spatial_vector),
    eq_active=tile(mjd.eq_active.astype(bool)),
    mocap_pos=tile(mjd.mocap_pos, dtype=wp.vec3),
    mocap_quat=tile(mjd.mocap_quat, dtype=wp.quat),
    qacc=tile(mjd.qacc),
    act_dot=tile(mjd.act_dot),
    xpos=tile(mjd.xpos, dtype=wp.vec3),
    xquat=tile(mjd.xquat, dtype=wp.quat),
    xmat=tile(mjd.xmat, dtype=wp.mat33),
    xipos=tile(mjd.xipos, dtype=wp.vec3),
    ximat=tile(mjd.ximat, dtype=wp.mat33),
    xanchor=tile(mjd.xanchor, dtype=wp.vec3),
    xaxis=tile(mjd.xaxis, dtype=wp.vec3),
    geom_skip=wp.zeros(mjm.ngeom, dtype=bool),  # warp only
    geom_xpos=tile(mjd.geom_xpos, dtype=wp.vec3),
    geom_xmat=tile(mjd.geom_xmat, dtype=wp.mat33),
    site_xpos=tile(mjd.site_xpos, dtype=wp.vec3),
    site_xmat=tile(mjd.site_xmat, dtype=wp.mat33),
    cam_xpos=tile(mjd.cam_xpos, dtype=wp.vec3),
    cam_xmat=tile(mjd.cam_xmat, dtype=wp.mat33),
    light_xpos=tile(mjd.light_xpos, dtype=wp.vec3),
    light_xdir=tile(mjd.light_xdir, dtype=wp.vec3),
    subtree_com=tile(mjd.subtree_com, dtype=wp.vec3),
    cdof=tile(mjd.cdof, dtype=wp.spatial_vector),
    cinert=tile(mjd.cinert, dtype=types.vec10),
    flexvert_xpos=tile(mjd.flexvert_xpos, dtype=wp.vec3),
    flexedge_length=tile(mjd.flexedge_length),
    flexedge_velocity=tile(mjd.flexedge_velocity),
    actuator_length=tile(mjd.actuator_length),
    actuator_moment=tile(actuator_moment),
    crb=tile(mjd.crb, dtype=types.vec10),
    qM=tile(qM),
    qLD=tile(qLD),
    qLDiagInv=tile(mjd.qLDiagInv),
    ten_velocity=tile(mjd.ten_velocity),
    actuator_velocity=tile(mjd.actuator_velocity),
    cvel=tile(mjd.cvel, dtype=wp.spatial_vector),
    cdof_dot=tile(mjd.cdof_dot, dtype=wp.spatial_vector),
    qfrc_bias=tile(mjd.qfrc_bias),
    qfrc_spring=tile(mjd.qfrc_spring),
    qfrc_damper=tile(mjd.qfrc_damper),
    qfrc_gravcomp=tile(mjd.qfrc_gravcomp),
    qfrc_fluid=tile(mjd.qfrc_fluid),
    qfrc_passive=tile(mjd.qfrc_passive),
    subtree_linvel=tile(mjd.subtree_linvel, dtype=wp.vec3),
    subtree_angmom=tile(mjd.subtree_angmom, dtype=wp.vec3),
    subtree_bodyvel=wp.zeros((nworld, mjm.nbody), dtype=wp.spatial_vector),
    actuator_force=tile(mjd.actuator_force),
    qfrc_actuator=tile(mjd.qfrc_actuator),
    qfrc_smooth=tile(mjd.qfrc_smooth),
    qacc_smooth=tile(mjd.qacc_smooth),
    qfrc_constraint=tile(mjd.qfrc_constraint),
    qfrc_inverse=tile(mjd.qfrc_inverse),
    contact=types.Contact(
      dist=padtile(mjd.contact.dist, naconmax),
      pos=padtile(mjd.contact.pos, naconmax, dtype=wp.vec3),
      frame=padtile(mjd.contact.frame, naconmax, dtype=wp.mat33),
      includemargin=padtile(mjd.contact.includemargin, naconmax),
      friction=padtile(mjd.contact.friction, naconmax, dtype=types.vec5),
      solref=padtile(mjd.contact.solref, naconmax, dtype=wp.vec2f),
      solreffriction=padtile(mjd.contact.solreffriction, naconmax, dtype=wp.vec2f),
      solimp=padtile(mjd.contact.solimp, naconmax, dtype=types.vec5),
      dim=padtile(mjd.contact.dim, naconmax),
      geom=padtile(mjd.contact.geom, naconmax, dtype=wp.vec2i),
      efc_address=arr(contact_efc_address),
      worldid=arr(contact_worldid),
    ),
    efc=types.Constraint(
      type=wp.array2d(efc_type_fill, dtype=int),
      id=wp.array2d(efc_id_fill, dtype=int),
      J=wp.array3d(efc_J_fill, dtype=float),
      pos=wp.array2d(efc_pos_fill, dtype=float),
      margin=wp.array2d(efc_margin_fill, dtype=float),
      D=wp.array2d(efc_D_fill, dtype=float),
      vel=wp.array2d(efc_vel_fill, dtype=float),
      aref=wp.array2d(efc_aref_fill, dtype=float),
      frictionloss=wp.array2d(efc_frictionloss_fill, dtype=float),
      force=wp.array2d(efc_force_fill, dtype=float),
      Jaref=wp.empty(shape=(nworld, njmax), dtype=float),
      Ma=wp.empty(shape=(nworld, mjm.nv), dtype=float),
      grad=wp.empty(shape=(nworld, mjm.nv), dtype=float),
      cholesky_L_tmp=wp.empty(shape=(nworld, mjm.nv, mjm.nv), dtype=float),
      cholesky_y_tmp=wp.empty(shape=(nworld, mjm.nv), dtype=float),
      grad_dot=wp.empty(shape=(nworld,), dtype=float),
      Mgrad=wp.empty(shape=(nworld, mjm.nv), dtype=float),
      search=wp.empty(shape=(nworld, mjm.nv), dtype=float),
      search_dot=wp.empty(shape=(nworld,), dtype=float),
      gauss=wp.empty(shape=(nworld,), dtype=float),
      cost=wp.empty(shape=(nworld,), dtype=float),
      prev_cost=wp.empty(shape=(nworld,), dtype=float),
      state=wp.zeros(shape=state_padded_size, dtype=int),
      mv=wp.empty(shape=(nworld, mjm.nv), dtype=float),
      jv=wp.empty(shape=(nworld, njmax), dtype=float),
      quad=wp.empty(shape=(nworld, njmax), dtype=wp.vec3f),
      quad_gauss=wp.empty(shape=(nworld,), dtype=wp.vec3f),
      h=wp.zeros(shape=h_padded_size, dtype=float),
      alpha=wp.empty(shape=(nworld,), dtype=float),
      prev_grad=wp.empty(shape=(nworld, mjm.nv), dtype=float),
      prev_Mgrad=wp.empty(shape=(nworld, mjm.nv), dtype=float),
      beta=wp.empty(shape=(nworld,), dtype=float),
      done=wp.empty(shape=(nworld,), dtype=bool),
      cost_candidate=wp.empty(shape=(nworld, mjm.opt.ls_iterations), dtype=float),
    ),
    # TODO(team): skip allocation if integrator != RK4
    qpos_t0=wp.empty((nworld, mjm.nq), dtype=float),
    qvel_t0=wp.empty((nworld, mjm.nv), dtype=float),
    act_t0=wp.empty((nworld, mjm.na), dtype=float),
    qvel_rk=wp.empty((nworld, mjm.nv), dtype=float),
    qacc_rk=wp.empty((nworld, mjm.nv), dtype=float),
    act_dot_rk=wp.empty((nworld, mjm.na), dtype=float),
    # TODO(team): skip allocation if integrator != euler | implicit
    qfrc_integration=wp.zeros((nworld, mjm.nv), dtype=float),
    qacc_integration=wp.zeros((nworld, mjm.nv), dtype=float),
    act_vel_integration=wp.zeros((nworld, mjm.nu), dtype=float),
    qM_integration=tile(qM_integration),
    qLD_integration=tile(qLD_integration),
    qLDiagInv_integration=wp.zeros((nworld, mjm.nv), dtype=float),
    # TODO(team): skip allocation if broadphase != sap
    sap_projection_lower=wp.zeros((nworld, mjm.ngeom, 2), dtype=float),
    sap_projection_upper=wp.zeros((nworld, mjm.ngeom), dtype=float),
    sap_sort_index=wp.zeros((nworld, mjm.ngeom, 2), dtype=int),
    sap_range=wp.zeros((nworld, mjm.ngeom), dtype=int),
    sap_cumulative_sum=wp.zeros((nworld, mjm.ngeom), dtype=int),
    sap_segment_index=arr(np.array([i * mjm.ngeom if i < nworld + 1 else 0 for i in range(2 * nworld)]).reshape((nworld, 2))),
    # collision driver
    collision_pair=wp.empty(naconmax, dtype=wp.vec2i),
    collision_pairid=wp.empty(naconmax, dtype=int),
    collision_worldid=wp.empty(naconmax, dtype=int),
    ncollision=wp.zeros(1, dtype=int),
    # narrowphase (EPA polytope)
    epa_vert=wp.zeros(shape=(naconmax, 5 + mjm.opt.ccd_iterations), dtype=wp.vec3),
    epa_vert1=wp.zeros(shape=(naconmax, 5 + mjm.opt.ccd_iterations), dtype=wp.vec3),
    epa_vert2=wp.zeros(shape=(naconmax, 5 + mjm.opt.ccd_iterations), dtype=wp.vec3),
    epa_vert_index1=wp.zeros(shape=(naconmax, 5 + mjm.opt.ccd_iterations), dtype=int),
    epa_vert_index2=wp.zeros(shape=(naconmax, 5 + mjm.opt.ccd_iterations), dtype=int),
    epa_face=wp.zeros(shape=(naconmax, 6 + types.MJ_MAX_EPAFACES * mjm.opt.ccd_iterations), dtype=wp.vec3i),
    epa_pr=wp.zeros(shape=(naconmax, 6 + types.MJ_MAX_EPAFACES * mjm.opt.ccd_iterations), dtype=wp.vec3),
    epa_norm2=wp.zeros(shape=(naconmax, 6 + types.MJ_MAX_EPAFACES * mjm.opt.ccd_iterations), dtype=float),
    epa_index=wp.zeros(shape=(naconmax, 6 + types.MJ_MAX_EPAFACES * mjm.opt.ccd_iterations), dtype=int),
    epa_map=wp.zeros(shape=(naconmax, 6 + types.MJ_MAX_EPAFACES * mjm.opt.ccd_iterations), dtype=int),
    epa_horizon=wp.zeros(shape=(naconmax, 2 * types.MJ_MAX_EPAHORIZON), dtype=int),
    multiccd_polygon=wp.zeros(shape=(naconmax, 2 * max_npolygon), dtype=wp.vec3),
    multiccd_clipped=wp.zeros(shape=(naconmax, 2 * max_npolygon), dtype=wp.vec3),
    multiccd_pnormal=wp.zeros(shape=(naconmax, max_npolygon), dtype=wp.vec3),
    multiccd_pdist=wp.zeros(shape=(naconmax, max_npolygon), dtype=float),
    multiccd_idx1=wp.zeros(shape=(naconmax, max_meshdegree), dtype=int),
    multiccd_idx2=wp.zeros(shape=(naconmax, max_meshdegree), dtype=int),
    multiccd_n1=wp.zeros(shape=(naconmax, max_meshdegree), dtype=wp.vec3),
    multiccd_n2=wp.zeros(shape=(naconmax, max_meshdegree), dtype=wp.vec3),
    multiccd_endvert=wp.zeros(shape=(naconmax, max_meshdegree), dtype=wp.vec3),
    multiccd_face1=wp.zeros(shape=(naconmax, max_npolygon), dtype=wp.vec3),
    multiccd_face2=wp.zeros(shape=(naconmax, max_npolygon), dtype=wp.vec3),
    # rne_postconstraint but also smooth
    cacc=tile(mjd.cacc, dtype=wp.spatial_vector),
    cfrc_int=tile(mjd.cfrc_int, dtype=wp.spatial_vector),
    cfrc_ext=tile(mjd.cfrc_ext, dtype=wp.spatial_vector),
    # tendon
    ten_length=tile(mjd.ten_length),
    ten_J=tile(ten_J),
    ten_Jdot=wp.zeros((nworld, mjm.ntendon, mjm.nv), dtype=float),
    ten_bias_coef=wp.zeros((nworld, mjm.ntendon), dtype=float),
    ten_wrapadr=tile(mjd.ten_wrapadr),
    ten_wrapnum=tile(mjd.ten_wrapnum),
    ten_actfrc=wp.zeros((nworld, mjm.ntendon), dtype=float),
    wrap_obj=tile(mjd.wrap_obj, dtype=wp.vec2i),
    wrap_xpos=tile(mjd.wrap_xpos, dtype=wp.spatial_vector),
    wrap_geom_xpos=wp.zeros((nworld, mjm.nwrap), dtype=wp.spatial_vector),
    # sensors
    sensordata=tile(mjd.sensordata),
    sensor_rangefinder_pnt=wp.zeros((nworld, nrangefinder), dtype=wp.vec3),
    sensor_rangefinder_vec=wp.zeros((nworld, nrangefinder), dtype=wp.vec3),
    sensor_rangefinder_dist=wp.zeros((nworld, nrangefinder), dtype=float),
    sensor_rangefinder_geomid=wp.zeros((nworld, nrangefinder), dtype=int),
    sensor_contact_nmatch=wp.zeros((nworld, nsensorcontact), dtype=int),
    sensor_contact_matchid=wp.zeros((nworld, nsensorcontact, types.MJ_MAXCONPAIR), dtype=int),
    sensor_contact_criteria=wp.zeros((nworld, nsensorcontact, types.MJ_MAXCONPAIR), dtype=float),
    sensor_contact_direction=wp.zeros((nworld, nsensorcontact, types.MJ_MAXCONPAIR), dtype=float),
    # ray
    ray_bodyexclude=wp.zeros(1, dtype=int),
    ray_dist=wp.zeros((nworld, 1), dtype=float),
    ray_geomid=wp.zeros((nworld, 1), dtype=int),
    # mul_m
    energy_vel_mul_m_skip=wp.zeros((nworld,), dtype=bool),
    inverse_mul_m_skip=wp.zeros((nworld,), dtype=bool),
    # actuator
    actuator_trntype_body_ncon=wp.zeros((nworld, np.sum(mjm.actuator_trntype == mujoco.mjtTrn.mjTRN_BODY)), dtype=int),
    tile_sizes=tile_sizes,
  )


def get_data_into(
  result: mujoco.MjData,
  mjm: mujoco.MjModel,
  d: types.Data,
):
  """Gets data from a device into an existing mujoco.MjData.

  Args:
    result (mujoco.MjData): The data object containing the current state and output arrays
                            (host).
    mjm (mujoco.MjModel): The model containing kinematic and dynamic information (host).
    d (Data): The data object containing the current state and output arrays (device).
  """
  if d.nworld > 1:
    raise NotImplementedError("only nworld == 1 supported for now")

  nacon = d.nacon.numpy()[0]
  nefc = d.nefc.numpy()[0]

  if nacon != result.ncon or nefc != result.nefc:
    # TODO(team): if sparse, set nJ based on sparse efc_J
    mujoco._functions._realloc_con_efc(result, ncon=nacon, nefc=nefc, nJ=nefc * mjm.nv)

  ne = d.ne.numpy()[0]
  nf = d.nf.numpy()[0]
  nl = d.nl.numpy()[0]

  # efc indexing
  # mujoco expects contigious efc ordering for contacts
  # this ordering is not guarenteed with mujoco warp, we enforce order here
  if nacon > 0:
    efc_idx_efl = np.arange(ne + nf + nl)

    contact_dim = d.contact.dim.numpy()
    contact_efc_address = d.contact.efc_address.numpy()

    efc_idx_c = []
    contact_efc_address_ordered = [ne + nf + nl]
    for i in range(nacon):
      dim = contact_dim[i]
      if mjm.opt.cone == mujoco.mjtCone.mjCONE_PYRAMIDAL:
        ndim = np.maximum(1, 2 * (dim - 1))
      else:
        ndim = dim
      efc_idx_c.append(contact_efc_address[i, :ndim])
      if i < nacon - 1:
        contact_efc_address_ordered.append(contact_efc_address_ordered[-1] + ndim)
    efc_idx = np.concatenate((efc_idx_efl, *efc_idx_c))
    contact_efc_address_ordered = np.array(contact_efc_address_ordered)
  else:
    efc_idx = np.array(np.arange(nefc))
    contact_efc_address_ordered = np.empty(0)

  result.solver_niter[0] = d.solver_niter.numpy()[0]
  result.ncon = nacon
  result.ne = ne
  result.nf = nf
  result.nl = nl
  result.time = d.time.numpy()[0]
  result.energy[:] = d.energy.numpy()[0]
  result.qpos[:] = d.qpos.numpy()[0]
  result.qvel[:] = d.qvel.numpy()[0]
  result.act[:] = d.act.numpy()[0]
  result.qacc_warmstart[:] = d.qacc_warmstart.numpy()[0]
  result.ctrl[:] = d.ctrl.numpy()[0]
  result.qfrc_applied[:] = d.qfrc_applied.numpy()[0]
  result.xfrc_applied[:] = d.xfrc_applied.numpy()[0]
  result.eq_active[:] = d.eq_active.numpy()[0]
  result.mocap_pos[:] = d.mocap_pos.numpy()[0]
  result.mocap_quat[:] = d.mocap_quat.numpy()[0]
  result.qacc[:] = d.qacc.numpy()[0]
  result.act_dot[:] = d.act_dot.numpy()[0]
  result.xpos[:] = d.xpos.numpy()[0]
  result.xquat[:] = d.xquat.numpy()[0]
  result.xmat[:] = d.xmat.numpy().reshape((-1, 9))
  result.xipos[:] = d.xipos.numpy()[0]
  result.ximat[:] = d.ximat.numpy().reshape((-1, 9))
  result.xanchor[:] = d.xanchor.numpy()[0]
  result.xaxis[:] = d.xaxis.numpy()[0]
  result.geom_xpos[:] = d.geom_xpos.numpy()[0]
  result.geom_xmat[:] = d.geom_xmat.numpy().reshape((-1, 9))
  result.site_xpos[:] = d.site_xpos.numpy()[0]
  result.site_xmat[:] = d.site_xmat.numpy().reshape((-1, 9))
  result.cam_xpos[:] = d.cam_xpos.numpy()[0]
  result.cam_xmat[:] = d.cam_xmat.numpy().reshape((-1, 9))
  result.light_xpos[:] = d.light_xpos.numpy()[0]
  result.light_xdir[:] = d.light_xdir.numpy()[0]
  result.subtree_com[:] = d.subtree_com.numpy()[0]
  result.cdof[:] = d.cdof.numpy()[0]
  result.cinert[:] = d.cinert.numpy()[0]
  result.flexvert_xpos[:] = d.flexvert_xpos.numpy()[0]
  result.flexedge_length[:] = d.flexedge_length.numpy()[0]
  result.flexedge_velocity[:] = d.flexedge_velocity.numpy()[0]
  result.actuator_length[:] = d.actuator_length.numpy()[0]
  mujoco.mju_dense2sparse(
    result.actuator_moment, d.actuator_moment.numpy()[0], result.moment_rownnz, result.moment_rowadr, result.moment_colind
  )
  result.crb[:] = d.crb.numpy()[0]
  result.qLDiagInv[:] = d.qLDiagInv.numpy()[0]
  result.ten_velocity[:] = d.ten_velocity.numpy()[0]
  result.actuator_velocity[:] = d.actuator_velocity.numpy()[0]
  result.cvel[:] = d.cvel.numpy()[0]
  result.cdof_dot[:] = d.cdof_dot.numpy()[0]
  result.qfrc_bias[:] = d.qfrc_bias.numpy()[0]
  result.qfrc_spring[:] = d.qfrc_spring.numpy()[0]
  result.qfrc_damper[:] = d.qfrc_damper.numpy()[0]
  result.qfrc_gravcomp[:] = d.qfrc_gravcomp.numpy()[0]
  result.qfrc_fluid[:] = d.qfrc_fluid.numpy()[0]
  result.qfrc_passive[:] = d.qfrc_passive.numpy()[0]
  result.subtree_linvel[:] = d.subtree_linvel.numpy()[0]
  result.subtree_angmom[:] = d.subtree_angmom.numpy()[0]
  result.actuator_force[:] = d.actuator_force.numpy()[0]
  result.qfrc_actuator[:] = d.qfrc_actuator.numpy()[0]
  result.qfrc_smooth[:] = d.qfrc_smooth.numpy()[0]
  result.qacc_smooth[:] = d.qacc_smooth.numpy()[0]
  result.qfrc_constraint[:] = d.qfrc_constraint.numpy()[0]
  result.qfrc_inverse[:] = d.qfrc_inverse.numpy()[0]

  # contact
  result.contact.dist[:] = d.contact.dist.numpy()[:nacon]
  result.contact.pos[:] = d.contact.pos.numpy()[:nacon]
  result.contact.frame[:] = d.contact.frame.numpy()[:nacon].reshape((-1, 9))
  result.contact.includemargin[:] = d.contact.includemargin.numpy()[:nacon]
  result.contact.friction[:] = d.contact.friction.numpy()[:nacon]
  result.contact.solref[:] = d.contact.solref.numpy()[:nacon]
  result.contact.solreffriction[:] = d.contact.solreffriction.numpy()[:nacon]
  result.contact.solimp[:] = d.contact.solimp.numpy()[:nacon]
  result.contact.dim[:] = d.contact.dim.numpy()[:nacon]
  result.contact.geom[:] = d.contact.geom.numpy()[:nacon]
  result.contact.efc_address[:] = contact_efc_address_ordered[:nacon]

  if mujoco.mj_isSparse(mjm):
    result.qM[:] = d.qM.numpy()[0, 0]
    result.qLD[:] = d.qLD.numpy()[0, 0]
    if nefc > 0:
      efc_J = d.efc.J.numpy()[0, efc_idx, : mjm.nv]
      mujoco.mju_dense2sparse(result.efc_J, efc_J, result.efc_J_rownnz, result.efc_J_rowadr, result.efc_J_colind)
  else:
    qM = d.qM.numpy()
    adr = 0
    for i in range(mjm.nv):
      j = i
      while j >= 0:
        result.qM[adr] = qM[0, i, j]
        j = mjm.dof_parentid[j]
        adr += 1
    mujoco.mj_factorM(mjm, result)
    if nefc > 0:
      result.efc_J[: nefc * mjm.nv] = d.efc.J.numpy()[0, :nefc].flatten()

  # efc
  result.efc_type[:] = d.efc.type.numpy()[0, efc_idx]
  result.efc_id[:] = d.efc.id.numpy()[0, efc_idx]
  result.efc_pos[:] = d.efc.pos.numpy()[0, efc_idx]
  result.efc_margin[:] = d.efc.margin.numpy()[0, efc_idx]
  result.efc_D[:] = d.efc.D.numpy()[0, efc_idx]
  result.efc_vel[:] = d.efc.vel.numpy()[0, efc_idx]
  result.efc_aref[:] = d.efc.aref.numpy()[0, efc_idx]
  result.efc_frictionloss[:] = d.efc.frictionloss.numpy()[0, efc_idx]
  result.efc_state[:] = d.efc.state.numpy()[0, efc_idx]
  result.efc_force[:] = d.efc.force.numpy()[0, efc_idx]

  # rne_postconstraint
  result.cacc[:] = d.cacc.numpy()[0]
  result.cfrc_int[:] = d.cfrc_int.numpy()[0]
  result.cfrc_ext[:] = d.cfrc_ext.numpy()[0]

  # tendon
  result.ten_length[:] = d.ten_length.numpy()[0]
  result.ten_J[:] = d.ten_J.numpy()[0]
  result.ten_wrapadr[:] = d.ten_wrapadr.numpy()[0]
  result.ten_wrapnum[:] = d.ten_wrapnum.numpy()[0]
  result.wrap_obj[:] = d.wrap_obj.numpy()[0]
  result.wrap_xpos[:] = d.wrap_xpos.numpy()[0]

  # sensors
  result.sensordata[:] = d.sensordata.numpy()


# TODO(thowell): shared @wp.func for _reset kernel?


@wp.kernel
def _reset_xfrc_applied_all(xfrc_applied_out: wp.array2d(dtype=wp.spatial_vector)):
  worldid, bodyid, elemid = wp.tid()
  xfrc_applied_out[worldid, bodyid][elemid] = 0.0


@wp.kernel
def _reset_xfrc_applied(reset_in: wp.array(dtype=bool), xfrc_applied_out: wp.array2d(dtype=wp.spatial_vector)):
  worldid, bodyid, elemid = wp.tid()

  if not reset_in[worldid]:
    return

  xfrc_applied_out[worldid, bodyid][elemid] = 0.0


@wp.kernel
def _reset_qM_all(qM_out: wp.array3d(dtype=float)):
  worldid, elemid1, elemid2 = wp.tid()
  qM_out[worldid, elemid1, elemid2] = 0.0


@wp.kernel
def _reset_qM(reset_in: wp.array(dtype=bool), qM_out: wp.array3d(dtype=float)):
  worldid, elemid1, elemid2 = wp.tid()

  if not reset_in[worldid]:
    return

  qM_out[worldid, elemid1, elemid2] = 0.0


@wp.kernel
def _reset_nworld_all(
  # Model:
  nq: int,
  nv: int,
  nu: int,
  na: int,
  neq: int,
  nsensordata: int,
  qpos0: wp.array2d(dtype=float),
  eq_active0: wp.array(dtype=bool),
  # Data in:
  nworld_in: int,
  # Data out:
  solver_niter_out: wp.array(dtype=int),
  nacon_out: wp.array(dtype=int),
  ne_out: wp.array(dtype=int),
  ne_connect_out: wp.array(dtype=int),
  ne_weld_out: wp.array(dtype=int),
  ne_jnt_out: wp.array(dtype=int),
  ne_ten_out: wp.array(dtype=int),
  nf_out: wp.array(dtype=int),
  nl_out: wp.array(dtype=int),
  nefc_out: wp.array(dtype=int),
  nsolving_out: wp.array(dtype=int),
  time_out: wp.array(dtype=float),
  energy_out: wp.array(dtype=wp.vec2),
  qpos_out: wp.array2d(dtype=float),
  qvel_out: wp.array2d(dtype=float),
  act_out: wp.array2d(dtype=float),
  qacc_warmstart_out: wp.array2d(dtype=float),
  ctrl_out: wp.array2d(dtype=float),
  qfrc_applied_out: wp.array2d(dtype=float),
  eq_active_out: wp.array2d(dtype=bool),
  qacc_out: wp.array2d(dtype=float),
  act_dot_out: wp.array2d(dtype=float),
  sensordata_out: wp.array2d(dtype=float),
):
  worldid = wp.tid()

  solver_niter_out[worldid] = 0
  if worldid == 0:
    nacon_out[0] = 0
  ne_out[worldid] = 0
  ne_connect_out[worldid] = 0
  ne_weld_out[worldid] = 0
  ne_jnt_out[worldid] = 0
  ne_ten_out[worldid] = 0
  nf_out[worldid] = 0
  nl_out[worldid] = 0
  nefc_out[worldid] = 0
  if worldid == 0:
    nsolving_out[0] = nworld_in
  time_out[worldid] = 0.0
  energy_out[worldid] = wp.vec2(0.0, 0.0)
  for i in range(nq):
    qpos_out[worldid, i] = qpos0[worldid, i]
    if i < nv:
      qvel_out[worldid, i] = 0.0
      qacc_warmstart_out[worldid, i] = 0.0
      qfrc_applied_out[worldid, i] = 0.0
      qacc_out[worldid, i] = 0.0
  for i in range(nu):
    ctrl_out[worldid, i] = 0.0
    if i < na:
      act_out[worldid, i] = 0.0
      act_dot_out[worldid, i] = 0.0
  for i in range(neq):
    eq_active_out[worldid, i] = eq_active0[i]
  for i in range(nsensordata):
    sensordata_out[worldid, i] = 0.0


@wp.kernel
def _reset_nworld(
  # Model:
  nq: int,
  nv: int,
  nu: int,
  na: int,
  neq: int,
  nsensordata: int,
  qpos0: wp.array2d(dtype=float),
  eq_active0: wp.array(dtype=bool),
  # Data in:
  nworld_in: int,
  # In:
  reset_in: wp.array(dtype=bool),
  # Data out:
  solver_niter_out: wp.array(dtype=int),
  nacon_out: wp.array(dtype=int),
  ne_out: wp.array(dtype=int),
  ne_connect_out: wp.array(dtype=int),
  ne_weld_out: wp.array(dtype=int),
  ne_jnt_out: wp.array(dtype=int),
  ne_ten_out: wp.array(dtype=int),
  nf_out: wp.array(dtype=int),
  nl_out: wp.array(dtype=int),
  nefc_out: wp.array(dtype=int),
  nsolving_out: wp.array(dtype=int),
  time_out: wp.array(dtype=float),
  energy_out: wp.array(dtype=wp.vec2),
  qpos_out: wp.array2d(dtype=float),
  qvel_out: wp.array2d(dtype=float),
  act_out: wp.array2d(dtype=float),
  qacc_warmstart_out: wp.array2d(dtype=float),
  ctrl_out: wp.array2d(dtype=float),
  qfrc_applied_out: wp.array2d(dtype=float),
  eq_active_out: wp.array2d(dtype=bool),
  qacc_out: wp.array2d(dtype=float),
  act_dot_out: wp.array2d(dtype=float),
  sensordata_out: wp.array2d(dtype=float),
):
  worldid = wp.tid()

  if not reset_in[worldid]:
    return

  solver_niter_out[worldid] = 0
  if worldid == 0:
    nacon_out[0] = 0
  ne_out[worldid] = 0
  ne_connect_out[worldid] = 0
  ne_weld_out[worldid] = 0
  ne_jnt_out[worldid] = 0
  ne_ten_out[worldid] = 0
  nf_out[worldid] = 0
  nl_out[worldid] = 0
  nefc_out[worldid] = 0
  if worldid == 0:
    nsolving_out[0] = nworld_in
  time_out[worldid] = 0.0
  energy_out[worldid] = wp.vec2(0.0, 0.0)
  for i in range(nq):
    qpos_out[worldid, i] = qpos0[worldid, i]
    if i < nv:
      qvel_out[worldid, i] = 0.0
      qacc_warmstart_out[worldid, i] = 0.0
      qfrc_applied_out[worldid, i] = 0.0
      qacc_out[worldid, i] = 0.0
  for i in range(nu):
    ctrl_out[worldid, i] = 0.0
    if i < na:
      act_out[worldid, i] = 0.0
      act_dot_out[worldid, i] = 0.0
  for i in range(neq):
    eq_active_out[worldid, i] = eq_active0[i]
  for i in range(nsensordata):
    sensordata_out[worldid, i] = 0.0


@wp.kernel
def _reset_mocap_all(
  # Model:
  body_mocapid: wp.array(dtype=int),
  body_pos: wp.array2d(dtype=wp.vec3),
  body_quat: wp.array2d(dtype=wp.quat),
  # Data out:
  mocap_pos_out: wp.array2d(dtype=wp.vec3),
  mocap_quat_out: wp.array2d(dtype=wp.quat),
):
  worldid, bodyid = wp.tid()

  mocapid = body_mocapid[bodyid]

  if mocapid >= 0:
    mocap_pos_out[worldid, mocapid] = body_pos[worldid, bodyid]
    mocap_quat_out[worldid, mocapid] = body_quat[worldid, bodyid]


@wp.kernel
def _reset_mocap(
  # Model:
  body_mocapid: wp.array(dtype=int),
  body_pos: wp.array2d(dtype=wp.vec3),
  body_quat: wp.array2d(dtype=wp.quat),
  # In:
  reset_in: wp.array(dtype=bool),
  # Data out:
  mocap_pos_out: wp.array2d(dtype=wp.vec3),
  mocap_quat_out: wp.array2d(dtype=wp.quat),
):
  worldid, bodyid = wp.tid()

  if not reset_in[worldid]:
    return

  mocapid = body_mocapid[bodyid]

  if mocapid >= 0:
    mocap_pos_out[worldid, mocapid] = body_pos[worldid, bodyid]
    mocap_quat_out[worldid, mocapid] = body_quat[worldid, bodyid]


@wp.kernel
def _reset_contact_all(
  # Data in:
  nacon_in: wp.array(dtype=int),
  # In:
  nefcaddress: int,
  # Data out:
  contact_dist_out: wp.array(dtype=float),
  contact_pos_out: wp.array(dtype=wp.vec3),
  contact_frame_out: wp.array(dtype=wp.mat33),
  contact_includemargin_out: wp.array(dtype=float),
  contact_friction_out: wp.array(dtype=types.vec5),
  contact_solref_out: wp.array(dtype=wp.vec2),
  contact_solreffriction_out: wp.array(dtype=wp.vec2),
  contact_solimp_out: wp.array(dtype=types.vec5),
  contact_dim_out: wp.array(dtype=int),
  contact_geom_out: wp.array(dtype=wp.vec2i),
  contact_efc_address_out: wp.array2d(dtype=int),
  contact_worldid_out: wp.array(dtype=int),
):
  conid = wp.tid()

  if conid >= nacon_in[0]:
    return

  contact_dist_out[conid] = 0.0
  contact_pos_out[conid] = wp.vec3(0.0, 0.0, 0.0)
  contact_frame_out[conid] = wp.mat33(0.0, 0.0, 0.0, 0.0, 0.0, 0.0, 0.0, 0.0, 0.0)
  contact_includemargin_out[conid] = 0.0
  contact_friction_out[conid] = types.vec5(0.0, 0.0, 0.0, 0.0, 0.0)
  contact_solref_out[conid] = wp.vec2(0.0, 0.0)
  contact_solreffriction_out[conid] = wp.vec2(0.0, 0.0)
  contact_solimp_out[conid] = types.vec5(0.0, 0.0, 0.0, 0.0, 0.0)
  contact_dim_out[conid] = 0
  contact_geom_out[conid] = wp.vec2i(0, 0)
  for i in range(nefcaddress):
    contact_efc_address_out[conid, i] = 0
  contact_worldid_out[conid] = 0


@wp.kernel
def _reset_contact(
  # Data in:
  nacon_in: wp.array(dtype=int),
  # In:
  reset_in: wp.array(dtype=bool),
  nefcaddress: int,
  # Data out:
  contact_dist_out: wp.array(dtype=float),
  contact_pos_out: wp.array(dtype=wp.vec3),
  contact_frame_out: wp.array(dtype=wp.mat33),
  contact_includemargin_out: wp.array(dtype=float),
  contact_friction_out: wp.array(dtype=types.vec5),
  contact_solref_out: wp.array(dtype=wp.vec2),
  contact_solreffriction_out: wp.array(dtype=wp.vec2),
  contact_solimp_out: wp.array(dtype=types.vec5),
  contact_dim_out: wp.array(dtype=int),
  contact_geom_out: wp.array(dtype=wp.vec2i),
  contact_efc_address_out: wp.array2d(dtype=int),
  contact_worldid_out: wp.array(dtype=int),
):
  conid = wp.tid()

  if conid >= nacon_in[0]:
    return

  worldid = contact_worldid_out[conid]
  if worldid >= 0:
    if not reset_in[worldid]:
      return

  contact_dist_out[conid] = 0.0
  contact_pos_out[conid] = wp.vec3(0.0)
  contact_frame_out[conid] = wp.mat33(0.0, 0.0, 0.0, 0.0, 0.0, 0.0, 0.0, 0.0, 0.0)
  contact_includemargin_out[conid] = 0.0
  contact_friction_out[conid] = types.vec5(0.0, 0.0, 0.0, 0.0, 0.0)
  contact_solref_out[conid] = wp.vec2(0.0, 0.0)
  contact_solreffriction_out[conid] = wp.vec2(0.0, 0.0)
  contact_solimp_out[conid] = types.vec5(0.0, 0.0, 0.0, 0.0, 0.0)
  contact_dim_out[conid] = 0
  contact_geom_out[conid] = wp.vec2i(0, 0)
  for i in range(nefcaddress):
    contact_efc_address_out[conid, i] = 0
  contact_worldid_out[conid] = 0


def reset_data(m: types.Model, d: types.Data, reset: Optional[wp.array] = None):
  """Clear data, set defaults."""
  if m.opt.is_sparse:
    qM_dim = (1, m.nM)
  else:
    qM_dim = (m.nv, m.nv)

  if reset is not None:
    wp.launch(_reset_xfrc_applied, dim=(d.nworld, m.nbody, 6), inputs=[reset], outputs=[d.xfrc_applied])
    wp.launch(_reset_qM, dim=(d.nworld, qM_dim[0], qM_dim[1]), inputs=[reset], outputs=[d.qM])

    # set mocap_pos/quat = body_pos/quat for mocap bodies
    wp.launch(
      _reset_mocap,
      dim=(d.nworld, m.nbody),
      inputs=[m.body_mocapid, m.body_pos, m.body_quat, reset],
      outputs=[d.mocap_pos, d.mocap_quat],
    )

    # clear contacts
    wp.launch(
      _reset_contact,
      dim=d.naconmax,
      inputs=[d.nacon, reset, d.contact.efc_address.shape[1]],
      outputs=[
        d.contact.dist,
        d.contact.pos,
        d.contact.frame,
        d.contact.includemargin,
        d.contact.friction,
        d.contact.solref,
        d.contact.solreffriction,
        d.contact.solimp,
        d.contact.dim,
        d.contact.geom,
        d.contact.efc_address,
        d.contact.worldid,
      ],
    )

    wp.launch(
      _reset_nworld,
      dim=d.nworld,
      inputs=[m.nq, m.nv, m.nu, m.na, m.neq, m.nsensordata, m.qpos0, m.eq_active0, d.nworld, reset],
      outputs=[
        d.solver_niter,
        d.nacon,
        d.ne,
        d.ne_connect,
        d.ne_weld,
        d.ne_jnt,
        d.ne_ten,
        d.nf,
        d.nl,
        d.nefc,
        d.nsolving,
        d.time,
        d.energy,
        d.qpos,
        d.qvel,
        d.act,
        d.qacc_warmstart,
        d.ctrl,
        d.qfrc_applied,
        d.eq_active,
        d.qacc,
        d.act_dot,
        d.sensordata,
      ],
    )
  else:
    wp.launch(_reset_xfrc_applied_all, dim=(d.nworld, m.nbody, 6), outputs=[d.xfrc_applied])
    wp.launch(_reset_qM_all, dim=(d.nworld, qM_dim[0], qM_dim[1]), outputs=[d.qM])
    wp.launch(
      _reset_mocap_all,
      dim=(d.nworld, m.nbody),
      inputs=[m.body_mocapid, m.body_pos, m.body_quat],
      outputs=[d.mocap_pos, d.mocap_quat],
    )
    wp.launch(
      _reset_contact_all,
      dim=d.naconmax,
      inputs=[d.nacon, d.contact.efc_address.shape[1]],
      outputs=[
        d.contact.dist,
        d.contact.pos,
        d.contact.frame,
        d.contact.includemargin,
        d.contact.friction,
        d.contact.solref,
        d.contact.solreffriction,
        d.contact.solimp,
        d.contact.dim,
        d.contact.geom,
        d.contact.efc_address,
        d.contact.worldid,
      ],
    )
    wp.launch(
      _reset_nworld_all,
      dim=d.nworld,
      inputs=[m.nq, m.nv, m.nu, m.na, m.neq, m.nsensordata, m.qpos0, m.eq_active0, d.nworld],
      outputs=[
        d.solver_niter,
        d.nacon,
        d.ne,
        d.ne_connect,
        d.ne_weld,
        d.ne_jnt,
        d.ne_ten,
        d.nf,
        d.nl,
        d.nefc,
        d.nsolving,
        d.time,
        d.energy,
        d.qpos,
        d.qvel,
        d.act,
        d.qacc_warmstart,
        d.ctrl,
        d.qfrc_applied,
        d.eq_active,
        d.qacc,
        d.act_dot,
        d.sensordata,
      ],
    )


def override_model(model: Union[types.Model, mujoco.MjModel], overrides: Union[dict[str, Any], Sequence[str]]):
  """Overrides model parameters.

  Overrides are of the format:
    opt.iterations = 1
    opt.ls_parallel = True
    opt.cone = pyramidal
    opt.disableflags = contact | spring
  """

  enum_fields = {
    "opt.broadphase": types.BroadphaseType,
    "opt.broadphase_filter": types.BroadphaseFilter,
    "opt.cone": types.ConeType,
    "opt.disableflags": types.DisableBit,
    "opt.enableflags": types.EnableBit,
    "opt.integrator": types.IntegratorType,
    "opt.solver": types.SolverType,
  }
  mjw_only_fields = {"opt.broadphase", "opt.broadphase_filter", "opt.ls_parallel", "opt.graph_conditional"}
  mj_only_fields = {"opt.jacobian"}

  if not isinstance(overrides, dict):
    overrides_dict = {}
    for override in overrides:
      if "=" not in override:
        raise ValueError(f"Invalid override format: {override}")
      k, v = override.split("=", 1)
      overrides_dict[k.strip()] = v.strip()
    overrides = overrides_dict

  for key, val in overrides.items():
    # skip overrides on MjModel for properties that are only on mjw.Model
    if key in mjw_only_fields and isinstance(model, mujoco.MjModel):
      continue
    if key in mj_only_fields and isinstance(model, types.Model):
      continue

    obj, attrs = model, key.split(".")
    for i, attr in enumerate(attrs):
      if not hasattr(obj, attr):
        raise ValueError(f"Unrecognized model field: {key}")
      if i < len(attrs) - 1:
        obj = getattr(obj, attr)
        continue

      typ = type(getattr(obj, attr))

      if key in enum_fields and isinstance(val, str):
        # special case: enum value
        enum_members = val.split("|")
        val = 0
        for enum_member in enum_members:
          enum_member = enum_member.strip().upper()
          if enum_member not in enum_fields[key].__members__:
            raise ValueError(f"Unrecognized enum value for {enum_fields[key].__name__}: {enum_member}")
          val |= int(enum_fields[key][enum_member])
      elif typ is bool and isinstance(val, str):
        # special case: "true", "TRUE", "false", "FALSE" etc.
        if val.upper() not in ("TRUE", "FALSE"):
          raise ValueError(f"Unrecognized value for field: {key}")
        val = val.upper() == "TRUE"
      else:
        val = typ(val)

      setattr(obj, attr, val)


def find_keys(model: mujoco.MjModel, keyname_prefix: str) -> list[int]:
  """Finds keyframes that start with keyname_prefix."""
  keys = []

  for keyid in range(model.nkey):
    name = mujoco.mj_id2name(model, mujoco.mjtObj.mjOBJ_KEY, keyid)
    if name.startswith(keyname_prefix):
      keys.append(keyid)

  return keys


def make_trajectory(model: mujoco.MjModel, keys: list[int]) -> np.ndarray:
  """Make a ctrl trajectory with linear interpolation."""
  ctrls = []
  prev_ctrl_key = np.zeros(model.nu, dtype=np.float64)
  prev_time, time = 0.0, 0.0

  for key in keys:
    ctrl_key, ctrl_time = model.key_ctrl[key], model.key_time[key]
    if not ctrls and ctrl_time != 0.0:
      raise ValueError("first keyframe must have time 0.0")
    elif ctrls and ctrl_time <= prev_time:
      raise ValueError("keyframes must be in time order")

    while time < ctrl_time:
      frac = (time - prev_time) / (ctrl_time - prev_time)
      ctrls.append(prev_ctrl_key * (1 - frac) + ctrl_key * frac)
      time += model.opt.timestep

    ctrls.append(ctrl_key)
    time += model.opt.timestep
    prev_ctrl_key = ctrl_key
    prev_time = time

  return np.array(ctrls)<|MERGE_RESOLUTION|>--- conflicted
+++ resolved
@@ -912,7 +912,6 @@
   return m
 
 
-<<<<<<< HEAD
 def get_padded_sizes(nv: int, njmax: int, nworld: int, is_sparse: bool, tile_size: int):
   # if dense - we just pad to the next multiple of 4 for nv, to get the fast load path.
   #            we pad to the next multiple of tile_size for njmax to avoid out of bounds accesses.
@@ -935,9 +934,6 @@
 
   return efc_J_padded_size, efc_h_padded_size, efc_d_padded_size, efc_state_padded_size
 
-
-def make_data(mjm: mujoco.MjModel, nworld: int = 1, nconmax: int = -1, njmax: int = -1) -> types.Data:
-=======
 def make_data(
   mjm: mujoco.MjModel,
   nworld: int = 1,
@@ -945,7 +941,6 @@
   njmax: Optional[int] = None,
   naconmax: Optional[int] = None,
 ) -> types.Data:
->>>>>>> 16c4a9d9
   """
   Creates a data object on device.
 
