# Copyright 2025 The Newton Developers
#
# Licensed under the Apache License, Version 2.0 (the "License");
# you may not use this file except in compliance with the License.
# You may obtain a copy of the License at
#
#     http://www.apache.org/licenses/LICENSE-2.0
#
# Unless required by applicable law or agreed to in writing, software
# distributed under the License is distributed on an "AS IS" BASIS,
# WITHOUT WARRANTIES OR CONDITIONS OF ANY KIND, either express or implied.
# See the License for the specific language governing permissions and
# limitations under the License.
# ==============================================================================

from typing import Optional, Tuple

import mujoco
import numpy as np
import warp as wp

from mujoco_warp._src.warp_util import conditional_graph_supported

from . import math
from . import types

# number of max iterations to run GJK/EPA
MJ_CCD_ITERATIONS = 12

# max number of worlds supported
MAX_WORLDS = 2**24

# tolerance override for float32
_TOLERANCE_F32 = 1.0e-6


<<<<<<< HEAD
=======
def _hfield_geom_pair(mjm: mujoco.MjModel) -> Tuple[int, np.array]:
  geom1, geom2 = np.triu_indices(mjm.ngeom, k=1)
  geom_type_hf = mujoco.mjtGeom.mjGEOM_HFIELD
  has_hfield = (mjm.geom_type[geom1] == geom_type_hf) | (mjm.geom_type[geom2] == geom_type_hf)
  nhfieldgeompair = np.sum(has_hfield)
  geompair2hfgeompair = -1 * np.ones(mjm.ngeom * (mjm.ngeom - 1) // 2, dtype=int)
  geompair2hfgeompair[has_hfield] = np.arange(nhfieldgeompair)

  return nhfieldgeompair, geompair2hfgeompair


def _max_meshdegree(mjm: mujoco.MjModel) -> int:
  if mjm.mesh_polyvertnum.size == 0:
    return 4
  return max(3, mjm.mesh_polymapnum.max())


def _max_npolygon(mjm: mujoco.MjModel) -> int:
  if mjm.mesh_polyvertnum.size == 0:
    return 4
  return max(4, mjm.mesh_polyvertnum.max())


>>>>>>> e54783b7
def put_model(mjm: mujoco.MjModel) -> types.Model:
  """
  Creates a model on device.

  Args:
    mjm (mujoco.MjModel): The model containing kinematic and dynamic information (host).

  Returns:
    Model: The model containing kinematic and dynamic information (device).
  """
  # check supported features
  for field, field_types, field_str in (
    (mjm.actuator_trntype, types.TrnType, "Actuator transmission type"),
    (mjm.actuator_dyntype, types.DynType, "Actuator dynamics type"),
    (mjm.actuator_gaintype, types.GainType, "Gain type"),
    (mjm.actuator_biastype, types.BiasType, "Bias type"),
    (mjm.eq_type, types.EqType, "Equality constraint types"),
    (mjm.geom_type, types.GeomType, "Geom type"),
    (mjm.sensor_type, types.SensorType, "Sensor types"),
    (mjm.wrap_type, types.WrapType, "Wrap types"),
  ):
    unsupported = ~np.isin(field, list(field_types))
    if unsupported.any():
      raise NotImplementedError(f"{field_str} {field[unsupported]} not supported.")

  plugin_id = []
  plugin_attr = []
  geom_plugin_index = np.full_like(mjm.geom_type, -1)

  if mjm.nplugin > 0:
    for i in range(len(mjm.geom_plugin)):
      if mjm.geom_plugin[i] != -1:
        p = mjm.geom_plugin[i]
        geom_plugin_index[i] = len(plugin_id)
        plugin_id.append(mjm.plugin[p])
        start = mjm.plugin_attradr[p]
        end = mjm.plugin_attradr[p + 1] if p + 1 < mjm.nplugin else len(mjm.plugin_attr)
        values = mjm.plugin_attr[start:end]
        attr_values = []
        current = []
        for v in values:
          if v == 0:
            if current:
              s = "".join(chr(int(x)) for x in current)
              attr_values.append(float(s))
              current = []
          else:
            current.append(v)
        # Pad with zeros if less than 3
        attr_values += [0.0] * (3 - len(attr_values))
        plugin_attr.append(attr_values[:3])

  plugin_id = np.array(plugin_id)
  plugin_attr = np.array(plugin_attr)

  if mjm.nflex > 1:
    raise NotImplementedError("Only one flex is unsupported.")

  if ((mjm.flex_contype != 0) | (mjm.flex_conaffinity != 0)).any():
    raise NotImplementedError("Flex collisions are not implemented.")

  if mjm.geom_fluid.any():
    raise NotImplementedError("Ellipsoid fluid model not implemented.")

  # check options
  for opt, opt_types, msg in (
    (mjm.opt.integrator, types.IntegratorType, "Integrator"),
    (mjm.opt.cone, types.ConeType, "Cone"),
    (mjm.opt.solver, types.SolverType, "Solver"),
  ):
    if opt not in set(opt_types):
      raise NotImplementedError(f"{msg} {opt} is unsupported.")

  if mjm.opt.noslip_iterations > 0:
    raise NotImplementedError(f"noslip solver not implemented.")

  # TODO(team): remove after _update_gradient for Newton uses tile operations for islands
  nv_max = 60
  if mjm.nv > nv_max and mjm.opt.jacobian == mujoco.mjtJacobian.mjJAC_DENSE:
    raise ValueError(f"Dense is unsupported for nv > {nv_max} (nv = {mjm.nv}).")

  is_sparse = mujoco.mj_isSparse(mjm)

  # calculate some fields that cannot be easily computed inline
  nlsp = mjm.opt.ls_iterations  # TODO(team): how to set nlsp?

  # dof lower triangle row and column indices (used in solver)
  dof_tri_row, dof_tri_col = np.tril_indices(mjm.nv)

  # indices for sparse qM_fullm (used in solver)
  qM_fullm_i, qM_fullm_j = [], []
  for i in range(mjm.nv):
    j = i
    while j > -1:
      qM_fullm_i.append(i)
      qM_fullm_j.append(j)
      j = mjm.dof_parentid[j]

  # indices for sparse qM mul_m (used in support)
  qM_mulm_i, qM_mulm_j, qM_madr_ij = [], [], []
  for i in range(mjm.nv):
    madr_ij, j = mjm.dof_Madr[i], i

    while True:
      madr_ij, j = madr_ij + 1, mjm.dof_parentid[j]
      if j == -1:
        break
      qM_mulm_i.append(i)
      qM_mulm_j.append(j)
      qM_madr_ij.append(madr_ij)

  # body_tree is a list of body ids grouped by tree level
  bodies, body_depth = {}, np.zeros(mjm.nbody, dtype=int) - 1
  for i in range(mjm.nbody):
    body_depth[i] = body_depth[mjm.body_parentid[i]] + 1
    bodies.setdefault(body_depth[i], []).append(i)
  body_tree = tuple(wp.array(bodies[i], dtype=int) for i in sorted(bodies))

  # qLD_updates has dof tree ordering of qLD updates for sparse factor m
  qLD_updates, dof_depth = {}, np.zeros(mjm.nv, dtype=int) - 1

  for k in range(mjm.nv):
    # skip diagonal rows
    if mjm.M_rownnz[k] == 1:
      continue
    dof_depth[k] = dof_depth[mjm.dof_parentid[k]] + 1
    i = mjm.dof_parentid[k]
    diag_k = mjm.M_rowadr[k] + mjm.M_rownnz[k] - 1
    Madr_ki = diag_k - 1
    while i > -1:
      qLD_updates.setdefault(dof_depth[i], []).append((i, k, Madr_ki))
      i = mjm.dof_parentid[i]
      Madr_ki -= 1

  qLD_updates = tuple(wp.array(qLD_updates[i], dtype=wp.vec3i) for i in sorted(qLD_updates))

  # qM_tiles records the block diagonal structure of qM
  tile_corners = [i for i in range(mjm.nv) if mjm.dof_parentid[i] == -1]
  tiles = {}
  for i in range(len(tile_corners)):
    tile_beg = tile_corners[i]
    tile_end = mjm.nv if i == len(tile_corners) - 1 else tile_corners[i + 1]
    tiles.setdefault(tile_end - tile_beg, []).append(tile_beg)

  qM_tiles = tuple(types.TileSet(adr=wp.array(tiles[sz], dtype=int), size=sz) for sz in sorted(tiles.keys()))

  # subtree_mass is a precalculated array used in smooth
  subtree_mass = np.copy(mjm.body_mass)
  # TODO(team): should this be [mjm.nbody - 1, 0) ?
  for i in range(mjm.nbody - 1, -1, -1):
    subtree_mass[mjm.body_parentid[i]] += subtree_mass[i]

  # actuator_moment tiles are grouped by dof size and number of actuators
  tree_id = np.arange(len(tile_corners), dtype=np.int32)
  num_trees = int(np.max(tree_id)) if len(tree_id) > 0 else 0
  bodyid = []
  for i in range(mjm.nu):
    trntype = mjm.actuator_trntype[i]
    if trntype == mujoco.mjtTrn.mjTRN_JOINT or trntype == mujoco.mjtTrn.mjTRN_JOINTINPARENT:
      jntid = mjm.actuator_trnid[i, 0]
      bodyid.append(mjm.jnt_bodyid[jntid])
    elif trntype == mujoco.mjtTrn.mjTRN_TENDON:
      tenid = mjm.actuator_trnid[i, 0]
      adr = mjm.tendon_adr[tenid]
      if mjm.wrap_type[adr] == mujoco.mjtWrap.mjWRAP_JOINT:
        ten_num = mjm.tendon_num[tenid]
        for i in range(ten_num):
          bodyid.append(mjm.jnt_bodyid[mjm.wrap_objid[adr + i]])
      else:
        for i in range(mjm.nv):
          bodyid.append(mjm.dof_bodyid[i])
    elif trntype == mujoco.mjtTrn.mjTRN_BODY:
      pass
    elif trntype == mujoco.mjtTrn.mjTRN_SITE:
      siteid = mjm.actuator_trnid[i, 0]
      bid = mjm.site_bodyid[siteid]
      while bid > 0:
        bodyid.append(bid)
        bid = mjm.body_parentid[bid]
    elif trntype == mujoco.mjtTrn.mjTRN_SLIDERCRANK:
      for i in range(mjm.nv):
        bodyid.append(mjm.dof_bodyid[i])
    else:
      raise NotImplementedError(f"Transmission type {trntype} not implemented.")
  tree = mjm.body_treeid[np.array(bodyid, dtype=int)]
  counts, ids = np.histogram(tree, bins=np.arange(0, num_trees + 2))
  acts_per_tree = dict(zip(ids, counts))

  tiles = {}
  act_beg = 0
  for i in range(len(tile_corners)):
    tile_beg = tile_corners[i]
    tile_end = mjm.nv if i == len(tile_corners) - 1 else tile_corners[i + 1]
    tree = int(tree_id[i])
    act_num = acts_per_tree[tree]
    tiles.setdefault((tile_end - tile_beg, act_num), []).append((tile_beg, act_beg))
    act_beg += act_num

  actuator_moment_tiles_nv, actuator_moment_tiles_nu = tuple(), tuple()

  for (nv, nu), adr in sorted(tiles.items()):
    adr_nv = wp.array([nv for nv, _ in adr], dtype=int)
    adr_nu = wp.array([nu for _, nu in adr], dtype=int)
    actuator_moment_tiles_nv += (types.TileSet(adr=adr_nv, size=nv),)
    actuator_moment_tiles_nu += (types.TileSet(adr=adr_nu, size=nu),)

  # fixed tendon
  tendon_jnt_adr = []
  wrap_jnt_adr = []
  for i in range(mjm.ntendon):
    adr = mjm.tendon_adr[i]
    if mjm.wrap_type[adr] == mujoco.mjtWrap.mjWRAP_JOINT:
      tendon_num = mjm.tendon_num[i]
      for j in range(tendon_num):
        tendon_jnt_adr.append(i)
        wrap_jnt_adr.append(adr + j)

  # spatial tendon
  tendon_site_pair_adr = []
  tendon_geom_adr = []

  ten_wrapadr_site = [0]
  ten_wrapnum_site = []
  for i, tendon_num in enumerate(mjm.tendon_num):
    adr = mjm.tendon_adr[i]
    # sites
    if (mjm.wrap_type[adr : adr + tendon_num] == mujoco.mjtWrap.mjWRAP_SITE).all():
      if i < mjm.ntendon:
        ten_wrapadr_site.append(ten_wrapadr_site[-1] + tendon_num)
      ten_wrapnum_site.append(tendon_num)
    else:
      if i < mjm.ntendon:
        ten_wrapadr_site.append(ten_wrapadr_site[-1])
      ten_wrapnum_site.append(0)

    # geoms
    for j in range(tendon_num):
      wrap_type = mjm.wrap_type[adr + j]
      if j < tendon_num - 1:
        next_wrap_type = mjm.wrap_type[adr + j + 1]
        if wrap_type == mujoco.mjtWrap.mjWRAP_SITE and next_wrap_type == mujoco.mjtWrap.mjWRAP_SITE:
          tendon_site_pair_adr.append(i)
      if wrap_type == mujoco.mjtWrap.mjWRAP_SPHERE or wrap_type == mujoco.mjtWrap.mjWRAP_CYLINDER:
        tendon_geom_adr.append(i)

  wrap_site_adr = np.nonzero(mjm.wrap_type == mujoco.mjtWrap.mjWRAP_SITE)[0]
  wrap_site_pair_adr = np.setdiff1d(wrap_site_adr[np.nonzero(np.diff(wrap_site_adr) == 1)[0]], mjm.tendon_adr[1:] - 1)
  wrap_geom_adr = np.nonzero(np.isin(mjm.wrap_type, [mujoco.mjtWrap.mjWRAP_SPHERE, mujoco.mjtWrap.mjWRAP_CYLINDER]))[0]

  # pulley scaling
  wrap_pulley_scale = np.ones(mjm.nwrap, dtype=float)
  pulley_adr = np.nonzero(mjm.wrap_type == mujoco.mjtWrap.mjWRAP_PULLEY)[0]
  for tadr, tnum in zip(mjm.tendon_adr, mjm.tendon_num):
    for padr in pulley_adr:
      if tadr <= padr < tadr + tnum:
        wrap_pulley_scale[padr : tadr + tnum] = 1.0 / mjm.wrap_prm[padr]

  # mocap
  mocap_bodyid = np.arange(mjm.nbody)[mjm.body_mocapid >= 0]
  mocap_bodyid = mocap_bodyid[mjm.body_mocapid[mjm.body_mocapid >= 0].argsort()]

  # precalculated geom pairs
  filterparent = not (mjm.opt.disableflags & types.DisableBit.FILTERPARENT.value)

  geom1, geom2 = np.triu_indices(mjm.ngeom, k=1)
  nxn_geom_pair = np.stack((geom1, geom2), axis=1)

  bodyid1 = mjm.geom_bodyid[geom1]
  bodyid2 = mjm.geom_bodyid[geom2]
  contype1 = mjm.geom_contype[geom1]
  contype2 = mjm.geom_contype[geom2]
  conaffinity1 = mjm.geom_conaffinity[geom1]
  conaffinity2 = mjm.geom_conaffinity[geom2]
  weldid1 = mjm.body_weldid[bodyid1]
  weldid2 = mjm.body_weldid[bodyid2]
  weld_parentid1 = mjm.body_weldid[mjm.body_parentid[weldid1]]
  weld_parentid2 = mjm.body_weldid[mjm.body_parentid[weldid2]]

  self_collision = weldid1 == weldid2
  parent_child_collision = (
    filterparent & (weldid1 != 0) & (weldid2 != 0) & ((weldid1 == weld_parentid2) | (weldid2 == weld_parentid1))
  )
  mask = np.array((contype1 & conaffinity2) | (contype2 & conaffinity1), dtype=bool)
  exclude = np.isin((bodyid1 << 16) + bodyid2, mjm.exclude_signature)

  nxn_pairid = -1 * np.ones(len(geom1), dtype=int)
  nxn_pairid[~(mask & ~self_collision & ~parent_child_collision & ~exclude)] = -2

  # contact pairs
  for i in range(mjm.npair):
    pair_geom1 = mjm.pair_geom1[i]
    pair_geom2 = mjm.pair_geom2[i]

    if pair_geom2 < pair_geom1:
      pairid = np.int32(math.upper_tri_index(mjm.ngeom, int(pair_geom2), int(pair_geom1)))
    else:
      pairid = np.int32(math.upper_tri_index(mjm.ngeom, int(pair_geom1), int(pair_geom2)))

    nxn_pairid[pairid] = i

  include = nxn_pairid > -2
  nxn_pairid_filtered = nxn_pairid[include]
  nxn_geom_pair_filtered = nxn_geom_pair[include]

  # count contact pair types
  geom_type_pair_count = np.bincount(
    [
      math.upper_trid_index(len(types.GeomType), int(mjm.geom_type[geom1[i]]), int(mjm.geom_type[geom2[i]]))
      for i in np.arange(len(geom1))
      if nxn_pairid[i] > -2
    ],
    minlength=len(types.GeomType) * (len(types.GeomType) + 1) // 2,
  )

  # Disable collisions if there are no potentially colliding pairs
  if np.sum(geom_type_pair_count) == 0:
    mjm.opt.disableflags |= types.DisableBit.CONTACT.value

  def create_nmodel_batched_array(mjm_array, dtype, expand_dim=True):
    array = wp.array(mjm_array, dtype=dtype)
    # add private attribute for JAX to determine which fields are batched
    array._is_batched = True
    if not expand_dim:
      array.strides = (0,) + array.strides[1:]
      array.shape = (MAX_WORLDS,) + array.shape[1:]
      return array
    array.strides = (0,) + array.strides
    array.ndim += 1
    array.shape = (MAX_WORLDS,) + array.shape
    return array

  # rangefinder
  is_rangefinder = mjm.sensor_type == mujoco.mjtSensor.mjSENS_RANGEFINDER
  sensor_rangefinder_adr = np.nonzero(is_rangefinder)[0]
  rangefinder_sensor_adr = np.full(mjm.nsensor, -1)
  rangefinder_sensor_adr[sensor_rangefinder_adr] = np.arange(len(sensor_rangefinder_adr))

  # contact sensor
  sensor_adr_to_contact_adr = np.clip(np.cumsum(mjm.sensor_type == mujoco.mjtSensor.mjSENS_CONTACT) - 1, a_min=0, a_max=None)

  if nxn_geom_pair_filtered.shape[0] < 250_000:
    broadphase = types.BroadphaseType.NXN
  elif mjm.ngeom < 1000:
    broadphase = types.BroadphaseType.SAP_TILE
  else:
    broadphase = types.BroadphaseType.SAP_SEGMENTED

  condim = np.concatenate((mjm.geom_condim, mjm.pair_dim))
  condim_max = np.max(condim) if len(condim) > 0 else 0

  m = types.Model(
    nq=mjm.nq,
    nv=mjm.nv,
    nu=mjm.nu,
    na=mjm.na,
    nbody=mjm.nbody,
    njnt=mjm.njnt,
    ngeom=mjm.ngeom,
    nsite=mjm.nsite,
    ncam=mjm.ncam,
    nlight=mjm.nlight,
    nmat=mjm.nmat,
    nflex=mjm.nflex,
    nflexvert=mjm.nflexvert,
    nflexedge=mjm.nflexedge,
    nflexelem=mjm.nflexelem,
    nflexelemdata=mjm.nflexelemdata,
    nexclude=mjm.nexclude,
    neq=mjm.neq,
    nmocap=mjm.nmocap,
    ngravcomp=mjm.ngravcomp,
    nM=mjm.nM,
    nC=mjm.nC,
    ntendon=mjm.ntendon,
    nwrap=mjm.nwrap,
    nsensor=mjm.nsensor,
    nsensordata=mjm.nsensordata,
    nsensortaxel=sum(mjm.mesh_vertnum[mjm.sensor_objid[mjm.sensor_type == mujoco.mjtSensor.mjSENS_TACTILE]]),
    nmeshvert=mjm.nmeshvert,
    nmeshface=mjm.nmeshface,
    nmeshgraph=mjm.nmeshgraph,
    nmeshpoly=mjm.nmeshpoly,
    nmeshpolyvert=mjm.nmeshpolyvert,
    nmeshpolymap=mjm.nmeshpolymap,
    nlsp=nlsp,
    npair=mjm.npair,
    opt=types.Option(
      timestep=create_nmodel_batched_array(np.array(mjm.opt.timestep), dtype=float, expand_dim=False),
      tolerance=create_nmodel_batched_array(
        np.array(np.maximum(mjm.opt.tolerance, _TOLERANCE_F32)), dtype=float, expand_dim=False
      ),
      ls_tolerance=create_nmodel_batched_array(np.array(mjm.opt.ls_tolerance), dtype=float, expand_dim=False),
      ccd_tolerance=create_nmodel_batched_array(np.array(mjm.opt.ccd_tolerance), dtype=float, expand_dim=False),
      gravity=create_nmodel_batched_array(mjm.opt.gravity, dtype=wp.vec3, expand_dim=False),
      magnetic=create_nmodel_batched_array(mjm.opt.magnetic, dtype=wp.vec3, expand_dim=False),
      wind=create_nmodel_batched_array(mjm.opt.wind, dtype=wp.vec3, expand_dim=False),
      has_fluid=bool(mjm.opt.wind.any() or mjm.opt.density or mjm.opt.viscosity),
      density=create_nmodel_batched_array(np.array(mjm.opt.density), dtype=float, expand_dim=False),
      viscosity=create_nmodel_batched_array(np.array(mjm.opt.viscosity), dtype=float, expand_dim=False),
      cone=mjm.opt.cone,
      solver=mjm.opt.solver,
      iterations=mjm.opt.iterations,
      ls_iterations=mjm.opt.ls_iterations,
      integrator=mjm.opt.integrator,
      disableflags=mjm.opt.disableflags,
      enableflags=mjm.opt.enableflags,
      impratio=create_nmodel_batched_array(np.array(mjm.opt.impratio), dtype=float, expand_dim=False),
      is_sparse=bool(is_sparse),
      ls_parallel=False,
      ls_parallel_min_step=1.0e-6,  # TODO(team): determine good default setting
      gjk_iterations=MJ_CCD_ITERATIONS,
      epa_iterations=MJ_CCD_ITERATIONS,
      broadphase=int(broadphase),
      broadphase_filter=int(
        types.BroadphaseFilter.PLANE.value | types.BroadphaseFilter.SPHERE.value | types.BroadphaseFilter.OBB.value
      ),
      graph_conditional=True and conditional_graph_supported(),
      sdf_initpoints=mjm.opt.sdf_initpoints,
      sdf_iterations=mjm.opt.sdf_iterations,
      run_collision_detection=True,
      legacy_gjk=False,
      contact_sensor_maxmatch=64,
    ),
    stat=types.Statistic(
      meaninertia=mjm.stat.meaninertia,
    ),
    qpos0=create_nmodel_batched_array(mjm.qpos0, dtype=float),
    qpos_spring=create_nmodel_batched_array(mjm.qpos_spring, dtype=float),
    qM_fullm_i=wp.array(qM_fullm_i, dtype=int),
    qM_fullm_j=wp.array(qM_fullm_j, dtype=int),
    qM_mulm_i=wp.array(qM_mulm_i, dtype=int),
    qM_mulm_j=wp.array(qM_mulm_j, dtype=int),
    qM_madr_ij=wp.array(qM_madr_ij, dtype=int),
    qLD_updates=qLD_updates,
    M_rownnz=wp.array(mjm.M_rownnz, dtype=int),
    M_rowadr=wp.array(mjm.M_rowadr, dtype=int),
    M_colind=wp.array(mjm.M_colind, dtype=int),
    mapM2M=wp.array(mjm.mapM2M, dtype=int),
    qM_tiles=qM_tiles,
    body_tree=body_tree,
    body_parentid=wp.array(mjm.body_parentid, dtype=int),
    body_rootid=wp.array(mjm.body_rootid, dtype=int),
    body_weldid=wp.array(mjm.body_weldid, dtype=int),
    body_mocapid=wp.array(mjm.body_mocapid, dtype=int),
    mocap_bodyid=wp.array(mocap_bodyid, dtype=int),
    body_jntnum=wp.array(mjm.body_jntnum, dtype=int),
    body_jntadr=wp.array(mjm.body_jntadr, dtype=int),
    body_dofnum=wp.array(mjm.body_dofnum, dtype=int),
    body_dofadr=wp.array(mjm.body_dofadr, dtype=int),
    body_geomnum=wp.array(mjm.body_geomnum, dtype=int),
    body_geomadr=wp.array(mjm.body_geomadr, dtype=int),
    body_pos=create_nmodel_batched_array(mjm.body_pos, dtype=wp.vec3),
    body_quat=create_nmodel_batched_array(mjm.body_quat, dtype=wp.quat),
    body_ipos=create_nmodel_batched_array(mjm.body_ipos, dtype=wp.vec3),
    body_iquat=create_nmodel_batched_array(mjm.body_iquat, dtype=wp.quat),
    body_mass=create_nmodel_batched_array(mjm.body_mass, dtype=float),
    body_subtreemass=create_nmodel_batched_array(mjm.body_subtreemass, dtype=float),
    subtree_mass=create_nmodel_batched_array(subtree_mass, dtype=float),
    body_inertia=create_nmodel_batched_array(mjm.body_inertia, dtype=wp.vec3),
    body_invweight0=create_nmodel_batched_array(mjm.body_invweight0, dtype=wp.vec2),
    body_contype=wp.array(mjm.body_contype, dtype=int),
    body_conaffinity=wp.array(mjm.body_conaffinity, dtype=int),
    body_gravcomp=create_nmodel_batched_array(mjm.body_gravcomp, dtype=float),
    jnt_type=wp.array(mjm.jnt_type, dtype=int),
    jnt_qposadr=wp.array(mjm.jnt_qposadr, dtype=int),
    jnt_dofadr=wp.array(mjm.jnt_dofadr, dtype=int),
    jnt_bodyid=wp.array(mjm.jnt_bodyid, dtype=int),
    jnt_limited=wp.array(mjm.jnt_limited, dtype=int),
    jnt_actfrclimited=wp.array(mjm.jnt_actfrclimited, dtype=bool),
    jnt_solref=create_nmodel_batched_array(mjm.jnt_solref, dtype=wp.vec2),
    jnt_solimp=create_nmodel_batched_array(mjm.jnt_solimp, dtype=types.vec5),
    jnt_pos=create_nmodel_batched_array(mjm.jnt_pos, dtype=wp.vec3),
    jnt_axis=create_nmodel_batched_array(mjm.jnt_axis, dtype=wp.vec3),
    jnt_stiffness=create_nmodel_batched_array(mjm.jnt_stiffness, dtype=float),
    jnt_range=create_nmodel_batched_array(mjm.jnt_range, dtype=wp.vec2),
    jnt_actfrcrange=create_nmodel_batched_array(mjm.jnt_actfrcrange, dtype=wp.vec2),
    jnt_margin=create_nmodel_batched_array(mjm.jnt_margin, dtype=float),
    # these jnt_limited adrs are used in constraint.py
    jnt_limited_slide_hinge_adr=wp.array(
      np.nonzero(
        mjm.jnt_limited & ((mjm.jnt_type == mujoco.mjtJoint.mjJNT_SLIDE) | (mjm.jnt_type == mujoco.mjtJoint.mjJNT_HINGE))
      )[0],
      dtype=int,
    ),
    jnt_limited_ball_adr=wp.array(
      np.nonzero(mjm.jnt_limited & (mjm.jnt_type == mujoco.mjtJoint.mjJNT_BALL))[0],
      dtype=int,
    ),
    jnt_actgravcomp=wp.array(mjm.jnt_actgravcomp, dtype=int),
    dof_bodyid=wp.array(mjm.dof_bodyid, dtype=int),
    dof_jntid=wp.array(mjm.dof_jntid, dtype=int),
    dof_parentid=wp.array(mjm.dof_parentid, dtype=int),
    dof_Madr=wp.array(mjm.dof_Madr, dtype=int),
    dof_armature=create_nmodel_batched_array(mjm.dof_armature, dtype=float),
    dof_damping=create_nmodel_batched_array(mjm.dof_damping, dtype=float),
    dof_invweight0=create_nmodel_batched_array(mjm.dof_invweight0, dtype=float),
    dof_frictionloss=create_nmodel_batched_array(mjm.dof_frictionloss, dtype=float),
    dof_solimp=create_nmodel_batched_array(mjm.dof_solimp, dtype=types.vec5),
    dof_solref=create_nmodel_batched_array(mjm.dof_solref, dtype=wp.vec2),
    dof_tri_row=wp.array(dof_tri_row, dtype=int),
    dof_tri_col=wp.array(dof_tri_col, dtype=int),
    geom_type=wp.array(mjm.geom_type, dtype=int),
    geom_contype=wp.array(mjm.geom_contype, dtype=int),
    geom_conaffinity=wp.array(mjm.geom_conaffinity, dtype=int),
    geom_condim=wp.array(mjm.geom_condim, dtype=int),
    geom_bodyid=wp.array(mjm.geom_bodyid, dtype=int),
    geom_dataid=wp.array(mjm.geom_dataid, dtype=int),
    geom_group=wp.array(mjm.geom_group, dtype=int),
    geom_matid=create_nmodel_batched_array(mjm.geom_matid, dtype=int),
    geom_priority=wp.array(mjm.geom_priority, dtype=int),
    geom_solmix=create_nmodel_batched_array(mjm.geom_solmix, dtype=float),
    geom_solref=create_nmodel_batched_array(mjm.geom_solref, dtype=wp.vec2),
    geom_solimp=create_nmodel_batched_array(mjm.geom_solimp, dtype=types.vec5),
    geom_size=create_nmodel_batched_array(mjm.geom_size, dtype=wp.vec3),
    geom_aabb=wp.array2d(mjm.geom_aabb, dtype=wp.vec3),
    geom_rbound=create_nmodel_batched_array(mjm.geom_rbound, dtype=float),
    geom_pos=create_nmodel_batched_array(mjm.geom_pos, dtype=wp.vec3),
    geom_quat=create_nmodel_batched_array(mjm.geom_quat, dtype=wp.quat),
    geom_friction=create_nmodel_batched_array(mjm.geom_friction, dtype=wp.vec3),
    geom_margin=create_nmodel_batched_array(mjm.geom_margin, dtype=float),
    geom_gap=create_nmodel_batched_array(mjm.geom_gap, dtype=float),
    geom_rgba=create_nmodel_batched_array(mjm.geom_rgba, dtype=wp.vec4),
    site_type=wp.array(mjm.site_type, dtype=int),
    site_bodyid=wp.array(mjm.site_bodyid, dtype=int),
    site_size=wp.array(mjm.site_size, dtype=wp.vec3),
    site_pos=create_nmodel_batched_array(mjm.site_pos, dtype=wp.vec3),
    site_quat=create_nmodel_batched_array(mjm.site_quat, dtype=wp.quat),
    cam_mode=wp.array(mjm.cam_mode, dtype=int),
    cam_bodyid=wp.array(mjm.cam_bodyid, dtype=int),
    cam_targetbodyid=wp.array(mjm.cam_targetbodyid, dtype=int),
    cam_pos=create_nmodel_batched_array(mjm.cam_pos, dtype=wp.vec3),
    cam_quat=create_nmodel_batched_array(mjm.cam_quat, dtype=wp.quat),
    cam_poscom0=create_nmodel_batched_array(mjm.cam_poscom0, dtype=wp.vec3),
    cam_pos0=create_nmodel_batched_array(mjm.cam_pos0, dtype=wp.vec3),
    cam_mat0=create_nmodel_batched_array(mjm.cam_mat0, dtype=wp.mat33),
    cam_fovy=wp.array(mjm.cam_fovy, dtype=float),
    cam_resolution=wp.array(mjm.cam_resolution, dtype=wp.vec2i),
    cam_sensorsize=wp.array(mjm.cam_sensorsize, dtype=wp.vec2),
    cam_intrinsic=wp.array(mjm.cam_intrinsic, dtype=wp.vec4),
    light_mode=wp.array(mjm.light_mode, dtype=int),
    light_bodyid=wp.array(mjm.light_bodyid, dtype=int),
    light_targetbodyid=wp.array(mjm.light_targetbodyid, dtype=int),
    light_type=create_nmodel_batched_array(mjm.light_type, dtype=int),
    light_castshadow=create_nmodel_batched_array(mjm.light_castshadow, dtype=bool),
    light_active=create_nmodel_batched_array(mjm.light_active, dtype=bool),
    light_pos=create_nmodel_batched_array(mjm.light_pos, dtype=wp.vec3),
    light_dir=create_nmodel_batched_array(mjm.light_dir, dtype=wp.vec3),
    light_poscom0=create_nmodel_batched_array(mjm.light_poscom0, dtype=wp.vec3),
    light_pos0=create_nmodel_batched_array(mjm.light_pos0, dtype=wp.vec3),
    light_dir0=create_nmodel_batched_array(mjm.light_dir0, dtype=wp.vec3),
    flex_dim=wp.array(mjm.flex_dim, dtype=int),
    flex_vertadr=wp.array(mjm.flex_vertadr, dtype=int),
    flex_vertnum=wp.array(mjm.flex_vertnum, dtype=int),
    flex_edgeadr=wp.array(mjm.flex_edgeadr, dtype=int),
    flex_elemedgeadr=wp.array(mjm.flex_elemedgeadr, dtype=int),
    flex_vertbodyid=wp.array(mjm.flex_vertbodyid, dtype=int),
    flex_edge=wp.array(mjm.flex_edge, dtype=wp.vec2i),
    flex_edgeflap=wp.array(mjm.flex_edgeflap, dtype=wp.vec2i),
    flex_elem=wp.array(mjm.flex_elem, dtype=int),
    flex_elemedge=wp.array(mjm.flex_elemedge, dtype=int),
    flexedge_length0=wp.array(mjm.flexedge_length0, dtype=float),
    flex_stiffness=wp.array(mjm.flex_stiffness.flatten(), dtype=float),
    flex_bending=wp.array(mjm.flex_bending.flatten(), dtype=float),
    flex_damping=wp.array(mjm.flex_damping, dtype=float),
    mesh_vertadr=wp.array(mjm.mesh_vertadr, dtype=int),
    mesh_vertnum=wp.array(mjm.mesh_vertnum, dtype=int),
    mesh_vert=wp.array(mjm.mesh_vert, dtype=wp.vec3),
    mesh_normaladr=wp.array(mjm.mesh_normaladr, dtype=int),
    mesh_normal=wp.array(mjm.mesh_normal, dtype=wp.vec3),
    mesh_faceadr=wp.array(mjm.mesh_faceadr, dtype=int),
    mesh_face=wp.array(mjm.mesh_face, dtype=wp.vec3i),
    mesh_graphadr=wp.array(mjm.mesh_graphadr, dtype=int),
    mesh_graph=wp.array(mjm.mesh_graph, dtype=int),
    mesh_quat=wp.array(mjm.mesh_quat, dtype=wp.quat),
    mesh_polynum=wp.array(mjm.mesh_polynum, dtype=int),
    mesh_polyadr=wp.array(mjm.mesh_polyadr, dtype=int),
    mesh_polynormal=wp.array(mjm.mesh_polynormal, dtype=wp.vec3),
    mesh_polyvertadr=wp.array(mjm.mesh_polyvertadr, dtype=int),
    mesh_polyvertnum=wp.array(mjm.mesh_polyvertnum, dtype=int),
    mesh_polyvert=wp.array(mjm.mesh_polyvert, dtype=int),
    mesh_polymapadr=wp.array(mjm.mesh_polymapadr, dtype=int),
    mesh_polymapnum=wp.array(mjm.mesh_polymapnum, dtype=int),
    mesh_polymap=wp.array(mjm.mesh_polymap, dtype=int),
    oct_aabb=wp.array2d(mjm.oct_aabb, dtype=wp.vec3),
    oct_child=wp.array(mjm.oct_child, dtype=types.vec8i),
    oct_coeff=wp.array(mjm.oct_coeff, dtype=types.vec8f),
    nhfield=mjm.nhfield,
    nhfielddata=mjm.nhfielddata,
    hfield_adr=wp.array(mjm.hfield_adr, dtype=int),
    hfield_nrow=wp.array(mjm.hfield_nrow, dtype=int),
    hfield_ncol=wp.array(mjm.hfield_ncol, dtype=int),
    hfield_size=wp.array(mjm.hfield_size, dtype=wp.vec4),
    hfield_data=wp.array(mjm.hfield_data, dtype=float),
    eq_type=wp.array(mjm.eq_type, dtype=int),
    eq_obj1id=wp.array(mjm.eq_obj1id, dtype=int),
    eq_obj2id=wp.array(mjm.eq_obj2id, dtype=int),
    eq_objtype=wp.array(mjm.eq_objtype, dtype=int),
    eq_active0=wp.array(mjm.eq_active0, dtype=bool),
    eq_solref=create_nmodel_batched_array(mjm.eq_solref, dtype=wp.vec2),
    eq_solimp=create_nmodel_batched_array(mjm.eq_solimp, dtype=types.vec5),
    eq_data=create_nmodel_batched_array(mjm.eq_data, dtype=types.vec11),
    # pre-compute indices of equality constraints
    eq_connect_adr=wp.array(np.nonzero(mjm.eq_type == types.EqType.CONNECT.value)[0], dtype=int),
    eq_wld_adr=wp.array(np.nonzero(mjm.eq_type == types.EqType.WELD.value)[0], dtype=int),
    eq_jnt_adr=wp.array(np.nonzero(mjm.eq_type == types.EqType.JOINT.value)[0], dtype=int),
    eq_ten_adr=wp.array(np.nonzero(mjm.eq_type == types.EqType.TENDON.value)[0], dtype=int),
    actuator_moment_tiles_nv=actuator_moment_tiles_nv,
    actuator_moment_tiles_nu=actuator_moment_tiles_nu,
    actuator_trntype=wp.array(mjm.actuator_trntype, dtype=int),
    actuator_dyntype=wp.array(mjm.actuator_dyntype, dtype=int),
    actuator_gaintype=wp.array(mjm.actuator_gaintype, dtype=int),
    actuator_biastype=wp.array(mjm.actuator_biastype, dtype=int),
    actuator_trnid=wp.array(mjm.actuator_trnid, dtype=wp.vec2i),
    actuator_actadr=wp.array(mjm.actuator_actadr, dtype=int),
    actuator_actnum=wp.array(mjm.actuator_actnum, dtype=int),
    actuator_ctrllimited=wp.array(mjm.actuator_ctrllimited, dtype=bool),
    actuator_forcelimited=wp.array(mjm.actuator_forcelimited, dtype=bool),
    actuator_actlimited=wp.array(mjm.actuator_actlimited, dtype=bool),
    actuator_dynprm=create_nmodel_batched_array(mjm.actuator_dynprm, dtype=types.vec10f),
    actuator_gainprm=create_nmodel_batched_array(mjm.actuator_gainprm, dtype=types.vec10f),
    actuator_biasprm=create_nmodel_batched_array(mjm.actuator_biasprm, dtype=types.vec10f),
    actuator_actearly=wp.array(mjm.actuator_actearly, dtype=bool),
    actuator_ctrlrange=create_nmodel_batched_array(mjm.actuator_ctrlrange, dtype=wp.vec2),
    actuator_forcerange=create_nmodel_batched_array(mjm.actuator_forcerange, dtype=wp.vec2),
    actuator_actrange=create_nmodel_batched_array(mjm.actuator_actrange, dtype=wp.vec2),
    actuator_gear=create_nmodel_batched_array(mjm.actuator_gear, dtype=wp.spatial_vector),
    actuator_cranklength=wp.array(mjm.actuator_cranklength, dtype=float),
    actuator_acc0=wp.array(mjm.actuator_acc0, dtype=float),
    actuator_lengthrange=wp.array(mjm.actuator_lengthrange, dtype=wp.vec2),
    exclude_signature=wp.array(mjm.exclude_signature, dtype=int),
    # short-circuiting here allows us to skip a lot of code in implicit integration
    actuator_affine_bias_gain=bool(
      np.any(mjm.actuator_biastype == types.BiasType.AFFINE.value)
      or np.any(mjm.actuator_gaintype == types.GainType.AFFINE.value)
    ),
    nxn_geom_pair=wp.array(nxn_geom_pair, dtype=wp.vec2i),
    nxn_geom_pair_filtered=wp.array(nxn_geom_pair_filtered, dtype=wp.vec2i),
    nxn_pairid=wp.array(nxn_pairid, dtype=int),
    nxn_pairid_filtered=wp.array(nxn_pairid_filtered, dtype=int),
    pair_dim=wp.array(mjm.pair_dim, dtype=int),
    pair_geom1=wp.array(mjm.pair_geom1, dtype=int),
    pair_geom2=wp.array(mjm.pair_geom2, dtype=int),
    pair_solref=create_nmodel_batched_array(mjm.pair_solref, dtype=wp.vec2),
    pair_solreffriction=create_nmodel_batched_array(mjm.pair_solreffriction, dtype=wp.vec2),
    pair_solimp=create_nmodel_batched_array(mjm.pair_solimp, dtype=types.vec5),
    pair_margin=create_nmodel_batched_array(mjm.pair_margin, dtype=float),
    pair_gap=create_nmodel_batched_array(mjm.pair_gap, dtype=float),
    pair_friction=create_nmodel_batched_array(mjm.pair_friction, dtype=types.vec5),
    condim_max=condim_max,  # TODO(team): get max after filtering,
    tendon_adr=wp.array(mjm.tendon_adr, dtype=int),
    tendon_num=wp.array(mjm.tendon_num, dtype=int),
    tendon_limited=wp.array(mjm.tendon_limited, dtype=int),
    tendon_limited_adr=wp.array(np.nonzero(mjm.tendon_limited)[0], dtype=int),
    tendon_actfrclimited=wp.array(mjm.tendon_actfrclimited, dtype=bool),
    tendon_solref_lim=create_nmodel_batched_array(mjm.tendon_solref_lim, dtype=wp.vec2f),
    tendon_solimp_lim=create_nmodel_batched_array(mjm.tendon_solimp_lim, dtype=types.vec5),
    tendon_solref_fri=create_nmodel_batched_array(mjm.tendon_solref_fri, dtype=wp.vec2f),
    tendon_solimp_fri=create_nmodel_batched_array(mjm.tendon_solimp_fri, dtype=types.vec5),
    tendon_range=create_nmodel_batched_array(mjm.tendon_range, dtype=wp.vec2f),
    tendon_actfrcrange=create_nmodel_batched_array(mjm.tendon_actfrcrange, dtype=wp.vec2),
    tendon_margin=create_nmodel_batched_array(mjm.tendon_margin, dtype=float),
    tendon_stiffness=create_nmodel_batched_array(mjm.tendon_stiffness, dtype=float),
    tendon_damping=create_nmodel_batched_array(mjm.tendon_damping, dtype=float),
    tendon_armature=create_nmodel_batched_array(mjm.tendon_armature, dtype=float),
    tendon_frictionloss=create_nmodel_batched_array(mjm.tendon_frictionloss, dtype=float),
    tendon_lengthspring=create_nmodel_batched_array(mjm.tendon_lengthspring, dtype=wp.vec2),
    tendon_length0=create_nmodel_batched_array(mjm.tendon_length0, dtype=float),
    tendon_invweight0=create_nmodel_batched_array(mjm.tendon_invweight0, dtype=float),
    wrap_objid=wp.array(mjm.wrap_objid, dtype=int),
    wrap_prm=wp.array(mjm.wrap_prm, dtype=float),
    wrap_type=wp.array(mjm.wrap_type, dtype=int),
    tendon_jnt_adr=wp.array(tendon_jnt_adr, dtype=int),
    tendon_site_pair_adr=wp.array(tendon_site_pair_adr, dtype=int),
    tendon_geom_adr=wp.array(tendon_geom_adr, dtype=int),
    ten_wrapadr_site=wp.array(ten_wrapadr_site, dtype=int),
    ten_wrapnum_site=wp.array(ten_wrapnum_site, dtype=int),
    wrap_jnt_adr=wp.array(wrap_jnt_adr, dtype=int),
    wrap_site_adr=wp.array(wrap_site_adr, dtype=int),
    wrap_site_pair_adr=wp.array(wrap_site_pair_adr, dtype=int),
    wrap_geom_adr=wp.array(wrap_geom_adr, dtype=int),
    wrap_pulley_scale=wp.array(wrap_pulley_scale, dtype=float),
    sensor_type=wp.array(mjm.sensor_type, dtype=int),
    sensor_datatype=wp.array(mjm.sensor_datatype, dtype=int),
    sensor_objtype=wp.array(mjm.sensor_objtype, dtype=int),
    sensor_objid=wp.array(mjm.sensor_objid, dtype=int),
    sensor_reftype=wp.array(mjm.sensor_reftype, dtype=int),
    sensor_refid=wp.array(mjm.sensor_refid, dtype=int),
    sensor_intprm=wp.array(mjm.sensor_intprm, dtype=int),
    sensor_dim=wp.array(mjm.sensor_dim, dtype=int),
    sensor_adr=wp.array(mjm.sensor_adr, dtype=int),
    sensor_cutoff=wp.array(mjm.sensor_cutoff, dtype=float),
    sensor_pos_adr=wp.array(
      np.nonzero(
        (mjm.sensor_needstage == mujoco.mjtStage.mjSTAGE_POS)
        & (mjm.sensor_type != mujoco.mjtSensor.mjSENS_JOINTLIMITPOS)
        & (mjm.sensor_type != mujoco.mjtSensor.mjSENS_TENDONLIMITPOS)
      )[0],
      dtype=int,
    ),
    sensor_limitpos_adr=wp.array(
      np.nonzero(
        (mjm.sensor_type == mujoco.mjtSensor.mjSENS_JOINTLIMITPOS) | (mjm.sensor_type == mujoco.mjtSensor.mjSENS_TENDONLIMITPOS)
      )[0],
      dtype=int,
    ),
    sensor_vel_adr=wp.array(
      np.nonzero(
        (mjm.sensor_needstage == mujoco.mjtStage.mjSTAGE_VEL)
        & (
          (mjm.sensor_type != mujoco.mjtSensor.mjSENS_JOINTLIMITVEL)
          | (mjm.sensor_type != mujoco.mjtSensor.mjSENS_TENDONLIMITVEL)
        )
      )[0],
      dtype=int,
    ),
    sensor_limitvel_adr=wp.array(
      np.nonzero(
        (mjm.sensor_type == mujoco.mjtSensor.mjSENS_JOINTLIMITVEL) | (mjm.sensor_type == mujoco.mjtSensor.mjSENS_TENDONLIMITVEL)
      )[0],
      dtype=int,
    ),
    sensor_acc_adr=wp.array(
      np.nonzero(
        (mjm.sensor_needstage == mujoco.mjtStage.mjSTAGE_ACC)
        & (
          (mjm.sensor_type != mujoco.mjtSensor.mjSENS_TOUCH)
          | (mjm.sensor_type != mujoco.mjtSensor.mjSENS_JOINTLIMITFRC)
          | (mjm.sensor_type != mujoco.mjtSensor.mjSENS_TENDONLIMITFRC)
          | (mjm.sensor_type != mujoco.mjtSensor.mjSENS_TENDONACTFRC)
        )
      )[0],
      dtype=int,
    ),
    sensor_rangefinder_adr=wp.array(sensor_rangefinder_adr, dtype=int),
    rangefinder_sensor_adr=wp.array(rangefinder_sensor_adr, dtype=int),
    sensor_touch_adr=wp.array(
      np.nonzero(mjm.sensor_type == mujoco.mjtSensor.mjSENS_TOUCH)[0],
      dtype=int,
    ),
    sensor_limitfrc_adr=wp.array(
      np.nonzero(
        (mjm.sensor_type == mujoco.mjtSensor.mjSENS_JOINTLIMITFRC) | (mjm.sensor_type == mujoco.mjtSensor.mjSENS_TENDONLIMITFRC)
      )[0],
      dtype=int,
    ),
    sensor_e_potential=(mjm.sensor_type == mujoco.mjtSensor.mjSENS_E_POTENTIAL).any(),
    sensor_e_kinetic=(mjm.sensor_type == mujoco.mjtSensor.mjSENS_E_KINETIC).any(),
    sensor_tendonactfrc_adr=wp.array(
      np.nonzero(mjm.sensor_type == mujoco.mjtSensor.mjSENS_TENDONACTFRC)[0],
      dtype=int,
    ),
    sensor_subtree_vel=np.isin(
      mjm.sensor_type,
      [mujoco.mjtSensor.mjSENS_SUBTREELINVEL, mujoco.mjtSensor.mjSENS_SUBTREEANGMOM],
    ).any(),
    sensor_contact_adr=wp.array(np.nonzero(mjm.sensor_type == mujoco.mjtSensor.mjSENS_CONTACT)[0], dtype=int),
    sensor_adr_to_contact_adr=wp.array(sensor_adr_to_contact_adr, dtype=int),
    sensor_rne_postconstraint=np.isin(
      mjm.sensor_type,
      [
        mujoco.mjtSensor.mjSENS_ACCELEROMETER,
        mujoco.mjtSensor.mjSENS_FORCE,
        mujoco.mjtSensor.mjSENS_TORQUE,
        mujoco.mjtSensor.mjSENS_FRAMELINACC,
        mujoco.mjtSensor.mjSENS_FRAMEANGACC,
      ],
    ).any(),
    sensor_rangefinder_bodyid=wp.array(
      mjm.site_bodyid[mjm.sensor_objid[mjm.sensor_type == mujoco.mjtSensor.mjSENS_RANGEFINDER]], dtype=int
    ),
    plugin=wp.array(plugin_id, dtype=int),
    plugin_attr=wp.array(plugin_attr, dtype=wp.vec3f),
    geom_plugin_index=wp.array(geom_plugin_index, dtype=int),
    mat_texid=create_nmodel_batched_array(mjm.mat_texid, dtype=int),
    mat_texrepeat=create_nmodel_batched_array(mjm.mat_texrepeat, dtype=wp.vec2),
    mat_rgba=create_nmodel_batched_array(mjm.mat_rgba, dtype=wp.vec4),
    actuator_trntype_body_adr=wp.array(np.nonzero(mjm.actuator_trntype == mujoco.mjtTrn.mjTRN_BODY)[0], dtype=int),
    block_dim=types.BlockDim(),
    geom_pair_type_count=tuple(geom_type_pair_count),
    has_sdf_geom=bool(np.any(mjm.geom_type == mujoco.mjtGeom.mjGEOM_SDF)),
    taxel_vertadr=wp.array(
      [
        j + mjm.mesh_vertadr[mjm.sensor_objid[i]]
        for i in range(mjm.nsensor)
        if mjm.sensor_type[i] == mujoco.mjtSensor.mjSENS_TACTILE
        for j in range(mjm.mesh_vertnum[mjm.sensor_objid[i]])
      ],
      dtype=int,
    ),
    taxel_sensorid=wp.array(
      [
        i
        for i in range(mjm.nsensor)
        if mjm.sensor_type[i] == mujoco.mjtSensor.mjSENS_TACTILE
        for j in range(mjm.mesh_vertnum[mjm.sensor_objid[i]])
      ],
      dtype=int,
    ),
  )

  return m


def make_data(mjm: mujoco.MjModel, nworld: int = 1, nconmax: int = -1, njmax: int = -1) -> types.Data:
  """
  Creates a data object on device.

  Args:
    mjm (mujoco.MjModel): The model containing kinematic and dynamic information (host).
    nworld (int, optional): Number of worlds. Defaults to 1.
    nconmax (int, optional): Maximum number of contacts for all worlds. Defaults to -1.
    njmax (int, optional): Maximum number of constraints per world. Defaults to -1.

  Returns:
    Data: The data object containing the current state and output arrays (device).
  """

  # TODO(team): move to Model?
  if nconmax == -1:
    # TODO(team): heuristic for nconmax
    nconmax = nworld * 20
  if njmax == -1:
    # TODO(team): heuristic for njmax
    njmax = 20 * 6

  if nworld < 1 or nworld > MAX_WORLDS:
    raise ValueError(f"nworld must be >= 1 and <= {MAX_WORLDS}")

  if nconmax < 0:
    raise ValueError("nconmax must be >= 0")

  if njmax < 0:
    raise ValueError("njmax must be >= 0")

  condim = np.concatenate((mjm.geom_condim, mjm.pair_dim))
  condim_max = np.max(condim) if len(condim) > 0 else 0

  max_npolygon = _max_npolygon(mjm)
  max_meshdegree = _max_meshdegree(mjm)

  if mujoco.mj_isSparse(mjm):
    qM = wp.zeros((nworld, 1, mjm.nM), dtype=float)
    qLD = wp.zeros((nworld, 1, mjm.nC), dtype=float)
    qM_integration = wp.zeros((nworld, 1, mjm.nM), dtype=float)
    qLD_integration = wp.zeros((nworld, 1, mjm.nM), dtype=float)
  else:
    qM = wp.zeros((nworld, mjm.nv, mjm.nv), dtype=float)
    qLD = wp.zeros((nworld, mjm.nv, mjm.nv), dtype=float)
    qM_integration = wp.zeros((nworld, mjm.nv, mjm.nv), dtype=float)
    qLD_integration = wp.zeros((nworld, mjm.nv, mjm.nv), dtype=float)

  nsensorcontact = np.sum(mjm.sensor_type == mujoco.mjtSensor.mjSENS_CONTACT)
  nrangefinder = sum(mjm.sensor_type == mujoco.mjtSensor.mjSENS_RANGEFINDER)

  return types.Data(
    nworld=nworld,
    nconmax=nconmax,
    njmax=njmax,
    solver_niter=wp.zeros(nworld, dtype=int),
    ncon=wp.zeros(1, dtype=int),
    ne=wp.zeros(nworld, dtype=int),
    ne_connect=wp.zeros(nworld, dtype=int),  # warp only
    ne_weld=wp.zeros(nworld, dtype=int),  # warp only
    ne_jnt=wp.zeros(nworld, dtype=int),  # warp only
    ne_ten=wp.zeros(nworld, dtype=int),  # warp only
    nf=wp.zeros(nworld, dtype=int),
    nl=wp.zeros(nworld, dtype=int),
    nefc=wp.zeros(nworld, dtype=int),
    nsolving=wp.zeros(1, dtype=int),  # warp only
    time=wp.zeros(nworld, dtype=float),
    energy=wp.zeros(nworld, dtype=wp.vec2),
    qpos=wp.zeros((nworld, mjm.nq), dtype=float),
    qvel=wp.zeros((nworld, mjm.nv), dtype=float),
    act=wp.zeros((nworld, mjm.na), dtype=float),
    qacc_warmstart=wp.zeros((nworld, mjm.nv), dtype=float),
    qacc_discrete=wp.zeros((nworld, mjm.nv), dtype=float),
    ctrl=wp.zeros((nworld, mjm.nu), dtype=float),
    qfrc_applied=wp.zeros((nworld, mjm.nv), dtype=float),
    xfrc_applied=wp.zeros((nworld, mjm.nbody), dtype=wp.spatial_vector),
    fluid_applied=wp.zeros((nworld, mjm.nbody), dtype=wp.spatial_vector),
    eq_active=wp.array(np.tile(mjm.eq_active0, (nworld, 1)), dtype=bool),
    mocap_pos=wp.zeros((nworld, mjm.nmocap), dtype=wp.vec3),
    mocap_quat=wp.zeros((nworld, mjm.nmocap), dtype=wp.quat),
    qacc=wp.zeros((nworld, mjm.nv), dtype=float),
    act_dot=wp.zeros((nworld, mjm.na), dtype=float),
    xpos=wp.zeros((nworld, mjm.nbody), dtype=wp.vec3),
    xquat=wp.zeros((nworld, mjm.nbody), dtype=wp.quat),
    xmat=wp.zeros((nworld, mjm.nbody), dtype=wp.mat33),
    xipos=wp.zeros((nworld, mjm.nbody), dtype=wp.vec3),
    ximat=wp.zeros((nworld, mjm.nbody), dtype=wp.mat33),
    xanchor=wp.zeros((nworld, mjm.njnt), dtype=wp.vec3),
    xaxis=wp.zeros((nworld, mjm.njnt), dtype=wp.vec3),
    geom_skip=wp.zeros(mjm.ngeom, dtype=bool),  # warp only
    geom_xpos=wp.zeros((nworld, mjm.ngeom), dtype=wp.vec3),
    geom_xmat=wp.zeros((nworld, mjm.ngeom), dtype=wp.mat33),
    site_xpos=wp.zeros((nworld, mjm.nsite), dtype=wp.vec3),
    site_xmat=wp.zeros((nworld, mjm.nsite), dtype=wp.mat33),
    cam_xpos=wp.zeros((nworld, mjm.ncam), dtype=wp.vec3),
    cam_xmat=wp.zeros((nworld, mjm.ncam), dtype=wp.mat33),
    light_xpos=wp.zeros((nworld, mjm.nlight), dtype=wp.vec3),
    light_xdir=wp.zeros((nworld, mjm.nlight), dtype=wp.vec3),
    subtree_com=wp.zeros((nworld, mjm.nbody), dtype=wp.vec3),
    cdof=wp.zeros((nworld, mjm.nv), dtype=wp.spatial_vector),
    cinert=wp.zeros((nworld, mjm.nbody), dtype=types.vec10),
    flexvert_xpos=wp.zeros((nworld, mjm.nflexvert), dtype=wp.vec3),
    flexedge_length=wp.zeros((nworld, mjm.nflexedge), dtype=wp.float32),
    flexedge_velocity=wp.zeros((nworld, mjm.nflexedge), dtype=wp.float32),
    actuator_length=wp.zeros((nworld, mjm.nu), dtype=float),
    actuator_moment=wp.zeros((nworld, mjm.nu, mjm.nv), dtype=float),
    crb=wp.zeros((nworld, mjm.nbody), dtype=types.vec10),
    qM=qM,
    qLD=qLD,
    qLDiagInv=wp.zeros((nworld, mjm.nv), dtype=float),
    ten_velocity=wp.zeros((nworld, mjm.ntendon), dtype=float),
    actuator_velocity=wp.zeros((nworld, mjm.nu), dtype=float),
    cvel=wp.zeros((nworld, mjm.nbody), dtype=wp.spatial_vector),
    cdof_dot=wp.zeros((nworld, mjm.nv), dtype=wp.spatial_vector),
    qfrc_bias=wp.zeros((nworld, mjm.nv), dtype=float),
    qfrc_spring=wp.zeros((nworld, mjm.nv), dtype=float),
    qfrc_damper=wp.zeros((nworld, mjm.nv), dtype=float),
    qfrc_gravcomp=wp.zeros((nworld, mjm.nv), dtype=float),
    qfrc_fluid=wp.zeros((nworld, mjm.nv), dtype=float),
    qfrc_passive=wp.zeros((nworld, mjm.nv), dtype=float),
    subtree_linvel=wp.zeros((nworld, mjm.nbody), dtype=wp.vec3),
    subtree_angmom=wp.zeros((nworld, mjm.nbody), dtype=wp.vec3),
    subtree_bodyvel=wp.zeros((nworld, mjm.nbody), dtype=wp.spatial_vector),  # warp only
    actuator_force=wp.zeros((nworld, mjm.nu), dtype=float),
    qfrc_actuator=wp.zeros((nworld, mjm.nv), dtype=float),
    qfrc_smooth=wp.zeros((nworld, mjm.nv), dtype=float),
    qacc_smooth=wp.zeros((nworld, mjm.nv), dtype=float),
    qfrc_constraint=wp.zeros((nworld, mjm.nv), dtype=float),
    qfrc_inverse=wp.zeros((nworld, mjm.nv), dtype=float),
    contact=types.Contact(
      dist=wp.zeros((nconmax,), dtype=float),
      pos=wp.zeros((nconmax,), dtype=wp.vec3f),
      frame=wp.zeros((nconmax,), dtype=wp.mat33f),
      includemargin=wp.zeros((nconmax,), dtype=float),
      friction=wp.zeros((nconmax,), dtype=types.vec5),
      solref=wp.zeros((nconmax,), dtype=wp.vec2f),
      solreffriction=wp.zeros((nconmax,), dtype=wp.vec2f),
      solimp=wp.zeros((nconmax,), dtype=types.vec5),
      dim=wp.zeros((nconmax,), dtype=int),
      geom=wp.zeros((nconmax,), dtype=wp.vec2i),
      efc_address=wp.zeros(
        (nconmax, np.maximum(1, 2 * (condim_max - 1))),
        dtype=int,
      ),
      worldid=wp.zeros((nconmax,), dtype=int),
    ),
    efc=types.Constraint(
      type=wp.zeros((nworld, njmax), dtype=int),
      id=wp.zeros((nworld, njmax), dtype=int),
      J=wp.zeros((nworld, njmax, mjm.nv), dtype=float),
      pos=wp.zeros((nworld, njmax), dtype=float),
      margin=wp.zeros((nworld, njmax), dtype=float),
      D=wp.zeros((nworld, njmax), dtype=float),
      vel=wp.zeros((nworld, njmax), dtype=float),
      aref=wp.zeros((nworld, njmax), dtype=float),
      frictionloss=wp.zeros((nworld, njmax), dtype=float),
      force=wp.zeros((nworld, njmax), dtype=float),
      Jaref=wp.zeros((nworld, njmax), dtype=float),
      Ma=wp.zeros((nworld, mjm.nv), dtype=float),
      grad=wp.zeros((nworld, mjm.nv), dtype=float),
      cholesky_L_tmp=wp.zeros((nworld, mjm.nv, mjm.nv), dtype=float),
      cholesky_y_tmp=wp.zeros((nworld, mjm.nv), dtype=float),
      grad_dot=wp.zeros((nworld,), dtype=float),
      Mgrad=wp.zeros((nworld, mjm.nv), dtype=float),
      search=wp.zeros((nworld, mjm.nv), dtype=float),
      search_dot=wp.zeros((nworld,), dtype=float),
      gauss=wp.zeros((nworld,), dtype=float),
      cost=wp.zeros((nworld,), dtype=float),
      prev_cost=wp.zeros((nworld,), dtype=float),
      state=wp.zeros((nworld, njmax), dtype=int),
      mv=wp.zeros((nworld, mjm.nv), dtype=float),
      jv=wp.zeros((nworld, njmax), dtype=float),
      quad=wp.zeros((nworld, njmax), dtype=wp.vec3f),
      quad_gauss=wp.zeros((nworld,), dtype=wp.vec3f),
      h=wp.zeros((nworld, mjm.nv, mjm.nv), dtype=float),
      alpha=wp.zeros((nworld,), dtype=float),
      prev_grad=wp.zeros((nworld, mjm.nv), dtype=float),
      prev_Mgrad=wp.zeros((nworld, mjm.nv), dtype=float),
      beta=wp.zeros((nworld,), dtype=float),
      done=wp.zeros((nworld,), dtype=bool),
      # linesearch
      cost_candidate=wp.zeros((nworld, mjm.opt.ls_iterations), dtype=float),
    ),
    # RK4
    qpos_t0=wp.zeros((nworld, mjm.nq), dtype=float),
    qvel_t0=wp.zeros((nworld, mjm.nv), dtype=float),
    act_t0=wp.zeros((nworld, mjm.na), dtype=float),
    qvel_rk=wp.zeros((nworld, mjm.nv), dtype=float),
    qacc_rk=wp.zeros((nworld, mjm.nv), dtype=float),
    act_dot_rk=wp.zeros((nworld, mjm.na), dtype=float),
    # euler + implicit integration
    qfrc_integration=wp.zeros((nworld, mjm.nv), dtype=float),
    qacc_integration=wp.zeros((nworld, mjm.nv), dtype=float),
    act_vel_integration=wp.zeros((nworld, mjm.nu), dtype=float),
    qM_integration=qM_integration,
    qLD_integration=qLD_integration,
    qLDiagInv_integration=wp.zeros((nworld, mjm.nv), dtype=float),
    # sweep-and-prune broadphase
    sap_projection_lower=wp.zeros((nworld, mjm.ngeom, 2), dtype=float),
    sap_projection_upper=wp.zeros((nworld, mjm.ngeom), dtype=float),
    sap_sort_index=wp.zeros((nworld, mjm.ngeom, 2), dtype=int),
    sap_range=wp.zeros((nworld, mjm.ngeom), dtype=int),
    sap_cumulative_sum=wp.zeros((nworld, mjm.ngeom), dtype=int),
    sap_segment_index=wp.array(
      np.array([i * mjm.ngeom if i < nworld + 1 else 0 for i in range(2 * nworld)]).reshape((nworld, 2)), dtype=int
    ),
    # collision driver
    collision_pair=wp.zeros((nconmax,), dtype=wp.vec2i),
    collision_pairid=wp.zeros((nconmax,), dtype=int),
    collision_worldid=wp.zeros((nconmax,), dtype=int),
    ncollision=wp.zeros((1,), dtype=int),
    # narrowphase (EPA polytope)
    epa_vert=wp.zeros(shape=(nconmax, 5 + MJ_CCD_ITERATIONS), dtype=wp.vec3),
    epa_vert1=wp.zeros(shape=(nconmax, 5 + MJ_CCD_ITERATIONS), dtype=wp.vec3),
    epa_vert2=wp.zeros(shape=(nconmax, 5 + MJ_CCD_ITERATIONS), dtype=wp.vec3),
    epa_vert_index1=wp.zeros(shape=(nconmax, 5 + MJ_CCD_ITERATIONS), dtype=int),
    epa_vert_index2=wp.zeros(shape=(nconmax, 5 + MJ_CCD_ITERATIONS), dtype=int),
    epa_face=wp.zeros(shape=(nconmax, 6 + 6 * MJ_CCD_ITERATIONS), dtype=wp.vec3i),
    epa_pr=wp.zeros(shape=(nconmax, 6 + 6 * MJ_CCD_ITERATIONS), dtype=wp.vec3),
    epa_norm2=wp.zeros(shape=(nconmax, 6 + 6 * MJ_CCD_ITERATIONS), dtype=float),
    epa_index=wp.zeros(shape=(nconmax, 6 + 6 * MJ_CCD_ITERATIONS), dtype=int),
    epa_map=wp.zeros(shape=(nconmax, 6 + 6 * MJ_CCD_ITERATIONS), dtype=int),
    epa_horizon=wp.zeros(shape=(nconmax, 6 * MJ_CCD_ITERATIONS), dtype=int),
    multiccd_polygon=wp.zeros(shape=(nconmax, 2 * max_npolygon), dtype=wp.vec3),
    multiccd_clipped=wp.zeros(shape=(nconmax, 2 * max_npolygon), dtype=wp.vec3),
    multiccd_pnormal=wp.zeros(shape=(nconmax, max_npolygon), dtype=wp.vec3),
    multicdd_pdist=wp.zeros(shape=(nconmax, max_npolygon), dtype=float),
    multicdd_idx1=wp.zeros(shape=(nconmax, max_meshdegree), dtype=int),
    multicdd_idx2=wp.zeros(shape=(nconmax, max_meshdegree), dtype=int),
    multicdd_n1=wp.zeros(shape=(nconmax, max_meshdegree), dtype=wp.vec3),
    multicdd_n2=wp.zeros(shape=(nconmax, max_meshdegree), dtype=wp.vec3),
    multicdd_endvert=wp.zeros(shape=(nconmax, max_meshdegree), dtype=wp.vec3),
    multicdd_face1=wp.zeros(shape=(nconmax, max_npolygon), dtype=wp.vec3),
    multicdd_face2=wp.zeros(shape=(nconmax, max_npolygon), dtype=wp.vec3),
    # rne_postconstraint
    cacc=wp.zeros((nworld, mjm.nbody), dtype=wp.spatial_vector),
    cfrc_int=wp.zeros((nworld, mjm.nbody), dtype=wp.spatial_vector),
    cfrc_ext=wp.zeros((nworld, mjm.nbody), dtype=wp.spatial_vector),
    # tendon
    ten_length=wp.zeros((nworld, mjm.ntendon), dtype=float),
    ten_J=wp.zeros((nworld, mjm.ntendon, mjm.nv), dtype=float),
    ten_Jdot=wp.zeros((nworld, mjm.ntendon, mjm.nv), dtype=float),
    ten_bias_coef=wp.zeros((nworld, mjm.ntendon), dtype=float),
    ten_wrapadr=wp.zeros((nworld, mjm.ntendon), dtype=int),
    ten_wrapnum=wp.zeros((nworld, mjm.ntendon), dtype=int),
    ten_actfrc=wp.zeros((nworld, mjm.ntendon), dtype=float),
    wrap_obj=wp.zeros((nworld, mjm.nwrap), dtype=wp.vec2i),
    wrap_xpos=wp.zeros((nworld, mjm.nwrap), dtype=wp.spatial_vector),
    wrap_geom_xpos=wp.zeros((nworld, mjm.nwrap), dtype=wp.spatial_vector),
    # sensors
    sensordata=wp.zeros((nworld, mjm.nsensordata), dtype=float),
    sensor_rangefinder_pnt=wp.zeros((nworld, nrangefinder), dtype=wp.vec3),
    sensor_rangefinder_vec=wp.zeros((nworld, nrangefinder), dtype=wp.vec3),
    sensor_rangefinder_dist=wp.zeros((nworld, nrangefinder), dtype=float),
    sensor_rangefinder_geomid=wp.zeros((nworld, nrangefinder), dtype=int),
    sensor_contact_nmatch=wp.zeros((nworld, nsensorcontact), dtype=int),
    sensor_contact_matchid=wp.zeros((nworld, nsensorcontact, types.MJ_MAXCONPAIR), dtype=int),
    sensor_contact_criteria=wp.zeros((nworld, nsensorcontact, types.MJ_MAXCONPAIR), dtype=float),
    sensor_contact_direction=wp.zeros((nworld, nsensorcontact, types.MJ_MAXCONPAIR), dtype=float),
    # ray
    ray_bodyexclude=wp.zeros(1, dtype=int),
    ray_dist=wp.zeros((nworld, 1), dtype=float),
    ray_geomid=wp.zeros((nworld, 1), dtype=int),
    # mul_m
    energy_vel_mul_m_skip=wp.zeros((nworld,), dtype=bool),
    inverse_mul_m_skip=wp.zeros((nworld,), dtype=bool),
    # actuator
    actuator_trntype_body_ncon=wp.zeros((nworld, np.sum(mjm.actuator_trntype == mujoco.mjtTrn.mjTRN_BODY)), dtype=int),
  )


def put_data(
  mjm: mujoco.MjModel,
  mjd: mujoco.MjData,
  nworld: Optional[int] = None,
  nconmax: Optional[int] = None,
  njmax: Optional[int] = None,
) -> types.Data:
  """
  Moves data from host to a device.

  Args:
    mjm (mujoco.MjModel): The model containing kinematic and dynamic information (host).
    mjd (mujoco.MjData): The data object containing current state and output arrays (host).
    nworld (int, optional): The number of worlds. Defaults to 1.
    nconmax (int, optional): The maximum number of contacts for all worlds. Defaults to -1.
    njmax (int, optional): The maximum number of constraints per world. Defaults to -1.

  Returns:
    Data: The data object containing the current state and output arrays (device).
  """
  # TODO(team): move nconmax and njmax to Model?
  # TODO(team): decide what to do about uninitialized warp-only fields created by put_data
  #             we need to ensure these are only workspace fields and don't carry state

  nworld = nworld or 1
  # TODO(team): better heuristic for nconmax
  nconmax = nconmax or max(512, 4 * mjd.ncon * nworld)
  # TODO(team): better heuristic for njmax
  njmax = njmax or max(5, 4 * mjd.nefc)

  if nworld < 1 or nworld > MAX_WORLDS:
    raise ValueError(f"nworld must be >= 1 and <= {MAX_WORLDS}")

  if nconmax < 0:
    raise ValueError("nconmax must be >= 0")

  if njmax < 0:
    raise ValueError("njmax must be >= 0")

  if nworld * mjd.ncon > nconmax:
    raise ValueError(f"nconmax overflow (nconmax must be >= {nworld * mjd.ncon})")

  if mjd.nefc > njmax:
    raise ValueError(f"njmax overflow (njmax must be >= {mjd.nefc})")

  max_npolygon = _max_npolygon(mjm)
  max_meshdegree = _max_meshdegree(mjm)

  # calculate some fields that cannot be easily computed inline:
  if mujoco.mj_isSparse(mjm):
    qM = np.expand_dims(mjd.qM, axis=0)
    qLD = np.expand_dims(mjd.qLD, axis=0)
    qM_integration = np.zeros((1, mjm.nM), dtype=float)
    qLD_integration = np.zeros((1, mjm.nM), dtype=float)
    efc_J = np.zeros((mjd.nefc, mjm.nv))
    mujoco.mju_sparse2dense(efc_J, mjd.efc_J, mjd.efc_J_rownnz, mjd.efc_J_rowadr, mjd.efc_J_colind)
    ten_J = np.zeros((mjm.ntendon, mjm.nv))
    mujoco.mju_sparse2dense(
      ten_J,
      mjd.ten_J.reshape(-1),
      mjd.ten_J_rownnz,
      mjd.ten_J_rowadr,
      mjd.ten_J_colind.reshape(-1),
    )
  else:
    qM = np.zeros((mjm.nv, mjm.nv))
    mujoco.mj_fullM(mjm, qM, mjd.qM)
    if (mjd.qM == 0.0).all() or (mjd.qLD == 0.0).all():
      qLD = np.zeros((mjm.nv, mjm.nv))
    else:
      qLD = np.linalg.cholesky(qM)
    qM_integration = np.zeros((mjm.nv, mjm.nv), dtype=float)
    qLD_integration = np.zeros((mjm.nv, mjm.nv), dtype=float)
    efc_J = mjd.efc_J.reshape((mjd.nefc, mjm.nv))
    ten_J = mjd.ten_J.reshape((mjm.ntendon, mjm.nv))

  # TODO(taylorhowell): sparse actuator_moment
  actuator_moment = np.zeros((mjm.nu, mjm.nv))
  mujoco.mju_sparse2dense(
    actuator_moment,
    mjd.actuator_moment,
    mjd.moment_rownnz,
    mjd.moment_rowadr,
    mjd.moment_colind,
  )

  condim = np.concatenate((mjm.geom_condim, mjm.pair_dim))
  condim_max = np.max(condim) if len(condim) > 0 else 0
  contact_efc_address = np.zeros((nconmax, np.maximum(1, 2 * (condim_max - 1))), dtype=int)
  for i in range(nworld):
    for j in range(mjd.ncon):
      condim = mjd.contact.dim[j]
      efc_address = mjd.contact.efc_address[j]
      if efc_address == -1:
        continue
      if condim == 1:
        nconvar = 1
      else:
        nconvar = condim if mjm.opt.cone == mujoco.mjtCone.mjCONE_ELLIPTIC else 2 * (condim - 1)
      for k in range(nconvar):
        contact_efc_address[i * mjd.ncon + j, k] = mjd.nefc * i + efc_address + k

  contact_worldid = np.pad(np.repeat(np.arange(nworld), mjd.ncon), (0, nconmax - nworld * mjd.ncon))

  ne_connect = int(3 * np.sum((mjm.eq_type == mujoco.mjtEq.mjEQ_CONNECT) & mjd.eq_active))
  ne_weld = int(6 * np.sum((mjm.eq_type == mujoco.mjtEq.mjEQ_WELD) & mjd.eq_active))
  ne_jnt = int(np.sum((mjm.eq_type == mujoco.mjtEq.mjEQ_JOINT) & mjd.eq_active))
  ne_ten = int(np.sum((mjm.eq_type == mujoco.mjtEq.mjEQ_TENDON) & mjd.eq_active))

  efc_type_fill = np.zeros((nworld, njmax))
  efc_id_fill = np.zeros((nworld, njmax))
  efc_J_fill = np.zeros((nworld, njmax, mjm.nv))
  efc_D_fill = np.zeros((nworld, njmax))
  efc_vel_fill = np.zeros((nworld, njmax))
  efc_pos_fill = np.zeros((nworld, njmax))
  efc_aref_fill = np.zeros((nworld, njmax))
  efc_frictionloss_fill = np.zeros((nworld, njmax))
  efc_force_fill = np.zeros((nworld, njmax))
  efc_margin_fill = np.zeros((nworld, njmax))

  nefc = mjd.nefc
  efc_type_fill[:, :nefc] = np.tile(mjd.efc_type, (nworld, 1))
  efc_id_fill[:, :nefc] = np.tile(mjd.efc_id, (nworld, 1))
  efc_J_fill[:, :nefc, :] = np.tile(efc_J, (nworld, 1, 1))
  efc_D_fill[:, :nefc] = np.tile(mjd.efc_D, (nworld, 1))
  efc_vel_fill[:, :nefc] = np.tile(mjd.efc_vel, (nworld, 1))
  efc_pos_fill[:, :nefc] = np.tile(mjd.efc_pos, (nworld, 1))
  efc_aref_fill[:, :nefc] = np.tile(mjd.efc_aref, (nworld, 1))
  efc_frictionloss_fill[:, :nefc] = np.tile(mjd.efc_frictionloss, (nworld, 1))
  efc_force_fill[:, :nefc] = np.tile(mjd.efc_force, (nworld, 1))
  efc_margin_fill[:, :nefc] = np.tile(mjd.efc_margin, (nworld, 1))

  nsensorcontact = np.sum(mjm.sensor_type == mujoco.mjtSensor.mjSENS_CONTACT)
  nrangefinder = sum(mjm.sensor_type == mujoco.mjtSensor.mjSENS_RANGEFINDER)

  # some helper functions to simplify the data field definitions below

  def arr(x, dtype=None):
    if not isinstance(x, np.ndarray):
      x = np.array(x)
    if dtype is None:
      if np.issubdtype(x.dtype, np.integer):
        dtype = wp.int32
      elif np.issubdtype(x.dtype, np.floating):
        dtype = wp.float32
      elif np.issubdtype(x.dtype, bool):
        dtype = wp.bool
      else:
        raise ValueError(f"Unsupported dtype: {x.dtype}")
    wp_array = {1: wp.array, 2: wp.array2d, 3: wp.array3d}[x.ndim]
    return wp_array(x, dtype=dtype)

  def tile(x, dtype=None):
    return arr(np.tile(x, (nworld,) + (1,) * len(x.shape)), dtype)

  def padtile(x, length, dtype=None):
    x = np.repeat(x, nworld, axis=0)
    width = ((0, length - x.shape[0]),) + ((0, 0),) * (x.ndim - 1)
    return arr(np.pad(x, width), dtype)

  return types.Data(
    nworld=nworld,
    nconmax=nconmax,
    njmax=njmax,
    solver_niter=tile(mjd.solver_niter[0]),
    ncon=arr([mjd.ncon * nworld]),
    ne=wp.full(shape=(nworld), value=mjd.ne),
    ne_connect=wp.full(shape=(nworld), value=ne_connect),
    ne_weld=wp.full(shape=(nworld), value=ne_weld),
    ne_jnt=wp.full(shape=(nworld), value=ne_jnt),
    ne_ten=wp.full(shape=(nworld), value=ne_ten),
    nf=wp.full(shape=(nworld), value=mjd.nf),
    nl=wp.full(shape=(nworld), value=mjd.nl),
    nefc=wp.full(shape=(nworld), value=mjd.nefc),
    nsolving=arr([nworld]),
    time=arr(mjd.time * np.ones(nworld)),
    energy=tile(mjd.energy, dtype=wp.vec2),
    qpos=tile(mjd.qpos),
    qvel=tile(mjd.qvel),
    act=tile(mjd.act),
    qacc_warmstart=tile(mjd.qacc_warmstart),
    qacc_discrete=wp.zeros((nworld, mjm.nv), dtype=float),
    ctrl=tile(mjd.ctrl),
    qfrc_applied=tile(mjd.qfrc_applied),
    xfrc_applied=tile(mjd.xfrc_applied, dtype=wp.spatial_vector),
    fluid_applied=wp.zeros((nworld, mjm.nbody), dtype=wp.spatial_vector),
    eq_active=tile(mjd.eq_active.astype(bool)),
    mocap_pos=tile(mjd.mocap_pos, dtype=wp.vec3),
    mocap_quat=tile(mjd.mocap_quat, dtype=wp.quat),
    qacc=tile(mjd.qacc),
    act_dot=tile(mjd.act_dot),
    xpos=tile(mjd.xpos, dtype=wp.vec3),
    xquat=tile(mjd.xquat, dtype=wp.quat),
    xmat=tile(mjd.xmat, dtype=wp.mat33),
    xipos=tile(mjd.xipos, dtype=wp.vec3),
    ximat=tile(mjd.ximat, dtype=wp.mat33),
    xanchor=tile(mjd.xanchor, dtype=wp.vec3),
    xaxis=tile(mjd.xaxis, dtype=wp.vec3),
    geom_skip=wp.zeros(mjm.ngeom, dtype=bool),  # warp only
    geom_xpos=tile(mjd.geom_xpos, dtype=wp.vec3),
    geom_xmat=tile(mjd.geom_xmat, dtype=wp.mat33),
    site_xpos=tile(mjd.site_xpos, dtype=wp.vec3),
    site_xmat=tile(mjd.site_xmat, dtype=wp.mat33),
    cam_xpos=tile(mjd.cam_xpos, dtype=wp.vec3),
    cam_xmat=tile(mjd.cam_xmat, dtype=wp.mat33),
    light_xpos=tile(mjd.light_xpos, dtype=wp.vec3),
    light_xdir=tile(mjd.light_xdir, dtype=wp.vec3),
    subtree_com=tile(mjd.subtree_com, dtype=wp.vec3),
    cdof=tile(mjd.cdof, dtype=wp.spatial_vector),
    cinert=tile(mjd.cinert, dtype=types.vec10),
    flexvert_xpos=tile(mjd.flexvert_xpos, dtype=wp.vec3),
    flexedge_length=tile(mjd.flexedge_length),
    flexedge_velocity=tile(mjd.flexedge_velocity),
    actuator_length=tile(mjd.actuator_length),
    actuator_moment=tile(actuator_moment),
    crb=tile(mjd.crb, dtype=types.vec10),
    qM=tile(qM),
    qLD=tile(qLD),
    qLDiagInv=tile(mjd.qLDiagInv),
    ten_velocity=tile(mjd.ten_velocity),
    actuator_velocity=tile(mjd.actuator_velocity),
    cvel=tile(mjd.cvel, dtype=wp.spatial_vector),
    cdof_dot=tile(mjd.cdof_dot, dtype=wp.spatial_vector),
    qfrc_bias=tile(mjd.qfrc_bias),
    qfrc_spring=tile(mjd.qfrc_spring),
    qfrc_damper=tile(mjd.qfrc_damper),
    qfrc_gravcomp=tile(mjd.qfrc_gravcomp),
    qfrc_fluid=tile(mjd.qfrc_fluid),
    qfrc_passive=tile(mjd.qfrc_passive),
    subtree_linvel=tile(mjd.subtree_linvel, dtype=wp.vec3),
    subtree_angmom=tile(mjd.subtree_angmom, dtype=wp.vec3),
    subtree_bodyvel=wp.zeros((nworld, mjm.nbody), dtype=wp.spatial_vector),
    actuator_force=tile(mjd.actuator_force),
    qfrc_actuator=tile(mjd.qfrc_actuator),
    qfrc_smooth=tile(mjd.qfrc_smooth),
    qacc_smooth=tile(mjd.qacc_smooth),
    qfrc_constraint=tile(mjd.qfrc_constraint),
    qfrc_inverse=tile(mjd.qfrc_inverse),
    contact=types.Contact(
      dist=padtile(mjd.contact.dist, nconmax),
      pos=padtile(mjd.contact.pos, nconmax, dtype=wp.vec3),
      frame=padtile(mjd.contact.frame, nconmax, dtype=wp.mat33),
      includemargin=padtile(mjd.contact.includemargin, nconmax),
      friction=padtile(mjd.contact.friction, nconmax, dtype=types.vec5),
      solref=padtile(mjd.contact.solref, nconmax, dtype=wp.vec2f),
      solreffriction=padtile(mjd.contact.solreffriction, nconmax, dtype=wp.vec2f),
      solimp=padtile(mjd.contact.solimp, nconmax, dtype=types.vec5),
      dim=padtile(mjd.contact.dim, nconmax),
      geom=padtile(mjd.contact.geom, nconmax, dtype=wp.vec2i),
      efc_address=arr(contact_efc_address),
      worldid=arr(contact_worldid),
    ),
    efc=types.Constraint(
      type=wp.array2d(efc_type_fill, dtype=int),
      id=wp.array2d(efc_id_fill, dtype=int),
      J=wp.array3d(efc_J_fill, dtype=float),
      pos=wp.array2d(efc_pos_fill, dtype=float),
      margin=wp.array2d(efc_margin_fill, dtype=float),
      D=wp.array2d(efc_D_fill, dtype=float),
      vel=wp.array2d(efc_vel_fill, dtype=float),
      aref=wp.array2d(efc_aref_fill, dtype=float),
      frictionloss=wp.array2d(efc_frictionloss_fill, dtype=float),
      force=wp.array2d(efc_force_fill, dtype=float),
      Jaref=wp.empty(shape=(nworld, njmax), dtype=float),
      Ma=wp.empty(shape=(nworld, mjm.nv), dtype=float),
      grad=wp.empty(shape=(nworld, mjm.nv), dtype=float),
      cholesky_L_tmp=wp.empty(shape=(nworld, mjm.nv, mjm.nv), dtype=float),
      cholesky_y_tmp=wp.empty(shape=(nworld, mjm.nv), dtype=float),
      grad_dot=wp.empty(shape=(nworld,), dtype=float),
      Mgrad=wp.empty(shape=(nworld, mjm.nv), dtype=float),
      search=wp.empty(shape=(nworld, mjm.nv), dtype=float),
      search_dot=wp.empty(shape=(nworld,), dtype=float),
      gauss=wp.empty(shape=(nworld,), dtype=float),
      cost=wp.empty(shape=(nworld,), dtype=float),
      prev_cost=wp.empty(shape=(nworld,), dtype=float),
      state=wp.empty(shape=(nworld, njmax), dtype=int),
      mv=wp.empty(shape=(nworld, mjm.nv), dtype=float),
      jv=wp.empty(shape=(nworld, njmax), dtype=float),
      quad=wp.empty(shape=(nworld, njmax), dtype=wp.vec3f),
      quad_gauss=wp.empty(shape=(nworld,), dtype=wp.vec3f),
      h=wp.empty(shape=(nworld, mjm.nv, mjm.nv), dtype=float),
      alpha=wp.empty(shape=(nworld,), dtype=float),
      prev_grad=wp.empty(shape=(nworld, mjm.nv), dtype=float),
      prev_Mgrad=wp.empty(shape=(nworld, mjm.nv), dtype=float),
      beta=wp.empty(shape=(nworld,), dtype=float),
      done=wp.empty(shape=(nworld,), dtype=bool),
      cost_candidate=wp.empty(shape=(nworld, mjm.opt.ls_iterations), dtype=float),
    ),
    # TODO(team): skip allocation if integrator != RK4
    qpos_t0=wp.empty((nworld, mjm.nq), dtype=float),
    qvel_t0=wp.empty((nworld, mjm.nv), dtype=float),
    act_t0=wp.empty((nworld, mjm.na), dtype=float),
    qvel_rk=wp.empty((nworld, mjm.nv), dtype=float),
    qacc_rk=wp.empty((nworld, mjm.nv), dtype=float),
    act_dot_rk=wp.empty((nworld, mjm.na), dtype=float),
    # TODO(team): skip allocation if integrator != euler | implicit
    qfrc_integration=wp.zeros((nworld, mjm.nv), dtype=float),
    qacc_integration=wp.zeros((nworld, mjm.nv), dtype=float),
    act_vel_integration=wp.zeros((nworld, mjm.nu), dtype=float),
    qM_integration=tile(qM_integration),
    qLD_integration=tile(qLD_integration),
    qLDiagInv_integration=wp.zeros((nworld, mjm.nv), dtype=float),
    # TODO(team): skip allocation if broadphase != sap
    sap_projection_lower=wp.zeros((nworld, mjm.ngeom, 2), dtype=float),
    sap_projection_upper=wp.zeros((nworld, mjm.ngeom), dtype=float),
    sap_sort_index=wp.zeros((nworld, mjm.ngeom, 2), dtype=int),
    sap_range=wp.zeros((nworld, mjm.ngeom), dtype=int),
    sap_cumulative_sum=wp.zeros((nworld, mjm.ngeom), dtype=int),
    sap_segment_index=arr(np.array([i * mjm.ngeom if i < nworld + 1 else 0 for i in range(2 * nworld)]).reshape((nworld, 2))),
    # collision driver
    collision_pair=wp.empty(nconmax, dtype=wp.vec2i),
    collision_pairid=wp.empty(nconmax, dtype=int),
    collision_worldid=wp.empty(nconmax, dtype=int),
    ncollision=wp.zeros(1, dtype=int),
    # narrowphase (EPA polytope)
    epa_vert=wp.zeros(shape=(nconmax, 5 + MJ_CCD_ITERATIONS), dtype=wp.vec3),
    epa_vert1=wp.zeros(shape=(nconmax, 5 + MJ_CCD_ITERATIONS), dtype=wp.vec3),
    epa_vert2=wp.zeros(shape=(nconmax, 5 + MJ_CCD_ITERATIONS), dtype=wp.vec3),
    epa_vert_index1=wp.zeros(shape=(nconmax, 5 + MJ_CCD_ITERATIONS), dtype=int),
    epa_vert_index2=wp.zeros(shape=(nconmax, 5 + MJ_CCD_ITERATIONS), dtype=int),
    epa_face=wp.zeros(shape=(nconmax, 6 + 6 * MJ_CCD_ITERATIONS), dtype=wp.vec3i),
    epa_pr=wp.zeros(shape=(nconmax, 6 + 6 * MJ_CCD_ITERATIONS), dtype=wp.vec3),
    epa_norm2=wp.zeros(shape=(nconmax, 6 + 6 * MJ_CCD_ITERATIONS), dtype=float),
    epa_index=wp.zeros(shape=(nconmax, 6 + 6 * MJ_CCD_ITERATIONS), dtype=int),
    epa_map=wp.zeros(shape=(nconmax, 6 + 6 * MJ_CCD_ITERATIONS), dtype=int),
    epa_horizon=wp.zeros(shape=(nconmax, 6 * MJ_CCD_ITERATIONS), dtype=int),
    multiccd_polygon=wp.zeros(shape=(nconmax, 2 * max_npolygon), dtype=wp.vec3),
    multiccd_clipped=wp.zeros(shape=(nconmax, 2 * max_npolygon), dtype=wp.vec3),
    multiccd_pnormal=wp.zeros(shape=(nconmax, max_npolygon), dtype=wp.vec3),
    multicdd_pdist=wp.zeros(shape=(nconmax, max_npolygon), dtype=float),
    multicdd_idx1=wp.zeros(shape=(nconmax, max_meshdegree), dtype=int),
    multicdd_idx2=wp.zeros(shape=(nconmax, max_meshdegree), dtype=int),
    multicdd_n1=wp.zeros(shape=(nconmax, max_meshdegree), dtype=wp.vec3),
    multicdd_n2=wp.zeros(shape=(nconmax, max_meshdegree), dtype=wp.vec3),
    multicdd_endvert=wp.zeros(shape=(nconmax, max_meshdegree), dtype=wp.vec3),
    multicdd_face1=wp.zeros(shape=(nconmax, max_npolygon), dtype=wp.vec3),
    multicdd_face2=wp.zeros(shape=(nconmax, max_npolygon), dtype=wp.vec3),
    # rne_postconstraint but also smooth
    cacc=tile(mjd.cacc, dtype=wp.spatial_vector),
    cfrc_int=tile(mjd.cfrc_int, dtype=wp.spatial_vector),
    cfrc_ext=tile(mjd.cfrc_ext, dtype=wp.spatial_vector),
    # tendon
    ten_length=tile(mjd.ten_length),
    ten_J=tile(ten_J),
    ten_Jdot=wp.zeros((nworld, mjm.ntendon, mjm.nv), dtype=float),
    ten_bias_coef=wp.zeros((nworld, mjm.ntendon), dtype=float),
    ten_wrapadr=tile(mjd.ten_wrapadr),
    ten_wrapnum=tile(mjd.ten_wrapnum),
    ten_actfrc=wp.zeros((nworld, mjm.ntendon), dtype=float),
    wrap_obj=tile(mjd.wrap_obj, dtype=wp.vec2i),
    wrap_xpos=tile(mjd.wrap_xpos, dtype=wp.spatial_vector),
    wrap_geom_xpos=wp.zeros((nworld, mjm.nwrap), dtype=wp.spatial_vector),
    # sensors
    sensordata=tile(mjd.sensordata),
    sensor_rangefinder_pnt=wp.zeros((nworld, nrangefinder), dtype=wp.vec3),
    sensor_rangefinder_vec=wp.zeros((nworld, nrangefinder), dtype=wp.vec3),
    sensor_rangefinder_dist=wp.zeros((nworld, nrangefinder), dtype=float),
    sensor_rangefinder_geomid=wp.zeros((nworld, nrangefinder), dtype=int),
    sensor_contact_nmatch=wp.zeros((nworld, nsensorcontact), dtype=int),
    sensor_contact_matchid=wp.zeros((nworld, nsensorcontact, types.MJ_MAXCONPAIR), dtype=int),
    sensor_contact_criteria=wp.zeros((nworld, nsensorcontact, types.MJ_MAXCONPAIR), dtype=float),
    sensor_contact_direction=wp.zeros((nworld, nsensorcontact, types.MJ_MAXCONPAIR), dtype=float),
    # ray
    ray_bodyexclude=wp.zeros(1, dtype=int),
    ray_dist=wp.zeros((nworld, 1), dtype=float),
    ray_geomid=wp.zeros((nworld, 1), dtype=int),
    # mul_m
    energy_vel_mul_m_skip=wp.zeros((nworld,), dtype=bool),
    inverse_mul_m_skip=wp.zeros((nworld,), dtype=bool),
    # actuator
    actuator_trntype_body_ncon=wp.zeros((nworld, np.sum(mjm.actuator_trntype == mujoco.mjtTrn.mjTRN_BODY)), dtype=int),
  )


def get_data_into(
  result: mujoco.MjData,
  mjm: mujoco.MjModel,
  d: types.Data,
):
  """Gets data from a device into an existing mujoco.MjData.

  Args:
    result (mujoco.MjData): The data object containing the current state and output arrays
                            (host).
    mjm (mujoco.MjModel): The model containing kinematic and dynamic information (host).
    d (Data): The data object containing the current state and output arrays (device).
  """
  if d.nworld > 1:
    raise NotImplementedError("only nworld == 1 supported for now")

  result.solver_niter[0] = d.solver_niter.numpy()[0]

  ncon = d.ncon.numpy()[0]
  nefc = d.nefc.numpy()[0]

  if ncon != result.ncon or nefc != result.nefc:
    mujoco._functions._realloc_con_efc(result, ncon=ncon, nefc=nefc)

  result.time = d.time.numpy()[0]
  result.energy = d.energy.numpy()[0]
  result.ne = d.ne.numpy()[0]
  result.qpos[:] = d.qpos.numpy()[0]
  result.qvel[:] = d.qvel.numpy()[0]
  result.qacc_warmstart = d.qacc_warmstart.numpy()[0]
  result.qfrc_applied = d.qfrc_applied.numpy()[0]
  result.mocap_pos = d.mocap_pos.numpy()[0]
  result.mocap_quat = d.mocap_quat.numpy()[0]
  result.qacc = d.qacc.numpy()[0]
  result.xanchor = d.xanchor.numpy()[0]
  result.xaxis = d.xaxis.numpy()[0]
  result.xmat = d.xmat.numpy().reshape((-1, 9))
  result.xpos = d.xpos.numpy()[0]
  result.xquat = d.xquat.numpy()[0]
  result.xipos = d.xipos.numpy()[0]
  result.ximat = d.ximat.numpy().reshape((-1, 9))
  result.subtree_com = d.subtree_com.numpy()[0]
  result.geom_xpos = d.geom_xpos.numpy()[0]
  result.geom_xmat = d.geom_xmat.numpy().reshape((-1, 9))
  result.site_xpos = d.site_xpos.numpy()[0]
  result.site_xmat = d.site_xmat.numpy().reshape((-1, 9))
  result.cam_xpos = d.cam_xpos.numpy()[0]
  result.cam_xmat = d.cam_xmat.numpy().reshape((-1, 9))
  result.light_xpos = d.light_xpos.numpy()[0]
  result.light_xdir = d.light_xdir.numpy()[0]
  result.cinert = d.cinert.numpy()[0]
  result.flexvert_xpos = d.flexvert_xpos.numpy()[0]
  result.flexedge_length = d.flexedge_length.numpy()[0]
  result.flexedge_velocity = d.flexedge_velocity.numpy()[0]
  result.cdof = d.cdof.numpy()[0]
  result.crb = d.crb.numpy()[0]
  result.qLDiagInv = d.qLDiagInv.numpy()[0]
  result.ctrl = d.ctrl.numpy()[0]
  result.ten_velocity = d.ten_velocity.numpy()[0]
  result.actuator_velocity = d.actuator_velocity.numpy()[0]
  result.actuator_force = d.actuator_force.numpy()[0]
  result.actuator_length = d.actuator_length.numpy()[0]
  mujoco.mju_dense2sparse(
    result.actuator_moment,
    d.actuator_moment.numpy()[0],
    result.moment_rownnz,
    result.moment_rowadr,
    result.moment_colind,
  )
  result.cvel = d.cvel.numpy()[0]
  result.cdof_dot = d.cdof_dot.numpy()[0]
  result.qfrc_bias = d.qfrc_bias.numpy()[0]
  result.qfrc_fluid = d.qfrc_fluid.numpy()[0]
  result.qfrc_passive = d.qfrc_passive.numpy()[0]
  result.subtree_linvel = d.subtree_linvel.numpy()[0]
  result.subtree_angmom = d.subtree_angmom.numpy()[0]
  result.qfrc_spring = d.qfrc_spring.numpy()[0]
  result.qfrc_damper = d.qfrc_damper.numpy()[0]
  result.qfrc_gravcomp = d.qfrc_gravcomp.numpy()[0]
  result.qfrc_fluid = d.qfrc_fluid.numpy()[0]
  result.qfrc_actuator = d.qfrc_actuator.numpy()[0]
  result.qfrc_smooth = d.qfrc_smooth.numpy()[0]
  result.qfrc_constraint = d.qfrc_constraint.numpy()[0]
  result.qfrc_inverse = d.qfrc_inverse.numpy()[0]
  result.qacc_smooth = d.qacc_smooth.numpy()[0]
  result.act = d.act.numpy()[0]
  result.act_dot = d.act_dot.numpy()[0]

  result.contact.dist[:] = d.contact.dist.numpy()[:ncon]
  result.contact.pos[:] = d.contact.pos.numpy()[:ncon]
  result.contact.frame[:] = d.contact.frame.numpy()[:ncon].reshape((-1, 9))
  result.contact.includemargin[:] = d.contact.includemargin.numpy()[:ncon]
  result.contact.friction[:] = d.contact.friction.numpy()[:ncon]
  result.contact.solref[:] = d.contact.solref.numpy()[:ncon]
  result.contact.solreffriction[:] = d.contact.solreffriction.numpy()[:ncon]
  result.contact.solimp[:] = d.contact.solimp.numpy()[:ncon]
  result.contact.dim[:] = d.contact.dim.numpy()[:ncon]
  result.contact.efc_address[:] = d.contact.efc_address.numpy()[:ncon, 0]

  if mujoco.mj_isSparse(mjm):
    result.qM[:] = d.qM.numpy()[0, 0]
    result.qLD[:] = d.qLD.numpy()[0, 0]
    # TODO(team): set efc_J after fix to _realloc_con_efc lands
    # efc_J = d.efc_J.numpy()[0, :nefc]
    # mujoco.mju_dense2sparse(
    #   result.efc_J, efc_J, result.efc_J_rownnz, result.efc_J_rowadr, result.efc_J_colind
    # )
  else:
    qM = d.qM.numpy()
    adr = 0
    for i in range(mjm.nv):
      j = i
      while j >= 0:
        result.qM[adr] = qM[0, i, j]
        j = mjm.dof_parentid[j]
        adr += 1
    mujoco.mj_factorM(mjm, result)
    # TODO(team): set efc_J after fix to _realloc_con_efc lands
    # if nefc > 0:
    #   result.efc_J[:nefc * mjm.nv] = d.efc_J.numpy()[:nefc].flatten()
  result.xfrc_applied[:] = d.xfrc_applied.numpy()[0]
  result.eq_active[:] = d.eq_active.numpy()[0]

  # TODO(team): set these efc_* fields after fix to _realloc_con_efc
  # Safely copy only up to the minimum of the destination and source sizes
  # n = min(result.efc_D.shape[0], d.efc.D.numpy()[:nefc].shape[0])
  # result.efc_D[:n] = d.efc.D.numpy()[:nefc][:n]
  # n_pos = min(result.efc_pos.shape[0], d.efc.pos.numpy()[:nefc].shape[0])
  # result.efc_pos[:n_pos] = d.efc.pos.numpy()[:nefc][:n_pos]

  # n_aref = min(result.efc_aref.shape[0], d.efc.aref.numpy()[:nefc].shape[0])
  # result.efc_aref[:n_aref] = d.efc.aref.numpy()[:nefc][:n_aref]

  # n_force = min(result.efc_force.shape[0], d.efc.force.numpy()[:nefc].shape[0])
  # result.efc_force[:n_force] = d.efc.force.numpy()[:nefc][:n_force]

  # n_margin = min(result.efc_margin.shape[0], d.efc.margin.numpy()[:nefc].shape[0])
  # result.efc_margin[:n_margin] = d.efc.margin.numpy()[:nefc][:n_margin]

  result.cacc[:] = d.cacc.numpy()[0]
  result.cfrc_int[:] = d.cfrc_int.numpy()[0]
  result.cfrc_ext[:] = d.cfrc_ext.numpy()[0]

  # TODO: other efc_ fields, anything else missing

  # tendon
  result.ten_length[:] = d.ten_length.numpy()[0]
  result.ten_J[:] = d.ten_J.numpy()[0]
  result.ten_wrapadr[:] = d.ten_wrapadr.numpy()[0]
  result.ten_wrapnum[:] = d.ten_wrapnum.numpy()[0]
  result.wrap_obj[:] = d.wrap_obj.numpy()[0]
  result.wrap_xpos[:] = d.wrap_xpos.numpy()[0]

  # sensors
  result.sensordata[:] = d.sensordata.numpy()


@wp.kernel
def _reset_nworld(
  # Model:
  nq: int,
  nv: int,
  nu: int,
  na: int,
  neq: int,
  nsensordata: int,
  qpos0: wp.array2d(dtype=float),
  eq_active0: wp.array(dtype=bool),
  # Data in:
  nworld_in: int,
  # Data out:
  solver_niter_out: wp.array(dtype=int),
  ncon_out: wp.array(dtype=int),
  ne_out: wp.array(dtype=int),
  ne_connect_out: wp.array(dtype=int),
  ne_weld_out: wp.array(dtype=int),
  ne_jnt_out: wp.array(dtype=int),
  ne_ten_out: wp.array(dtype=int),
  nf_out: wp.array(dtype=int),
  nl_out: wp.array(dtype=int),
  nefc_out: wp.array(dtype=int),
  nsolving_out: wp.array(dtype=int),
  time_out: wp.array(dtype=float),
  energy_out: wp.array(dtype=wp.vec2),
  qpos_out: wp.array2d(dtype=float),
  qvel_out: wp.array2d(dtype=float),
  act_out: wp.array2d(dtype=float),
  qacc_warmstart_out: wp.array2d(dtype=float),
  ctrl_out: wp.array2d(dtype=float),
  qfrc_applied_out: wp.array2d(dtype=float),
  eq_active_out: wp.array2d(dtype=bool),
  qacc_out: wp.array2d(dtype=float),
  act_dot_out: wp.array2d(dtype=float),
  sensordata_out: wp.array2d(dtype=float),
):
  worldid = wp.tid()

  solver_niter_out[worldid] = 0
  if worldid == 0:
    ncon_out[0] = 0
  ne_out[worldid] = 0
  ne_connect_out[worldid] = 0
  ne_weld_out[worldid] = 0
  ne_jnt_out[worldid] = 0
  ne_ten_out[worldid] = 0
  nf_out[worldid] = 0
  nl_out[worldid] = 0
  nefc_out[worldid] = 0
  if worldid == 0:
    nsolving_out[0] = nworld_in
  time_out[worldid] = 0.0
  energy_out[worldid] = wp.vec2(0.0, 0.0)
  for i in range(nq):
    qpos_out[worldid, i] = qpos0[worldid, i]
    if i < nv:
      qvel_out[worldid, i] = 0.0
      qacc_warmstart_out[worldid, i] = 0.0
      qfrc_applied_out[worldid, i] = 0.0
      qacc_out[worldid, i] = 0.0
  for i in range(nu):
    ctrl_out[worldid, i] = 0.0
    if i < na:
      act_out[worldid, i] = 0.0
      act_dot_out[worldid, i] = 0.0
  for i in range(neq):
    eq_active_out[worldid, i] = eq_active0[i]
  for i in range(nsensordata):
    sensordata_out[worldid, i] = 0.0


@wp.kernel
def _reset_mocap(
  # Model:
  body_mocapid: wp.array(dtype=int),
  body_pos: wp.array2d(dtype=wp.vec3),
  body_quat: wp.array2d(dtype=wp.quat),
  # Data out:
  mocap_pos_out: wp.array2d(dtype=wp.vec3),
  mocap_quat_out: wp.array2d(dtype=wp.quat),
):
  worldid, bodyid = wp.tid()

  mocapid = body_mocapid[bodyid]

  if mocapid >= 0:
    mocap_pos_out[worldid, mocapid] = body_pos[worldid, bodyid]
    mocap_quat_out[worldid, mocapid] = body_quat[worldid, bodyid]


@wp.kernel
def _reset_contact(
  # Data in:
  ncon_in: wp.array(dtype=int),
  # In:
  nefcaddress: int,
  # Data out:
  contact_dist_out: wp.array(dtype=float),
  contact_pos_out: wp.array(dtype=wp.vec3),
  contact_frame_out: wp.array(dtype=wp.mat33),
  contact_includemargin_out: wp.array(dtype=float),
  contact_friction_out: wp.array(dtype=types.vec5),
  contact_solref_out: wp.array(dtype=wp.vec2),
  contact_solreffriction_out: wp.array(dtype=wp.vec2),
  contact_solimp_out: wp.array(dtype=types.vec5),
  contact_dim_out: wp.array(dtype=int),
  contact_geom_out: wp.array(dtype=wp.vec2i),
  contact_efc_address_out: wp.array2d(dtype=int),
  contact_worldid_out: wp.array(dtype=int),
):
  conid = wp.tid()

  if conid >= ncon_in[0]:
    return

  contact_dist_out[conid] = 0.0
  contact_pos_out[conid] = wp.vec3(0.0)
  contact_frame_out[conid] = wp.mat33(0.0, 0.0, 0.0, 0.0, 0.0, 0.0, 0.0, 0.0, 0.0)
  contact_includemargin_out[conid] = 0.0
  contact_friction_out[conid] = types.vec5(0.0, 0.0, 0.0, 0.0, 0.0)
  contact_solref_out[conid] = wp.vec2(0.0, 0.0)
  contact_solreffriction_out[conid] = wp.vec2(0.0, 0.0)
  contact_solimp_out[conid] = types.vec5(0.0, 0.0, 0.0, 0.0, 0.0)
  contact_dim_out[conid] = 0
  contact_geom_out[conid] = wp.vec2i(0, 0)
  for i in range(nefcaddress):
    contact_efc_address_out[conid, i] = 0
  contact_worldid_out[conid] = 0


def reset_data(m: types.Model, d: types.Data):
  """Clear data, set defaults."""
  d.xfrc_applied.zero_()
  d.qM.zero_()

  # set mocap_pos/quat = body_pos/quat for mocap bodies
  wp.launch(
    _reset_mocap, dim=(d.nworld, m.nbody), inputs=[m.body_mocapid, m.body_pos, m.body_quat], outputs=[d.mocap_pos, d.mocap_quat]
  )

  # clear contacts
  wp.launch(
    _reset_contact,
    dim=d.nconmax,
    inputs=[d.ncon, d.contact.efc_address.shape[1]],
    outputs=[
      d.contact.dist,
      d.contact.pos,
      d.contact.frame,
      d.contact.includemargin,
      d.contact.friction,
      d.contact.solref,
      d.contact.solreffriction,
      d.contact.solimp,
      d.contact.dim,
      d.contact.geom,
      d.contact.efc_address,
      d.contact.worldid,
    ],
  )

  wp.launch(
    _reset_nworld,
    dim=d.nworld,
    inputs=[m.nq, m.nv, m.nu, m.na, m.neq, m.nsensordata, m.qpos0, m.eq_active0, d.nworld],
    outputs=[
      d.solver_niter,
      d.ncon,
      d.ne,
      d.ne_connect,
      d.ne_weld,
      d.ne_jnt,
      d.ne_ten,
      d.nf,
      d.nl,
      d.nefc,
      d.nsolving,
      d.time,
      d.energy,
      d.qpos,
      d.qvel,
      d.act,
      d.qacc_warmstart,
      d.ctrl,
      d.qfrc_applied,
      d.eq_active,
      d.qacc,
      d.act_dot,
      d.sensordata,
    ],
  )<|MERGE_RESOLUTION|>--- conflicted
+++ resolved
@@ -34,19 +34,6 @@
 _TOLERANCE_F32 = 1.0e-6
 
 
-<<<<<<< HEAD
-=======
-def _hfield_geom_pair(mjm: mujoco.MjModel) -> Tuple[int, np.array]:
-  geom1, geom2 = np.triu_indices(mjm.ngeom, k=1)
-  geom_type_hf = mujoco.mjtGeom.mjGEOM_HFIELD
-  has_hfield = (mjm.geom_type[geom1] == geom_type_hf) | (mjm.geom_type[geom2] == geom_type_hf)
-  nhfieldgeompair = np.sum(has_hfield)
-  geompair2hfgeompair = -1 * np.ones(mjm.ngeom * (mjm.ngeom - 1) // 2, dtype=int)
-  geompair2hfgeompair[has_hfield] = np.arange(nhfieldgeompair)
-
-  return nhfieldgeompair, geompair2hfgeompair
-
-
 def _max_meshdegree(mjm: mujoco.MjModel) -> int:
   if mjm.mesh_polyvertnum.size == 0:
     return 4
@@ -59,7 +46,6 @@
   return max(4, mjm.mesh_polyvertnum.max())
 
 
->>>>>>> e54783b7
 def put_model(mjm: mujoco.MjModel) -> types.Model:
   """
   Creates a model on device.
