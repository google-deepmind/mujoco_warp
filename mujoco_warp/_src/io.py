--- conflicted
+++ resolved
@@ -1747,7 +1747,7 @@
   nworld_in: int,
   # Data out:
   solver_niter_out: wp.array(dtype=int),
-  ncon_out: wp.array(dtype=int),
+  nacon_out: wp.array(dtype=int),
   ne_out: wp.array(dtype=int),
   ne_connect_out: wp.array(dtype=int),
   ne_weld_out: wp.array(dtype=int),
@@ -1774,7 +1774,7 @@
 
   solver_niter_out[worldid] = 0
   if worldid == 0:
-    ncon_out[0] = 0
+    nacon_out[0] = 0
   ne_out[worldid] = 0
   ne_connect_out[worldid] = 0
   ne_weld_out[worldid] = 0
@@ -1929,7 +1929,7 @@
 @wp.kernel
 def _reset_contact_all(
   # Data in:
-  ncon_in: wp.array(dtype=int),
+  nacon_in: wp.array(dtype=int),
   # In:
   nefcaddress: int,
   # Data out:
@@ -1948,7 +1948,7 @@
 ):
   conid = wp.tid()
 
-  if conid >= ncon_in[0]:
+  if conid >= nacon_in[0]:
     return
 
   contact_dist_out[conid] = 0.0
@@ -2031,63 +2031,10 @@
       outputs=[d.mocap_pos, d.mocap_quat],
     )
 
-<<<<<<< HEAD
-  # clear contacts
-  wp.launch(
-    _reset_contact,
-    dim=d.naconmax,
-    inputs=[d.nacon, d.contact.efc_address.shape[1]],
-    outputs=[
-      d.contact.dist,
-      d.contact.pos,
-      d.contact.frame,
-      d.contact.includemargin,
-      d.contact.friction,
-      d.contact.solref,
-      d.contact.solreffriction,
-      d.contact.solimp,
-      d.contact.dim,
-      d.contact.geom,
-      d.contact.efc_address,
-      d.contact.worldid,
-    ],
-  )
-
-  wp.launch(
-    _reset_nworld,
-    dim=d.nworld,
-    inputs=[m.nq, m.nv, m.nu, m.na, m.neq, m.nsensordata, m.qpos0, m.eq_active0, d.nworld],
-    outputs=[
-      d.solver_niter,
-      d.nacon,
-      d.ne,
-      d.ne_connect,
-      d.ne_weld,
-      d.ne_jnt,
-      d.ne_ten,
-      d.nf,
-      d.nl,
-      d.nefc,
-      d.nsolving,
-      d.time,
-      d.energy,
-      d.qpos,
-      d.qvel,
-      d.act,
-      d.qacc_warmstart,
-      d.ctrl,
-      d.qfrc_applied,
-      d.eq_active,
-      d.qacc,
-      d.act_dot,
-      d.sensordata,
-    ],
-  )
-=======
     # clear contacts
     wp.launch(
       _reset_contact,
-      dim=d.nconmax,
+      dim=d.naconmax,
       inputs=[d.ncon, reset, d.contact.efc_address.shape[1]],
       outputs=[
         d.contact.dist,
@@ -2111,7 +2058,7 @@
       inputs=[m.nq, m.nv, m.nu, m.na, m.neq, m.nsensordata, m.qpos0, m.eq_active0, d.nworld, reset],
       outputs=[
         d.solver_niter,
-        d.ncon,
+        d.nacon,
         d.ne,
         d.ne_connect,
         d.ne_weld,
@@ -2146,7 +2093,7 @@
     )
     wp.launch(
       _reset_contact_all,
-      dim=d.nconmax,
+      dim=d.naconmax,
       inputs=[d.ncon, d.contact.efc_address.shape[1]],
       outputs=[
         d.contact.dist,
@@ -2169,7 +2116,7 @@
       inputs=[m.nq, m.nv, m.nu, m.na, m.neq, m.nsensordata, m.qpos0, m.eq_active0, d.nworld],
       outputs=[
         d.solver_niter,
-        d.ncon,
+        d.nacon,
         d.ne,
         d.ne_connect,
         d.ne_weld,
@@ -2193,7 +2140,6 @@
         d.sensordata,
       ],
     )
->>>>>>> df3d9faa
 
 
 def override_model(model: Union[types.Model, mujoco.MjModel], overrides: Union[dict[str, Any], Sequence[str]]):
