--- conflicted
+++ resolved
@@ -1652,7 +1652,13 @@
 
 
 def reset_data(m: types.Model, d: types.Data, reset: Optional[wp.array] = None):
-  """Clear data, set defaults."""
+  """Clear data, set defaults; optionally by world.
+
+  Args:
+    m: The model containing kinematic and dynamic information (device).
+    d: The data object containing the current state and output arrays (device).
+    reset: Per-world bitmask. Reset if True.
+  """
 
   @nested_kernel(module="unique", enable_backward=False)
   def reset_xfrc_applied(reset_in: wp.array(dtype=bool), xfrc_applied_out: wp.array2d(dtype=wp.spatial_vector)):
@@ -1836,7 +1842,6 @@
     outputs=[d.qM],
   )
 
-<<<<<<< HEAD
   # set mocap_pos/quat = body_pos/quat for mocap bodies
   wp.launch(
     reset_mocap,
@@ -1844,32 +1849,6 @@
     inputs=[m.body_mocapid, m.body_pos, m.body_quat, reset_input],
     outputs=[d.mocap_pos, d.mocap_quat],
   )
-=======
-def reset_data(m: types.Model, d: types.Data, reset: Optional[wp.array] = None):
-  """Clear data, set defaults; optionally by world.
-
-  Args:
-    m: The model containing kinematic and dynamic information (device).
-    d: The data object containing the current state and output arrays (device).
-    reset: Per-world bitmask. Reset if True.
-  """
-  if m.opt.is_sparse:
-    qM_dim = (1, m.nM)
-  else:
-    qM_dim = (m.nv, m.nv)
-
-  if reset is not None:
-    wp.launch(_reset_xfrc_applied, dim=(d.nworld, m.nbody, 6), inputs=[reset], outputs=[d.xfrc_applied])
-    wp.launch(_reset_qM, dim=(d.nworld, qM_dim[0], qM_dim[1]), inputs=[reset], outputs=[d.qM])
-
-    # set mocap_pos/quat = body_pos/quat for mocap bodies
-    wp.launch(
-      _reset_mocap,
-      dim=(d.nworld, m.nbody),
-      inputs=[m.body_mocapid, m.body_pos, m.body_quat, reset],
-      outputs=[d.mocap_pos, d.mocap_quat],
-    )
->>>>>>> 7e5209c4
 
   # clear contacts
   wp.launch(
