# Copyright 2025 The Newton Developers
#
# Licensed under the Apache License, Version 2.0 (the "License");
# you may not use this file except in compliance with the License.
# You may obtain a copy of the License at
#
#     http://www.apache.org/licenses/LICENSE-2.0
#
# Unless required by applicable law or agreed to in writing, software
# distributed under the License is distributed on an "AS IS" BASIS,
# WITHOUT WARRANTIES OR CONDITIONS OF ANY KIND, either express or implied.
# See the License for the specific language governing permissions and
# limitations under the License.
# ==============================================================================

from typing import Any, Optional, Sequence, Union

import mujoco
import numpy as np
import warp as wp

from . import math
from . import types
from . import warp_util

# tolerance override for float32
_TOLERANCE_F32 = 1.0e-6


<<<<<<< HEAD
def _numeric(mjm: mujoco.MjModel, name: str, default: int = -1) -> int:
  num = mjm.nnumeric
  adr = mjm.name_numericadr
  names_map = {mjm.names[adr[i] :].decode("utf-8").split("\x00", 1)[0]: i for i in range(num)}
  id_ = names_map.get(name, -1)
  return int(mjm.numeric_data[id_]) if id_ >= 0 else default


def _max_meshdegree(mjm: mujoco.MjModel) -> int:
  if mjm.mesh_polyvertnum.size == 0:
    return 4
  return max(3, mjm.mesh_polymapnum.max())


def _max_npolygon(mjm: mujoco.MjModel) -> int:
  if mjm.mesh_polyvertnum.size == 0:
    return 4
  return max(4, mjm.mesh_polyvertnum.max())


=======
>>>>>>> 660f8e2f
def put_model(mjm: mujoco.MjModel) -> types.Model:
  """
  Creates a model on device.

  Args:
    mjm (mujoco.MjModel): The model containing kinematic and dynamic information (host).

  Returns:
    Model: The model containing kinematic and dynamic information (device).
  """
  # check for compatible cuda toolkit and driver versions
  warp_util.check_toolkit_driver()

  # check supported features
  for field, field_types, field_str in (
    (mjm.actuator_trntype, types.TrnType, "Actuator transmission type"),
    (mjm.actuator_dyntype, types.DynType, "Actuator dynamics type"),
    (mjm.actuator_gaintype, types.GainType, "Gain type"),
    (mjm.actuator_biastype, types.BiasType, "Bias type"),
    (mjm.eq_type, types.EqType, "Equality constraint types"),
    (mjm.geom_type, types.GeomType, "Geom type"),
    (mjm.sensor_type, types.SensorType, "Sensor types"),
    (mjm.wrap_type, types.WrapType, "Wrap types"),
  ):
    unsupported = ~np.isin(field, list(field_types))
    if unsupported.any():
      raise NotImplementedError(f"{field_str} {field[unsupported]} not supported.")

  plugin_id = []
  plugin_attr = []
  geom_plugin_index = np.full_like(mjm.geom_type, -1)

  if mjm.nplugin > 0:
    if (mjm.body_plugin != -1).any():
      raise NotImplementedError("Body plugins not supported.")
    if (mjm.actuator_plugin != -1).any():
      raise NotImplementedError("Actuator plugins not supported.")
    if (mjm.sensor_plugin != -1).any():
      raise NotImplementedError("Sensor plugins not supported.")
    for i in range(len(mjm.geom_plugin)):
      if mjm.geom_plugin[i] != -1:
        p = mjm.geom_plugin[i]
        geom_plugin_index[i] = len(plugin_id)
        plugin_id.append(mjm.plugin[p])
        start = mjm.plugin_attradr[p]
        end = mjm.plugin_attradr[p + 1] if p + 1 < mjm.nplugin else len(mjm.plugin_attr)
        values = mjm.plugin_attr[start:end]
        attr_values = []
        current = []
        for v in values:
          if v == 0:
            if current:
              s = "".join(chr(int(x)) for x in current)
              attr_values.append(float(s))
              current = []
          else:
            current.append(v)
        # Pad with zeros if less than 3
        attr_values += [0.0] * (3 - len(attr_values))
        plugin_attr.append(attr_values[:3])

  plugin_id = np.array(plugin_id)
  plugin_attr = np.array(plugin_attr)

  if mjm.nflex > 1:
    raise NotImplementedError("Only one flex is unsupported.")

  if ((mjm.flex_contype != 0) | (mjm.flex_conaffinity != 0)).any():
    raise NotImplementedError("Flex collisions are not implemented.")

  # check options
  for opt, opt_types, msg in (
    (mjm.opt.integrator, types.IntegratorType, "Integrator"),
    (mjm.opt.cone, types.ConeType, "Cone"),
    (mjm.opt.solver, types.SolverType, "Solver"),
  ):
    if opt not in set(opt_types):
      raise NotImplementedError(f"{msg} {opt} is unsupported.")

  if mjm.opt.noslip_iterations > 0:
    raise NotImplementedError(f"noslip solver not implemented.")

  if (mjm.opt.viscosity > 0 or mjm.opt.density > 0) and mjm.opt.integrator in (
    mujoco.mjtIntegrator.mjINT_IMPLICITFAST,
    mujoco.mjtIntegrator.mjINT_IMPLICIT,
  ):
    raise NotImplementedError(f"Implicit integrators and fluid model not implemented.")

  # TODO(team): remove after _update_gradient for Newton uses tile operations for islands
  nv_max = 60
  if mjm.nv > nv_max and mjm.opt.jacobian == mujoco.mjtJacobian.mjJAC_DENSE:
    raise ValueError(f"Dense is unsupported for nv > {nv_max} (nv = {mjm.nv}).")

  is_sparse = mujoco.mj_isSparse(mjm)

  # dof lower triangle row and column indices (used in solver)
  dof_tri_row, dof_tri_col = np.tril_indices(mjm.nv)

  # indices for sparse qM_fullm (used in solver)
  qM_fullm_i, qM_fullm_j = [], []
  for i in range(mjm.nv):
    j = i
    while j > -1:
      qM_fullm_i.append(i)
      qM_fullm_j.append(j)
      j = mjm.dof_parentid[j]

  # indices for sparse qM mul_m (used in support)
  qM_mulm_i, qM_mulm_j, qM_madr_ij = [], [], []
  for i in range(mjm.nv):
    madr_ij, j = mjm.dof_Madr[i], i

    while True:
      madr_ij, j = madr_ij + 1, mjm.dof_parentid[j]
      if j == -1:
        break
      qM_mulm_i.append(i)
      qM_mulm_j.append(j)
      qM_madr_ij.append(madr_ij)

  # body_tree is a list of body ids grouped by tree level
  bodies, body_depth = {}, np.zeros(mjm.nbody, dtype=int) - 1
  for i in range(mjm.nbody):
    body_depth[i] = body_depth[mjm.body_parentid[i]] + 1
    bodies.setdefault(body_depth[i], []).append(i)
  body_tree = tuple(wp.array(bodies[i], dtype=int) for i in sorted(bodies))

  # qLD_updates has dof tree ordering of qLD updates for sparse factor m
  qLD_updates, dof_depth = {}, np.zeros(mjm.nv, dtype=int) - 1

  for k in range(mjm.nv):
    # skip diagonal rows
    if mjm.M_rownnz[k] == 1:
      continue
    dof_depth[k] = dof_depth[mjm.dof_parentid[k]] + 1
    i = mjm.dof_parentid[k]
    diag_k = mjm.M_rowadr[k] + mjm.M_rownnz[k] - 1
    Madr_ki = diag_k - 1
    while i > -1:
      qLD_updates.setdefault(dof_depth[i], []).append((i, k, Madr_ki))
      i = mjm.dof_parentid[i]
      Madr_ki -= 1

  qLD_updates = tuple(wp.array(qLD_updates[i], dtype=wp.vec3i) for i in sorted(qLD_updates))

  # qM_tiles records the block diagonal structure of qM
  tile_corners = [i for i in range(mjm.nv) if mjm.dof_parentid[i] == -1]
  tiles = {}
  for i in range(len(tile_corners)):
    tile_beg = tile_corners[i]
    tile_end = mjm.nv if i == len(tile_corners) - 1 else tile_corners[i + 1]
    tiles.setdefault(tile_end - tile_beg, []).append(tile_beg)

  qM_tiles = tuple(types.TileSet(adr=wp.array(tiles[sz], dtype=int), size=sz) for sz in sorted(tiles.keys()))

  # actuator_moment tiles are grouped by dof size and number of actuators
  tree_id = np.arange(len(tile_corners), dtype=np.int32)
  num_trees = int(np.max(tree_id)) if len(tree_id) > 0 else 0
  bodyid = []
  for i in range(mjm.nu):
    trntype = mjm.actuator_trntype[i]
    if trntype == mujoco.mjtTrn.mjTRN_JOINT or trntype == mujoco.mjtTrn.mjTRN_JOINTINPARENT:
      jntid = mjm.actuator_trnid[i, 0]
      bodyid.append(mjm.jnt_bodyid[jntid])
    elif trntype == mujoco.mjtTrn.mjTRN_TENDON:
      tenid = mjm.actuator_trnid[i, 0]
      adr = mjm.tendon_adr[tenid]
      if mjm.wrap_type[adr] == mujoco.mjtWrap.mjWRAP_JOINT:
        ten_num = mjm.tendon_num[tenid]
        for i in range(ten_num):
          bodyid.append(mjm.jnt_bodyid[mjm.wrap_objid[adr + i]])
      else:
        for i in range(mjm.nv):
          bodyid.append(mjm.dof_bodyid[i])
    elif trntype == mujoco.mjtTrn.mjTRN_BODY:
      pass
    elif trntype == mujoco.mjtTrn.mjTRN_SITE:
      siteid = mjm.actuator_trnid[i, 0]
      bid = mjm.site_bodyid[siteid]
      while bid > 0:
        bodyid.append(bid)
        bid = mjm.body_parentid[bid]
    elif trntype == mujoco.mjtTrn.mjTRN_SLIDERCRANK:
      for i in range(mjm.nv):
        bodyid.append(mjm.dof_bodyid[i])
    else:
      raise NotImplementedError(f"Transmission type {trntype} not implemented.")
  tree = mjm.body_treeid[np.array(bodyid, dtype=int)]
  counts, ids = np.histogram(tree, bins=np.arange(0, num_trees + 2))
  acts_per_tree = dict(zip(ids, counts))

  tiles = {}
  act_beg = 0
  for i in range(len(tile_corners)):
    tile_beg = tile_corners[i]
    tile_end = mjm.nv if i == len(tile_corners) - 1 else tile_corners[i + 1]
    tree = int(tree_id[i])
    act_num = acts_per_tree[tree]
    tiles.setdefault((tile_end - tile_beg, act_num), []).append((tile_beg, act_beg))
    act_beg += act_num

  actuator_moment_tiles_nv, actuator_moment_tiles_nu = tuple(), tuple()

  for (nv, nu), adr in sorted(tiles.items()):
    adr_nv = wp.array([nv for nv, _ in adr], dtype=int)
    adr_nu = wp.array([nu for _, nu in adr], dtype=int)
    actuator_moment_tiles_nv += (types.TileSet(adr=adr_nv, size=nv),)
    actuator_moment_tiles_nu += (types.TileSet(adr=adr_nu, size=nu),)

  # fixed tendon
  tendon_jnt_adr = []
  wrap_jnt_adr = []
  for i in range(mjm.ntendon):
    adr = mjm.tendon_adr[i]
    if mjm.wrap_type[adr] == mujoco.mjtWrap.mjWRAP_JOINT:
      tendon_num = mjm.tendon_num[i]
      for j in range(tendon_num):
        tendon_jnt_adr.append(i)
        wrap_jnt_adr.append(adr + j)

  # spatial tendon
  tendon_site_pair_adr = []
  tendon_geom_adr = []

  ten_wrapadr_site = [0]
  ten_wrapnum_site = []
  for i, tendon_num in enumerate(mjm.tendon_num):
    adr = mjm.tendon_adr[i]
    # sites
    if (mjm.wrap_type[adr : adr + tendon_num] == mujoco.mjtWrap.mjWRAP_SITE).all():
      if i < mjm.ntendon:
        ten_wrapadr_site.append(ten_wrapadr_site[-1] + tendon_num)
      ten_wrapnum_site.append(tendon_num)
    else:
      if i < mjm.ntendon:
        ten_wrapadr_site.append(ten_wrapadr_site[-1])
      ten_wrapnum_site.append(0)

    # geoms
    for j in range(tendon_num):
      wrap_type = mjm.wrap_type[adr + j]
      if j < tendon_num - 1:
        next_wrap_type = mjm.wrap_type[adr + j + 1]
        if wrap_type == mujoco.mjtWrap.mjWRAP_SITE and next_wrap_type == mujoco.mjtWrap.mjWRAP_SITE:
          tendon_site_pair_adr.append(i)
      if wrap_type == mujoco.mjtWrap.mjWRAP_SPHERE or wrap_type == mujoco.mjtWrap.mjWRAP_CYLINDER:
        tendon_geom_adr.append(i)

  wrap_site_adr = np.nonzero(mjm.wrap_type == mujoco.mjtWrap.mjWRAP_SITE)[0]
  wrap_site_pair_adr = np.setdiff1d(wrap_site_adr[np.nonzero(np.diff(wrap_site_adr) == 1)[0]], mjm.tendon_adr[1:] - 1)
  wrap_geom_adr = np.nonzero(np.isin(mjm.wrap_type, [mujoco.mjtWrap.mjWRAP_SPHERE, mujoco.mjtWrap.mjWRAP_CYLINDER]))[0]

  # pulley scaling
  wrap_pulley_scale = np.ones(mjm.nwrap, dtype=float)
  pulley_adr = np.nonzero(mjm.wrap_type == mujoco.mjtWrap.mjWRAP_PULLEY)[0]
  for tadr, tnum in zip(mjm.tendon_adr, mjm.tendon_num):
    for padr in pulley_adr:
      if tadr <= padr < tadr + tnum:
        wrap_pulley_scale[padr : tadr + tnum] = 1.0 / mjm.wrap_prm[padr]

  # mocap
  mocap_bodyid = np.arange(mjm.nbody)[mjm.body_mocapid >= 0]
  mocap_bodyid = mocap_bodyid[mjm.body_mocapid[mjm.body_mocapid >= 0].argsort()]

  # precalculated geom pairs
  filterparent = not (mjm.opt.disableflags & types.DisableBit.FILTERPARENT)

  geom1, geom2 = np.triu_indices(mjm.ngeom, k=1)
  nxn_geom_pair = np.stack((geom1, geom2), axis=1)

  bodyid1 = mjm.geom_bodyid[geom1]
  bodyid2 = mjm.geom_bodyid[geom2]
  contype1 = mjm.geom_contype[geom1]
  contype2 = mjm.geom_contype[geom2]
  conaffinity1 = mjm.geom_conaffinity[geom1]
  conaffinity2 = mjm.geom_conaffinity[geom2]
  weldid1 = mjm.body_weldid[bodyid1]
  weldid2 = mjm.body_weldid[bodyid2]
  weld_parentid1 = mjm.body_weldid[mjm.body_parentid[weldid1]]
  weld_parentid2 = mjm.body_weldid[mjm.body_parentid[weldid2]]

  self_collision = weldid1 == weldid2
  parent_child_collision = (
    filterparent & (weldid1 != 0) & (weldid2 != 0) & ((weldid1 == weld_parentid2) | (weldid2 == weld_parentid1))
  )
  mask = np.array((contype1 & conaffinity2) | (contype2 & conaffinity1), dtype=bool)
  exclude = np.isin((bodyid1 << 16) + bodyid2, mjm.exclude_signature)

  nxn_pairid = -1 * np.ones(len(geom1), dtype=int)
  nxn_pairid[~(mask & ~self_collision & ~parent_child_collision & ~exclude)] = -2

  # contact pairs
  for i in range(mjm.npair):
    pair_geom1 = mjm.pair_geom1[i]
    pair_geom2 = mjm.pair_geom2[i]

    if pair_geom2 < pair_geom1:
      pairid = np.int32(math.upper_tri_index(mjm.ngeom, int(pair_geom2), int(pair_geom1)))
    else:
      pairid = np.int32(math.upper_tri_index(mjm.ngeom, int(pair_geom1), int(pair_geom2)))

    nxn_pairid[pairid] = i

  include = nxn_pairid > -2
  nxn_pairid_filtered = nxn_pairid[include]
  nxn_geom_pair_filtered = nxn_geom_pair[include]

  # count contact pair types
  geom_type_pair_count = np.bincount(
    [
      math.upper_trid_index(len(types.GeomType), int(mjm.geom_type[geom1[i]]), int(mjm.geom_type[geom2[i]]))
      for i in np.arange(len(geom1))
      if nxn_pairid[i] > -2
    ],
    minlength=len(types.GeomType) * (len(types.GeomType) + 1) // 2,
  )

  # Disable collisions if there are no potentially colliding pairs
  if np.sum(geom_type_pair_count) == 0:
    mjm.opt.disableflags |= types.DisableBit.CONTACT

  def create_nmodel_batched_array(mjm_array, dtype, expand_dim=True):
    array = wp.array(mjm_array, dtype=dtype)
    # add private attribute for JAX to determine which fields are batched
    array._is_batched = True
    if not expand_dim:
      array.strides = (0,) + array.strides[1:]
      array.shape = (1,) + array.shape[1:]
      return array
    array.strides = (0,) + array.strides
    array.ndim += 1
    array.shape = (1,) + array.shape
    return array

  # rangefinder
  is_rangefinder = mjm.sensor_type == mujoco.mjtSensor.mjSENS_RANGEFINDER
  sensor_rangefinder_adr = np.nonzero(is_rangefinder)[0]
  rangefinder_sensor_adr = np.full(mjm.nsensor, -1)
  rangefinder_sensor_adr[sensor_rangefinder_adr] = np.arange(len(sensor_rangefinder_adr))

  # contact sensor
  sensor_adr_to_contact_adr = np.clip(np.cumsum(mjm.sensor_type == mujoco.mjtSensor.mjSENS_CONTACT) - 1, a_min=0, a_max=None)

  if nxn_geom_pair_filtered.shape[0] < 250_000:
    broadphase = types.BroadphaseType.NXN
  elif mjm.ngeom < 1000:
    broadphase = types.BroadphaseType.SAP_TILE
  else:
    broadphase = types.BroadphaseType.SAP_SEGMENTED

  condim = np.concatenate((mjm.geom_condim, mjm.pair_dim))
  condim_max = np.max(condim) if len(condim) > 0 else 0

  # collision sensors
  is_collision_sensor = np.isin(
    mjm.sensor_type, [mujoco.mjtSensor.mjSENS_GEOMDIST, mujoco.mjtSensor.mjSENS_GEOMNORMAL, mujoco.mjtSensor.mjSENS_GEOMFROMTO]
  )
  sensor_collision_adr = np.nonzero(is_collision_sensor)[0]
  collision_sensor_adr = np.full(mjm.nsensor, -1)
  collision_sensor_adr[sensor_collision_adr] = np.arange(len(sensor_collision_adr))

  if is_collision_sensor.any():

    def _collision_sensor_check(sensor_type, sensor_id, geom_type, err_msg):
      for type_, id_ in zip(sensor_type, sensor_id):
        if type_ == mujoco.mjtObj.mjOBJ_BODY:
          geomnum = mjm.body_geomnum[id_]
          geomadr = mjm.body_geomadr[id_]
          for geomid in range(geomadr, geomadr + geomnum):
            if mjm.geom_type[geomid] == geom_type:
              raise NotImplementedError(err_msg)
        elif type_ == mujoco.mjtObj.mjOBJ_GEOM:
          if mjm.geom_type[id_] == geom_type:
            raise NotImplementedError(err_msg)

    sensor_collision_objtype = mjm.sensor_objtype[is_collision_sensor]
    sensor_collision_objid = mjm.sensor_objid[is_collision_sensor]
    sensor_collision_reftype = mjm.sensor_reftype[is_collision_sensor]
    sensor_collision_refid = mjm.sensor_refid[is_collision_sensor]

    _collision_sensor_check(
      sensor_collision_objtype,
      sensor_collision_objid,
      mujoco.mjtGeom.mjGEOM_PLANE,
      "Collision sensors with planes are not implemented.",
    )
    _collision_sensor_check(
      sensor_collision_reftype,
      sensor_collision_refid,
      mujoco.mjtGeom.mjGEOM_PLANE,
      "Collision sensors with planes are not implemented.",
    )
    _collision_sensor_check(
      sensor_collision_objtype,
      sensor_collision_objid,
      mujoco.mjtGeom.mjGEOM_HFIELD,
      "Collision sensors with height fields are not implemented.",
    )
    _collision_sensor_check(
      sensor_collision_reftype,
      sensor_collision_refid,
      mujoco.mjtGeom.mjGEOM_HFIELD,
      "Collision sensors with height fields are not implemented.",
    )

  if mjm.geom_fluid.size:
    geom_fluid_params = mjm.geom_fluid.reshape(mjm.ngeom, mujoco.mjNFLUID)
  else:
    geom_fluid_params = np.zeros((mjm.ngeom, mujoco.mjNFLUID))

  body_fluid_ellipsoid = np.zeros(mjm.nbody, dtype=bool)
  if mjm.ngeom:
    active_geom = geom_fluid_params[:, 0] > 0
    if np.any(active_geom):
      body_fluid_ellipsoid[mjm.geom_bodyid[active_geom]] = True

  m = types.Model(
    nq=mjm.nq,
    nv=mjm.nv,
    nu=mjm.nu,
    na=mjm.na,
    nbody=mjm.nbody,
    njnt=mjm.njnt,
    nM=mjm.nM,
    nC=mjm.nC,
    ngeom=mjm.ngeom,
    nsite=mjm.nsite,
    ncam=mjm.ncam,
    nlight=mjm.nlight,
    nflex=mjm.nflex,
    nflexvert=mjm.nflexvert,
    nflexedge=mjm.nflexedge,
    nflexelem=mjm.nflexelem,
    nflexelemdata=mjm.nflexelemdata,
    nmeshvert=mjm.nmeshvert,
    nmeshface=mjm.nmeshface,
    nmeshgraph=mjm.nmeshgraph,
    nmeshpoly=mjm.nmeshpoly,
    nmeshpolyvert=mjm.nmeshpolyvert,
    nmeshpolymap=mjm.nmeshpolymap,
    nhfield=mjm.nhfield,
    nhfielddata=mjm.nhfielddata,
    nmat=mjm.nmat,
    npair=mjm.npair,
    nexclude=mjm.nexclude,
    neq=mjm.neq,
    ntendon=mjm.ntendon,
    nwrap=mjm.nwrap,
    nsensor=mjm.nsensor,
    nmocap=mjm.nmocap,
    ngravcomp=mjm.ngravcomp,
    nsensordata=mjm.nsensordata,
    opt=types.Option(
      timestep=create_nmodel_batched_array(np.array(mjm.opt.timestep), dtype=float, expand_dim=False),
      tolerance=create_nmodel_batched_array(
        np.array(np.maximum(mjm.opt.tolerance, _TOLERANCE_F32)), dtype=float, expand_dim=False
      ),
      ls_tolerance=create_nmodel_batched_array(np.array(mjm.opt.ls_tolerance), dtype=float, expand_dim=False),
      ccd_tolerance=create_nmodel_batched_array(np.array(mjm.opt.ccd_tolerance), dtype=float, expand_dim=False),
      gravity=create_nmodel_batched_array(mjm.opt.gravity, dtype=wp.vec3, expand_dim=False),
      magnetic=create_nmodel_batched_array(mjm.opt.magnetic, dtype=wp.vec3, expand_dim=False),
      wind=create_nmodel_batched_array(mjm.opt.wind, dtype=wp.vec3, expand_dim=False),
      has_fluid=bool(mjm.opt.wind.any() or mjm.opt.density or mjm.opt.viscosity),
      density=create_nmodel_batched_array(np.array(mjm.opt.density), dtype=float, expand_dim=False),
      viscosity=create_nmodel_batched_array(np.array(mjm.opt.viscosity), dtype=float, expand_dim=False),
      cone=mjm.opt.cone,
      solver=mjm.opt.solver,
      iterations=mjm.opt.iterations,
      ls_iterations=mjm.opt.ls_iterations,
      integrator=mjm.opt.integrator,
      disableflags=mjm.opt.disableflags,
      enableflags=mjm.opt.enableflags,
      impratio=create_nmodel_batched_array(np.array(mjm.opt.impratio), dtype=float, expand_dim=False),
      is_sparse=bool(is_sparse),
      ls_parallel=bool(_numeric(mjm, "ls_parallel", 0)),
      ls_parallel_min_step=1.0e-6,  # TODO(team): determine good default setting
      ccd_iterations=mjm.opt.ccd_iterations,
      broadphase=int(broadphase),
      broadphase_filter=int(types.BroadphaseFilter.PLANE | types.BroadphaseFilter.SPHERE | types.BroadphaseFilter.OBB),
      graph_conditional=True,
      sdf_initpoints=mjm.opt.sdf_initpoints,
      sdf_iterations=mjm.opt.sdf_iterations,
      run_collision_detection=True,
      legacy_gjk=False,
      contact_sensor_maxmatch=64,
    ),
    stat=types.Statistic(
      meaninertia=mjm.stat.meaninertia,
    ),
    qpos0=create_nmodel_batched_array(mjm.qpos0, dtype=float),
    qpos_spring=create_nmodel_batched_array(mjm.qpos_spring, dtype=float),
    body_parentid=wp.array(mjm.body_parentid, dtype=int),
    body_rootid=wp.array(mjm.body_rootid, dtype=int),
    body_weldid=wp.array(mjm.body_weldid, dtype=int),
    body_mocapid=wp.array(mjm.body_mocapid, dtype=int),
    body_jntnum=wp.array(mjm.body_jntnum, dtype=int),
    body_jntadr=wp.array(mjm.body_jntadr, dtype=int),
    body_dofnum=wp.array(mjm.body_dofnum, dtype=int),
    body_dofadr=wp.array(mjm.body_dofadr, dtype=int),
    body_geomnum=wp.array(mjm.body_geomnum, dtype=int),
    body_geomadr=wp.array(mjm.body_geomadr, dtype=int),
    body_pos=create_nmodel_batched_array(mjm.body_pos, dtype=wp.vec3),
    body_quat=create_nmodel_batched_array(mjm.body_quat, dtype=wp.quat),
    body_ipos=create_nmodel_batched_array(mjm.body_ipos, dtype=wp.vec3),
    body_iquat=create_nmodel_batched_array(mjm.body_iquat, dtype=wp.quat),
    body_mass=create_nmodel_batched_array(mjm.body_mass, dtype=float),
    body_subtreemass=create_nmodel_batched_array(mjm.body_subtreemass, dtype=float),
    body_inertia=create_nmodel_batched_array(mjm.body_inertia, dtype=wp.vec3),
    body_invweight0=create_nmodel_batched_array(mjm.body_invweight0, dtype=wp.vec2),
    body_gravcomp=create_nmodel_batched_array(mjm.body_gravcomp, dtype=float),
    body_contype=wp.array(mjm.body_contype, dtype=int),
    body_conaffinity=wp.array(mjm.body_conaffinity, dtype=int),
    oct_aabb=wp.array2d(mjm.oct_aabb, dtype=wp.vec3),
    oct_child=wp.array(mjm.oct_child, dtype=types.vec8i),
    oct_coeff=wp.array(mjm.oct_coeff, dtype=types.vec8f),
    jnt_type=wp.array(mjm.jnt_type, dtype=int),
    jnt_qposadr=wp.array(mjm.jnt_qposadr, dtype=int),
    jnt_dofadr=wp.array(mjm.jnt_dofadr, dtype=int),
    jnt_bodyid=wp.array(mjm.jnt_bodyid, dtype=int),
    jnt_limited=wp.array(mjm.jnt_limited, dtype=int),
    jnt_actfrclimited=wp.array(mjm.jnt_actfrclimited, dtype=bool),
    jnt_actgravcomp=wp.array(mjm.jnt_actgravcomp, dtype=int),
    jnt_solref=create_nmodel_batched_array(mjm.jnt_solref, dtype=wp.vec2),
    jnt_solimp=create_nmodel_batched_array(mjm.jnt_solimp, dtype=types.vec5),
    jnt_pos=create_nmodel_batched_array(mjm.jnt_pos, dtype=wp.vec3),
    jnt_axis=create_nmodel_batched_array(mjm.jnt_axis, dtype=wp.vec3),
    jnt_stiffness=create_nmodel_batched_array(mjm.jnt_stiffness, dtype=float),
    jnt_range=create_nmodel_batched_array(mjm.jnt_range, dtype=wp.vec2),
    jnt_actfrcrange=create_nmodel_batched_array(mjm.jnt_actfrcrange, dtype=wp.vec2),
    jnt_margin=create_nmodel_batched_array(mjm.jnt_margin, dtype=float),
    dof_bodyid=wp.array(mjm.dof_bodyid, dtype=int),
    dof_jntid=wp.array(mjm.dof_jntid, dtype=int),
    dof_parentid=wp.array(mjm.dof_parentid, dtype=int),
    dof_Madr=wp.array(mjm.dof_Madr, dtype=int),
    dof_armature=create_nmodel_batched_array(mjm.dof_armature, dtype=float),
    dof_damping=create_nmodel_batched_array(mjm.dof_damping, dtype=float),
    dof_invweight0=create_nmodel_batched_array(mjm.dof_invweight0, dtype=float),
    dof_frictionloss=create_nmodel_batched_array(mjm.dof_frictionloss, dtype=float),
    dof_solimp=create_nmodel_batched_array(mjm.dof_solimp, dtype=types.vec5),
    dof_solref=create_nmodel_batched_array(mjm.dof_solref, dtype=wp.vec2),
    geom_type=wp.array(mjm.geom_type, dtype=int),
    geom_contype=wp.array(mjm.geom_contype, dtype=int),
    geom_conaffinity=wp.array(mjm.geom_conaffinity, dtype=int),
    geom_condim=wp.array(mjm.geom_condim, dtype=int),
    geom_bodyid=wp.array(mjm.geom_bodyid, dtype=int),
    geom_dataid=wp.array(mjm.geom_dataid, dtype=int),
    geom_matid=create_nmodel_batched_array(mjm.geom_matid, dtype=int),
    geom_group=wp.array(mjm.geom_group, dtype=int),
    geom_priority=wp.array(mjm.geom_priority, dtype=int),
    geom_solmix=create_nmodel_batched_array(mjm.geom_solmix, dtype=float),
    geom_solref=create_nmodel_batched_array(mjm.geom_solref, dtype=wp.vec2),
    geom_solimp=create_nmodel_batched_array(mjm.geom_solimp, dtype=types.vec5),
    geom_size=create_nmodel_batched_array(mjm.geom_size, dtype=wp.vec3),
    geom_aabb=create_nmodel_batched_array(mjm.geom_aabb, dtype=wp.vec3),
    geom_rbound=create_nmodel_batched_array(mjm.geom_rbound, dtype=float),
    geom_pos=create_nmodel_batched_array(mjm.geom_pos, dtype=wp.vec3),
    geom_quat=create_nmodel_batched_array(mjm.geom_quat, dtype=wp.quat),
    geom_friction=create_nmodel_batched_array(mjm.geom_friction, dtype=wp.vec3),
    geom_margin=create_nmodel_batched_array(mjm.geom_margin, dtype=float),
    geom_gap=create_nmodel_batched_array(mjm.geom_gap, dtype=float),
    geom_fluid=wp.array(geom_fluid_params, dtype=float),
    geom_rgba=create_nmodel_batched_array(mjm.geom_rgba, dtype=wp.vec4),
    site_type=wp.array(mjm.site_type, dtype=int),
    site_bodyid=wp.array(mjm.site_bodyid, dtype=int),
    site_size=wp.array(mjm.site_size, dtype=wp.vec3),
    site_pos=create_nmodel_batched_array(mjm.site_pos, dtype=wp.vec3),
    site_quat=create_nmodel_batched_array(mjm.site_quat, dtype=wp.quat),
    cam_mode=wp.array(mjm.cam_mode, dtype=int),
    cam_bodyid=wp.array(mjm.cam_bodyid, dtype=int),
    cam_targetbodyid=wp.array(mjm.cam_targetbodyid, dtype=int),
    cam_pos=create_nmodel_batched_array(mjm.cam_pos, dtype=wp.vec3),
    cam_quat=create_nmodel_batched_array(mjm.cam_quat, dtype=wp.quat),
    cam_poscom0=create_nmodel_batched_array(mjm.cam_poscom0, dtype=wp.vec3),
    cam_pos0=create_nmodel_batched_array(mjm.cam_pos0, dtype=wp.vec3),
    cam_mat0=create_nmodel_batched_array(mjm.cam_mat0, dtype=wp.mat33),
    cam_fovy=wp.array(mjm.cam_fovy, dtype=float),
    cam_resolution=wp.array(mjm.cam_resolution, dtype=wp.vec2i),
    cam_sensorsize=wp.array(mjm.cam_sensorsize, dtype=wp.vec2),
    cam_intrinsic=wp.array(mjm.cam_intrinsic, dtype=wp.vec4),
    light_mode=wp.array(mjm.light_mode, dtype=int),
    light_bodyid=wp.array(mjm.light_bodyid, dtype=int),
    light_targetbodyid=wp.array(mjm.light_targetbodyid, dtype=int),
    light_type=create_nmodel_batched_array(mjm.light_type, dtype=int),
    light_castshadow=create_nmodel_batched_array(mjm.light_castshadow, dtype=bool),
    light_active=create_nmodel_batched_array(mjm.light_active, dtype=bool),
    light_pos=create_nmodel_batched_array(mjm.light_pos, dtype=wp.vec3),
    light_dir=create_nmodel_batched_array(mjm.light_dir, dtype=wp.vec3),
    light_poscom0=create_nmodel_batched_array(mjm.light_poscom0, dtype=wp.vec3),
    light_pos0=create_nmodel_batched_array(mjm.light_pos0, dtype=wp.vec3),
    light_dir0=create_nmodel_batched_array(mjm.light_dir0, dtype=wp.vec3),
    flex_dim=wp.array(mjm.flex_dim, dtype=int),
    flex_vertadr=wp.array(mjm.flex_vertadr, dtype=int),
    flex_vertnum=wp.array(mjm.flex_vertnum, dtype=int),
    flex_edgeadr=wp.array(mjm.flex_edgeadr, dtype=int),
    flex_elemedgeadr=wp.array(mjm.flex_elemedgeadr, dtype=int),
    flex_vertbodyid=wp.array(mjm.flex_vertbodyid, dtype=int),
    flex_edge=wp.array(mjm.flex_edge, dtype=wp.vec2i),
    flex_edgeflap=wp.array(mjm.flex_edgeflap, dtype=wp.vec2i),
    flex_elem=wp.array(mjm.flex_elem, dtype=int),
    flex_elemedge=wp.array(mjm.flex_elemedge, dtype=int),
    flexedge_length0=wp.array(mjm.flexedge_length0, dtype=float),
    flex_stiffness=wp.array(mjm.flex_stiffness.flatten(), dtype=float),
    flex_bending=wp.array(mjm.flex_bending.flatten(), dtype=float),
    flex_damping=wp.array(mjm.flex_damping, dtype=float),
    mesh_vertadr=wp.array(mjm.mesh_vertadr, dtype=int),
    mesh_vertnum=wp.array(mjm.mesh_vertnum, dtype=int),
    mesh_faceadr=wp.array(mjm.mesh_faceadr, dtype=int),
    mesh_normaladr=wp.array(mjm.mesh_normaladr, dtype=int),
    mesh_graphadr=wp.array(mjm.mesh_graphadr, dtype=int),
    mesh_vert=wp.array(mjm.mesh_vert, dtype=wp.vec3),
    mesh_normal=wp.array(mjm.mesh_normal, dtype=wp.vec3),
    mesh_face=wp.array(mjm.mesh_face, dtype=wp.vec3i),
    mesh_graph=wp.array(mjm.mesh_graph, dtype=int),
    mesh_quat=wp.array(mjm.mesh_quat, dtype=wp.quat),
    mesh_polynum=wp.array(mjm.mesh_polynum, dtype=int),
    mesh_polyadr=wp.array(mjm.mesh_polyadr, dtype=int),
    mesh_polynormal=wp.array(mjm.mesh_polynormal, dtype=wp.vec3),
    mesh_polyvertadr=wp.array(mjm.mesh_polyvertadr, dtype=int),
    mesh_polyvertnum=wp.array(mjm.mesh_polyvertnum, dtype=int),
    mesh_polyvert=wp.array(mjm.mesh_polyvert, dtype=int),
    mesh_polymapadr=wp.array(mjm.mesh_polymapadr, dtype=int),
    mesh_polymapnum=wp.array(mjm.mesh_polymapnum, dtype=int),
    mesh_polymap=wp.array(mjm.mesh_polymap, dtype=int),
    hfield_size=wp.array(mjm.hfield_size, dtype=wp.vec4),
    hfield_nrow=wp.array(mjm.hfield_nrow, dtype=int),
    hfield_ncol=wp.array(mjm.hfield_ncol, dtype=int),
    hfield_adr=wp.array(mjm.hfield_adr, dtype=int),
    hfield_data=wp.array(mjm.hfield_data, dtype=float),
    mat_texid=create_nmodel_batched_array(mjm.mat_texid, dtype=int),
    mat_texrepeat=create_nmodel_batched_array(mjm.mat_texrepeat, dtype=wp.vec2),
    mat_rgba=create_nmodel_batched_array(mjm.mat_rgba, dtype=wp.vec4),
    pair_dim=wp.array(mjm.pair_dim, dtype=int),
    pair_geom1=wp.array(mjm.pair_geom1, dtype=int),
    pair_geom2=wp.array(mjm.pair_geom2, dtype=int),
    pair_solref=create_nmodel_batched_array(mjm.pair_solref, dtype=wp.vec2),
    pair_solreffriction=create_nmodel_batched_array(mjm.pair_solreffriction, dtype=wp.vec2),
    pair_solimp=create_nmodel_batched_array(mjm.pair_solimp, dtype=types.vec5),
    pair_margin=create_nmodel_batched_array(mjm.pair_margin, dtype=float),
    pair_gap=create_nmodel_batched_array(mjm.pair_gap, dtype=float),
    pair_friction=create_nmodel_batched_array(mjm.pair_friction, dtype=types.vec5),
    exclude_signature=wp.array(mjm.exclude_signature, dtype=int),
    eq_type=wp.array(mjm.eq_type, dtype=int),
    eq_obj1id=wp.array(mjm.eq_obj1id, dtype=int),
    eq_obj2id=wp.array(mjm.eq_obj2id, dtype=int),
    eq_objtype=wp.array(mjm.eq_objtype, dtype=int),
    eq_active0=wp.array(mjm.eq_active0, dtype=bool),
    eq_solref=create_nmodel_batched_array(mjm.eq_solref, dtype=wp.vec2),
    eq_solimp=create_nmodel_batched_array(mjm.eq_solimp, dtype=types.vec5),
    eq_data=create_nmodel_batched_array(mjm.eq_data, dtype=types.vec11),
    tendon_adr=wp.array(mjm.tendon_adr, dtype=int),
    tendon_num=wp.array(mjm.tendon_num, dtype=int),
    tendon_limited=wp.array(mjm.tendon_limited, dtype=int),
    tendon_actfrclimited=wp.array(mjm.tendon_actfrclimited, dtype=bool),
    tendon_solref_lim=create_nmodel_batched_array(mjm.tendon_solref_lim, dtype=wp.vec2f),
    tendon_solimp_lim=create_nmodel_batched_array(mjm.tendon_solimp_lim, dtype=types.vec5),
    tendon_solref_fri=create_nmodel_batched_array(mjm.tendon_solref_fri, dtype=wp.vec2f),
    tendon_solimp_fri=create_nmodel_batched_array(mjm.tendon_solimp_fri, dtype=types.vec5),
    tendon_range=create_nmodel_batched_array(mjm.tendon_range, dtype=wp.vec2f),
    tendon_actfrcrange=create_nmodel_batched_array(mjm.tendon_actfrcrange, dtype=wp.vec2),
    tendon_margin=create_nmodel_batched_array(mjm.tendon_margin, dtype=float),
    tendon_stiffness=create_nmodel_batched_array(mjm.tendon_stiffness, dtype=float),
    tendon_damping=create_nmodel_batched_array(mjm.tendon_damping, dtype=float),
    tendon_armature=create_nmodel_batched_array(mjm.tendon_armature, dtype=float),
    tendon_frictionloss=create_nmodel_batched_array(mjm.tendon_frictionloss, dtype=float),
    tendon_lengthspring=create_nmodel_batched_array(mjm.tendon_lengthspring, dtype=wp.vec2),
    tendon_length0=create_nmodel_batched_array(mjm.tendon_length0, dtype=float),
    tendon_invweight0=create_nmodel_batched_array(mjm.tendon_invweight0, dtype=float),
    wrap_type=wp.array(mjm.wrap_type, dtype=int),
    wrap_objid=wp.array(mjm.wrap_objid, dtype=int),
    wrap_prm=wp.array(mjm.wrap_prm, dtype=float),
    actuator_trntype=wp.array(mjm.actuator_trntype, dtype=int),
    actuator_dyntype=wp.array(mjm.actuator_dyntype, dtype=int),
    actuator_gaintype=wp.array(mjm.actuator_gaintype, dtype=int),
    actuator_biastype=wp.array(mjm.actuator_biastype, dtype=int),
    actuator_trnid=wp.array(mjm.actuator_trnid, dtype=wp.vec2i),
    actuator_actadr=wp.array(mjm.actuator_actadr, dtype=int),
    actuator_actnum=wp.array(mjm.actuator_actnum, dtype=int),
    actuator_ctrllimited=wp.array(mjm.actuator_ctrllimited, dtype=bool),
    actuator_forcelimited=wp.array(mjm.actuator_forcelimited, dtype=bool),
    actuator_actlimited=wp.array(mjm.actuator_actlimited, dtype=bool),
    actuator_dynprm=create_nmodel_batched_array(mjm.actuator_dynprm, dtype=types.vec10f),
    actuator_gainprm=create_nmodel_batched_array(mjm.actuator_gainprm, dtype=types.vec10f),
    actuator_biasprm=create_nmodel_batched_array(mjm.actuator_biasprm, dtype=types.vec10f),
    actuator_actearly=wp.array(mjm.actuator_actearly, dtype=bool),
    actuator_ctrlrange=create_nmodel_batched_array(mjm.actuator_ctrlrange, dtype=wp.vec2),
    actuator_forcerange=create_nmodel_batched_array(mjm.actuator_forcerange, dtype=wp.vec2),
    actuator_actrange=create_nmodel_batched_array(mjm.actuator_actrange, dtype=wp.vec2),
    actuator_gear=create_nmodel_batched_array(mjm.actuator_gear, dtype=wp.spatial_vector),
    actuator_cranklength=wp.array(mjm.actuator_cranklength, dtype=float),
    actuator_acc0=wp.array(mjm.actuator_acc0, dtype=float),
    actuator_lengthrange=wp.array(mjm.actuator_lengthrange, dtype=wp.vec2),
    sensor_type=wp.array(mjm.sensor_type, dtype=int),
    sensor_datatype=wp.array(mjm.sensor_datatype, dtype=int),
    sensor_objtype=wp.array(mjm.sensor_objtype, dtype=int),
    sensor_objid=wp.array(mjm.sensor_objid, dtype=int),
    sensor_reftype=wp.array(mjm.sensor_reftype, dtype=int),
    sensor_refid=wp.array(mjm.sensor_refid, dtype=int),
    sensor_intprm=wp.array(mjm.sensor_intprm, dtype=int),
    sensor_dim=wp.array(mjm.sensor_dim, dtype=int),
    sensor_adr=wp.array(mjm.sensor_adr, dtype=int),
    sensor_cutoff=wp.array(mjm.sensor_cutoff, dtype=float),
    plugin=wp.array(plugin_id, dtype=int),
    plugin_attr=wp.array(plugin_attr, dtype=wp.vec3f),
    M_rownnz=wp.array(mjm.M_rownnz, dtype=int),
    M_rowadr=wp.array(mjm.M_rowadr, dtype=int),
    M_colind=wp.array(mjm.M_colind, dtype=int),
    mapM2M=wp.array(mjm.mapM2M, dtype=int),
    # warp only fields:
    nsensortaxel=sum(mjm.mesh_vertnum[mjm.sensor_objid[mjm.sensor_type == mujoco.mjtSensor.mjSENS_TACTILE]]),
    condim_max=condim_max,  # TODO(team): get max after filtering,
    nmaxpolygon=np.append(mjm.mesh_polyvertnum, 4).max(),
    nmaxmeshdeg=np.append(mjm.mesh_polymapnum, 3).max(),
    has_sdf_geom=bool(np.any(mjm.geom_type == mujoco.mjtGeom.mjGEOM_SDF)),
    block_dim=types.BlockDim(),
    body_tree=body_tree,
    mocap_bodyid=wp.array(mocap_bodyid, dtype=int),
    body_fluid_ellipsoid=wp.array(body_fluid_ellipsoid, dtype=bool),
    # these jnt_limited adrs are used in constraint.py
    jnt_limited_slide_hinge_adr=wp.array(
      np.nonzero(
        mjm.jnt_limited & ((mjm.jnt_type == mujoco.mjtJoint.mjJNT_SLIDE) | (mjm.jnt_type == mujoco.mjtJoint.mjJNT_HINGE))
      )[0],
      dtype=int,
    ),
    jnt_limited_ball_adr=wp.array(
      np.nonzero(mjm.jnt_limited & (mjm.jnt_type == mujoco.mjtJoint.mjJNT_BALL))[0],
      dtype=int,
    ),
    dof_tri_row=wp.array(dof_tri_row, dtype=int),
    dof_tri_col=wp.array(dof_tri_col, dtype=int),
    geom_pair_type_count=tuple(geom_type_pair_count),
    geom_plugin_index=wp.array(geom_plugin_index, dtype=int),
    nxn_geom_pair=wp.array(nxn_geom_pair, dtype=wp.vec2i),
    nxn_geom_pair_filtered=wp.array(nxn_geom_pair_filtered, dtype=wp.vec2i),
    nxn_pairid=wp.array(nxn_pairid, dtype=int),
    nxn_pairid_filtered=wp.array(nxn_pairid_filtered, dtype=int),
    eq_connect_adr=wp.array(np.nonzero(mjm.eq_type == types.EqType.CONNECT)[0], dtype=int),
    eq_wld_adr=wp.array(np.nonzero(mjm.eq_type == types.EqType.WELD)[0], dtype=int),
    eq_jnt_adr=wp.array(np.nonzero(mjm.eq_type == types.EqType.JOINT)[0], dtype=int),
    eq_ten_adr=wp.array(np.nonzero(mjm.eq_type == types.EqType.TENDON)[0], dtype=int),
    tendon_jnt_adr=wp.array(tendon_jnt_adr, dtype=int),
    tendon_site_pair_adr=wp.array(tendon_site_pair_adr, dtype=int),
    tendon_geom_adr=wp.array(tendon_geom_adr, dtype=int),
    tendon_limited_adr=wp.array(np.nonzero(mjm.tendon_limited)[0], dtype=int),
    ten_wrapadr_site=wp.array(ten_wrapadr_site, dtype=int),
    ten_wrapnum_site=wp.array(ten_wrapnum_site, dtype=int),
    wrap_jnt_adr=wp.array(wrap_jnt_adr, dtype=int),
    wrap_site_adr=wp.array(wrap_site_adr, dtype=int),
    wrap_site_pair_adr=wp.array(wrap_site_pair_adr, dtype=int),
    wrap_geom_adr=wp.array(wrap_geom_adr, dtype=int),
    wrap_pulley_scale=wp.array(wrap_pulley_scale, dtype=float),
    actuator_moment_tiles_nv=actuator_moment_tiles_nv,
    actuator_moment_tiles_nu=actuator_moment_tiles_nu,
    actuator_trntype_body_adr=wp.array(np.nonzero(mjm.actuator_trntype == mujoco.mjtTrn.mjTRN_BODY)[0], dtype=int),
    sensor_pos_adr=wp.array(
      np.nonzero(
        (mjm.sensor_needstage == mujoco.mjtStage.mjSTAGE_POS)
        & (mjm.sensor_type != mujoco.mjtSensor.mjSENS_JOINTLIMITPOS)
        & (mjm.sensor_type != mujoco.mjtSensor.mjSENS_TENDONLIMITPOS)
      )[0],
      dtype=int,
    ),
    sensor_limitpos_adr=wp.array(
      np.nonzero(
        (mjm.sensor_type == mujoco.mjtSensor.mjSENS_JOINTLIMITPOS) | (mjm.sensor_type == mujoco.mjtSensor.mjSENS_TENDONLIMITPOS)
      )[0],
      dtype=int,
    ),
    sensor_vel_adr=wp.array(
      np.nonzero(
        (mjm.sensor_needstage == mujoco.mjtStage.mjSTAGE_VEL)
        & (
          (mjm.sensor_type != mujoco.mjtSensor.mjSENS_JOINTLIMITVEL)
          | (mjm.sensor_type != mujoco.mjtSensor.mjSENS_TENDONLIMITVEL)
        )
      )[0],
      dtype=int,
    ),
    sensor_limitvel_adr=wp.array(
      np.nonzero(
        (mjm.sensor_type == mujoco.mjtSensor.mjSENS_JOINTLIMITVEL) | (mjm.sensor_type == mujoco.mjtSensor.mjSENS_TENDONLIMITVEL)
      )[0],
      dtype=int,
    ),
    sensor_acc_adr=wp.array(
      np.nonzero(
        (mjm.sensor_needstage == mujoco.mjtStage.mjSTAGE_ACC)
        & (
          (mjm.sensor_type != mujoco.mjtSensor.mjSENS_TOUCH)
          | (mjm.sensor_type != mujoco.mjtSensor.mjSENS_JOINTLIMITFRC)
          | (mjm.sensor_type != mujoco.mjtSensor.mjSENS_TENDONLIMITFRC)
          | (mjm.sensor_type != mujoco.mjtSensor.mjSENS_TENDONACTFRC)
        )
      )[0],
      dtype=int,
    ),
    sensor_rangefinder_adr=wp.array(sensor_rangefinder_adr, dtype=int),
    rangefinder_sensor_adr=wp.array(rangefinder_sensor_adr, dtype=int),
    collision_sensor_adr=wp.array(collision_sensor_adr, dtype=int),
    sensor_touch_adr=wp.array(
      np.nonzero(mjm.sensor_type == mujoco.mjtSensor.mjSENS_TOUCH)[0],
      dtype=int,
    ),
    sensor_limitfrc_adr=wp.array(
      np.nonzero(
        (mjm.sensor_type == mujoco.mjtSensor.mjSENS_JOINTLIMITFRC) | (mjm.sensor_type == mujoco.mjtSensor.mjSENS_TENDONLIMITFRC)
      )[0],
      dtype=int,
    ),
    sensor_e_potential=(mjm.sensor_type == mujoco.mjtSensor.mjSENS_E_POTENTIAL).any(),
    sensor_e_kinetic=(mjm.sensor_type == mujoco.mjtSensor.mjSENS_E_KINETIC).any(),
    sensor_tendonactfrc_adr=wp.array(
      np.nonzero(mjm.sensor_type == mujoco.mjtSensor.mjSENS_TENDONACTFRC)[0],
      dtype=int,
    ),
    sensor_subtree_vel=np.isin(
      mjm.sensor_type,
      [mujoco.mjtSensor.mjSENS_SUBTREELINVEL, mujoco.mjtSensor.mjSENS_SUBTREEANGMOM],
    ).any(),
    sensor_contact_adr=wp.array(np.nonzero(mjm.sensor_type == mujoco.mjtSensor.mjSENS_CONTACT)[0], dtype=int),
    sensor_adr_to_contact_adr=wp.array(sensor_adr_to_contact_adr, dtype=int),
    sensor_rne_postconstraint=np.isin(
      mjm.sensor_type,
      [
        mujoco.mjtSensor.mjSENS_ACCELEROMETER,
        mujoco.mjtSensor.mjSENS_FORCE,
        mujoco.mjtSensor.mjSENS_TORQUE,
        mujoco.mjtSensor.mjSENS_FRAMELINACC,
        mujoco.mjtSensor.mjSENS_FRAMEANGACC,
      ],
    ).any(),
    sensor_rangefinder_bodyid=wp.array(
      mjm.site_bodyid[mjm.sensor_objid[mjm.sensor_type == mujoco.mjtSensor.mjSENS_RANGEFINDER]], dtype=int
    ),
    taxel_vertadr=wp.array(
      [
        j + mjm.mesh_vertadr[mjm.sensor_objid[i]]
        for i in range(mjm.nsensor)
        if mjm.sensor_type[i] == mujoco.mjtSensor.mjSENS_TACTILE
        for j in range(mjm.mesh_vertnum[mjm.sensor_objid[i]])
      ],
      dtype=int,
    ),
    taxel_sensorid=wp.array(
      [
        i
        for i in range(mjm.nsensor)
        if mjm.sensor_type[i] == mujoco.mjtSensor.mjSENS_TACTILE
        for j in range(mjm.mesh_vertnum[mjm.sensor_objid[i]])
      ],
      dtype=int,
    ),
    qM_tiles=qM_tiles,
    qLD_updates=qLD_updates,
    qM_fullm_i=wp.array(qM_fullm_i, dtype=int),
    qM_fullm_j=wp.array(qM_fullm_j, dtype=int),
    qM_mulm_i=wp.array(qM_mulm_i, dtype=int),
    qM_mulm_j=wp.array(qM_mulm_j, dtype=int),
    qM_madr_ij=wp.array(qM_madr_ij, dtype=int),
  )

  return m


def _get_padded_sizes(nv: int, njmax: int, nworld: int, is_sparse: bool, tile_size: int):
  # if dense - we just pad to the next multiple of 4 for nv, to get the fast load path.
  #            we pad to the next multiple of tile_size for njmax to avoid out of bounds accesses.
  # if sparse - we pad to the next multiple of tile_size for njmax, and nv.

  def round_up(x, multiple):
    return ((x + multiple - 1) // multiple) * multiple

  njmax_padded = round_up(njmax, tile_size)

  if is_sparse:
    nv_padded = round_up(nv, tile_size)
  else:
    nv_padded = round_up(nv, 4)

  return njmax_padded, nv_padded


def make_data(
  mjm: mujoco.MjModel,
  nworld: int = 1,
  nconmax: Optional[int] = None,
  njmax: Optional[int] = None,
  naconmax: Optional[int] = None,
) -> types.Data:
  """
  Creates a data object on device.

  Args:
    mjm (mujoco.MjModel): The model containing kinematic and dynamic information (host).
    nworld (int, optional): Number of worlds. Defaults to 1.
    nworld (int, optional): The number of worlds. Defaults to 1.
    nconmax (int, optional): Number of contacts to allocate per world.  Contacts exist in large
                             heterogenous arrays: one world may have more than nconmax contacts.
    njmax (int, optional): Number of constraints to allocate per world.  Constraint arrays are
                           batched by world: no world may have more than njmax constraints.
    naconmax (int, optional): Number of contacts to allocate for all worlds.  Overrides nconmax.

  Returns:
    Data: The data object containing the current state and output arrays (device).
  """

  # TODO(team): move nconmax, njmax to Model?
  # TODO(team): improve heuristic for nconmax and njmax
  nconmax = nconmax or 20
  njmax = njmax or nconmax * 6

  if nworld < 1:
    raise ValueError(f"nworld must be >= 1")

  if naconmax is None:
    if nconmax < 0:
      raise ValueError("nconmax must be >= 0")
    naconmax = max(512, nworld * nconmax)
  elif naconmax < 0:
    raise ValueError("naconmax must be >= 0")

  if njmax < 0:
    raise ValueError("njmax must be >= 0")

  if mujoco.mj_isSparse(mjm):
    qM = wp.zeros((nworld, 1, mjm.nM), dtype=float)
    qLD = wp.zeros((nworld, 1, mjm.nC), dtype=float)
    qM_integration = wp.zeros((nworld, 1, mjm.nM), dtype=float)
    qLD_integration = wp.zeros((nworld, 1, mjm.nM), dtype=float)
  else:
    qM = wp.zeros((nworld, mjm.nv, mjm.nv), dtype=float)
    qLD = wp.zeros((nworld, mjm.nv, mjm.nv), dtype=float)
    qM_integration = wp.zeros((nworld, mjm.nv, mjm.nv), dtype=float)
    qLD_integration = wp.zeros((nworld, mjm.nv, mjm.nv), dtype=float)

  condim = np.concatenate((mjm.geom_condim, mjm.pair_dim))
  condim_max = np.max(condim) if len(condim) > 0 else 0
  nsensorcontact = np.sum(mjm.sensor_type == mujoco.mjtSensor.mjSENS_CONTACT)
  nrangefinder = sum(mjm.sensor_type == mujoco.mjtSensor.mjSENS_RANGEFINDER)

  if mujoco.mj_isSparse(mjm):
    tile_size = types.TILE_SIZE_JTDAJ_SPARSE
  else:
    tile_size = types.TILE_SIZE_JTDAJ_DENSE

  njmax_padded, nv_padded = _get_padded_sizes(mjm.nv, njmax, nworld, mujoco.mj_isSparse(mjm), tile_size)

  return types.Data(
    solver_niter=wp.zeros(nworld, dtype=int),
    ne=wp.zeros(nworld, dtype=int),
    nf=wp.zeros(nworld, dtype=int),
    nl=wp.zeros(nworld, dtype=int),
    nefc=wp.zeros(nworld, dtype=int),
    time=wp.zeros(nworld, dtype=float),
    energy=wp.zeros(nworld, dtype=wp.vec2),
    qpos=wp.zeros((nworld, mjm.nq), dtype=float),
    qvel=wp.zeros((nworld, mjm.nv), dtype=float),
    act=wp.zeros((nworld, mjm.na), dtype=float),
    qacc_warmstart=wp.zeros((nworld, mjm.nv), dtype=float),
    ctrl=wp.zeros((nworld, mjm.nu), dtype=float),
    qfrc_applied=wp.zeros((nworld, mjm.nv), dtype=float),
    xfrc_applied=wp.zeros((nworld, mjm.nbody), dtype=wp.spatial_vector),
    eq_active=wp.array(np.tile(mjm.eq_active0, (nworld, 1)), dtype=bool),
    mocap_pos=wp.zeros((nworld, mjm.nmocap), dtype=wp.vec3),
    mocap_quat=wp.zeros((nworld, mjm.nmocap), dtype=wp.quat),
    qacc=wp.zeros((nworld, mjm.nv), dtype=float),
    act_dot=wp.zeros((nworld, mjm.na), dtype=float),
    sensordata=wp.zeros((nworld, mjm.nsensordata), dtype=float),
    xpos=wp.zeros((nworld, mjm.nbody), dtype=wp.vec3),
    xquat=wp.zeros((nworld, mjm.nbody), dtype=wp.quat),
    xmat=wp.zeros((nworld, mjm.nbody), dtype=wp.mat33),
    xipos=wp.zeros((nworld, mjm.nbody), dtype=wp.vec3),
    ximat=wp.zeros((nworld, mjm.nbody), dtype=wp.mat33),
    xanchor=wp.zeros((nworld, mjm.njnt), dtype=wp.vec3),
    xaxis=wp.zeros((nworld, mjm.njnt), dtype=wp.vec3),
    geom_xpos=wp.zeros((nworld, mjm.ngeom), dtype=wp.vec3),
    geom_xmat=wp.zeros((nworld, mjm.ngeom), dtype=wp.mat33),
    site_xpos=wp.zeros((nworld, mjm.nsite), dtype=wp.vec3),
    site_xmat=wp.zeros((nworld, mjm.nsite), dtype=wp.mat33),
    cam_xpos=wp.zeros((nworld, mjm.ncam), dtype=wp.vec3),
    cam_xmat=wp.zeros((nworld, mjm.ncam), dtype=wp.mat33),
    light_xpos=wp.zeros((nworld, mjm.nlight), dtype=wp.vec3),
    light_xdir=wp.zeros((nworld, mjm.nlight), dtype=wp.vec3),
    subtree_com=wp.zeros((nworld, mjm.nbody), dtype=wp.vec3),
    cdof=wp.zeros((nworld, mjm.nv), dtype=wp.spatial_vector),
    cinert=wp.zeros((nworld, mjm.nbody), dtype=types.vec10),
    flexvert_xpos=wp.zeros((nworld, mjm.nflexvert), dtype=wp.vec3),
    flexedge_length=wp.zeros((nworld, mjm.nflexedge), dtype=wp.float32),
    ten_wrapadr=wp.zeros((nworld, mjm.ntendon), dtype=int),
    ten_wrapnum=wp.zeros((nworld, mjm.ntendon), dtype=int),
    ten_J=wp.zeros((nworld, mjm.ntendon, mjm.nv), dtype=float),
    ten_length=wp.zeros((nworld, mjm.ntendon), dtype=float),
    wrap_obj=wp.zeros((nworld, mjm.nwrap), dtype=wp.vec2i),
    wrap_xpos=wp.zeros((nworld, mjm.nwrap), dtype=wp.spatial_vector),
    actuator_length=wp.zeros((nworld, mjm.nu), dtype=float),
    actuator_moment=wp.zeros((nworld, mjm.nu, mjm.nv), dtype=float),
    crb=wp.zeros((nworld, mjm.nbody), dtype=types.vec10),
    qM=qM,
    qLD=qLD,
    qLDiagInv=wp.zeros((nworld, mjm.nv), dtype=float),
    flexedge_velocity=wp.zeros((nworld, mjm.nflexedge), dtype=wp.float32),
    ten_velocity=wp.zeros((nworld, mjm.ntendon), dtype=float),
    actuator_velocity=wp.zeros((nworld, mjm.nu), dtype=float),
    cvel=wp.zeros((nworld, mjm.nbody), dtype=wp.spatial_vector),
    cdof_dot=wp.zeros((nworld, mjm.nv), dtype=wp.spatial_vector),
    qfrc_bias=wp.zeros((nworld, mjm.nv), dtype=float),
    qfrc_spring=wp.zeros((nworld, mjm.nv), dtype=float),
    qfrc_damper=wp.zeros((nworld, mjm.nv), dtype=float),
    qfrc_gravcomp=wp.zeros((nworld, mjm.nv), dtype=float),
    qfrc_fluid=wp.zeros((nworld, mjm.nv), dtype=float),
    qfrc_passive=wp.zeros((nworld, mjm.nv), dtype=float),
    subtree_linvel=wp.zeros((nworld, mjm.nbody), dtype=wp.vec3),
    subtree_angmom=wp.zeros((nworld, mjm.nbody), dtype=wp.vec3),
    actuator_force=wp.zeros((nworld, mjm.nu), dtype=float),
    qfrc_actuator=wp.zeros((nworld, mjm.nv), dtype=float),
    qfrc_smooth=wp.zeros((nworld, mjm.nv), dtype=float),
    qacc_smooth=wp.zeros((nworld, mjm.nv), dtype=float),
    qfrc_constraint=wp.zeros((nworld, mjm.nv), dtype=float),
    qfrc_inverse=wp.zeros((nworld, mjm.nv), dtype=float),
    cacc=wp.zeros((nworld, mjm.nbody), dtype=wp.spatial_vector),
    cfrc_int=wp.zeros((nworld, mjm.nbody), dtype=wp.spatial_vector),
    cfrc_ext=wp.zeros((nworld, mjm.nbody), dtype=wp.spatial_vector),
    contact=types.Contact(
      dist=wp.zeros((naconmax,), dtype=float),
      pos=wp.zeros((naconmax,), dtype=wp.vec3f),
      frame=wp.zeros((naconmax,), dtype=wp.mat33f),
      includemargin=wp.zeros((naconmax,), dtype=float),
      friction=wp.zeros((naconmax,), dtype=types.vec5),
      solref=wp.zeros((naconmax,), dtype=wp.vec2f),
      solreffriction=wp.zeros((naconmax,), dtype=wp.vec2f),
      solimp=wp.zeros((naconmax,), dtype=types.vec5),
      dim=wp.zeros((naconmax,), dtype=int),
      geom=wp.zeros((naconmax,), dtype=wp.vec2i),
      efc_address=wp.zeros((naconmax, np.maximum(1, 2 * (condim_max - 1))), dtype=int),
      worldid=wp.zeros((naconmax,), dtype=int),
    ),
    efc=types.Constraint(
      type=wp.zeros((nworld, njmax), dtype=int),
      id=wp.zeros((nworld, njmax), dtype=int),
      J=wp.zeros((nworld, njmax_padded, nv_padded), dtype=float),
      pos=wp.zeros((nworld, njmax), dtype=float),
      margin=wp.zeros((nworld, njmax), dtype=float),
      D=wp.zeros((nworld, njmax_padded), dtype=float),
      vel=wp.zeros((nworld, njmax), dtype=float),
      aref=wp.zeros((nworld, njmax), dtype=float),
      frictionloss=wp.zeros((nworld, njmax), dtype=float),
      force=wp.zeros((nworld, njmax), dtype=float),
      Jaref=wp.zeros((nworld, njmax), dtype=float),
      Ma=wp.zeros((nworld, mjm.nv), dtype=float),
      grad=wp.zeros((nworld, mjm.nv), dtype=float),
      cholesky_L_tmp=wp.zeros((nworld, mjm.nv, mjm.nv), dtype=float),
      cholesky_y_tmp=wp.zeros((nworld, mjm.nv), dtype=float),
      grad_dot=wp.zeros((nworld,), dtype=float),
      Mgrad=wp.zeros((nworld, mjm.nv), dtype=float),
      search=wp.zeros((nworld, mjm.nv), dtype=float),
      search_dot=wp.zeros((nworld,), dtype=float),
      gauss=wp.zeros((nworld,), dtype=float),
      cost=wp.zeros((nworld,), dtype=float),
      prev_cost=wp.zeros((nworld,), dtype=float),
      state=wp.zeros((nworld, njmax_padded), dtype=int),
      mv=wp.zeros((nworld, mjm.nv), dtype=float),
      jv=wp.zeros((nworld, njmax), dtype=float),
      quad=wp.zeros((nworld, njmax), dtype=wp.vec3f),
      quad_gauss=wp.zeros((nworld,), dtype=wp.vec3f),
      h=wp.zeros((nworld, nv_padded, nv_padded), dtype=float),
      alpha=wp.zeros((nworld,), dtype=float),
      prev_grad=wp.zeros((nworld, mjm.nv), dtype=float),
      prev_Mgrad=wp.zeros((nworld, mjm.nv), dtype=float),
      beta=wp.zeros((nworld,), dtype=float),
      done=wp.zeros((nworld,), dtype=bool),
    ),
    # warp only fields:
    nworld=nworld,
    naconmax=naconmax,
    njmax=njmax,
    nacon=wp.zeros(1, dtype=int),
    ne_connect=wp.zeros(nworld, dtype=int),
    ne_weld=wp.zeros(nworld, dtype=int),
    ne_jnt=wp.zeros(nworld, dtype=int),
    ne_ten=wp.zeros(nworld, dtype=int),
    nsolving=wp.zeros(1, dtype=int),
    subtree_bodyvel=wp.zeros((nworld, mjm.nbody), dtype=wp.spatial_vector),
    geom_skip=wp.zeros(mjm.ngeom, dtype=bool),
    qacc_discrete=wp.zeros((nworld, mjm.nv), dtype=float),
    fluid_applied=wp.zeros((nworld, mjm.nbody), dtype=wp.spatial_vector),
    # RK4
    qpos_t0=wp.zeros((nworld, mjm.nq), dtype=float),
    qvel_t0=wp.zeros((nworld, mjm.nv), dtype=float),
    act_t0=wp.zeros((nworld, mjm.na), dtype=float),
    qvel_rk=wp.zeros((nworld, mjm.nv), dtype=float),
    qacc_rk=wp.zeros((nworld, mjm.nv), dtype=float),
    act_dot_rk=wp.zeros((nworld, mjm.na), dtype=float),
    # euler + implicit integration
    qfrc_integration=wp.zeros((nworld, mjm.nv), dtype=float),
    qacc_integration=wp.zeros((nworld, mjm.nv), dtype=float),
    act_vel_integration=wp.zeros((nworld, mjm.nu), dtype=float),
    qM_integration=qM_integration,
    qLD_integration=qLD_integration,
    qLDiagInv_integration=wp.zeros((nworld, mjm.nv), dtype=float),
    # sweep-and-prune broadphase
    sap_projection_lower=wp.zeros((nworld, mjm.ngeom, 2), dtype=float),
    sap_projection_upper=wp.zeros((nworld, mjm.ngeom), dtype=float),
    sap_sort_index=wp.zeros((nworld, mjm.ngeom, 2), dtype=int),
    sap_range=wp.zeros((nworld, mjm.ngeom), dtype=int),
    sap_cumulative_sum=wp.zeros((nworld, mjm.ngeom), dtype=int),
    sap_segment_index=wp.array(
      np.array([i * mjm.ngeom if i < nworld + 1 else 0 for i in range(2 * nworld)]).reshape((nworld, 2)), dtype=int
    ),
    # collision driver
    collision_pair=wp.zeros((naconmax,), dtype=wp.vec2i),
    collision_pairid=wp.zeros((naconmax,), dtype=int),
    collision_worldid=wp.zeros((naconmax,), dtype=int),
    ncollision=wp.zeros((1,), dtype=int),
    # tendon
    ten_Jdot=wp.zeros((nworld, mjm.ntendon, mjm.nv), dtype=float),
    ten_bias_coef=wp.zeros((nworld, mjm.ntendon), dtype=float),
    ten_actfrc=wp.zeros((nworld, mjm.ntendon), dtype=float),
    wrap_geom_xpos=wp.zeros((nworld, mjm.nwrap), dtype=wp.spatial_vector),
    # sensors
    sensor_rangefinder_pnt=wp.zeros((nworld, nrangefinder), dtype=wp.vec3),
    sensor_rangefinder_vec=wp.zeros((nworld, nrangefinder), dtype=wp.vec3),
    sensor_rangefinder_dist=wp.zeros((nworld, nrangefinder), dtype=float),
    sensor_rangefinder_geomid=wp.zeros((nworld, nrangefinder), dtype=int),
    sensor_contact_nmatch=wp.zeros((nworld, nsensorcontact), dtype=int),
    sensor_contact_matchid=wp.zeros((nworld, nsensorcontact, types.MJ_MAXCONPAIR), dtype=int),
    sensor_contact_criteria=wp.zeros((nworld, nsensorcontact, types.MJ_MAXCONPAIR), dtype=float),
    sensor_contact_direction=wp.zeros((nworld, nsensorcontact, types.MJ_MAXCONPAIR), dtype=float),
    # ray
    ray_bodyexclude=wp.zeros(1, dtype=int),
    ray_dist=wp.zeros((nworld, 1), dtype=float),
    ray_geomid=wp.zeros((nworld, 1), dtype=int),
    # mul_m
    energy_vel_mul_m_skip=wp.zeros((nworld,), dtype=bool),
    inverse_mul_m_skip=wp.zeros((nworld,), dtype=bool),
    # actuator
    actuator_trntype_body_ncon=wp.zeros((nworld, np.sum(mjm.actuator_trntype == mujoco.mjtTrn.mjTRN_BODY)), dtype=int),
  )


def put_data(
  mjm: mujoco.MjModel,
  mjd: mujoco.MjData,
  nworld: int = 1,
  nconmax: Optional[int] = None,
  njmax: Optional[int] = None,
  naconmax: Optional[int] = None,
) -> types.Data:
  """
  Moves data from host to a device.

  Args:
    mjm (mujoco.MjModel): The model containing kinematic and dynamic information (host).
    mjd (mujoco.MjData): The data object containing current state and output arrays (host).
    nworld (int, optional): The number of worlds. Defaults to 1.
    nconmax (int, optional): Number of contacts to allocate per world.  Contacts exist in large
                             heterogenous arrays: one world may have more than nconmax contacts.
    njmax (int, optional): Number of constraints to allocate per world.  Constraint arrays are
                           batched by world: no world may have more than njmax constraints.
    naconmax (int, optional): Number of contacts to allocate for all worlds.  Overrides nconmax.

  Returns:
    Data: The data object containing the current state and output arrays (device).
  """
  # TODO(team): move nconmax and njmax to Model?
  # TODO(team): decide what to do about uninitialized warp-only fields created by put_data
  #             we need to ensure these are only workspace fields and don't carry state

  # TODO(team): better heuristic for nconmax and njmax
  nconmax = nconmax or max(5, 4 * mjd.ncon)
  njmax = njmax or max(5, 4 * mjd.nefc)

  if nworld < 1:
    raise ValueError(f"nworld must be >= 1")

  if naconmax is None:
    if nconmax < 0:
      raise ValueError("nconmax must be >= 0")

    if mjd.ncon > nconmax:
      raise ValueError(f"nconmax overflow (nconmax must be >= {mjd.ncon})")

    naconmax = max(512, nworld * nconmax)
  elif naconmax < mjd.ncon * nworld:
    raise ValueError(f"naconmax overflow (naconmax must be >= {mjd.ncon * nworld})")

  if njmax < 0:
    raise ValueError("njmax must be >= 0")

  if mjd.nefc > njmax:
    raise ValueError(f"njmax overflow (njmax must be >= {mjd.nefc})")

  # calculate some fields that cannot be easily computed inline:
  if mujoco.mj_isSparse(mjm):
    qM = np.expand_dims(mjd.qM, axis=0)
    qLD = np.expand_dims(mjd.qLD, axis=0)
    qM_integration = np.zeros((1, mjm.nM), dtype=float)
    qLD_integration = np.zeros((1, mjm.nM), dtype=float)
    efc_J = np.zeros((mjd.nefc, mjm.nv))
    mujoco.mju_sparse2dense(efc_J, mjd.efc_J, mjd.efc_J_rownnz, mjd.efc_J_rowadr, mjd.efc_J_colind)
    ten_J = np.zeros((mjm.ntendon, mjm.nv))
    mujoco.mju_sparse2dense(
      ten_J,
      mjd.ten_J.reshape(-1),
      mjd.ten_J_rownnz,
      mjd.ten_J_rowadr,
      mjd.ten_J_colind.reshape(-1),
    )
  else:
    qM = np.zeros((mjm.nv, mjm.nv))
    mujoco.mj_fullM(mjm, qM, mjd.qM)
    if (mjd.qM == 0.0).all() or (mjd.qLD == 0.0).all():
      qLD = np.zeros((mjm.nv, mjm.nv))
    else:
      qLD = np.linalg.cholesky(qM)
    qM_integration = np.zeros((mjm.nv, mjm.nv), dtype=float)
    qLD_integration = np.zeros((mjm.nv, mjm.nv), dtype=float)
    efc_J = mjd.efc_J.reshape((mjd.nefc, mjm.nv))
    ten_J = mjd.ten_J.reshape((mjm.ntendon, mjm.nv))

  # TODO(taylorhowell): sparse actuator_moment
  actuator_moment = np.zeros((mjm.nu, mjm.nv))
  mujoco.mju_sparse2dense(
    actuator_moment,
    mjd.actuator_moment,
    mjd.moment_rownnz,
    mjd.moment_rowadr,
    mjd.moment_colind,
  )

  condim = np.concatenate((mjm.geom_condim, mjm.pair_dim))
  condim_max = np.max(condim) if len(condim) > 0 else 0
  contact_efc_address = np.zeros((naconmax, np.maximum(1, 2 * (condim_max - 1))), dtype=int)
  for i in range(nworld):
    for j in range(mjd.ncon):
      condim = mjd.contact.dim[j]
      efc_address = mjd.contact.efc_address[j]
      if efc_address == -1:
        continue
      if condim == 1:
        nconvar = 1
      else:
        nconvar = condim if mjm.opt.cone == mujoco.mjtCone.mjCONE_ELLIPTIC else 2 * (condim - 1)
      for k in range(nconvar):
        contact_efc_address[i * mjd.ncon + j, k] = mjd.nefc * i + efc_address + k

  contact_worldid = np.pad(np.repeat(np.arange(nworld), mjd.ncon), (0, naconmax - nworld * mjd.ncon))

  ne_connect = int(3 * np.sum((mjm.eq_type == mujoco.mjtEq.mjEQ_CONNECT) & mjd.eq_active))
  ne_weld = int(6 * np.sum((mjm.eq_type == mujoco.mjtEq.mjEQ_WELD) & mjd.eq_active))
  ne_jnt = int(np.sum((mjm.eq_type == mujoco.mjtEq.mjEQ_JOINT) & mjd.eq_active))
  ne_ten = int(np.sum((mjm.eq_type == mujoco.mjtEq.mjEQ_TENDON) & mjd.eq_active))

  if mujoco.mj_isSparse(mjm):
    tile_size = types.TILE_SIZE_JTDAJ_SPARSE
  else:
    tile_size = types.TILE_SIZE_JTDAJ_DENSE

  njmax_padded, nv_padded = _get_padded_sizes(mjm.nv, njmax, nworld, mujoco.mj_isSparse(mjm), tile_size)

  efc_type_fill = np.zeros((nworld, njmax))
  efc_id_fill = np.zeros((nworld, njmax))
  efc_J_fill = np.zeros((nworld, njmax_padded, nv_padded))
  efc_D_fill = np.zeros((nworld, njmax_padded))
  efc_vel_fill = np.zeros((nworld, njmax))
  efc_pos_fill = np.zeros((nworld, njmax))
  efc_aref_fill = np.zeros((nworld, njmax))
  efc_frictionloss_fill = np.zeros((nworld, njmax))
  efc_force_fill = np.zeros((nworld, njmax))
  efc_margin_fill = np.zeros((nworld, njmax))

  nefc = mjd.nefc
  efc_type_fill[:, :nefc] = np.tile(mjd.efc_type, (nworld, 1))
  efc_id_fill[:, :nefc] = np.tile(mjd.efc_id, (nworld, 1))
  efc_J_fill[:, :nefc, : mjm.nv] = np.tile(efc_J, (nworld, 1, 1))
  efc_D_fill[:, :nefc] = np.tile(mjd.efc_D, (nworld, 1))
  efc_vel_fill[:, :nefc] = np.tile(mjd.efc_vel, (nworld, 1))
  efc_pos_fill[:, :nefc] = np.tile(mjd.efc_pos, (nworld, 1))
  efc_aref_fill[:, :nefc] = np.tile(mjd.efc_aref, (nworld, 1))
  efc_frictionloss_fill[:, :nefc] = np.tile(mjd.efc_frictionloss, (nworld, 1))
  efc_force_fill[:, :nefc] = np.tile(mjd.efc_force, (nworld, 1))
  efc_margin_fill[:, :nefc] = np.tile(mjd.efc_margin, (nworld, 1))

  nsensorcontact = np.sum(mjm.sensor_type == mujoco.mjtSensor.mjSENS_CONTACT)
  nrangefinder = sum(mjm.sensor_type == mujoco.mjtSensor.mjSENS_RANGEFINDER)

  # some helper functions to simplify the data field definitions below

  def arr(x, dtype=None):
    if not isinstance(x, np.ndarray):
      x = np.array(x)
    if dtype is None:
      if np.issubdtype(x.dtype, np.integer):
        dtype = wp.int32
      elif np.issubdtype(x.dtype, np.floating):
        dtype = wp.float32
      elif np.issubdtype(x.dtype, bool):
        dtype = wp.bool
      else:
        raise ValueError(f"Unsupported dtype: {x.dtype}")
    wp_array = {1: wp.array, 2: wp.array2d, 3: wp.array3d}[x.ndim]
    return wp_array(x, dtype=dtype)

  def tile(x, dtype=None):
    return arr(np.tile(x, (nworld,) + (1,) * len(x.shape)), dtype)

  def padtile(x, length, dtype=None):
    x = np.repeat(x, nworld, axis=0)
    width = ((0, length - x.shape[0]),) + ((0, 0),) * (x.ndim - 1)
    return arr(np.pad(x, width), dtype)

  return types.Data(
    solver_niter=tile(mjd.solver_niter[0]),
    ne=wp.full(shape=(nworld), value=mjd.ne),
    nf=wp.full(shape=(nworld), value=mjd.nf),
    nl=wp.full(shape=(nworld), value=mjd.nl),
    nefc=wp.full(shape=(nworld), value=mjd.nefc),
    time=arr(mjd.time * np.ones(nworld)),
    energy=tile(mjd.energy, dtype=wp.vec2),
    qpos=tile(mjd.qpos),
    qvel=tile(mjd.qvel),
    act=tile(mjd.act),
    qacc_warmstart=tile(mjd.qacc_warmstart),
    ctrl=tile(mjd.ctrl),
    qfrc_applied=tile(mjd.qfrc_applied),
    xfrc_applied=tile(mjd.xfrc_applied, dtype=wp.spatial_vector),
    eq_active=tile(mjd.eq_active.astype(bool)),
    mocap_pos=tile(mjd.mocap_pos, dtype=wp.vec3),
    mocap_quat=tile(mjd.mocap_quat, dtype=wp.quat),
    qacc=tile(mjd.qacc),
    act_dot=tile(mjd.act_dot),
    sensordata=tile(mjd.sensordata),
    xpos=tile(mjd.xpos, dtype=wp.vec3),
    xquat=tile(mjd.xquat, dtype=wp.quat),
    xmat=tile(mjd.xmat, dtype=wp.mat33),
    xipos=tile(mjd.xipos, dtype=wp.vec3),
    ximat=tile(mjd.ximat, dtype=wp.mat33),
    xanchor=tile(mjd.xanchor, dtype=wp.vec3),
    xaxis=tile(mjd.xaxis, dtype=wp.vec3),
    geom_xpos=tile(mjd.geom_xpos, dtype=wp.vec3),
    geom_xmat=tile(mjd.geom_xmat, dtype=wp.mat33),
    site_xpos=tile(mjd.site_xpos, dtype=wp.vec3),
    site_xmat=tile(mjd.site_xmat, dtype=wp.mat33),
    cam_xpos=tile(mjd.cam_xpos, dtype=wp.vec3),
    cam_xmat=tile(mjd.cam_xmat, dtype=wp.mat33),
    light_xpos=tile(mjd.light_xpos, dtype=wp.vec3),
    light_xdir=tile(mjd.light_xdir, dtype=wp.vec3),
    subtree_com=tile(mjd.subtree_com, dtype=wp.vec3),
    cdof=tile(mjd.cdof, dtype=wp.spatial_vector),
    cinert=tile(mjd.cinert, dtype=types.vec10),
    flexvert_xpos=tile(mjd.flexvert_xpos, dtype=wp.vec3),
    flexedge_length=tile(mjd.flexedge_length),
    ten_wrapadr=tile(mjd.ten_wrapadr),
    ten_wrapnum=tile(mjd.ten_wrapnum),
    ten_J=tile(ten_J),
    ten_length=tile(mjd.ten_length),
    wrap_obj=tile(mjd.wrap_obj, dtype=wp.vec2i),
    wrap_xpos=tile(mjd.wrap_xpos, dtype=wp.spatial_vector),
    actuator_length=tile(mjd.actuator_length),
    actuator_moment=tile(actuator_moment),
    crb=tile(mjd.crb, dtype=types.vec10),
    qM=tile(qM),
    qLD=tile(qLD),
    qLDiagInv=tile(mjd.qLDiagInv),
    flexedge_velocity=tile(mjd.flexedge_velocity),
    ten_velocity=tile(mjd.ten_velocity),
    actuator_velocity=tile(mjd.actuator_velocity),
    cvel=tile(mjd.cvel, dtype=wp.spatial_vector),
    cdof_dot=tile(mjd.cdof_dot, dtype=wp.spatial_vector),
    qfrc_bias=tile(mjd.qfrc_bias),
    qfrc_spring=tile(mjd.qfrc_spring),
    qfrc_damper=tile(mjd.qfrc_damper),
    qfrc_gravcomp=tile(mjd.qfrc_gravcomp),
    qfrc_fluid=tile(mjd.qfrc_fluid),
    qfrc_passive=tile(mjd.qfrc_passive),
    subtree_linvel=tile(mjd.subtree_linvel, dtype=wp.vec3),
    subtree_angmom=tile(mjd.subtree_angmom, dtype=wp.vec3),
    actuator_force=tile(mjd.actuator_force),
    qfrc_actuator=tile(mjd.qfrc_actuator),
    qfrc_smooth=tile(mjd.qfrc_smooth),
    qacc_smooth=tile(mjd.qacc_smooth),
    qfrc_constraint=tile(mjd.qfrc_constraint),
    qfrc_inverse=tile(mjd.qfrc_inverse),
    cacc=tile(mjd.cacc, dtype=wp.spatial_vector),
    cfrc_int=tile(mjd.cfrc_int, dtype=wp.spatial_vector),
    cfrc_ext=tile(mjd.cfrc_ext, dtype=wp.spatial_vector),
    contact=types.Contact(
      dist=padtile(mjd.contact.dist, naconmax),
      pos=padtile(mjd.contact.pos, naconmax, dtype=wp.vec3),
      frame=padtile(mjd.contact.frame, naconmax, dtype=wp.mat33),
      includemargin=padtile(mjd.contact.includemargin, naconmax),
      friction=padtile(mjd.contact.friction, naconmax, dtype=types.vec5),
      solref=padtile(mjd.contact.solref, naconmax, dtype=wp.vec2f),
      solreffriction=padtile(mjd.contact.solreffriction, naconmax, dtype=wp.vec2f),
      solimp=padtile(mjd.contact.solimp, naconmax, dtype=types.vec5),
      dim=padtile(mjd.contact.dim, naconmax),
      geom=padtile(mjd.contact.geom, naconmax, dtype=wp.vec2i),
      efc_address=arr(contact_efc_address),
      worldid=arr(contact_worldid),
    ),
    efc=types.Constraint(
      type=wp.array2d(efc_type_fill, dtype=int),
      id=wp.array2d(efc_id_fill, dtype=int),
      J=wp.array3d(efc_J_fill, dtype=float),
      pos=wp.array2d(efc_pos_fill, dtype=float),
      margin=wp.array2d(efc_margin_fill, dtype=float),
      D=wp.array2d(efc_D_fill, dtype=float),
      vel=wp.array2d(efc_vel_fill, dtype=float),
      aref=wp.array2d(efc_aref_fill, dtype=float),
      frictionloss=wp.array2d(efc_frictionloss_fill, dtype=float),
      force=wp.array2d(efc_force_fill, dtype=float),
      Jaref=wp.empty(shape=(nworld, njmax), dtype=float),
      Ma=wp.empty(shape=(nworld, mjm.nv), dtype=float),
      grad=wp.empty(shape=(nworld, mjm.nv), dtype=float),
      cholesky_L_tmp=wp.empty(shape=(nworld, mjm.nv, mjm.nv), dtype=float),
      cholesky_y_tmp=wp.empty(shape=(nworld, mjm.nv), dtype=float),
      grad_dot=wp.empty(shape=(nworld,), dtype=float),
      Mgrad=wp.empty(shape=(nworld, mjm.nv), dtype=float),
      search=wp.empty(shape=(nworld, mjm.nv), dtype=float),
      search_dot=wp.empty(shape=(nworld,), dtype=float),
      gauss=wp.empty(shape=(nworld,), dtype=float),
      cost=wp.empty(shape=(nworld,), dtype=float),
      prev_cost=wp.empty(shape=(nworld,), dtype=float),
      state=wp.zeros(shape=(nworld, njmax_padded), dtype=int),
      mv=wp.empty(shape=(nworld, mjm.nv), dtype=float),
      jv=wp.empty(shape=(nworld, njmax), dtype=float),
      quad=wp.empty(shape=(nworld, njmax), dtype=wp.vec3f),
      quad_gauss=wp.empty(shape=(nworld,), dtype=wp.vec3f),
      h=wp.zeros(shape=(nworld, nv_padded, nv_padded), dtype=float),
      alpha=wp.empty(shape=(nworld,), dtype=float),
      prev_grad=wp.empty(shape=(nworld, mjm.nv), dtype=float),
      prev_Mgrad=wp.empty(shape=(nworld, mjm.nv), dtype=float),
      beta=wp.empty(shape=(nworld,), dtype=float),
      done=wp.empty(shape=(nworld,), dtype=bool),
    ),
    # warp only fields:
    nworld=nworld,
    naconmax=naconmax,
    njmax=njmax,
    nacon=arr([mjd.ncon * nworld]),
    ne_connect=wp.full(shape=(nworld), value=ne_connect),
    ne_weld=wp.full(shape=(nworld), value=ne_weld),
    ne_jnt=wp.full(shape=(nworld), value=ne_jnt),
    ne_ten=wp.full(shape=(nworld), value=ne_ten),
    nsolving=arr([nworld]),
    subtree_bodyvel=wp.zeros((nworld, mjm.nbody), dtype=wp.spatial_vector),
    geom_skip=wp.zeros(mjm.ngeom, dtype=bool),  # warp only
    qacc_discrete=wp.zeros((nworld, mjm.nv), dtype=float),
    fluid_applied=wp.zeros((nworld, mjm.nbody), dtype=wp.spatial_vector),
    # TODO(team): skip allocation if integrator != RK4
    qpos_t0=wp.empty((nworld, mjm.nq), dtype=float),
    qvel_t0=wp.empty((nworld, mjm.nv), dtype=float),
    act_t0=wp.empty((nworld, mjm.na), dtype=float),
    qvel_rk=wp.empty((nworld, mjm.nv), dtype=float),
    qacc_rk=wp.empty((nworld, mjm.nv), dtype=float),
    act_dot_rk=wp.empty((nworld, mjm.na), dtype=float),
    # TODO(team): skip allocation if integrator != euler | implicit
    qfrc_integration=wp.zeros((nworld, mjm.nv), dtype=float),
    qacc_integration=wp.zeros((nworld, mjm.nv), dtype=float),
    act_vel_integration=wp.zeros((nworld, mjm.nu), dtype=float),
    qM_integration=tile(qM_integration),
    qLD_integration=tile(qLD_integration),
    qLDiagInv_integration=wp.zeros((nworld, mjm.nv), dtype=float),
    # TODO(team): skip allocation if broadphase != sap
    sap_projection_lower=wp.zeros((nworld, mjm.ngeom, 2), dtype=float),
    sap_projection_upper=wp.zeros((nworld, mjm.ngeom), dtype=float),
    sap_sort_index=wp.zeros((nworld, mjm.ngeom, 2), dtype=int),
    sap_range=wp.zeros((nworld, mjm.ngeom), dtype=int),
    sap_cumulative_sum=wp.zeros((nworld, mjm.ngeom), dtype=int),
    sap_segment_index=arr(np.array([i * mjm.ngeom if i < nworld + 1 else 0 for i in range(2 * nworld)]).reshape((nworld, 2))),
    # collision driver
    collision_pair=wp.empty(naconmax, dtype=wp.vec2i),
    collision_pairid=wp.empty(naconmax, dtype=int),
    collision_worldid=wp.empty(naconmax, dtype=int),
    ncollision=wp.zeros(1, dtype=int),
    # tendon
    ten_Jdot=wp.zeros((nworld, mjm.ntendon, mjm.nv), dtype=float),
    ten_bias_coef=wp.zeros((nworld, mjm.ntendon), dtype=float),
    ten_actfrc=wp.zeros((nworld, mjm.ntendon), dtype=float),
    wrap_geom_xpos=wp.zeros((nworld, mjm.nwrap), dtype=wp.spatial_vector),
    # sensors
    sensor_rangefinder_pnt=wp.zeros((nworld, nrangefinder), dtype=wp.vec3),
    sensor_rangefinder_vec=wp.zeros((nworld, nrangefinder), dtype=wp.vec3),
    sensor_rangefinder_dist=wp.zeros((nworld, nrangefinder), dtype=float),
    sensor_rangefinder_geomid=wp.zeros((nworld, nrangefinder), dtype=int),
    sensor_contact_nmatch=wp.zeros((nworld, nsensorcontact), dtype=int),
    sensor_contact_matchid=wp.zeros((nworld, nsensorcontact, types.MJ_MAXCONPAIR), dtype=int),
    sensor_contact_criteria=wp.zeros((nworld, nsensorcontact, types.MJ_MAXCONPAIR), dtype=float),
    sensor_contact_direction=wp.zeros((nworld, nsensorcontact, types.MJ_MAXCONPAIR), dtype=float),
    # ray
    ray_bodyexclude=wp.zeros(1, dtype=int),
    ray_dist=wp.zeros((nworld, 1), dtype=float),
    ray_geomid=wp.zeros((nworld, 1), dtype=int),
    # mul_m
    energy_vel_mul_m_skip=wp.zeros((nworld,), dtype=bool),
    inverse_mul_m_skip=wp.zeros((nworld,), dtype=bool),
    # actuator
    actuator_trntype_body_ncon=wp.zeros((nworld, np.sum(mjm.actuator_trntype == mujoco.mjtTrn.mjTRN_BODY)), dtype=int),
  )


def get_data_into(
  result: mujoco.MjData,
  mjm: mujoco.MjModel,
  d: types.Data,
):
  """Gets data from a device into an existing mujoco.MjData.

  Args:
    result (mujoco.MjData): The data object containing the current state and output arrays
                            (host).
    mjm (mujoco.MjModel): The model containing kinematic and dynamic information (host).
    d (Data): The data object containing the current state and output arrays (device).
  """
  if d.nworld > 1:
    raise NotImplementedError("only nworld == 1 supported for now")

  nacon = d.nacon.numpy()[0]
  nefc = d.nefc.numpy()[0]

  if nacon != result.ncon or nefc != result.nefc:
    # TODO(team): if sparse, set nJ based on sparse efc_J
    mujoco._functions._realloc_con_efc(result, ncon=nacon, nefc=nefc, nJ=nefc * mjm.nv)

  ne = d.ne.numpy()[0]
  nf = d.nf.numpy()[0]
  nl = d.nl.numpy()[0]

  # efc indexing
  # mujoco expects contigious efc ordering for contacts
  # this ordering is not guarenteed with mujoco warp, we enforce order here
  if nacon > 0:
    efc_idx_efl = np.arange(ne + nf + nl)

    contact_dim = d.contact.dim.numpy()
    contact_efc_address = d.contact.efc_address.numpy()

    efc_idx_c = []
    contact_efc_address_ordered = [ne + nf + nl]
    for i in range(nacon):
      dim = contact_dim[i]
      if mjm.opt.cone == mujoco.mjtCone.mjCONE_PYRAMIDAL:
        ndim = np.maximum(1, 2 * (dim - 1))
      else:
        ndim = dim
      efc_idx_c.append(contact_efc_address[i, :ndim])
      if i < nacon - 1:
        contact_efc_address_ordered.append(contact_efc_address_ordered[-1] + ndim)
    efc_idx = np.concatenate((efc_idx_efl, *efc_idx_c))
    contact_efc_address_ordered = np.array(contact_efc_address_ordered)
  else:
    efc_idx = np.array(np.arange(nefc))
    contact_efc_address_ordered = np.empty(0)

  result.solver_niter[0] = d.solver_niter.numpy()[0]
  result.ncon = nacon
  result.ne = ne
  result.nf = nf
  result.nl = nl
  result.time = d.time.numpy()[0]
  result.energy[:] = d.energy.numpy()[0]
  result.qpos[:] = d.qpos.numpy()[0]
  result.qvel[:] = d.qvel.numpy()[0]
  result.act[:] = d.act.numpy()[0]
  result.qacc_warmstart[:] = d.qacc_warmstart.numpy()[0]
  result.ctrl[:] = d.ctrl.numpy()[0]
  result.qfrc_applied[:] = d.qfrc_applied.numpy()[0]
  result.xfrc_applied[:] = d.xfrc_applied.numpy()[0]
  result.eq_active[:] = d.eq_active.numpy()[0]
  result.mocap_pos[:] = d.mocap_pos.numpy()[0]
  result.mocap_quat[:] = d.mocap_quat.numpy()[0]
  result.qacc[:] = d.qacc.numpy()[0]
  result.act_dot[:] = d.act_dot.numpy()[0]
  result.xpos[:] = d.xpos.numpy()[0]
  result.xquat[:] = d.xquat.numpy()[0]
  result.xmat[:] = d.xmat.numpy().reshape((-1, 9))
  result.xipos[:] = d.xipos.numpy()[0]
  result.ximat[:] = d.ximat.numpy().reshape((-1, 9))
  result.xanchor[:] = d.xanchor.numpy()[0]
  result.xaxis[:] = d.xaxis.numpy()[0]
  result.geom_xpos[:] = d.geom_xpos.numpy()[0]
  result.geom_xmat[:] = d.geom_xmat.numpy().reshape((-1, 9))
  result.site_xpos[:] = d.site_xpos.numpy()[0]
  result.site_xmat[:] = d.site_xmat.numpy().reshape((-1, 9))
  result.cam_xpos[:] = d.cam_xpos.numpy()[0]
  result.cam_xmat[:] = d.cam_xmat.numpy().reshape((-1, 9))
  result.light_xpos[:] = d.light_xpos.numpy()[0]
  result.light_xdir[:] = d.light_xdir.numpy()[0]
  result.subtree_com[:] = d.subtree_com.numpy()[0]
  result.cdof[:] = d.cdof.numpy()[0]
  result.cinert[:] = d.cinert.numpy()[0]
  result.flexvert_xpos[:] = d.flexvert_xpos.numpy()[0]
  result.flexedge_length[:] = d.flexedge_length.numpy()[0]
  result.flexedge_velocity[:] = d.flexedge_velocity.numpy()[0]
  result.actuator_length[:] = d.actuator_length.numpy()[0]
  mujoco.mju_dense2sparse(
    result.actuator_moment, d.actuator_moment.numpy()[0], result.moment_rownnz, result.moment_rowadr, result.moment_colind
  )
  result.crb[:] = d.crb.numpy()[0]
  result.qLDiagInv[:] = d.qLDiagInv.numpy()[0]
  result.ten_velocity[:] = d.ten_velocity.numpy()[0]
  result.actuator_velocity[:] = d.actuator_velocity.numpy()[0]
  result.cvel[:] = d.cvel.numpy()[0]
  result.cdof_dot[:] = d.cdof_dot.numpy()[0]
  result.qfrc_bias[:] = d.qfrc_bias.numpy()[0]
  result.qfrc_spring[:] = d.qfrc_spring.numpy()[0]
  result.qfrc_damper[:] = d.qfrc_damper.numpy()[0]
  result.qfrc_gravcomp[:] = d.qfrc_gravcomp.numpy()[0]
  result.qfrc_fluid[:] = d.qfrc_fluid.numpy()[0]
  result.qfrc_passive[:] = d.qfrc_passive.numpy()[0]
  result.subtree_linvel[:] = d.subtree_linvel.numpy()[0]
  result.subtree_angmom[:] = d.subtree_angmom.numpy()[0]
  result.actuator_force[:] = d.actuator_force.numpy()[0]
  result.qfrc_actuator[:] = d.qfrc_actuator.numpy()[0]
  result.qfrc_smooth[:] = d.qfrc_smooth.numpy()[0]
  result.qacc_smooth[:] = d.qacc_smooth.numpy()[0]
  result.qfrc_constraint[:] = d.qfrc_constraint.numpy()[0]
  result.qfrc_inverse[:] = d.qfrc_inverse.numpy()[0]

  # contact
  result.contact.dist[:] = d.contact.dist.numpy()[:nacon]
  result.contact.pos[:] = d.contact.pos.numpy()[:nacon]
  result.contact.frame[:] = d.contact.frame.numpy()[:nacon].reshape((-1, 9))
  result.contact.includemargin[:] = d.contact.includemargin.numpy()[:nacon]
  result.contact.friction[:] = d.contact.friction.numpy()[:nacon]
  result.contact.solref[:] = d.contact.solref.numpy()[:nacon]
  result.contact.solreffriction[:] = d.contact.solreffriction.numpy()[:nacon]
  result.contact.solimp[:] = d.contact.solimp.numpy()[:nacon]
  result.contact.dim[:] = d.contact.dim.numpy()[:nacon]
  result.contact.geom[:] = d.contact.geom.numpy()[:nacon]
  result.contact.efc_address[:] = contact_efc_address_ordered[:nacon]

  if mujoco.mj_isSparse(mjm):
    result.qM[:] = d.qM.numpy()[0, 0]
    result.qLD[:] = d.qLD.numpy()[0, 0]
    if nefc > 0:
      efc_J = d.efc.J.numpy()[0, efc_idx, : mjm.nv]
      mujoco.mju_dense2sparse(result.efc_J, efc_J, result.efc_J_rownnz, result.efc_J_rowadr, result.efc_J_colind)
  else:
    qM = d.qM.numpy()
    adr = 0
    for i in range(mjm.nv):
      j = i
      while j >= 0:
        result.qM[adr] = qM[0, i, j]
        j = mjm.dof_parentid[j]
        adr += 1
    mujoco.mj_factorM(mjm, result)
    if nefc > 0:
      result.efc_J[: nefc * mjm.nv] = d.efc.J.numpy()[0, :nefc, : mjm.nv].flatten()

  # efc
  result.efc_type[:] = d.efc.type.numpy()[0, efc_idx]
  result.efc_id[:] = d.efc.id.numpy()[0, efc_idx]
  result.efc_pos[:] = d.efc.pos.numpy()[0, efc_idx]
  result.efc_margin[:] = d.efc.margin.numpy()[0, efc_idx]
  result.efc_D[:] = d.efc.D.numpy()[0, efc_idx]
  result.efc_vel[:] = d.efc.vel.numpy()[0, efc_idx]
  result.efc_aref[:] = d.efc.aref.numpy()[0, efc_idx]
  result.efc_frictionloss[:] = d.efc.frictionloss.numpy()[0, efc_idx]
  result.efc_state[:] = d.efc.state.numpy()[0, efc_idx]
  result.efc_force[:] = d.efc.force.numpy()[0, efc_idx]

  # rne_postconstraint
  result.cacc[:] = d.cacc.numpy()[0]
  result.cfrc_int[:] = d.cfrc_int.numpy()[0]
  result.cfrc_ext[:] = d.cfrc_ext.numpy()[0]

  # tendon
  result.ten_length[:] = d.ten_length.numpy()[0]
  result.ten_J[:] = d.ten_J.numpy()[0]
  result.ten_wrapadr[:] = d.ten_wrapadr.numpy()[0]
  result.ten_wrapnum[:] = d.ten_wrapnum.numpy()[0]
  result.wrap_obj[:] = d.wrap_obj.numpy()[0]
  result.wrap_xpos[:] = d.wrap_xpos.numpy()[0]

  # sensors
  result.sensordata[:] = d.sensordata.numpy()


# TODO(thowell): shared @wp.func for _reset kernel?


@wp.kernel
def _reset_xfrc_applied_all(xfrc_applied_out: wp.array2d(dtype=wp.spatial_vector)):
  worldid, bodyid, elemid = wp.tid()
  xfrc_applied_out[worldid, bodyid][elemid] = 0.0


@wp.kernel
def _reset_xfrc_applied(reset_in: wp.array(dtype=bool), xfrc_applied_out: wp.array2d(dtype=wp.spatial_vector)):
  worldid, bodyid, elemid = wp.tid()

  if not reset_in[worldid]:
    return

  xfrc_applied_out[worldid, bodyid][elemid] = 0.0


@wp.kernel
def _reset_qM_all(qM_out: wp.array3d(dtype=float)):
  worldid, elemid1, elemid2 = wp.tid()
  qM_out[worldid, elemid1, elemid2] = 0.0


@wp.kernel
def _reset_qM(reset_in: wp.array(dtype=bool), qM_out: wp.array3d(dtype=float)):
  worldid, elemid1, elemid2 = wp.tid()

  if not reset_in[worldid]:
    return

  qM_out[worldid, elemid1, elemid2] = 0.0


@wp.kernel
def _reset_nworld_all(
  # Model:
  nq: int,
  nv: int,
  nu: int,
  na: int,
  neq: int,
  nsensordata: int,
  qpos0: wp.array2d(dtype=float),
  eq_active0: wp.array(dtype=bool),
  # Data in:
  nworld_in: int,
  # Data out:
  solver_niter_out: wp.array(dtype=int),
  ne_out: wp.array(dtype=int),
  nf_out: wp.array(dtype=int),
  nl_out: wp.array(dtype=int),
  nefc_out: wp.array(dtype=int),
  time_out: wp.array(dtype=float),
  energy_out: wp.array(dtype=wp.vec2),
  qpos_out: wp.array2d(dtype=float),
  qvel_out: wp.array2d(dtype=float),
  act_out: wp.array2d(dtype=float),
  qacc_warmstart_out: wp.array2d(dtype=float),
  ctrl_out: wp.array2d(dtype=float),
  qfrc_applied_out: wp.array2d(dtype=float),
  eq_active_out: wp.array2d(dtype=bool),
  qacc_out: wp.array2d(dtype=float),
  act_dot_out: wp.array2d(dtype=float),
  sensordata_out: wp.array2d(dtype=float),
  nacon_out: wp.array(dtype=int),
  ne_connect_out: wp.array(dtype=int),
  ne_weld_out: wp.array(dtype=int),
  ne_jnt_out: wp.array(dtype=int),
  ne_ten_out: wp.array(dtype=int),
  nsolving_out: wp.array(dtype=int),
):
  worldid = wp.tid()

  solver_niter_out[worldid] = 0
  if worldid == 0:
    nacon_out[0] = 0
  ne_out[worldid] = 0
  ne_connect_out[worldid] = 0
  ne_weld_out[worldid] = 0
  ne_jnt_out[worldid] = 0
  ne_ten_out[worldid] = 0
  nf_out[worldid] = 0
  nl_out[worldid] = 0
  nefc_out[worldid] = 0
  if worldid == 0:
    nsolving_out[0] = nworld_in
  time_out[worldid] = 0.0
  energy_out[worldid] = wp.vec2(0.0, 0.0)
  for i in range(nq):
    qpos_out[worldid, i] = qpos0[worldid, i]
    if i < nv:
      qvel_out[worldid, i] = 0.0
      qacc_warmstart_out[worldid, i] = 0.0
      qfrc_applied_out[worldid, i] = 0.0
      qacc_out[worldid, i] = 0.0
  for i in range(nu):
    ctrl_out[worldid, i] = 0.0
    if i < na:
      act_out[worldid, i] = 0.0
      act_dot_out[worldid, i] = 0.0
  for i in range(neq):
    eq_active_out[worldid, i] = eq_active0[i]
  for i in range(nsensordata):
    sensordata_out[worldid, i] = 0.0


@wp.kernel
def _reset_nworld(
  # Model:
  nq: int,
  nv: int,
  nu: int,
  na: int,
  neq: int,
  nsensordata: int,
  qpos0: wp.array2d(dtype=float),
  eq_active0: wp.array(dtype=bool),
  # Data in:
  nworld_in: int,
  # In:
  reset_in: wp.array(dtype=bool),
  # Data out:
  solver_niter_out: wp.array(dtype=int),
  ne_out: wp.array(dtype=int),
  nf_out: wp.array(dtype=int),
  nl_out: wp.array(dtype=int),
  nefc_out: wp.array(dtype=int),
  time_out: wp.array(dtype=float),
  energy_out: wp.array(dtype=wp.vec2),
  qpos_out: wp.array2d(dtype=float),
  qvel_out: wp.array2d(dtype=float),
  act_out: wp.array2d(dtype=float),
  qacc_warmstart_out: wp.array2d(dtype=float),
  ctrl_out: wp.array2d(dtype=float),
  qfrc_applied_out: wp.array2d(dtype=float),
  eq_active_out: wp.array2d(dtype=bool),
  qacc_out: wp.array2d(dtype=float),
  act_dot_out: wp.array2d(dtype=float),
  sensordata_out: wp.array2d(dtype=float),
  nacon_out: wp.array(dtype=int),
  ne_connect_out: wp.array(dtype=int),
  ne_weld_out: wp.array(dtype=int),
  ne_jnt_out: wp.array(dtype=int),
  ne_ten_out: wp.array(dtype=int),
  nsolving_out: wp.array(dtype=int),
):
  worldid = wp.tid()

  if not reset_in[worldid]:
    return

  solver_niter_out[worldid] = 0
  if worldid == 0:
    nacon_out[0] = 0
  ne_out[worldid] = 0
  ne_connect_out[worldid] = 0
  ne_weld_out[worldid] = 0
  ne_jnt_out[worldid] = 0
  ne_ten_out[worldid] = 0
  nf_out[worldid] = 0
  nl_out[worldid] = 0
  nefc_out[worldid] = 0
  if worldid == 0:
    nsolving_out[0] = nworld_in
  time_out[worldid] = 0.0
  energy_out[worldid] = wp.vec2(0.0, 0.0)
  for i in range(nq):
    qpos_out[worldid, i] = qpos0[worldid, i]
    if i < nv:
      qvel_out[worldid, i] = 0.0
      qacc_warmstart_out[worldid, i] = 0.0
      qfrc_applied_out[worldid, i] = 0.0
      qacc_out[worldid, i] = 0.0
  for i in range(nu):
    ctrl_out[worldid, i] = 0.0
    if i < na:
      act_out[worldid, i] = 0.0
      act_dot_out[worldid, i] = 0.0
  for i in range(neq):
    eq_active_out[worldid, i] = eq_active0[i]
  for i in range(nsensordata):
    sensordata_out[worldid, i] = 0.0


@wp.kernel
def _reset_mocap_all(
  # Model:
  body_mocapid: wp.array(dtype=int),
  body_pos: wp.array2d(dtype=wp.vec3),
  body_quat: wp.array2d(dtype=wp.quat),
  # Data out:
  mocap_pos_out: wp.array2d(dtype=wp.vec3),
  mocap_quat_out: wp.array2d(dtype=wp.quat),
):
  worldid, bodyid = wp.tid()

  mocapid = body_mocapid[bodyid]

  if mocapid >= 0:
    mocap_pos_out[worldid, mocapid] = body_pos[worldid, bodyid]
    mocap_quat_out[worldid, mocapid] = body_quat[worldid, bodyid]


@wp.kernel
def _reset_mocap(
  # Model:
  body_mocapid: wp.array(dtype=int),
  body_pos: wp.array2d(dtype=wp.vec3),
  body_quat: wp.array2d(dtype=wp.quat),
  # In:
  reset_in: wp.array(dtype=bool),
  # Data out:
  mocap_pos_out: wp.array2d(dtype=wp.vec3),
  mocap_quat_out: wp.array2d(dtype=wp.quat),
):
  worldid, bodyid = wp.tid()

  if not reset_in[worldid]:
    return

  mocapid = body_mocapid[bodyid]

  if mocapid >= 0:
    mocap_pos_out[worldid, mocapid] = body_pos[worldid, bodyid]
    mocap_quat_out[worldid, mocapid] = body_quat[worldid, bodyid]


@wp.kernel
def _reset_contact_all(
  # Data in:
  nacon_in: wp.array(dtype=int),
  # In:
  nefcaddress: int,
  # Data out:
  contact_dist_out: wp.array(dtype=float),
  contact_pos_out: wp.array(dtype=wp.vec3),
  contact_frame_out: wp.array(dtype=wp.mat33),
  contact_includemargin_out: wp.array(dtype=float),
  contact_friction_out: wp.array(dtype=types.vec5),
  contact_solref_out: wp.array(dtype=wp.vec2),
  contact_solreffriction_out: wp.array(dtype=wp.vec2),
  contact_solimp_out: wp.array(dtype=types.vec5),
  contact_dim_out: wp.array(dtype=int),
  contact_geom_out: wp.array(dtype=wp.vec2i),
  contact_efc_address_out: wp.array2d(dtype=int),
  contact_worldid_out: wp.array(dtype=int),
):
  conid = wp.tid()

  if conid >= nacon_in[0]:
    return

  contact_dist_out[conid] = 0.0
  contact_pos_out[conid] = wp.vec3(0.0, 0.0, 0.0)
  contact_frame_out[conid] = wp.mat33(0.0, 0.0, 0.0, 0.0, 0.0, 0.0, 0.0, 0.0, 0.0)
  contact_includemargin_out[conid] = 0.0
  contact_friction_out[conid] = types.vec5(0.0, 0.0, 0.0, 0.0, 0.0)
  contact_solref_out[conid] = wp.vec2(0.0, 0.0)
  contact_solreffriction_out[conid] = wp.vec2(0.0, 0.0)
  contact_solimp_out[conid] = types.vec5(0.0, 0.0, 0.0, 0.0, 0.0)
  contact_dim_out[conid] = 0
  contact_geom_out[conid] = wp.vec2i(0, 0)
  for i in range(nefcaddress):
    contact_efc_address_out[conid, i] = 0
  contact_worldid_out[conid] = 0


@wp.kernel
def _reset_contact(
  # Data in:
  nacon_in: wp.array(dtype=int),
  # In:
  reset_in: wp.array(dtype=bool),
  nefcaddress: int,
  # Data out:
  contact_dist_out: wp.array(dtype=float),
  contact_pos_out: wp.array(dtype=wp.vec3),
  contact_frame_out: wp.array(dtype=wp.mat33),
  contact_includemargin_out: wp.array(dtype=float),
  contact_friction_out: wp.array(dtype=types.vec5),
  contact_solref_out: wp.array(dtype=wp.vec2),
  contact_solreffriction_out: wp.array(dtype=wp.vec2),
  contact_solimp_out: wp.array(dtype=types.vec5),
  contact_dim_out: wp.array(dtype=int),
  contact_geom_out: wp.array(dtype=wp.vec2i),
  contact_efc_address_out: wp.array2d(dtype=int),
  contact_worldid_out: wp.array(dtype=int),
):
  conid = wp.tid()

  if conid >= nacon_in[0]:
    return

  worldid = contact_worldid_out[conid]
  if worldid >= 0:
    if not reset_in[worldid]:
      return

  contact_dist_out[conid] = 0.0
  contact_pos_out[conid] = wp.vec3(0.0)
  contact_frame_out[conid] = wp.mat33(0.0, 0.0, 0.0, 0.0, 0.0, 0.0, 0.0, 0.0, 0.0)
  contact_includemargin_out[conid] = 0.0
  contact_friction_out[conid] = types.vec5(0.0, 0.0, 0.0, 0.0, 0.0)
  contact_solref_out[conid] = wp.vec2(0.0, 0.0)
  contact_solreffriction_out[conid] = wp.vec2(0.0, 0.0)
  contact_solimp_out[conid] = types.vec5(0.0, 0.0, 0.0, 0.0, 0.0)
  contact_dim_out[conid] = 0
  contact_geom_out[conid] = wp.vec2i(0, 0)
  for i in range(nefcaddress):
    contact_efc_address_out[conid, i] = 0
  contact_worldid_out[conid] = 0


def reset_data(m: types.Model, d: types.Data, reset: Optional[wp.array] = None):
  """Clear data, set defaults."""
  if m.opt.is_sparse:
    qM_dim = (1, m.nM)
  else:
    qM_dim = (m.nv, m.nv)

  if reset is not None:
    wp.launch(_reset_xfrc_applied, dim=(d.nworld, m.nbody, 6), inputs=[reset], outputs=[d.xfrc_applied])
    wp.launch(_reset_qM, dim=(d.nworld, qM_dim[0], qM_dim[1]), inputs=[reset], outputs=[d.qM])

    # set mocap_pos/quat = body_pos/quat for mocap bodies
    wp.launch(
      _reset_mocap,
      dim=(d.nworld, m.nbody),
      inputs=[m.body_mocapid, m.body_pos, m.body_quat, reset],
      outputs=[d.mocap_pos, d.mocap_quat],
    )

    # clear contacts
    wp.launch(
      _reset_contact,
      dim=d.naconmax,
      inputs=[d.nacon, reset, d.contact.efc_address.shape[1]],
      outputs=[
        d.contact.dist,
        d.contact.pos,
        d.contact.frame,
        d.contact.includemargin,
        d.contact.friction,
        d.contact.solref,
        d.contact.solreffriction,
        d.contact.solimp,
        d.contact.dim,
        d.contact.geom,
        d.contact.efc_address,
        d.contact.worldid,
      ],
    )

    wp.launch(
      _reset_nworld,
      dim=d.nworld,
      inputs=[m.nq, m.nv, m.nu, m.na, m.neq, m.nsensordata, m.qpos0, m.eq_active0, d.nworld, reset],
      outputs=[
        d.solver_niter,
        d.ne,
        d.nf,
        d.nl,
        d.nefc,
        d.time,
        d.energy,
        d.qpos,
        d.qvel,
        d.act,
        d.qacc_warmstart,
        d.ctrl,
        d.qfrc_applied,
        d.eq_active,
        d.qacc,
        d.act_dot,
        d.sensordata,
        d.nacon,
        d.ne_connect,
        d.ne_weld,
        d.ne_jnt,
        d.ne_ten,
        d.nsolving,
      ],
    )
  else:
    wp.launch(_reset_xfrc_applied_all, dim=(d.nworld, m.nbody, 6), outputs=[d.xfrc_applied])
    wp.launch(_reset_qM_all, dim=(d.nworld, qM_dim[0], qM_dim[1]), outputs=[d.qM])
    wp.launch(
      _reset_mocap_all,
      dim=(d.nworld, m.nbody),
      inputs=[m.body_mocapid, m.body_pos, m.body_quat],
      outputs=[d.mocap_pos, d.mocap_quat],
    )
    wp.launch(
      _reset_contact_all,
      dim=d.naconmax,
      inputs=[d.nacon, d.contact.efc_address.shape[1]],
      outputs=[
        d.contact.dist,
        d.contact.pos,
        d.contact.frame,
        d.contact.includemargin,
        d.contact.friction,
        d.contact.solref,
        d.contact.solreffriction,
        d.contact.solimp,
        d.contact.dim,
        d.contact.geom,
        d.contact.efc_address,
        d.contact.worldid,
      ],
    )
    wp.launch(
      _reset_nworld_all,
      dim=d.nworld,
      inputs=[m.nq, m.nv, m.nu, m.na, m.neq, m.nsensordata, m.qpos0, m.eq_active0, d.nworld],
      outputs=[
        d.solver_niter,
        d.ne,
        d.nf,
        d.nl,
        d.nefc,
        d.time,
        d.energy,
        d.qpos,
        d.qvel,
        d.act,
        d.qacc_warmstart,
        d.ctrl,
        d.qfrc_applied,
        d.eq_active,
        d.qacc,
        d.act_dot,
        d.sensordata,
        d.nacon,
        d.ne_connect,
        d.ne_weld,
        d.ne_jnt,
        d.ne_ten,
        d.nsolving,
      ],
    )


def override_model(model: Union[types.Model, mujoco.MjModel], overrides: Union[dict[str, Any], Sequence[str]]):
  """Overrides model parameters.

  Overrides are of the format:
    opt.iterations = 1
    opt.ls_parallel = True
    opt.cone = pyramidal
    opt.disableflags = contact | spring
  """

  enum_fields = {
    "opt.broadphase": types.BroadphaseType,
    "opt.broadphase_filter": types.BroadphaseFilter,
    "opt.cone": types.ConeType,
    "opt.disableflags": types.DisableBit,
    "opt.enableflags": types.EnableBit,
    "opt.integrator": types.IntegratorType,
    "opt.solver": types.SolverType,
  }
  mjw_only_fields = {"opt.broadphase", "opt.broadphase_filter", "opt.ls_parallel", "opt.graph_conditional"}
  mj_only_fields = {"opt.jacobian"}

  if not isinstance(overrides, dict):
    overrides_dict = {}
    for override in overrides:
      if "=" not in override:
        raise ValueError(f"Invalid override format: {override}")
      k, v = override.split("=", 1)
      overrides_dict[k.strip()] = v.strip()
    overrides = overrides_dict

  for key, val in overrides.items():
    # skip overrides on MjModel for properties that are only on mjw.Model
    if key in mjw_only_fields and isinstance(model, mujoco.MjModel):
      continue
    if key in mj_only_fields and isinstance(model, types.Model):
      continue

    obj, attrs = model, key.split(".")
    for i, attr in enumerate(attrs):
      if not hasattr(obj, attr):
        raise ValueError(f"Unrecognized model field: {key}")
      if i < len(attrs) - 1:
        obj = getattr(obj, attr)
        continue

      typ = type(getattr(obj, attr))

      if key in enum_fields and isinstance(val, str):
        # special case: enum value
        enum_members = val.split("|")
        val = 0
        for enum_member in enum_members:
          enum_member = enum_member.strip().upper()
          if enum_member not in enum_fields[key].__members__:
            raise ValueError(f"Unrecognized enum value for {enum_fields[key].__name__}: {enum_member}")
          val |= int(enum_fields[key][enum_member])
      elif typ is bool and isinstance(val, str):
        # special case: "true", "TRUE", "false", "FALSE" etc.
        if val.upper() not in ("TRUE", "FALSE"):
          raise ValueError(f"Unrecognized value for field: {key}")
        val = val.upper() == "TRUE"
      else:
        val = typ(val)

      setattr(obj, attr, val)


def find_keys(model: mujoco.MjModel, keyname_prefix: str) -> list[int]:
  """Finds keyframes that start with keyname_prefix."""
  keys = []

  for keyid in range(model.nkey):
    name = mujoco.mj_id2name(model, mujoco.mjtObj.mjOBJ_KEY, keyid)
    if name.startswith(keyname_prefix):
      keys.append(keyid)

  return keys


def make_trajectory(model: mujoco.MjModel, keys: list[int]) -> np.ndarray:
  """Make a ctrl trajectory with linear interpolation."""
  ctrls = []
  prev_ctrl_key = np.zeros(model.nu, dtype=np.float64)
  prev_time, time = 0.0, 0.0

  for key in keys:
    ctrl_key, ctrl_time = model.key_ctrl[key], model.key_time[key]
    if not ctrls and ctrl_time != 0.0:
      raise ValueError("first keyframe must have time 0.0")
    elif ctrls and ctrl_time <= prev_time:
      raise ValueError("keyframes must be in time order")

    while time < ctrl_time:
      frac = (time - prev_time) / (ctrl_time - prev_time)
      ctrls.append(prev_ctrl_key * (1 - frac) + ctrl_key * frac)
      time += model.opt.timestep

    ctrls.append(ctrl_key)
    time += model.opt.timestep
    prev_ctrl_key = ctrl_key
    prev_time = time

  return np.array(ctrls)<|MERGE_RESOLUTION|>--- conflicted
+++ resolved
@@ -27,7 +27,6 @@
 _TOLERANCE_F32 = 1.0e-6
 
 
-<<<<<<< HEAD
 def _numeric(mjm: mujoco.MjModel, name: str, default: int = -1) -> int:
   num = mjm.nnumeric
   adr = mjm.name_numericadr
@@ -36,20 +35,6 @@
   return int(mjm.numeric_data[id_]) if id_ >= 0 else default
 
 
-def _max_meshdegree(mjm: mujoco.MjModel) -> int:
-  if mjm.mesh_polyvertnum.size == 0:
-    return 4
-  return max(3, mjm.mesh_polymapnum.max())
-
-
-def _max_npolygon(mjm: mujoco.MjModel) -> int:
-  if mjm.mesh_polyvertnum.size == 0:
-    return 4
-  return max(4, mjm.mesh_polyvertnum.max())
-
-
-=======
->>>>>>> 660f8e2f
 def put_model(mjm: mujoco.MjModel) -> types.Model:
   """
   Creates a model on device.
