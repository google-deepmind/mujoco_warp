# Copyright 2025 The Newton Developers
#
# Licensed under the Apache License, Version 2.0 (the "License");
# you may not use this file except in compliance with the License.
# You may obtain a copy of the License at
#
#     http://www.apache.org/licenses/LICENSE-2.0
#
# Unless required by applicable law or agreed to in writing, software
# distributed under the License is distributed on an "AS IS" BASIS,
# WITHOUT WARRANTIES OR CONDITIONS OF ANY KIND, either express or implied.
# See the License for the specific language governing permissions and
# limitations under the License.
# ==============================================================================

from typing import Optional, Tuple

import mujoco
import numpy as np
import warp as wp

from mujoco_warp._src.warp_util import conditional_graph_supported

from . import math
from . import types

# number of max iterations to run GJK/EPA
MJ_CCD_ITERATIONS = 12


def _hfield_geom_pair(mjm: mujoco.MjModel) -> Tuple[int, np.array]:
  geom1, geom2 = np.triu_indices(mjm.ngeom, k=1)
  geom_type_hf = mujoco.mjtGeom.mjGEOM_HFIELD
  has_hfield = (mjm.geom_type[geom1] == geom_type_hf) | (mjm.geom_type[geom2] == geom_type_hf)
  nhfieldgeompair = np.sum(has_hfield)
  geompair2hfgeompair = -1 * np.ones(mjm.ngeom * (mjm.ngeom - 1) // 2, dtype=int)
  geompair2hfgeompair[has_hfield] = np.arange(nhfieldgeompair)

  return nhfieldgeompair, geompair2hfgeompair


def put_model(mjm: mujoco.MjModel) -> types.Model:
  """
  Creates a model on device.

  Args:
    mjm (mujoco.MjModel): The model containing kinematic and dynamic information (host).

  Returns:
    Model: The model containing kinematic and dynamic information (device).
  """
  # check supported features
  for field, field_types, field_str in (
    (mjm.actuator_trntype, types.TrnType, "Actuator transmission type"),
    (mjm.actuator_dyntype, types.DynType, "Actuator dynamics type"),
    (mjm.actuator_gaintype, types.GainType, "Gain type"),
    (mjm.actuator_biastype, types.BiasType, "Bias type"),
    (mjm.eq_type, types.EqType, "Equality constraint types"),
    (mjm.geom_type, types.GeomType, "Geom type"),
    (mjm.sensor_type, types.SensorType, "Sensor types"),
    (mjm.wrap_type, types.WrapType, "Wrap types"),
  ):
    unsupported = ~np.isin(field, list(field_types))
    if unsupported.any():
      raise NotImplementedError(f"{field_str} {field[unsupported]} not supported.")

  plugin_id = []
  plugin_attr = []
  geom_plugin_index = np.full_like(mjm.geom_type, -1)

  if mjm.nplugin > 0:
    for i in range(len(mjm.geom_plugin)):
      if mjm.geom_plugin[i] != -1:
        p = mjm.geom_plugin[i]
        geom_plugin_index[i] = len(plugin_id)
        plugin_id.append(mjm.plugin[p])
        start = mjm.plugin_attradr[p]
        end = mjm.plugin_attradr[p + 1] if p + 1 < mjm.nplugin else len(mjm.plugin_attr)
        values = mjm.plugin_attr[start:end]
        attr_values = []
        current = []
        for v in values:
          if v == 0:
            if current:
              s = "".join(chr(int(x)) for x in current)
              attr_values.append(float(s))
              current = []
          else:
            current.append(v)
        # Pad with zeros if less than 3
        attr_values += [0.0] * (3 - len(attr_values))
        plugin_attr.append(attr_values[:3])

  plugin_id = np.array(plugin_id)
  plugin_attr = np.array(plugin_attr)

  if mjm.nflex > 1:
    raise NotImplementedError("Only one flex is unsupported.")

  if ((mjm.flex_contype != 0) | (mjm.flex_conaffinity != 0)).any():
    raise NotImplementedError("Flex collisions are not implemented.")

  if mjm.geom_fluid.any():
    raise NotImplementedError("Ellipsoid fluid model not implemented.")

  # check options
  for opt, opt_types, msg in (
    (mjm.opt.integrator, types.IntegratorType, "Integrator"),
    (mjm.opt.cone, types.ConeType, "Cone"),
    (mjm.opt.solver, types.SolverType, "Solver"),
  ):
    if opt not in set(opt_types):
      raise NotImplementedError(f"{msg} {opt} is unsupported.")

  if mjm.opt.noslip_iterations > 0:
    raise NotImplementedError(f"noslip solver not implemented.")

  # TODO(team): remove after _update_gradient for Newton uses tile operations for islands
  nv_max = 60
  if mjm.nv > nv_max and mjm.opt.jacobian == mujoco.mjtJacobian.mjJAC_DENSE:
    raise ValueError(f"Dense is unsupported for nv > {nv_max} (nv = {mjm.nv}).")

  is_sparse = mujoco.mj_isSparse(mjm)

  # calculate some fields that cannot be easily computed inline
  nlsp = mjm.opt.ls_iterations  # TODO(team): how to set nlsp?

  # unfortunately we must create Data in order to get some model fields like M_rownnz
  mjd = mujoco.MjData(mjm)

  # dof lower triangle row and column indices (used in solver)
  dof_tri_row, dof_tri_col = np.tril_indices(mjm.nv)

  # indices for sparse qM_fullm (used in solver)
  qM_fullm_i, qM_fullm_j = [], []
  for i in range(mjm.nv):
    j = i
    while j > -1:
      qM_fullm_i.append(i)
      qM_fullm_j.append(j)
      j = mjm.dof_parentid[j]

  # indices for sparse qM mul_m (used in support)
  qM_mulm_i, qM_mulm_j, qM_madr_ij = [], [], []
  for i in range(mjm.nv):
    madr_ij, j = mjm.dof_Madr[i], i

    while True:
      madr_ij, j = madr_ij + 1, mjm.dof_parentid[j]
      if j == -1:
        break
      qM_mulm_i.append(i)
      qM_mulm_j.append(j)
      qM_madr_ij.append(madr_ij)

  # body_tree is a list of body ids grouped by tree level
  bodies, body_depth = {}, np.zeros(mjm.nbody, dtype=int) - 1
  for i in range(mjm.nbody):
    body_depth[i] = body_depth[mjm.body_parentid[i]] + 1
    bodies.setdefault(body_depth[i], []).append(i)
  body_tree = tuple(wp.array(bodies[i], dtype=int) for i in sorted(bodies))

  # qLD_updates has dof tree ordering of qLD updates for sparse factor m
  qLD_updates, dof_depth = {}, np.zeros(mjm.nv, dtype=int) - 1

  for k in range(mjm.nv):
    # skip diagonal rows
    if mjd.M_rownnz[k] == 1:
      continue
    dof_depth[k] = dof_depth[mjm.dof_parentid[k]] + 1
    i = mjm.dof_parentid[k]
    diag_k = mjd.M_rowadr[k] + mjd.M_rownnz[k] - 1
    Madr_ki = diag_k - 1
    while i > -1:
      qLD_updates.setdefault(dof_depth[i], []).append((i, k, Madr_ki))
      i = mjm.dof_parentid[i]
      Madr_ki -= 1

  qLD_updates = tuple(wp.array(qLD_updates[i], dtype=wp.vec3i) for i in sorted(qLD_updates))

  # qM_tiles records the block diagonal structure of qM
  tile_corners = [i for i in range(mjm.nv) if mjm.dof_parentid[i] == -1]
  tiles = {}
  for i in range(len(tile_corners)):
    tile_beg = tile_corners[i]
    tile_end = mjm.nv if i == len(tile_corners) - 1 else tile_corners[i + 1]
    tiles.setdefault(tile_end - tile_beg, []).append(tile_beg)

  qM_tiles = tuple(types.TileSet(adr=wp.array(tiles[sz], dtype=int), size=sz) for sz in sorted(tiles.keys()))

  # subtree_mass is a precalculated array used in smooth
  subtree_mass = np.copy(mjm.body_mass)
  # TODO(team): should this be [mjm.nbody - 1, 0) ?
  for i in range(mjm.nbody - 1, -1, -1):
    subtree_mass[mjm.body_parentid[i]] += subtree_mass[i]

  # actuator_moment tiles are grouped by dof size and number of actuators
  tree_id = np.arange(len(tile_corners), dtype=np.int32)
  num_trees = int(np.max(tree_id)) if len(tree_id) > 0 else 0
  bodyid = []
  for i in range(mjm.nu):
    trntype = mjm.actuator_trntype[i]
    if trntype == mujoco.mjtTrn.mjTRN_JOINT or trntype == mujoco.mjtTrn.mjTRN_JOINTINPARENT:
      jntid = mjm.actuator_trnid[i, 0]
      bodyid.append(mjm.jnt_bodyid[jntid])
    elif trntype == mujoco.mjtTrn.mjTRN_TENDON:
      tenid = mjm.actuator_trnid[i, 0]
      adr = mjm.tendon_adr[tenid]
      if mjm.wrap_type[adr] == mujoco.mjtWrap.mjWRAP_JOINT:
        ten_num = mjm.tendon_num[tenid]
        for i in range(ten_num):
          bodyid.append(mjm.jnt_bodyid[mjm.wrap_objid[adr + i]])
      else:
        for i in range(mjm.nv):
          bodyid.append(mjm.dof_bodyid[i])
    elif trntype == mujoco.mjtTrn.mjTRN_BODY:
      pass
    elif trntype == mujoco.mjtTrn.mjTRN_SITE:
      siteid = mjm.actuator_trnid[i, 0]
      bid = mjm.site_bodyid[siteid]
      while bid > 0:
        bodyid.append(bid)
        bid = mjm.body_parentid[bid]
    elif trntype == mujoco.mjtTrn.mjTRN_SLIDERCRANK:
      for i in range(mjm.nv):
        bodyid.append(mjm.dof_bodyid[i])
    else:
      raise NotImplementedError(f"Transmission type {trntype} not implemented.")
  tree = mjm.body_treeid[np.array(bodyid, dtype=int)]
  counts, ids = np.histogram(tree, bins=np.arange(0, num_trees + 2))
  acts_per_tree = dict(zip(ids, counts))

  tiles = {}
  act_beg = 0
  for i in range(len(tile_corners)):
    tile_beg = tile_corners[i]
    tile_end = mjm.nv if i == len(tile_corners) - 1 else tile_corners[i + 1]
    tree = int(tree_id[i])
    act_num = acts_per_tree[tree]
    tiles.setdefault((tile_end - tile_beg, act_num), []).append((tile_beg, act_beg))
    act_beg += act_num

  actuator_moment_tiles_nv, actuator_moment_tiles_nu = tuple(), tuple()

  for (nv, nu), adr in sorted(tiles.items()):
    adr_nv = wp.array([nv for nv, _ in adr], dtype=int)
    adr_nu = wp.array([nu for _, nu in adr], dtype=int)
    actuator_moment_tiles_nv += (types.TileSet(adr=adr_nv, size=nv),)
    actuator_moment_tiles_nu += (types.TileSet(adr=adr_nu, size=nu),)

  # fixed tendon
  tendon_jnt_adr = []
  wrap_jnt_adr = []
  for i in range(mjm.ntendon):
    adr = mjm.tendon_adr[i]
    if mjm.wrap_type[adr] == mujoco.mjtWrap.mjWRAP_JOINT:
      tendon_num = mjm.tendon_num[i]
      for j in range(tendon_num):
        tendon_jnt_adr.append(i)
        wrap_jnt_adr.append(adr + j)

  # spatial tendon
  tendon_site_pair_adr = []
  tendon_geom_adr = []

  ten_wrapadr_site = [0]
  ten_wrapnum_site = []
  for i, tendon_num in enumerate(mjm.tendon_num):
    adr = mjm.tendon_adr[i]
    # sites
    if (mjm.wrap_type[adr : adr + tendon_num] == mujoco.mjtWrap.mjWRAP_SITE).all():
      if i < mjm.ntendon:
        ten_wrapadr_site.append(ten_wrapadr_site[-1] + tendon_num)
      ten_wrapnum_site.append(tendon_num)
    else:
      if i < mjm.ntendon:
        ten_wrapadr_site.append(ten_wrapadr_site[-1])
      ten_wrapnum_site.append(0)

    # geoms
    for j in range(tendon_num):
      wrap_type = mjm.wrap_type[adr + j]
      if j < tendon_num - 1:
        next_wrap_type = mjm.wrap_type[adr + j + 1]
        if wrap_type == mujoco.mjtWrap.mjWRAP_SITE and next_wrap_type == mujoco.mjtWrap.mjWRAP_SITE:
          tendon_site_pair_adr.append(i)
      if wrap_type == mujoco.mjtWrap.mjWRAP_SPHERE or wrap_type == mujoco.mjtWrap.mjWRAP_CYLINDER:
        tendon_geom_adr.append(i)

  wrap_site_adr = np.nonzero(mjm.wrap_type == mujoco.mjtWrap.mjWRAP_SITE)[0]
  wrap_site_pair_adr = np.setdiff1d(wrap_site_adr[np.nonzero(np.diff(wrap_site_adr) == 1)[0]], mjm.tendon_adr[1:] - 1)
  wrap_geom_adr = np.nonzero(np.isin(mjm.wrap_type, [mujoco.mjtWrap.mjWRAP_SPHERE, mujoco.mjtWrap.mjWRAP_CYLINDER]))[0]

  # pulley scaling
  wrap_pulley_scale = np.ones(mjm.nwrap, dtype=float)
  pulley_adr = np.nonzero(mjm.wrap_type == mujoco.mjtWrap.mjWRAP_PULLEY)[0]
  for tadr, tnum in zip(mjm.tendon_adr, mjm.tendon_num):
    for padr in pulley_adr:
      if tadr <= padr < tadr + tnum:
        wrap_pulley_scale[padr : tadr + tnum] = 1.0 / mjm.wrap_prm[padr]

  # mocap
  mocap_bodyid = np.arange(mjm.nbody)[mjm.body_mocapid >= 0]
  mocap_bodyid = mocap_bodyid[mjm.body_mocapid[mjm.body_mocapid >= 0].argsort()]

  # precalculated geom pairs
  filterparent = not (mjm.opt.disableflags & types.DisableBit.FILTERPARENT.value)

  geom1, geom2 = np.triu_indices(mjm.ngeom, k=1)
  nxn_geom_pair = np.stack((geom1, geom2), axis=1)

  bodyid1 = mjm.geom_bodyid[geom1]
  bodyid2 = mjm.geom_bodyid[geom2]
  contype1 = mjm.geom_contype[geom1]
  contype2 = mjm.geom_contype[geom2]
  conaffinity1 = mjm.geom_conaffinity[geom1]
  conaffinity2 = mjm.geom_conaffinity[geom2]
  weldid1 = mjm.body_weldid[bodyid1]
  weldid2 = mjm.body_weldid[bodyid2]
  weld_parentid1 = mjm.body_weldid[mjm.body_parentid[weldid1]]
  weld_parentid2 = mjm.body_weldid[mjm.body_parentid[weldid2]]

  self_collision = weldid1 == weldid2
  parent_child_collision = (
    filterparent & (weldid1 != 0) & (weldid2 != 0) & ((weldid1 == weld_parentid2) | (weldid2 == weld_parentid1))
  )
  mask = np.array((contype1 & conaffinity2) | (contype2 & conaffinity1), dtype=bool)
  exclude = np.isin((bodyid1 << 16) + bodyid2, mjm.exclude_signature)

  nxn_pairid = -1 * np.ones(len(geom1), dtype=int)
  nxn_pairid[~(mask & ~self_collision & ~parent_child_collision & ~exclude)] = -2

  # contact pairs
  for i in range(mjm.npair):
    pair_geom1 = mjm.pair_geom1[i]
    pair_geom2 = mjm.pair_geom2[i]

    if pair_geom2 < pair_geom1:
      pairid = np.int32(math.upper_tri_index(mjm.ngeom, int(pair_geom2), int(pair_geom1)))
    else:
      pairid = np.int32(math.upper_tri_index(mjm.ngeom, int(pair_geom1), int(pair_geom2)))

    nxn_pairid[pairid] = i

  include = nxn_pairid > -2
  nxn_pairid_filtered = nxn_pairid[include]
  nxn_geom_pair_filtered = nxn_geom_pair[include]

  # count contact pair types
  geom_type_pair_count = np.bincount(
    [
      math.upper_trid_index(len(types.GeomType), int(mjm.geom_type[geom1[i]]), int(mjm.geom_type[geom2[i]]))
      for i in np.arange(len(geom1))
      if nxn_pairid[i] > -2
    ],
    minlength=len(types.GeomType) * (len(types.GeomType) + 1) // 2,
  )

  # Disable collisions if there are no potentially colliding pairs
  if np.sum(geom_type_pair_count) == 0:
    mjm.opt.disableflags |= types.DisableBit.CONTACT.value

  def create_nmodel_batched_array(mjm_array, dtype, expand_dim=True):
    array = wp.array(mjm_array, dtype=dtype)
    # add private attribute for JAX to determine which fields are batched
    array._is_batched = True
    if not expand_dim:
      array.strides = (0,) + array.strides[1:]
      return array
    array.strides = (0,) + array.strides
    array.ndim += 1
    array.shape = (1,) + array.shape
    return array

  # rangefinder
  is_rangefinder = mjm.sensor_type == mujoco.mjtSensor.mjSENS_RANGEFINDER
  sensor_rangefinder_adr = np.nonzero(is_rangefinder)[0]
  rangefinder_sensor_adr = np.full(mjm.nsensor, -1)
  rangefinder_sensor_adr[sensor_rangefinder_adr] = np.arange(len(sensor_rangefinder_adr))

  # TODO(team): improve heuristic for selecting broadphase routine
  if mjm.ngeom > 1000:
    broadphase = types.BroadphaseType.SAP_SEGMENTED
  elif mjm.ngeom > 100:
    broadphase = types.BroadphaseType.SAP_TILE
  else:
    broadphase = types.BroadphaseType.NXN

  condim = np.concatenate((mjm.geom_condim, mjm.pair_dim))
  condim_max = np.max(condim) if len(condim) > 0 else 0

  m = types.Model(
    nq=mjm.nq,
    nv=mjm.nv,
    nu=mjm.nu,
    na=mjm.na,
    nbody=mjm.nbody,
    njnt=mjm.njnt,
    ngeom=mjm.ngeom,
    nsite=mjm.nsite,
    ncam=mjm.ncam,
    nlight=mjm.nlight,
    nflex=mjm.nflex,
    nflexvert=mjm.nflexvert,
    nflexedge=mjm.nflexedge,
    nflexelem=mjm.nflexelem,
    nflexelemdata=mjm.nflexelemdata,
    nexclude=mjm.nexclude,
    neq=mjm.neq,
    nmocap=mjm.nmocap,
    ngravcomp=mjm.ngravcomp,
    nM=mjm.nM,
    nC=mjm.nC,
    ntendon=mjm.ntendon,
    nwrap=mjm.nwrap,
    nsensor=mjm.nsensor,
    nsensordata=mjm.nsensordata,
    nmeshvert=mjm.nmeshvert,
    nmeshface=mjm.nmeshface,
    nmeshgraph=mjm.nmeshgraph,
    nmeshpoly=mjm.nmeshpoly,
    nmeshpolyvert=mjm.nmeshpolyvert,
    nmeshpolymap=mjm.nmeshpolymap,
    nlsp=nlsp,
    npair=mjm.npair,
    opt=types.Option(
      timestep=create_nmodel_batched_array(np.array(mjm.opt.timestep), dtype=float, expand_dim=False),
      tolerance=create_nmodel_batched_array(np.array(mjm.opt.tolerance), dtype=float, expand_dim=False),
      ls_tolerance=create_nmodel_batched_array(np.array(mjm.opt.ls_tolerance), dtype=float, expand_dim=False),
      gravity=create_nmodel_batched_array(mjm.opt.gravity, dtype=wp.vec3, expand_dim=False),
      magnetic=create_nmodel_batched_array(mjm.opt.magnetic, dtype=wp.vec3, expand_dim=False),
      wind=create_nmodel_batched_array(mjm.opt.wind, dtype=wp.vec3, expand_dim=False),
      has_fluid=bool(mjm.opt.wind.any() or mjm.opt.density or mjm.opt.viscosity),
      density=create_nmodel_batched_array(np.array(mjm.opt.density), dtype=float, expand_dim=False),
      viscosity=create_nmodel_batched_array(np.array(mjm.opt.viscosity), dtype=float, expand_dim=False),
      cone=mjm.opt.cone,
      solver=mjm.opt.solver,
      iterations=mjm.opt.iterations,
      ls_iterations=mjm.opt.ls_iterations,
      integrator=mjm.opt.integrator,
      disableflags=mjm.opt.disableflags,
      enableflags=mjm.opt.enableflags,
      impratio=create_nmodel_batched_array(np.array(mjm.opt.impratio), dtype=float, expand_dim=False),
      is_sparse=bool(is_sparse),
      ls_parallel=False,
      gjk_iterations=MJ_CCD_ITERATIONS,
      epa_iterations=MJ_CCD_ITERATIONS,
      broadphase=int(broadphase),
      broadphase_filter=int(
        types.BroadphaseFilter.PLANE.value | types.BroadphaseFilter.SPHERE.value | types.BroadphaseFilter.OBB.value
      ),
      graph_conditional=True and conditional_graph_supported(),
      sdf_initpoints=mjm.opt.sdf_initpoints,
      sdf_iterations=mjm.opt.sdf_iterations,
      run_collision_detection=True,
    ),
    stat=types.Statistic(
      meaninertia=mjm.stat.meaninertia,
    ),
    qpos0=create_nmodel_batched_array(mjm.qpos0, dtype=float),
    qpos_spring=create_nmodel_batched_array(mjm.qpos_spring, dtype=float),
    qM_fullm_i=wp.array(qM_fullm_i, dtype=int),
    qM_fullm_j=wp.array(qM_fullm_j, dtype=int),
    qM_mulm_i=wp.array(qM_mulm_i, dtype=int),
    qM_mulm_j=wp.array(qM_mulm_j, dtype=int),
    qM_madr_ij=wp.array(qM_madr_ij, dtype=int),
    qLD_updates=qLD_updates,
    M_rownnz=wp.array(mjd.M_rownnz, dtype=int),
    M_rowadr=wp.array(mjd.M_rowadr, dtype=int),
    M_colind=wp.array(mjd.M_colind, dtype=int),
    mapM2M=wp.array(mjd.mapM2M, dtype=int),
    qM_tiles=qM_tiles,
    body_tree=body_tree,
    body_parentid=wp.array(mjm.body_parentid, dtype=int),
    body_rootid=wp.array(mjm.body_rootid, dtype=int),
    body_weldid=wp.array(mjm.body_weldid, dtype=int),
    body_mocapid=wp.array(mjm.body_mocapid, dtype=int),
    mocap_bodyid=wp.array(mocap_bodyid, dtype=int),
    body_jntnum=wp.array(mjm.body_jntnum, dtype=int),
    body_jntadr=wp.array(mjm.body_jntadr, dtype=int),
    body_dofnum=wp.array(mjm.body_dofnum, dtype=int),
    body_dofadr=wp.array(mjm.body_dofadr, dtype=int),
    body_geomnum=wp.array(mjm.body_geomnum, dtype=int),
    body_geomadr=wp.array(mjm.body_geomadr, dtype=int),
    body_pos=create_nmodel_batched_array(mjm.body_pos, dtype=wp.vec3),
    body_quat=create_nmodel_batched_array(mjm.body_quat, dtype=wp.quat),
    body_ipos=create_nmodel_batched_array(mjm.body_ipos, dtype=wp.vec3),
    body_iquat=create_nmodel_batched_array(mjm.body_iquat, dtype=wp.quat),
    body_mass=create_nmodel_batched_array(mjm.body_mass, dtype=float),
    body_subtreemass=create_nmodel_batched_array(mjm.body_subtreemass, dtype=float),
    subtree_mass=create_nmodel_batched_array(subtree_mass, dtype=float),
    body_inertia=create_nmodel_batched_array(mjm.body_inertia, dtype=wp.vec3),
    body_invweight0=create_nmodel_batched_array(mjm.body_invweight0, dtype=wp.vec2),
    body_contype=wp.array(mjm.body_contype, dtype=int),
    body_conaffinity=wp.array(mjm.body_conaffinity, dtype=int),
    body_gravcomp=create_nmodel_batched_array(mjm.body_gravcomp, dtype=float),
    jnt_type=wp.array(mjm.jnt_type, dtype=int),
    jnt_qposadr=wp.array(mjm.jnt_qposadr, dtype=int),
    jnt_dofadr=wp.array(mjm.jnt_dofadr, dtype=int),
    jnt_bodyid=wp.array(mjm.jnt_bodyid, dtype=int),
    jnt_limited=wp.array(mjm.jnt_limited, dtype=int),
    jnt_actfrclimited=wp.array(mjm.jnt_actfrclimited, dtype=bool),
    jnt_solref=create_nmodel_batched_array(mjm.jnt_solref, dtype=wp.vec2),
    jnt_solimp=create_nmodel_batched_array(mjm.jnt_solimp, dtype=types.vec5),
    jnt_pos=create_nmodel_batched_array(mjm.jnt_pos, dtype=wp.vec3),
    jnt_axis=create_nmodel_batched_array(mjm.jnt_axis, dtype=wp.vec3),
    jnt_stiffness=create_nmodel_batched_array(mjm.jnt_stiffness, dtype=float),
    jnt_range=create_nmodel_batched_array(mjm.jnt_range, dtype=wp.vec2),
    jnt_actfrcrange=create_nmodel_batched_array(mjm.jnt_actfrcrange, dtype=wp.vec2),
    jnt_margin=create_nmodel_batched_array(mjm.jnt_margin, dtype=float),
    # these jnt_limited adrs are used in constraint.py
    jnt_limited_slide_hinge_adr=wp.array(
      np.nonzero(
        mjm.jnt_limited & ((mjm.jnt_type == mujoco.mjtJoint.mjJNT_SLIDE) | (mjm.jnt_type == mujoco.mjtJoint.mjJNT_HINGE))
      )[0],
      dtype=int,
    ),
    jnt_limited_ball_adr=wp.array(
      np.nonzero(mjm.jnt_limited & (mjm.jnt_type == mujoco.mjtJoint.mjJNT_BALL))[0],
      dtype=int,
    ),
    jnt_actgravcomp=wp.array(mjm.jnt_actgravcomp, dtype=int),
    dof_bodyid=wp.array(mjm.dof_bodyid, dtype=int),
    dof_jntid=wp.array(mjm.dof_jntid, dtype=int),
    dof_parentid=wp.array(mjm.dof_parentid, dtype=int),
    dof_Madr=wp.array(mjm.dof_Madr, dtype=int),
    dof_armature=create_nmodel_batched_array(mjm.dof_armature, dtype=float),
    dof_damping=create_nmodel_batched_array(mjm.dof_damping, dtype=float),
    dof_invweight0=create_nmodel_batched_array(mjm.dof_invweight0, dtype=float),
    dof_frictionloss=create_nmodel_batched_array(mjm.dof_frictionloss, dtype=float),
    dof_solimp=create_nmodel_batched_array(mjm.dof_solimp, dtype=types.vec5),
    dof_solref=create_nmodel_batched_array(mjm.dof_solref, dtype=wp.vec2),
    dof_tri_row=wp.array(dof_tri_row, dtype=int),
    dof_tri_col=wp.array(dof_tri_col, dtype=int),
    geom_type=wp.array(mjm.geom_type, dtype=int),
    geom_contype=wp.array(mjm.geom_contype, dtype=int),
    geom_conaffinity=wp.array(mjm.geom_conaffinity, dtype=int),
    geom_condim=wp.array(mjm.geom_condim, dtype=int),
    geom_bodyid=wp.array(mjm.geom_bodyid, dtype=int),
    geom_dataid=wp.array(mjm.geom_dataid, dtype=int),
    geom_group=wp.array(mjm.geom_group, dtype=int),
    geom_matid=create_nmodel_batched_array(mjm.geom_matid, dtype=int),
    geom_priority=wp.array(mjm.geom_priority, dtype=int),
    geom_solmix=create_nmodel_batched_array(mjm.geom_solmix, dtype=float),
    geom_solref=create_nmodel_batched_array(mjm.geom_solref, dtype=wp.vec2),
    geom_solimp=create_nmodel_batched_array(mjm.geom_solimp, dtype=types.vec5),
    geom_size=create_nmodel_batched_array(mjm.geom_size, dtype=wp.vec3),
    geom_aabb=wp.array2d(mjm.geom_aabb, dtype=wp.vec3),
    geom_rbound=create_nmodel_batched_array(mjm.geom_rbound, dtype=float),
    geom_pos=create_nmodel_batched_array(mjm.geom_pos, dtype=wp.vec3),
    geom_quat=create_nmodel_batched_array(mjm.geom_quat, dtype=wp.quat),
    geom_friction=create_nmodel_batched_array(mjm.geom_friction, dtype=wp.vec3),
    geom_margin=create_nmodel_batched_array(mjm.geom_margin, dtype=float),
    geom_gap=create_nmodel_batched_array(mjm.geom_gap, dtype=float),
    geom_rgba=create_nmodel_batched_array(mjm.geom_rgba, dtype=wp.vec4),
    site_type=wp.array(mjm.site_type, dtype=int),
    site_bodyid=wp.array(mjm.site_bodyid, dtype=int),
    site_size=wp.array(mjm.site_size, dtype=wp.vec3),
    site_pos=create_nmodel_batched_array(mjm.site_pos, dtype=wp.vec3),
    site_quat=create_nmodel_batched_array(mjm.site_quat, dtype=wp.quat),
    cam_mode=wp.array(mjm.cam_mode, dtype=int),
    cam_bodyid=wp.array(mjm.cam_bodyid, dtype=int),
    cam_targetbodyid=wp.array(mjm.cam_targetbodyid, dtype=int),
    cam_pos=create_nmodel_batched_array(mjm.cam_pos, dtype=wp.vec3),
    cam_quat=create_nmodel_batched_array(mjm.cam_quat, dtype=wp.quat),
    cam_poscom0=create_nmodel_batched_array(mjm.cam_poscom0, dtype=wp.vec3),
    cam_pos0=create_nmodel_batched_array(mjm.cam_pos0, dtype=wp.vec3),
    cam_mat0=create_nmodel_batched_array(mjm.cam_mat0, dtype=wp.mat33),
    cam_fovy=wp.array(mjm.cam_fovy, dtype=float),
    cam_resolution=wp.array(mjm.cam_resolution, dtype=wp.vec2i),
    cam_sensorsize=wp.array(mjm.cam_sensorsize, dtype=wp.vec2),
    cam_intrinsic=wp.array(mjm.cam_intrinsic, dtype=wp.vec4),
    light_mode=wp.array(mjm.light_mode, dtype=int),
    light_bodyid=wp.array(mjm.light_bodyid, dtype=int),
    light_targetbodyid=wp.array(mjm.light_targetbodyid, dtype=int),
    light_pos=create_nmodel_batched_array(mjm.light_pos, dtype=wp.vec3),
    light_dir=create_nmodel_batched_array(mjm.light_dir, dtype=wp.vec3),
    light_poscom0=create_nmodel_batched_array(mjm.light_poscom0, dtype=wp.vec3),
    light_pos0=create_nmodel_batched_array(mjm.light_pos0, dtype=wp.vec3),
    light_dir0=create_nmodel_batched_array(mjm.light_dir0, dtype=wp.vec3),
    flex_dim=wp.array(mjm.flex_dim, dtype=int),
    flex_vertadr=wp.array(mjm.flex_vertadr, dtype=int),
    flex_vertnum=wp.array(mjm.flex_vertnum, dtype=int),
    flex_edgeadr=wp.array(mjm.flex_edgeadr, dtype=int),
    flex_elemedgeadr=wp.array(mjm.flex_elemedgeadr, dtype=int),
    flex_vertbodyid=wp.array(mjm.flex_vertbodyid, dtype=int),
    flex_edge=wp.array(mjm.flex_edge, dtype=wp.vec2i),
    flex_edgeflap=wp.array(mjm.flex_edgeflap, dtype=wp.vec2i),
    flex_elem=wp.array(mjm.flex_elem, dtype=int),
    flex_elemedge=wp.array(mjm.flex_elemedge, dtype=int),
    flexedge_length0=wp.array(mjm.flexedge_length0, dtype=float),
    flex_stiffness=wp.array(mjm.flex_stiffness.flatten(), dtype=float),
    flex_bending=wp.array(mjm.flex_bending, dtype=wp.mat44f),
    flex_damping=wp.array(mjm.flex_damping, dtype=float),
    mesh_vertadr=wp.array(mjm.mesh_vertadr, dtype=int),
    mesh_vertnum=wp.array(mjm.mesh_vertnum, dtype=int),
    mesh_vert=wp.array(mjm.mesh_vert, dtype=wp.vec3),
    mesh_faceadr=wp.array(mjm.mesh_faceadr, dtype=int),
    mesh_face=wp.array(mjm.mesh_face, dtype=wp.vec3i),
    mesh_graphadr=wp.array(mjm.mesh_graphadr, dtype=int),
    mesh_graph=wp.array(mjm.mesh_graph, dtype=int),
    mesh_polynum=wp.array(mjm.mesh_polynum, dtype=int),
    mesh_polyadr=wp.array(mjm.mesh_polyadr, dtype=int),
    mesh_polynormal=wp.array(mjm.mesh_polynormal, dtype=wp.vec3),
    mesh_polyvertadr=wp.array(mjm.mesh_polyvertadr, dtype=int),
    mesh_polyvertnum=wp.array(mjm.mesh_polyvertnum, dtype=int),
    mesh_polyvert=wp.array(mjm.mesh_polyvert, dtype=int),
    mesh_polymapadr=wp.array(mjm.mesh_polymapadr, dtype=int),
    mesh_polymapnum=wp.array(mjm.mesh_polymapnum, dtype=int),
    mesh_polymap=wp.array(mjm.mesh_polymap, dtype=int),
    nhfield=mjm.nhfield,
    nhfielddata=mjm.nhfielddata,
    hfield_adr=wp.array(mjm.hfield_adr, dtype=int),
    hfield_nrow=wp.array(mjm.hfield_nrow, dtype=int),
    hfield_ncol=wp.array(mjm.hfield_ncol, dtype=int),
    hfield_size=wp.array(mjm.hfield_size, dtype=wp.vec4),
    hfield_data=wp.array(mjm.hfield_data, dtype=float),
    eq_type=wp.array(mjm.eq_type, dtype=int),
    eq_obj1id=wp.array(mjm.eq_obj1id, dtype=int),
    eq_obj2id=wp.array(mjm.eq_obj2id, dtype=int),
    eq_objtype=wp.array(mjm.eq_objtype, dtype=int),
    eq_active0=wp.array(mjm.eq_active0, dtype=bool),
    eq_solref=create_nmodel_batched_array(mjm.eq_solref, dtype=wp.vec2),
    eq_solimp=create_nmodel_batched_array(mjm.eq_solimp, dtype=types.vec5),
    eq_data=create_nmodel_batched_array(mjm.eq_data, dtype=types.vec11),
    # pre-compute indices of equality constraints
    eq_connect_adr=wp.array(np.nonzero(mjm.eq_type == types.EqType.CONNECT.value)[0], dtype=int),
    eq_wld_adr=wp.array(np.nonzero(mjm.eq_type == types.EqType.WELD.value)[0], dtype=int),
    eq_jnt_adr=wp.array(np.nonzero(mjm.eq_type == types.EqType.JOINT.value)[0], dtype=int),
    eq_ten_adr=wp.array(np.nonzero(mjm.eq_type == types.EqType.TENDON.value)[0], dtype=int),
    actuator_moment_tiles_nv=actuator_moment_tiles_nv,
    actuator_moment_tiles_nu=actuator_moment_tiles_nu,
    actuator_trntype=wp.array(mjm.actuator_trntype, dtype=int),
    actuator_dyntype=wp.array(mjm.actuator_dyntype, dtype=int),
    actuator_gaintype=wp.array(mjm.actuator_gaintype, dtype=int),
    actuator_biastype=wp.array(mjm.actuator_biastype, dtype=int),
    actuator_trnid=wp.array(mjm.actuator_trnid, dtype=wp.vec2i),
    actuator_actadr=wp.array(mjm.actuator_actadr, dtype=int),
    actuator_actnum=wp.array(mjm.actuator_actnum, dtype=int),
    actuator_ctrllimited=wp.array(mjm.actuator_ctrllimited, dtype=bool),
    actuator_forcelimited=wp.array(mjm.actuator_forcelimited, dtype=bool),
    actuator_actlimited=wp.array(mjm.actuator_actlimited, dtype=bool),
    actuator_dynprm=create_nmodel_batched_array(mjm.actuator_dynprm, dtype=types.vec10f),
    actuator_gainprm=create_nmodel_batched_array(mjm.actuator_gainprm, dtype=types.vec10f),
    actuator_biasprm=create_nmodel_batched_array(mjm.actuator_biasprm, dtype=types.vec10f),
    actuator_actearly=wp.array(mjm.actuator_actearly, dtype=bool),
    actuator_ctrlrange=create_nmodel_batched_array(mjm.actuator_ctrlrange, dtype=wp.vec2),
    actuator_forcerange=create_nmodel_batched_array(mjm.actuator_forcerange, dtype=wp.vec2),
    actuator_actrange=create_nmodel_batched_array(mjm.actuator_actrange, dtype=wp.vec2),
    actuator_gear=create_nmodel_batched_array(mjm.actuator_gear, dtype=wp.spatial_vector),
    actuator_cranklength=wp.array(mjm.actuator_cranklength, dtype=float),
    actuator_acc0=wp.array(mjm.actuator_acc0, dtype=float),
    actuator_lengthrange=wp.array(mjm.actuator_lengthrange, dtype=wp.vec2),
    exclude_signature=wp.array(mjm.exclude_signature, dtype=int),
    # short-circuiting here allows us to skip a lot of code in implicit integration
    actuator_affine_bias_gain=bool(
      np.any(mjm.actuator_biastype == types.BiasType.AFFINE.value)
      or np.any(mjm.actuator_gaintype == types.GainType.AFFINE.value)
    ),
    nxn_geom_pair=wp.array(nxn_geom_pair, dtype=wp.vec2i),
    nxn_geom_pair_filtered=wp.array(nxn_geom_pair_filtered, dtype=wp.vec2i),
    nxn_pairid=wp.array(nxn_pairid, dtype=int),
    nxn_pairid_filtered=wp.array(nxn_pairid_filtered, dtype=int),
    pair_dim=wp.array(mjm.pair_dim, dtype=int),
    pair_geom1=wp.array(mjm.pair_geom1, dtype=int),
    pair_geom2=wp.array(mjm.pair_geom2, dtype=int),
    pair_solref=create_nmodel_batched_array(mjm.pair_solref, dtype=wp.vec2),
    pair_solreffriction=create_nmodel_batched_array(mjm.pair_solreffriction, dtype=wp.vec2),
    pair_solimp=create_nmodel_batched_array(mjm.pair_solimp, dtype=types.vec5),
    pair_margin=create_nmodel_batched_array(mjm.pair_margin, dtype=float),
    pair_gap=create_nmodel_batched_array(mjm.pair_gap, dtype=float),
    pair_friction=create_nmodel_batched_array(mjm.pair_friction, dtype=types.vec5),
    condim_max=condim_max,  # TODO(team): get max after filtering,
    tendon_adr=wp.array(mjm.tendon_adr, dtype=int),
    tendon_num=wp.array(mjm.tendon_num, dtype=int),
    tendon_limited=wp.array(mjm.tendon_limited, dtype=int),
    tendon_limited_adr=wp.array(np.nonzero(mjm.tendon_limited)[0], dtype=int),
    tendon_actfrclimited=wp.array(mjm.tendon_actfrclimited, dtype=bool),
    tendon_solref_lim=create_nmodel_batched_array(mjm.tendon_solref_lim, dtype=wp.vec2f),
    tendon_solimp_lim=create_nmodel_batched_array(mjm.tendon_solimp_lim, dtype=types.vec5),
    tendon_solref_fri=create_nmodel_batched_array(mjm.tendon_solref_fri, dtype=wp.vec2f),
    tendon_solimp_fri=create_nmodel_batched_array(mjm.tendon_solimp_fri, dtype=types.vec5),
    tendon_range=create_nmodel_batched_array(mjm.tendon_range, dtype=wp.vec2f),
    tendon_actfrcrange=create_nmodel_batched_array(mjm.tendon_actfrcrange, dtype=wp.vec2),
    tendon_margin=create_nmodel_batched_array(mjm.tendon_margin, dtype=float),
    tendon_stiffness=create_nmodel_batched_array(mjm.tendon_stiffness, dtype=float),
    tendon_damping=create_nmodel_batched_array(mjm.tendon_damping, dtype=float),
    tendon_armature=create_nmodel_batched_array(mjm.tendon_armature, dtype=float),
    tendon_frictionloss=create_nmodel_batched_array(mjm.tendon_frictionloss, dtype=float),
    tendon_lengthspring=create_nmodel_batched_array(mjm.tendon_lengthspring, dtype=wp.vec2),
    tendon_length0=create_nmodel_batched_array(mjm.tendon_length0, dtype=float),
    tendon_invweight0=create_nmodel_batched_array(mjm.tendon_invweight0, dtype=float),
    wrap_objid=wp.array(mjm.wrap_objid, dtype=int),
    wrap_prm=wp.array(mjm.wrap_prm, dtype=float),
    wrap_type=wp.array(mjm.wrap_type, dtype=int),
    tendon_jnt_adr=wp.array(tendon_jnt_adr, dtype=int),
    tendon_site_pair_adr=wp.array(tendon_site_pair_adr, dtype=int),
    tendon_geom_adr=wp.array(tendon_geom_adr, dtype=int),
    ten_wrapadr_site=wp.array(ten_wrapadr_site, dtype=int),
    ten_wrapnum_site=wp.array(ten_wrapnum_site, dtype=int),
    wrap_jnt_adr=wp.array(wrap_jnt_adr, dtype=int),
    wrap_site_adr=wp.array(wrap_site_adr, dtype=int),
    wrap_site_pair_adr=wp.array(wrap_site_pair_adr, dtype=int),
    wrap_geom_adr=wp.array(wrap_geom_adr, dtype=int),
    wrap_pulley_scale=wp.array(wrap_pulley_scale, dtype=float),
    sensor_type=wp.array(mjm.sensor_type, dtype=int),
    sensor_datatype=wp.array(mjm.sensor_datatype, dtype=int),
    sensor_objtype=wp.array(mjm.sensor_objtype, dtype=int),
    sensor_objid=wp.array(mjm.sensor_objid, dtype=int),
    sensor_reftype=wp.array(mjm.sensor_reftype, dtype=int),
    sensor_refid=wp.array(mjm.sensor_refid, dtype=int),
    sensor_dim=wp.array(mjm.sensor_dim, dtype=int),
    sensor_adr=wp.array(mjm.sensor_adr, dtype=int),
    sensor_cutoff=wp.array(mjm.sensor_cutoff, dtype=float),
    sensor_pos_adr=wp.array(
      np.nonzero(
        (mjm.sensor_needstage == mujoco.mjtStage.mjSTAGE_POS)
        & (mjm.sensor_type != mujoco.mjtSensor.mjSENS_JOINTLIMITPOS)
        & (mjm.sensor_type != mujoco.mjtSensor.mjSENS_TENDONLIMITPOS)
      )[0],
      dtype=int,
    ),
    sensor_limitpos_adr=wp.array(
      np.nonzero(
        (mjm.sensor_type == mujoco.mjtSensor.mjSENS_JOINTLIMITPOS) | (mjm.sensor_type == mujoco.mjtSensor.mjSENS_TENDONLIMITPOS)
      )[0],
      dtype=int,
    ),
    sensor_vel_adr=wp.array(
      np.nonzero(
        (mjm.sensor_needstage == mujoco.mjtStage.mjSTAGE_VEL)
        & (
          (mjm.sensor_type != mujoco.mjtSensor.mjSENS_JOINTLIMITVEL)
          | (mjm.sensor_type != mujoco.mjtSensor.mjSENS_TENDONLIMITVEL)
        )
      )[0],
      dtype=int,
    ),
    sensor_limitvel_adr=wp.array(
      np.nonzero(
        (mjm.sensor_type == mujoco.mjtSensor.mjSENS_JOINTLIMITVEL) | (mjm.sensor_type == mujoco.mjtSensor.mjSENS_TENDONLIMITVEL)
      )[0],
      dtype=int,
    ),
    sensor_acc_adr=wp.array(
      np.nonzero(
        (mjm.sensor_needstage == mujoco.mjtStage.mjSTAGE_ACC)
        & (
          (mjm.sensor_type != mujoco.mjtSensor.mjSENS_TOUCH)
          | (mjm.sensor_type != mujoco.mjtSensor.mjSENS_JOINTLIMITFRC)
          | (mjm.sensor_type != mujoco.mjtSensor.mjSENS_TENDONLIMITFRC)
          | (mjm.sensor_type != mujoco.mjtSensor.mjSENS_TENDONACTFRC)
        )
      )[0],
      dtype=int,
    ),
    sensor_rangefinder_adr=wp.array(sensor_rangefinder_adr, dtype=int),
    rangefinder_sensor_adr=wp.array(rangefinder_sensor_adr, dtype=int),
    sensor_touch_adr=wp.array(
      np.nonzero(mjm.sensor_type == mujoco.mjtSensor.mjSENS_TOUCH)[0],
      dtype=int,
    ),
    sensor_limitfrc_adr=wp.array(
      np.nonzero(
        (mjm.sensor_type == mujoco.mjtSensor.mjSENS_JOINTLIMITFRC) | (mjm.sensor_type == mujoco.mjtSensor.mjSENS_TENDONLIMITFRC)
      )[0],
      dtype=int,
    ),
    sensor_e_potential=(mjm.sensor_type == mujoco.mjtSensor.mjSENS_E_POTENTIAL).any(),
    sensor_e_kinetic=(mjm.sensor_type == mujoco.mjtSensor.mjSENS_E_KINETIC).any(),
    sensor_tendonactfrc_adr=wp.array(
      np.nonzero(mjm.sensor_type == mujoco.mjtSensor.mjSENS_TENDONACTFRC)[0],
      dtype=int,
    ),
    sensor_subtree_vel=np.isin(
      mjm.sensor_type,
      [mujoco.mjtSensor.mjSENS_SUBTREELINVEL, mujoco.mjtSensor.mjSENS_SUBTREEANGMOM],
    ).any(),
    sensor_rne_postconstraint=np.isin(
      mjm.sensor_type,
      [
        mujoco.mjtSensor.mjSENS_ACCELEROMETER,
        mujoco.mjtSensor.mjSENS_FORCE,
        mujoco.mjtSensor.mjSENS_TORQUE,
        mujoco.mjtSensor.mjSENS_FRAMELINACC,
        mujoco.mjtSensor.mjSENS_FRAMEANGACC,
      ],
    ).any(),
    sensor_rangefinder_bodyid=wp.array(
      mjm.site_bodyid[mjm.sensor_objid[mjm.sensor_type == mujoco.mjtSensor.mjSENS_RANGEFINDER]], dtype=int
    ),
    plugin=wp.array(plugin_id, dtype=int),
    plugin_attr=wp.array(plugin_attr, dtype=wp.vec3f),
    geom_plugin_index=wp.array(geom_plugin_index, dtype=int),
    mat_rgba=create_nmodel_batched_array(mjm.mat_rgba, dtype=wp.vec4),
    actuator_trntype_body_adr=wp.array(np.nonzero(mjm.actuator_trntype == mujoco.mjtTrn.mjTRN_BODY)[0], dtype=int),
    geompair2hfgeompair=wp.array(_hfield_geom_pair(mjm)[1], dtype=int),
    block_dim=types.BlockDim(),
    geom_pair_type_count=tuple(geom_type_pair_count),
    has_sdf_geom=bool(np.any(mjm.geom_type == mujoco.mjtGeom.mjGEOM_SDF)),
  )

  return m


def make_data(mjm: mujoco.MjModel, nworld: int = 1, nconmax: int = -1, njmax: int = -1) -> types.Data:
  """
  Creates a data object on device.

  Args:
    mjm (mujoco.MjModel): The model containing kinematic and dynamic information (host).
    nworld (int, optional): Number of worlds. Defaults to 1.
    nconmax (int, optional): Maximum number of contacts for all worlds. Defaults to -1.
    njmax (int, optional): Maximum number of constraints for all worlds. Defaults to -1.

  Returns:
    Data: The data object containing the current state and output arrays (device).
  """
  # TODO(team): move to Model?
  if nconmax == -1:
    # TODO(team): heuristic for nconmax
    nconmax = nworld * 20
  if njmax == -1:
    # TODO(team): heuristic for njmax
    njmax = 20 * 6
  condim = np.concatenate((mjm.geom_condim, mjm.pair_dim))
  condim_max = np.max(condim) if len(condim) > 0 else 0

  if mujoco.mj_isSparse(mjm):
    qM = wp.zeros((nworld, 1, mjm.nM), dtype=float)
    qLD = wp.zeros((nworld, 1, mjm.nM), dtype=float)
  else:
    qM = wp.zeros((nworld, mjm.nv, mjm.nv), dtype=float)
    qLD = wp.zeros((nworld, mjm.nv, mjm.nv), dtype=float)

  nrangefinder = sum(mjm.sensor_type == mujoco.mjtSensor.mjSENS_RANGEFINDER)

  return types.Data(
    nworld=nworld,
    nconmax=nconmax,
    njmax=njmax,
    solver_niter=wp.zeros(nworld, dtype=int),
    ncon=wp.zeros(1, dtype=int),
    ncon_hfield=wp.zeros((nworld, _hfield_geom_pair(mjm)[0]), dtype=int),  # warp only
    ne=wp.zeros(nworld, dtype=int),
    ne_connect=wp.zeros(nworld, dtype=int),  # warp only
    ne_weld=wp.zeros(nworld, dtype=int),  # warp only
    ne_jnt=wp.zeros(nworld, dtype=int),  # warp only
    ne_ten=wp.zeros(nworld, dtype=int),  # warp only
    nf=wp.zeros(nworld, dtype=int),
    nl=wp.zeros(nworld, dtype=int),
    nefc=wp.zeros(nworld, dtype=int),
    nsolving=wp.zeros(1, dtype=int),  # warp only
    time=wp.zeros(nworld, dtype=float),
    energy=wp.zeros(nworld, dtype=wp.vec2),
    qpos=wp.zeros((nworld, mjm.nq), dtype=float),
    qvel=wp.zeros((nworld, mjm.nv), dtype=float),
    act=wp.zeros((nworld, mjm.na), dtype=float),
    qacc_warmstart=wp.zeros((nworld, mjm.nv), dtype=float),
    qacc_discrete=wp.zeros((nworld, mjm.nv), dtype=float),
    ctrl=wp.zeros((nworld, mjm.nu), dtype=float),
    qfrc_applied=wp.zeros((nworld, mjm.nv), dtype=float),
    xfrc_applied=wp.zeros((nworld, mjm.nbody), dtype=wp.spatial_vector),
    fluid_applied=wp.zeros((nworld, mjm.nbody), dtype=wp.spatial_vector),
    eq_active=wp.array(np.tile(mjm.eq_active0, (nworld, 1)), dtype=bool),
    mocap_pos=wp.zeros((nworld, mjm.nmocap), dtype=wp.vec3),
    mocap_quat=wp.zeros((nworld, mjm.nmocap), dtype=wp.quat),
    qacc=wp.zeros((nworld, mjm.nv), dtype=float),
    act_dot=wp.zeros((nworld, mjm.na), dtype=float),
    xpos=wp.zeros((nworld, mjm.nbody), dtype=wp.vec3),
    xquat=wp.zeros((nworld, mjm.nbody), dtype=wp.quat),
    xmat=wp.zeros((nworld, mjm.nbody), dtype=wp.mat33),
    xipos=wp.zeros((nworld, mjm.nbody), dtype=wp.vec3),
    ximat=wp.zeros((nworld, mjm.nbody), dtype=wp.mat33),
    xanchor=wp.zeros((nworld, mjm.njnt), dtype=wp.vec3),
    xaxis=wp.zeros((nworld, mjm.njnt), dtype=wp.vec3),
    geom_skip=wp.zeros(mjm.ngeom, dtype=bool),  # warp only
    geom_xpos=wp.zeros((nworld, mjm.ngeom), dtype=wp.vec3),
    geom_xmat=wp.zeros((nworld, mjm.ngeom), dtype=wp.mat33),
    site_xpos=wp.zeros((nworld, mjm.nsite), dtype=wp.vec3),
    site_xmat=wp.zeros((nworld, mjm.nsite), dtype=wp.mat33),
    cam_xpos=wp.zeros((nworld, mjm.ncam), dtype=wp.vec3),
    cam_xmat=wp.zeros((nworld, mjm.ncam), dtype=wp.mat33),
    light_xpos=wp.zeros((nworld, mjm.nlight), dtype=wp.vec3),
    light_xdir=wp.zeros((nworld, mjm.nlight), dtype=wp.vec3),
    subtree_com=wp.zeros((nworld, mjm.nbody), dtype=wp.vec3),
    cdof=wp.zeros((nworld, mjm.nv), dtype=wp.spatial_vector),
    cinert=wp.zeros((nworld, mjm.nbody), dtype=types.vec10),
    flexvert_xpos=wp.zeros((nworld, mjm.nflexvert), dtype=wp.vec3),
    flexedge_length=wp.zeros((nworld, mjm.nflexedge), dtype=wp.float32),
    flexedge_velocity=wp.zeros((nworld, mjm.nflexedge), dtype=wp.float32),
    actuator_length=wp.zeros((nworld, mjm.nu), dtype=float),
    actuator_moment=wp.zeros((nworld, mjm.nu, mjm.nv), dtype=float),
    crb=wp.zeros((nworld, mjm.nbody), dtype=types.vec10),
    qM=qM,
    qLD=qLD,
    qLDiagInv=wp.zeros((nworld, mjm.nv), dtype=float),
    ten_velocity=wp.zeros((nworld, mjm.ntendon), dtype=float),
    actuator_velocity=wp.zeros((nworld, mjm.nu), dtype=float),
    cvel=wp.zeros((nworld, mjm.nbody), dtype=wp.spatial_vector),
    cdof_dot=wp.zeros((nworld, mjm.nv), dtype=wp.spatial_vector),
    qfrc_bias=wp.zeros((nworld, mjm.nv), dtype=float),
    qfrc_spring=wp.zeros((nworld, mjm.nv), dtype=float),
    qfrc_damper=wp.zeros((nworld, mjm.nv), dtype=float),
    qfrc_gravcomp=wp.zeros((nworld, mjm.nv), dtype=float),
    qfrc_fluid=wp.zeros((nworld, mjm.nv), dtype=float),
    qfrc_passive=wp.zeros((nworld, mjm.nv), dtype=float),
    subtree_linvel=wp.zeros((nworld, mjm.nbody), dtype=wp.vec3),
    subtree_angmom=wp.zeros((nworld, mjm.nbody), dtype=wp.vec3),
    subtree_bodyvel=wp.zeros((nworld, mjm.nbody), dtype=wp.spatial_vector),  # warp only
    actuator_force=wp.zeros((nworld, mjm.nu), dtype=float),
    qfrc_actuator=wp.zeros((nworld, mjm.nv), dtype=float),
    qfrc_smooth=wp.zeros((nworld, mjm.nv), dtype=float),
    qacc_smooth=wp.zeros((nworld, mjm.nv), dtype=float),
    qfrc_constraint=wp.zeros((nworld, mjm.nv), dtype=float),
    qfrc_inverse=wp.zeros((nworld, mjm.nv), dtype=float),
    contact=types.Contact(
      dist=wp.zeros((nconmax,), dtype=float),
      pos=wp.zeros((nconmax,), dtype=wp.vec3f),
      frame=wp.zeros((nconmax,), dtype=wp.mat33f),
      includemargin=wp.zeros((nconmax,), dtype=float),
      friction=wp.zeros((nconmax,), dtype=types.vec5),
      solref=wp.zeros((nconmax,), dtype=wp.vec2f),
      solreffriction=wp.zeros((nconmax,), dtype=wp.vec2f),
      solimp=wp.zeros((nconmax,), dtype=types.vec5),
      dim=wp.zeros((nconmax,), dtype=int),
      geom=wp.zeros((nconmax,), dtype=wp.vec2i),
      efc_address=wp.zeros(
        (nconmax, np.maximum(1, 2 * (condim_max - 1))),
        dtype=int,
      ),
      worldid=wp.zeros((nconmax,), dtype=int),
    ),
    efc=types.Constraint(
      type=wp.zeros((nworld, njmax), dtype=int),
      id=wp.zeros((nworld, njmax), dtype=int),
      J=wp.zeros((nworld, njmax, mjm.nv), dtype=float),
      pos=wp.zeros((nworld, njmax), dtype=float),
      margin=wp.zeros((nworld, njmax), dtype=float),
      D=wp.zeros((nworld, njmax), dtype=float),
      vel=wp.zeros((nworld, njmax), dtype=float),
      aref=wp.zeros((nworld, njmax), dtype=float),
      frictionloss=wp.zeros((nworld, njmax), dtype=float),
      force=wp.zeros((nworld, njmax), dtype=float),
      Jaref=wp.zeros((nworld, njmax), dtype=float),
      Ma=wp.zeros((nworld, mjm.nv), dtype=float),
      grad=wp.zeros((nworld, mjm.nv), dtype=float),
      cholesky_L_tmp=wp.zeros((nworld, mjm.nv, mjm.nv), dtype=float),
      cholesky_y_tmp=wp.zeros((nworld, mjm.nv), dtype=float),
      grad_dot=wp.zeros((nworld,), dtype=float),
      Mgrad=wp.zeros((nworld, mjm.nv), dtype=float),
      search=wp.zeros((nworld, mjm.nv), dtype=float),
      search_dot=wp.zeros((nworld,), dtype=float),
      gauss=wp.zeros((nworld,), dtype=float),
      cost=wp.zeros((nworld,), dtype=float),
      prev_cost=wp.zeros((nworld,), dtype=float),
      active=wp.zeros((nworld, njmax), dtype=bool),
      gtol=wp.zeros((nworld,), dtype=float),
      mv=wp.zeros((nworld, mjm.nv), dtype=float),
      jv=wp.zeros((nworld, njmax), dtype=float),
      quad=wp.zeros((nworld, njmax), dtype=wp.vec3f),
      quad_gauss=wp.zeros((nworld,), dtype=wp.vec3f),
      h=wp.zeros((nworld, mjm.nv, mjm.nv), dtype=float),
      alpha=wp.zeros((nworld,), dtype=float),
      prev_grad=wp.zeros((nworld, mjm.nv), dtype=float),
      prev_Mgrad=wp.zeros((nworld, mjm.nv), dtype=float),
      beta=wp.zeros((nworld,), dtype=float),
      beta_num=wp.zeros((nworld,), dtype=float),
      beta_den=wp.zeros((nworld,), dtype=float),
      done=wp.zeros((nworld,), dtype=bool),
      # linesearch
      ls_done=wp.zeros((nworld,), dtype=bool),
      p0=wp.zeros((nworld,), dtype=wp.vec3),
      lo=wp.zeros((nworld,), dtype=wp.vec3),
      lo_alpha=wp.zeros((nworld,), dtype=float),
      hi=wp.zeros((nworld,), dtype=wp.vec3),
      hi_alpha=wp.zeros((nworld,), dtype=float),
      lo_next=wp.zeros((nworld,), dtype=wp.vec3),
      lo_next_alpha=wp.zeros((nworld,), dtype=float),
      hi_next=wp.zeros((nworld,), dtype=wp.vec3),
      hi_next_alpha=wp.zeros((nworld,), dtype=float),
      mid=wp.zeros((nworld,), dtype=wp.vec3),
      mid_alpha=wp.zeros((nworld,), dtype=float),
<<<<<<< HEAD
      cost_candidate=wp.zeros((nworld,), dtype=float),
=======
      cost_candidate=wp.zeros((nworld, mjm.opt.ls_iterations), dtype=float),
      quad_total_candidate=wp.zeros((nworld, mjm.opt.ls_iterations), dtype=wp.vec3f),
>>>>>>> 58a27b4b
      # elliptic cone
      u=wp.zeros((nconmax,), dtype=types.vec6),
      uu=wp.zeros((nconmax,), dtype=float),
      uv=wp.zeros((nconmax,), dtype=float),
      vv=wp.zeros((nconmax,), dtype=float),
      condim=wp.zeros((nworld, njmax), dtype=int),
    ),
    # RK4
    qpos_t0=wp.zeros((nworld, mjm.nq), dtype=float),
    qvel_t0=wp.zeros((nworld, mjm.nv), dtype=float),
    act_t0=wp.zeros((nworld, mjm.na), dtype=float),
    qvel_rk=wp.zeros((nworld, mjm.nv), dtype=float),
    qacc_rk=wp.zeros((nworld, mjm.nv), dtype=float),
    act_dot_rk=wp.zeros((nworld, mjm.na), dtype=float),
    # euler + implicit integration
    qfrc_integration=wp.zeros((nworld, mjm.nv), dtype=float),
    qacc_integration=wp.zeros((nworld, mjm.nv), dtype=float),
    act_vel_integration=wp.zeros((nworld, mjm.nu), dtype=float),
    qM_integration=wp.zeros((nworld, mjm.nv, mjm.nv), dtype=float),
    qLD_integration=wp.zeros((nworld, mjm.nv, mjm.nv), dtype=float),
    qLDiagInv_integration=wp.zeros((nworld, mjm.nv), dtype=float),
    # sweep-and-prune broadphase
    sap_projection_lower=wp.zeros((nworld, mjm.ngeom, 2), dtype=float),
    sap_projection_upper=wp.zeros((nworld, mjm.ngeom), dtype=float),
    sap_sort_index=wp.zeros((nworld, mjm.ngeom, 2), dtype=int),
    sap_range=wp.zeros((nworld, mjm.ngeom), dtype=int),
    sap_cumulative_sum=wp.zeros((nworld, mjm.ngeom), dtype=int),
    sap_segment_index=wp.array(
      np.array([i * mjm.ngeom if i < nworld + 1 else 0 for i in range(2 * nworld)]).reshape((nworld, 2)), dtype=int
    ),
    # collision driver
    collision_pair=wp.zeros((nconmax,), dtype=wp.vec2i),
    collision_hftri_index=wp.zeros((nconmax,), dtype=int),
    collision_pairid=wp.zeros((nconmax,), dtype=int),
    collision_worldid=wp.zeros((nconmax,), dtype=int),
    ncollision=wp.zeros((1,), dtype=int),
    # narrowphase (EPA polytope)
    epa_vert=wp.zeros(shape=(nconmax, 5 + MJ_CCD_ITERATIONS), dtype=wp.vec3),
    epa_vert1=wp.zeros(shape=(nconmax, 5 + MJ_CCD_ITERATIONS), dtype=wp.vec3),
    epa_vert2=wp.zeros(shape=(nconmax, 5 + MJ_CCD_ITERATIONS), dtype=wp.vec3),
    epa_vert_index1=wp.zeros(shape=(nconmax, 5 + MJ_CCD_ITERATIONS), dtype=int),
    epa_vert_index2=wp.zeros(shape=(nconmax, 5 + MJ_CCD_ITERATIONS), dtype=int),
    epa_face=wp.zeros(shape=(nconmax, 6 + 3 * MJ_CCD_ITERATIONS), dtype=wp.vec3i),
    epa_pr=wp.zeros(shape=(nconmax, 6 + 3 * MJ_CCD_ITERATIONS), dtype=wp.vec3),
    epa_norm2=wp.zeros(shape=(nconmax, 6 + 3 * MJ_CCD_ITERATIONS), dtype=float),
    epa_index=wp.zeros(shape=(nconmax, 6 + 3 * MJ_CCD_ITERATIONS), dtype=int),
    epa_map=wp.zeros(shape=(nconmax, 6 + 3 * MJ_CCD_ITERATIONS), dtype=int),
    epa_horizon=wp.zeros(shape=(nconmax, 6 * MJ_CCD_ITERATIONS), dtype=int),
    # rne_postconstraint
    cacc=wp.zeros((nworld, mjm.nbody), dtype=wp.spatial_vector),
    cfrc_int=wp.zeros((nworld, mjm.nbody), dtype=wp.spatial_vector),
    cfrc_ext=wp.zeros((nworld, mjm.nbody), dtype=wp.spatial_vector),
    # tendon
    ten_length=wp.zeros((nworld, mjm.ntendon), dtype=float),
    ten_J=wp.zeros((nworld, mjm.ntendon, mjm.nv), dtype=float),
    ten_Jdot=wp.zeros((nworld, mjm.ntendon, mjm.nv), dtype=float),
    ten_bias_coef=wp.zeros((nworld, mjm.ntendon), dtype=float),
    ten_wrapadr=wp.zeros((nworld, mjm.ntendon), dtype=int),
    ten_wrapnum=wp.zeros((nworld, mjm.ntendon), dtype=int),
    ten_actfrc=wp.zeros((nworld, mjm.ntendon), dtype=float),
    wrap_obj=wp.zeros((nworld, mjm.nwrap), dtype=wp.vec2i),
    wrap_xpos=wp.zeros((nworld, mjm.nwrap), dtype=wp.spatial_vector),
    wrap_geom_xpos=wp.zeros((nworld, mjm.nwrap), dtype=wp.spatial_vector),
    # sensors
    sensordata=wp.zeros((nworld, mjm.nsensordata), dtype=float),
    sensor_rangefinder_pnt=wp.zeros((nworld, nrangefinder), dtype=wp.vec3),
    sensor_rangefinder_vec=wp.zeros((nworld, nrangefinder), dtype=wp.vec3),
    sensor_rangefinder_dist=wp.zeros((nworld, nrangefinder), dtype=float),
    sensor_rangefinder_geomid=wp.zeros((nworld, nrangefinder), dtype=int),
    # ray
    ray_bodyexclude=wp.zeros(1, dtype=int),
    ray_dist=wp.zeros((nworld, 1), dtype=float),
    ray_geomid=wp.zeros((nworld, 1), dtype=int),
    # mul_m
    energy_vel_mul_m_skip=wp.zeros((nworld,), dtype=bool),
    inverse_mul_m_skip=wp.zeros((nworld,), dtype=bool),
    # actuator
    actuator_trntype_body_ncon=wp.zeros((nworld, np.sum(mjm.actuator_trntype == mujoco.mjtTrn.mjTRN_BODY)), dtype=int),
  )


def put_data(
  mjm: mujoco.MjModel,
  mjd: mujoco.MjData,
  nworld: Optional[int] = None,
  nconmax: Optional[int] = None,
  njmax: Optional[int] = None,
) -> types.Data:
  """
  Moves data from host to a device.

  Args:
    mjm (mujoco.MjModel): The model containing kinematic and dynamic information (host).
    mjd (mujoco.MjData): The data object containing current state and output arrays (host).
    nworld (int, optional): The number of worlds. Defaults to 1.
    nconmax (int, optional): The maximum number of contacts for all worlds. Defaults to -1.
    njmax (int, optional): The maximum number of constraints for all worlds. Defaults to -1.

  Returns:
    Data: The data object containing the current state and output arrays (device).
  """
  # TODO(team): move nconmax and njmax to Model?
  # TODO(team): decide what to do about uninitialized warp-only fields created by put_data
  #             we need to ensure these are only workspace fields and don't carry state

  nworld = nworld or 1
  # TODO(team): better heuristic for nconmax
  nconmax = nconmax or max(512, mjd.ncon * nworld)
  # TODO(team): better heuristic for njmax
  njmax = njmax or max(5, mjd.nefc)

  if nworld < 1:
    raise ValueError("nworld must be >= 1")

  if nconmax < 1:
    raise ValueError("nconmax must be >= 1")

  if njmax < 1:
    raise ValueError("njmax must be >= 1")

  if nworld * mjd.ncon > nconmax:
    raise ValueError(f"nconmax overflow (nconmax must be >= {nworld * mjd.ncon})")

  if mjd.nefc > njmax:
    raise ValueError(f"njmax overflow (njmax must be >= {mjd.nefc})")

  # calculate some fields that cannot be easily computed inline:
  if mujoco.mj_isSparse(mjm):
    qM = np.expand_dims(mjd.qM, axis=0)
    qLD = np.expand_dims(mjd.qLD, axis=0)
    qM_integration = np.zeros((1, mjm.nM), dtype=float)
    qLD_integration = np.zeros((1, mjm.nM), dtype=float)
    efc_J = np.zeros((mjd.nefc, mjm.nv))
    mujoco.mju_sparse2dense(efc_J, mjd.efc_J, mjd.efc_J_rownnz, mjd.efc_J_rowadr, mjd.efc_J_colind)
    ten_J = np.zeros((mjm.ntendon, mjm.nv))
    mujoco.mju_sparse2dense(
      ten_J,
      mjd.ten_J.reshape(-1),
      mjd.ten_J_rownnz,
      mjd.ten_J_rowadr,
      mjd.ten_J_colind.reshape(-1),
    )
  else:
    qM = np.zeros((mjm.nv, mjm.nv))
    mujoco.mj_fullM(mjm, qM, mjd.qM)
    if (mjd.qM == 0.0).all() or (mjd.qLD == 0.0).all():
      qLD = np.zeros((mjm.nv, mjm.nv))
    else:
      qLD = np.linalg.cholesky(qM)
    qM_integration = np.zeros((mjm.nv, mjm.nv), dtype=float)
    qLD_integration = np.zeros((mjm.nv, mjm.nv), dtype=float)
    efc_J = mjd.efc_J.reshape((mjd.nefc, mjm.nv))
    ten_J = mjd.ten_J.reshape((mjm.ntendon, mjm.nv))

  # TODO(taylorhowell): sparse actuator_moment
  actuator_moment = np.zeros((mjm.nu, mjm.nv))
  mujoco.mju_sparse2dense(
    actuator_moment,
    mjd.actuator_moment,
    mjd.moment_rownnz,
    mjd.moment_rowadr,
    mjd.moment_colind,
  )

  condim = np.concatenate((mjm.geom_condim, mjm.pair_dim))
  condim_max = np.max(condim) if len(condim) > 0 else 0
  contact_efc_address = np.zeros((nconmax, np.maximum(1, 2 * (condim_max - 1))), dtype=int)
  for i in range(nworld):
    for j in range(mjd.ncon):
      condim = mjd.contact.dim[j]
      efc_address = mjd.contact.efc_address[j]
      if efc_address == -1:
        continue
      if condim == 1:
        nconvar = 1
      else:
        nconvar = condim if mjm.opt.cone == mujoco.mjtCone.mjCONE_ELLIPTIC else 2 * (condim - 1)
      for k in range(nconvar):
        contact_efc_address[i * mjd.ncon + j, k] = mjd.nefc * i + efc_address + k

  contact_worldid = np.pad(np.repeat(np.arange(nworld), mjd.ncon), (0, nconmax - nworld * mjd.ncon))

  ne_connect = int(3 * np.sum((mjm.eq_type == mujoco.mjtEq.mjEQ_CONNECT) & mjd.eq_active))
  ne_weld = int(6 * np.sum((mjm.eq_type == mujoco.mjtEq.mjEQ_WELD) & mjd.eq_active))
  ne_jnt = int(np.sum((mjm.eq_type == mujoco.mjtEq.mjEQ_JOINT) & mjd.eq_active))
  ne_ten = int(np.sum((mjm.eq_type == mujoco.mjtEq.mjEQ_TENDON) & mjd.eq_active))

  efc_type_fill = np.zeros((nworld, njmax))
  efc_id_fill = np.zeros((nworld, njmax))
  efc_J_fill = np.zeros((nworld, njmax, mjm.nv))
  efc_D_fill = np.zeros((nworld, njmax))
  efc_vel_fill = np.zeros((nworld, njmax))
  efc_pos_fill = np.zeros((nworld, njmax))
  efc_aref_fill = np.zeros((nworld, njmax))
  efc_frictionloss_fill = np.zeros((nworld, njmax))
  efc_force_fill = np.zeros((nworld, njmax))
  efc_margin_fill = np.zeros((nworld, njmax))

  nefc = mjd.nefc
  for i in range(nworld):
    efc_type_fill[i, :nefc] = mjd.efc_type
    efc_id_fill[i, :nefc] = mjd.efc_id
    efc_J_fill[i, :nefc, :] = efc_J
    efc_D_fill[i, :nefc] = mjd.efc_D
    efc_vel_fill[i, :nefc] = mjd.efc_vel
    efc_pos_fill[i, :nefc] = mjd.efc_pos
    efc_aref_fill[i, :nefc] = mjd.efc_aref
    efc_frictionloss_fill[i, :nefc] = mjd.efc_frictionloss
    efc_force_fill[i, :nefc] = mjd.efc_force
    efc_margin_fill[i, :nefc] = mjd.efc_margin

  nrangefinder = sum(mjm.sensor_type == mujoco.mjtSensor.mjSENS_RANGEFINDER)

  # some helper functions to simplify the data field definitions below

  def arr(x, dtype=None):
    if not isinstance(x, np.ndarray):
      x = np.array(x)
    if dtype is None:
      if np.issubdtype(x.dtype, np.integer):
        dtype = wp.int32
      elif np.issubdtype(x.dtype, np.floating):
        dtype = wp.float32
      elif np.issubdtype(x.dtype, bool):
        dtype = wp.bool
      else:
        raise ValueError(f"Unsupported dtype: {x.dtype}")
    wp_array = {1: wp.array, 2: wp.array2d, 3: wp.array3d}[x.ndim]
    return wp_array(x, dtype=dtype)

  def tile(x, dtype=None):
    return arr(np.tile(x, (nworld,) + (1,) * len(x.shape)), dtype)

  def padtile(x, length, dtype=None):
    x = np.repeat(x, nworld, axis=0)
    width = ((0, length - x.shape[0]),) + ((0, 0),) * (x.ndim - 1)
    return arr(np.pad(x, width), dtype)

  return types.Data(
    nworld=nworld,
    nconmax=nconmax,
    njmax=njmax,
    solver_niter=tile(mjd.solver_niter[0]),
    ncon=arr([mjd.ncon * nworld]),
    ncon_hfield=wp.zeros((nworld, _hfield_geom_pair(mjm)[0]), dtype=int),  # warp only
    ne=wp.full(shape=(nworld), value=mjd.ne),
    ne_connect=wp.full(shape=(nworld), value=ne_connect),
    ne_weld=wp.full(shape=(nworld), value=ne_weld),
    ne_jnt=wp.full(shape=(nworld), value=ne_jnt),
    ne_ten=wp.full(shape=(nworld), value=ne_ten),
    nf=wp.full(shape=(nworld), value=mjd.nf),
    nl=wp.full(shape=(nworld), value=mjd.nl),
    nefc=wp.full(shape=(nworld), value=mjd.nefc),
    nsolving=arr([nworld]),
    time=arr(mjd.time * np.ones(nworld)),
    energy=tile(mjd.energy, dtype=wp.vec2),
    qpos=tile(mjd.qpos),
    qvel=tile(mjd.qvel),
    act=tile(mjd.act),
    qacc_warmstart=tile(mjd.qacc_warmstart),
    qacc_discrete=wp.zeros((nworld, mjm.nv), dtype=float),
    ctrl=tile(mjd.ctrl),
    qfrc_applied=tile(mjd.qfrc_applied),
    xfrc_applied=tile(mjd.xfrc_applied, dtype=wp.spatial_vector),
    fluid_applied=wp.zeros((nworld, mjm.nbody), dtype=wp.spatial_vector),
    eq_active=tile(mjd.eq_active.astype(bool)),
    mocap_pos=tile(mjd.mocap_pos, dtype=wp.vec3),
    mocap_quat=tile(mjd.mocap_quat, dtype=wp.quat),
    qacc=tile(mjd.qacc),
    act_dot=tile(mjd.act_dot),
    xpos=tile(mjd.xpos, dtype=wp.vec3),
    xquat=tile(mjd.xquat, dtype=wp.quat),
    xmat=tile(mjd.xmat, dtype=wp.mat33),
    xipos=tile(mjd.xipos, dtype=wp.vec3),
    ximat=tile(mjd.ximat, dtype=wp.mat33),
    xanchor=tile(mjd.xanchor, dtype=wp.vec3),
    xaxis=tile(mjd.xaxis, dtype=wp.vec3),
    geom_skip=wp.zeros(mjm.ngeom, dtype=bool),  # warp only
    geom_xpos=tile(mjd.geom_xpos, dtype=wp.vec3),
    geom_xmat=tile(mjd.geom_xmat, dtype=wp.mat33),
    site_xpos=tile(mjd.site_xpos, dtype=wp.vec3),
    site_xmat=tile(mjd.site_xmat, dtype=wp.mat33),
    cam_xpos=tile(mjd.cam_xpos, dtype=wp.vec3),
    cam_xmat=tile(mjd.cam_xmat, dtype=wp.mat33),
    light_xpos=tile(mjd.light_xpos, dtype=wp.vec3),
    light_xdir=tile(mjd.light_xdir, dtype=wp.vec3),
    subtree_com=tile(mjd.subtree_com, dtype=wp.vec3),
    cdof=tile(mjd.cdof, dtype=wp.spatial_vector),
    cinert=tile(mjd.cinert, dtype=types.vec10),
    flexvert_xpos=tile(mjd.flexvert_xpos, dtype=wp.vec3),
    flexedge_length=tile(mjd.flexedge_length),
    flexedge_velocity=tile(mjd.flexedge_velocity),
    actuator_length=tile(mjd.actuator_length),
    actuator_moment=tile(actuator_moment),
    crb=tile(mjd.crb, dtype=types.vec10),
    qM=tile(qM),
    qLD=tile(qLD),
    qLDiagInv=tile(mjd.qLDiagInv),
    ten_velocity=tile(mjd.ten_velocity),
    actuator_velocity=tile(mjd.actuator_velocity),
    cvel=tile(mjd.cvel, dtype=wp.spatial_vector),
    cdof_dot=tile(mjd.cdof_dot, dtype=wp.spatial_vector),
    qfrc_bias=tile(mjd.qfrc_bias),
    qfrc_spring=tile(mjd.qfrc_spring),
    qfrc_damper=tile(mjd.qfrc_damper),
    qfrc_gravcomp=tile(mjd.qfrc_gravcomp),
    qfrc_fluid=tile(mjd.qfrc_fluid),
    qfrc_passive=tile(mjd.qfrc_passive),
    subtree_linvel=tile(mjd.subtree_linvel, dtype=wp.vec3),
    subtree_angmom=tile(mjd.subtree_angmom, dtype=wp.vec3),
    subtree_bodyvel=wp.zeros((nworld, mjm.nbody), dtype=wp.spatial_vector),
    actuator_force=tile(mjd.actuator_force),
    qfrc_actuator=tile(mjd.qfrc_actuator),
    qfrc_smooth=tile(mjd.qfrc_smooth),
    qacc_smooth=tile(mjd.qacc_smooth),
    qfrc_constraint=tile(mjd.qfrc_constraint),
    qfrc_inverse=tile(mjd.qfrc_inverse),
    contact=types.Contact(
      dist=padtile(mjd.contact.dist, nconmax),
      pos=padtile(mjd.contact.pos, nconmax, dtype=wp.vec3),
      frame=padtile(mjd.contact.frame, nconmax, dtype=wp.mat33),
      includemargin=padtile(mjd.contact.includemargin, nconmax),
      friction=padtile(mjd.contact.friction, nconmax, dtype=types.vec5),
      solref=padtile(mjd.contact.solref, nconmax, dtype=wp.vec2f),
      solreffriction=padtile(mjd.contact.solreffriction, nconmax, dtype=wp.vec2f),
      solimp=padtile(mjd.contact.solimp, nconmax, dtype=types.vec5),
      dim=padtile(mjd.contact.dim, nconmax),
      geom=padtile(mjd.contact.geom, nconmax, dtype=wp.vec2i),
      efc_address=arr(contact_efc_address),
      worldid=arr(contact_worldid),
    ),
    efc=types.Constraint(
      type=wp.array(efc_type_fill, dtype=int, ndim=2),
      id=wp.array(efc_id_fill, dtype=int, ndim=2),
      J=wp.array(efc_J_fill, dtype=float, ndim=3),
      pos=wp.array(efc_pos_fill, dtype=float, ndim=2),
      margin=wp.array(efc_margin_fill, dtype=float, ndim=2),
      D=wp.array(efc_D_fill, dtype=float, ndim=2),
      vel=wp.array(efc_vel_fill, dtype=float, ndim=2),
      aref=wp.array(efc_aref_fill, dtype=float, ndim=2),
      frictionloss=wp.array(efc_frictionloss_fill, dtype=float, ndim=2),
      force=wp.array(efc_force_fill, dtype=float, ndim=2),
      Jaref=wp.empty(shape=(nworld, njmax), dtype=float),
      Ma=wp.empty(shape=(nworld, mjm.nv), dtype=float),
      grad=wp.empty(shape=(nworld, mjm.nv), dtype=float),
      cholesky_L_tmp=wp.empty(shape=(nworld, mjm.nv, mjm.nv), dtype=float),
      cholesky_y_tmp=wp.empty(shape=(nworld, mjm.nv), dtype=float),
      grad_dot=wp.empty(shape=(nworld,), dtype=float),
      Mgrad=wp.empty(shape=(nworld, mjm.nv), dtype=float),
      search=wp.empty(shape=(nworld, mjm.nv), dtype=float),
      search_dot=wp.empty(shape=(nworld,), dtype=float),
      gauss=wp.empty(shape=(nworld,), dtype=float),
      cost=wp.empty(shape=(nworld,), dtype=float),
      prev_cost=wp.empty(shape=(nworld,), dtype=float),
      active=wp.empty(shape=(nworld, njmax), dtype=bool),
      gtol=wp.empty(shape=(nworld,), dtype=float),
      mv=wp.empty(shape=(nworld, mjm.nv), dtype=float),
      jv=wp.empty(shape=(nworld, njmax), dtype=float),
      quad=wp.empty(shape=(nworld, njmax), dtype=wp.vec3f),
      quad_gauss=wp.empty(shape=(nworld,), dtype=wp.vec3f),
      h=wp.empty(shape=(nworld, mjm.nv, mjm.nv), dtype=float),
      alpha=wp.empty(shape=(nworld,), dtype=float),
      prev_grad=wp.empty(shape=(nworld, mjm.nv), dtype=float),
      prev_Mgrad=wp.empty(shape=(nworld, mjm.nv), dtype=float),
      beta=wp.empty(shape=(nworld,), dtype=float),
      beta_num=wp.empty(shape=(nworld,), dtype=float),
      beta_den=wp.empty(shape=(nworld,), dtype=float),
      done=wp.empty(shape=(nworld,), dtype=bool),
      ls_done=wp.zeros(shape=(nworld,), dtype=bool),
      p0=wp.empty(shape=(nworld,), dtype=wp.vec3),
      lo=wp.empty(shape=(nworld,), dtype=wp.vec3),
      lo_alpha=wp.empty(shape=(nworld,), dtype=float),
      hi=wp.empty(shape=(nworld,), dtype=wp.vec3),
      hi_alpha=wp.empty(shape=(nworld,), dtype=float),
      lo_next=wp.empty(shape=(nworld,), dtype=wp.vec3),
      lo_next_alpha=wp.empty(shape=(nworld,), dtype=float),
      hi_next=wp.empty(shape=(nworld,), dtype=wp.vec3),
      hi_next_alpha=wp.empty(shape=(nworld,), dtype=float),
      mid=wp.empty(shape=(nworld,), dtype=wp.vec3),
      mid_alpha=wp.empty(shape=(nworld,), dtype=float),
      cost_candidate=wp.empty(shape=(nworld, mjm.opt.ls_iterations), dtype=float),
      # TODO(team): skip allocation if not ellpitic
      u=wp.empty((nconmax,), dtype=types.vec6),
      uu=wp.empty((nconmax,), dtype=float),
      uv=wp.empty((nconmax,), dtype=float),
      vv=wp.empty((nconmax,), dtype=float),
      condim=wp.empty((nworld, njmax), dtype=int),
    ),
    # TODO(team): skip allocation if integrator != RK4
    qpos_t0=wp.empty((nworld, mjm.nq), dtype=float),
    qvel_t0=wp.empty((nworld, mjm.nv), dtype=float),
    act_t0=wp.empty((nworld, mjm.na), dtype=float),
    qvel_rk=wp.empty((nworld, mjm.nv), dtype=float),
    qacc_rk=wp.empty((nworld, mjm.nv), dtype=float),
    act_dot_rk=wp.empty((nworld, mjm.na), dtype=float),
    # TODO(team): skip allocation if integrator != euler | implicit
    qfrc_integration=wp.zeros((nworld, mjm.nv), dtype=float),
    qacc_integration=wp.zeros((nworld, mjm.nv), dtype=float),
    act_vel_integration=wp.zeros((nworld, mjm.nu), dtype=float),
    qM_integration=tile(qM_integration),
    qLD_integration=tile(qLD_integration),
    qLDiagInv_integration=wp.zeros((nworld, mjm.nv), dtype=float),
    # TODO(team): skip allocation if broadphase != sap
    sap_projection_lower=wp.zeros((nworld, mjm.ngeom, 2), dtype=float),
    sap_projection_upper=wp.zeros((nworld, mjm.ngeom), dtype=float),
    sap_sort_index=wp.zeros((nworld, mjm.ngeom, 2), dtype=int),
    sap_range=wp.zeros((nworld, mjm.ngeom), dtype=int),
    sap_cumulative_sum=wp.zeros((nworld, mjm.ngeom), dtype=int),
    sap_segment_index=arr(np.array([i * mjm.ngeom if i < nworld + 1 else 0 for i in range(2 * nworld)]).reshape((nworld, 2))),
    # collision driver
    collision_pair=wp.empty(nconmax, dtype=wp.vec2i),
    collision_hftri_index=wp.empty(nconmax, dtype=int),
    collision_pairid=wp.empty(nconmax, dtype=int),
    collision_worldid=wp.empty(nconmax, dtype=int),
    ncollision=wp.zeros(1, dtype=int),
    # narrowphase (EPA polytope)
    epa_vert=wp.zeros(shape=(nconmax, 5 + MJ_CCD_ITERATIONS), dtype=wp.vec3),
    epa_vert1=wp.zeros(shape=(nconmax, 5 + MJ_CCD_ITERATIONS), dtype=wp.vec3),
    epa_vert2=wp.zeros(shape=(nconmax, 5 + MJ_CCD_ITERATIONS), dtype=wp.vec3),
    epa_vert_index1=wp.zeros(shape=(nconmax, 5 + MJ_CCD_ITERATIONS), dtype=int),
    epa_vert_index2=wp.zeros(shape=(nconmax, 5 + MJ_CCD_ITERATIONS), dtype=int),
    epa_face=wp.zeros(shape=(nconmax, 6 + 3 * MJ_CCD_ITERATIONS), dtype=wp.vec3i),
    epa_pr=wp.zeros(shape=(nconmax, 6 + 3 * MJ_CCD_ITERATIONS), dtype=wp.vec3),
    epa_norm2=wp.zeros(shape=(nconmax, 6 + 3 * MJ_CCD_ITERATIONS), dtype=float),
    epa_index=wp.zeros(shape=(nconmax, 6 + 3 * MJ_CCD_ITERATIONS), dtype=int),
    epa_map=wp.zeros(shape=(nconmax, 6 + 3 * MJ_CCD_ITERATIONS), dtype=int),
    epa_horizon=wp.zeros(shape=(nconmax, 6 * MJ_CCD_ITERATIONS), dtype=int),
    # rne_postconstraint but also smooth
    cacc=tile(mjd.cacc, dtype=wp.spatial_vector),
    cfrc_int=tile(mjd.cfrc_int, dtype=wp.spatial_vector),
    cfrc_ext=tile(mjd.cfrc_ext, dtype=wp.spatial_vector),
    # tendon
    ten_length=tile(mjd.ten_length),
    ten_J=tile(ten_J),
    ten_Jdot=wp.zeros((nworld, mjm.ntendon, mjm.nv), dtype=float),
    ten_bias_coef=wp.zeros((nworld, mjm.ntendon), dtype=float),
    ten_wrapadr=tile(mjd.ten_wrapadr),
    ten_wrapnum=tile(mjd.ten_wrapnum),
    ten_actfrc=wp.zeros((nworld, mjm.ntendon), dtype=float),
    wrap_obj=tile(mjd.wrap_obj, dtype=wp.vec2i),
    wrap_xpos=tile(mjd.wrap_xpos, dtype=wp.spatial_vector),
    wrap_geom_xpos=wp.zeros((nworld, mjm.nwrap), dtype=wp.spatial_vector),
    # sensors
    sensordata=tile(mjd.sensordata),
    sensor_rangefinder_pnt=wp.zeros((nworld, nrangefinder), dtype=wp.vec3),
    sensor_rangefinder_vec=wp.zeros((nworld, nrangefinder), dtype=wp.vec3),
    sensor_rangefinder_dist=wp.zeros((nworld, nrangefinder), dtype=float),
    sensor_rangefinder_geomid=wp.zeros((nworld, nrangefinder), dtype=int),
    # ray
    ray_bodyexclude=wp.zeros(1, dtype=int),
    ray_dist=wp.zeros((nworld, 1), dtype=float),
    ray_geomid=wp.zeros((nworld, 1), dtype=int),
    # mul_m
    energy_vel_mul_m_skip=wp.zeros((nworld,), dtype=bool),
    inverse_mul_m_skip=wp.zeros((nworld,), dtype=bool),
    # actuator
    actuator_trntype_body_ncon=wp.zeros((nworld, np.sum(mjm.actuator_trntype == mujoco.mjtTrn.mjTRN_BODY)), dtype=int),
  )


def get_data_into(
  result: mujoco.MjData,
  mjm: mujoco.MjModel,
  d: types.Data,
):
  """Gets data from a device into an existing mujoco.MjData.

  Args:
    result (mujoco.MjData): The data object containing the current state and output arrays
                            (host).
    mjm (mujoco.MjModel): The model containing kinematic and dynamic information (host).
    d (Data): The data object containing the current state and output arrays (device).
  """
  if d.nworld > 1:
    raise NotImplementedError("only nworld == 1 supported for now")

  result.solver_niter[0] = d.solver_niter.numpy()[0]

  ncon = d.ncon.numpy()[0]
  nefc = d.nefc.numpy()[0]

  if ncon != result.ncon or nefc != result.nefc:
    mujoco._functions._realloc_con_efc(result, ncon=ncon, nefc=nefc)

  result.time = d.time.numpy()[0]
  result.energy = d.energy.numpy()[0]
  result.ne = d.ne.numpy()[0]
  result.qpos[:] = d.qpos.numpy()[0]
  result.qvel[:] = d.qvel.numpy()[0]
  result.qacc_warmstart = d.qacc_warmstart.numpy()[0]
  result.qfrc_applied = d.qfrc_applied.numpy()[0]
  result.mocap_pos = d.mocap_pos.numpy()[0]
  result.mocap_quat = d.mocap_quat.numpy()[0]
  result.qacc = d.qacc.numpy()[0]
  result.xanchor = d.xanchor.numpy()[0]
  result.xaxis = d.xaxis.numpy()[0]
  result.xmat = d.xmat.numpy().reshape((-1, 9))
  result.xpos = d.xpos.numpy()[0]
  result.xquat = d.xquat.numpy()[0]
  result.xipos = d.xipos.numpy()[0]
  result.ximat = d.ximat.numpy().reshape((-1, 9))
  result.subtree_com = d.subtree_com.numpy()[0]
  result.geom_xpos = d.geom_xpos.numpy()[0]
  result.geom_xmat = d.geom_xmat.numpy().reshape((-1, 9))
  result.site_xpos = d.site_xpos.numpy()[0]
  result.site_xmat = d.site_xmat.numpy().reshape((-1, 9))
  result.cam_xpos = d.cam_xpos.numpy()[0]
  result.cam_xmat = d.cam_xmat.numpy().reshape((-1, 9))
  result.light_xpos = d.light_xpos.numpy()[0]
  result.light_xdir = d.light_xdir.numpy()[0]
  result.cinert = d.cinert.numpy()[0]
  result.flexvert_xpos = d.flexvert_xpos.numpy()[0]
  result.flexedge_length = d.flexedge_length.numpy()[0]
  result.flexedge_velocity = d.flexedge_velocity.numpy()[0]
  result.cdof = d.cdof.numpy()[0]
  result.crb = d.crb.numpy()[0]
  result.qLDiagInv = d.qLDiagInv.numpy()[0]
  result.ctrl = d.ctrl.numpy()[0]
  result.ten_velocity = d.ten_velocity.numpy()[0]
  result.actuator_velocity = d.actuator_velocity.numpy()[0]
  result.actuator_force = d.actuator_force.numpy()[0]
  result.actuator_length = d.actuator_length.numpy()[0]
  mujoco.mju_dense2sparse(
    result.actuator_moment,
    d.actuator_moment.numpy()[0],
    result.moment_rownnz,
    result.moment_rowadr,
    result.moment_colind,
  )
  result.cvel = d.cvel.numpy()[0]
  result.cdof_dot = d.cdof_dot.numpy()[0]
  result.qfrc_bias = d.qfrc_bias.numpy()[0]
  result.qfrc_fluid = d.qfrc_fluid.numpy()[0]
  result.qfrc_passive = d.qfrc_passive.numpy()[0]
  result.subtree_linvel = d.subtree_linvel.numpy()[0]
  result.subtree_angmom = d.subtree_angmom.numpy()[0]
  result.qfrc_spring = d.qfrc_spring.numpy()[0]
  result.qfrc_damper = d.qfrc_damper.numpy()[0]
  result.qfrc_gravcomp = d.qfrc_gravcomp.numpy()[0]
  result.qfrc_fluid = d.qfrc_fluid.numpy()[0]
  result.qfrc_actuator = d.qfrc_actuator.numpy()[0]
  result.qfrc_smooth = d.qfrc_smooth.numpy()[0]
  result.qfrc_constraint = d.qfrc_constraint.numpy()[0]
  result.qfrc_inverse = d.qfrc_inverse.numpy()[0]
  result.qacc_smooth = d.qacc_smooth.numpy()[0]
  result.act = d.act.numpy()[0]
  result.act_dot = d.act_dot.numpy()[0]

  result.contact.dist[:] = d.contact.dist.numpy()[:ncon]
  result.contact.pos[:] = d.contact.pos.numpy()[:ncon]
  result.contact.frame[:] = d.contact.frame.numpy()[:ncon].reshape((-1, 9))
  result.contact.includemargin[:] = d.contact.includemargin.numpy()[:ncon]
  result.contact.friction[:] = d.contact.friction.numpy()[:ncon]
  result.contact.solref[:] = d.contact.solref.numpy()[:ncon]
  result.contact.solreffriction[:] = d.contact.solreffriction.numpy()[:ncon]
  result.contact.solimp[:] = d.contact.solimp.numpy()[:ncon]
  result.contact.dim[:] = d.contact.dim.numpy()[:ncon]
  result.contact.efc_address[:] = d.contact.efc_address.numpy()[:ncon, 0]

  if mujoco.mj_isSparse(mjm):
    result.qM[:] = d.qM.numpy()[0, 0]
    result.qLD[:] = d.qLD.numpy()[0, 0]
    # TODO(team): set efc_J after fix to _realloc_con_efc lands
    # efc_J = d.efc_J.numpy()[0, :nefc]
    # mujoco.mju_dense2sparse(
    #   result.efc_J, efc_J, result.efc_J_rownnz, result.efc_J_rowadr, result.efc_J_colind
    # )
  else:
    qM = d.qM.numpy()
    adr = 0
    for i in range(mjm.nv):
      j = i
      while j >= 0:
        result.qM[adr] = qM[0, i, j]
        j = mjm.dof_parentid[j]
        adr += 1
    mujoco.mj_factorM(mjm, result)
    # TODO(team): set efc_J after fix to _realloc_con_efc lands
    # if nefc > 0:
    #   result.efc_J[:nefc * mjm.nv] = d.efc_J.numpy()[:nefc].flatten()
  result.xfrc_applied[:] = d.xfrc_applied.numpy()[0]
  result.eq_active[:] = d.eq_active.numpy()[0]

  # TODO(team): set these efc_* fields after fix to _realloc_con_efc
  # Safely copy only up to the minimum of the destination and source sizes
  # n = min(result.efc_D.shape[0], d.efc.D.numpy()[:nefc].shape[0])
  # result.efc_D[:n] = d.efc.D.numpy()[:nefc][:n]
  # n_pos = min(result.efc_pos.shape[0], d.efc.pos.numpy()[:nefc].shape[0])
  # result.efc_pos[:n_pos] = d.efc.pos.numpy()[:nefc][:n_pos]

  # n_aref = min(result.efc_aref.shape[0], d.efc.aref.numpy()[:nefc].shape[0])
  # result.efc_aref[:n_aref] = d.efc.aref.numpy()[:nefc][:n_aref]

  # n_force = min(result.efc_force.shape[0], d.efc.force.numpy()[:nefc].shape[0])
  # result.efc_force[:n_force] = d.efc.force.numpy()[:nefc][:n_force]

  # n_margin = min(result.efc_margin.shape[0], d.efc.margin.numpy()[:nefc].shape[0])
  # result.efc_margin[:n_margin] = d.efc.margin.numpy()[:nefc][:n_margin]

  result.cacc[:] = d.cacc.numpy()[0]
  result.cfrc_int[:] = d.cfrc_int.numpy()[0]
  result.cfrc_ext[:] = d.cfrc_ext.numpy()[0]

  # TODO: other efc_ fields, anything else missing

  # tendon
  result.ten_length[:] = d.ten_length.numpy()[0]
  result.ten_J[:] = d.ten_J.numpy()[0]
  result.ten_wrapadr[:] = d.ten_wrapadr.numpy()[0]
  result.ten_wrapnum[:] = d.ten_wrapnum.numpy()[0]
  result.wrap_obj[:] = d.wrap_obj.numpy()[0]
  result.wrap_xpos[:] = d.wrap_xpos.numpy()[0]

  # sensors
  result.sensordata[:] = d.sensordata.numpy()<|MERGE_RESOLUTION|>--- conflicted
+++ resolved
@@ -981,12 +981,7 @@
       hi_next_alpha=wp.zeros((nworld,), dtype=float),
       mid=wp.zeros((nworld,), dtype=wp.vec3),
       mid_alpha=wp.zeros((nworld,), dtype=float),
-<<<<<<< HEAD
-      cost_candidate=wp.zeros((nworld,), dtype=float),
-=======
       cost_candidate=wp.zeros((nworld, mjm.opt.ls_iterations), dtype=float),
-      quad_total_candidate=wp.zeros((nworld, mjm.opt.ls_iterations), dtype=wp.vec3f),
->>>>>>> 58a27b4b
       # elliptic cone
       u=wp.zeros((nconmax,), dtype=types.vec6),
       uu=wp.zeros((nconmax,), dtype=float),
