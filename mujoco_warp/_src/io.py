--- conflicted
+++ resolved
@@ -611,23 +611,24 @@
   contact = types.Contact(**{f.name: _create_array(None, f.type, sizes) for f in dataclasses.fields(types.Contact)})
   efc = types.Constraint(**{f.name: _create_array(None, f.type, sizes) for f in dataclasses.fields(types.Constraint)})
 
-<<<<<<< HEAD
   # world body (body 0): zero position, identity orientation
   xquat = np.zeros((nworld, mjm.nbody, 4))
   xquat[:, 0] = (1, 0, 0, 0)
   xiquat = np.zeros((nworld, mjm.nbody, 4))
   xiquat[:, 0] = (1, 0, 0, 0)
-=======
+
   # world body and static geom (attached to the world) poses are precomputed
   # this speeds up scenes with many static geoms (e.g. terrains)
   # TODO(team): remove this when we introduce dof islands + sleeping
   mjd = mujoco.MjData(mjm)
   mujoco.mj_kinematics(mjm, mjd)
 
+  mjd.xquat[0] = (1, 0, 0, 0)
+  mjd.ximat[0] = np.eye(3)
+
   # mocap
   mocap_body = np.nonzero(mjm.body_mocapid >= 0)[0]
   mocap_id = mjm.body_mocapid[mocap_body]
->>>>>>> f2f79579
 
   d_kwargs = {
     "qpos": wp.array(np.tile(mjm.qpos0, nworld), shape=(nworld, mjm.nq), dtype=float),
@@ -638,12 +639,6 @@
     "njmax": njmax,
     "qM": None,
     "qLD": None,
-<<<<<<< HEAD
-    "geom_xpos": None,
-    "geom_xquat": None,
-    "xquat": wp.array(xquat, dtype=wp.quat),
-    "xiquat": wp.array(xiquat, dtype=wp.quat),
-=======
     # world body
     "xquat": wp.array(np.tile(mjd.xquat, (nworld, 1)), shape=(nworld, mjm.nbody), dtype=wp.quat),
     "xmat": wp.array(np.tile(mjd.xmat, (nworld, 1)), shape=(nworld, mjm.nbody), dtype=wp.mat33),
@@ -658,7 +653,6 @@
     ),
     # equality constraints
     "eq_active": wp.array(np.tile(mjm.eq_active0.astype(bool), (nworld, 1)), shape=(nworld, mjm.neq), dtype=bool),
->>>>>>> f2f79579
   }
   for f in dataclasses.fields(types.Data):
     if f.name in d_kwargs:
@@ -674,20 +668,6 @@
     d.qM = wp.zeros((nworld, sizes["nv_pad"], sizes["nv_pad"]), dtype=float)
     d.qLD = wp.zeros((nworld, mjm.nv, mjm.nv), dtype=float)
 
-<<<<<<< HEAD
-  # static geoms (attached to the world) have their poses calculated once during make_data instead
-  # of during each physics step.  this speeds up scenes with many static geoms (e.g. terrains)
-  # TODO(team): remove this when we introduce dof islands + sleeping
-  mjd = mujoco.MjData(mjm)
-  mujoco.mj_kinematics(mjm, mjd)
-  d.geom_xpos = wp.array(np.tile(mjd.geom_xpos, (nworld, 1)), shape=(nworld, mjm.ngeom), dtype=wp.vec3)
-  geom_xquat = np.zeros((mjm.ngeom, 4))
-  for i in range(mjm.ngeom):
-    mujoco.mju_mat2Quat(geom_xquat[i], mjd.geom_xmat[i])
-  d.geom_xquat = wp.array(np.tile(geom_xquat, (nworld, 1)), shape=(nworld, mjm.ngeom), dtype=wp.quat)
-
-=======
->>>>>>> f2f79579
   return d
 
 
