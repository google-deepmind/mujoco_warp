# Copyright 2025 The Newton Developers
#
# Licensed under the Apache License, Version 2.0 (the "License");
# you may not use this file except in compliance with the License.
# You may obtain a copy of the License at
#
#     http://www.apache.org/licenses/LICENSE-2.0
#
# Unless required by applicable law or agreed to in writing, software
# distributed under the License is distributed on an "AS IS" BASIS,
# WITHOUT WARRANTIES OR CONDITIONS OF ANY KIND, either express or implied.
# See the License for the specific language governing permissions and
# limitations under the License.
# ==============================================================================

from typing import Any, Optional, Sequence, Union

import mujoco
import numpy as np
import warp as wp

from . import math
from . import types
from . import warp_util

# max number of worlds supported
MAX_WORLDS = 2**24

# tolerance override for float32
_TOLERANCE_F32 = 1.0e-6


def _numeric(mjm: mujoco.MjModel, name: str, default: int = -1) -> int:
  num = mjm.nnumeric
  adr = mjm.name_numericadr
  names_map = {mjm.names[adr[i] :].decode("utf-8").split("\x00", 1)[0]: i for i in range(num)}
  id_ = names_map.get(name, -1)
  return int(mjm.numeric_data[id_]) if id_ >= 0 else default


def _max_meshdegree(mjm: mujoco.MjModel) -> int:
  if mjm.mesh_polyvertnum.size == 0:
    return 4
  return max(3, mjm.mesh_polymapnum.max())


def _max_npolygon(mjm: mujoco.MjModel) -> int:
  if mjm.mesh_polyvertnum.size == 0:
    return 4
  return max(4, mjm.mesh_polyvertnum.max())


def put_model(mjm: mujoco.MjModel) -> types.Model:
  """
  Creates a model on device.

  Args:
    mjm (mujoco.MjModel): The model containing kinematic and dynamic information (host).

  Returns:
    Model: The model containing kinematic and dynamic information (device).
  """
  # check for compatible cuda toolkit and driver versions
  warp_util.check_toolkit_driver()

  # check supported features
  for field, field_types, field_str in (
    (mjm.actuator_trntype, types.TrnType, "Actuator transmission type"),
    (mjm.actuator_dyntype, types.DynType, "Actuator dynamics type"),
    (mjm.actuator_gaintype, types.GainType, "Gain type"),
    (mjm.actuator_biastype, types.BiasType, "Bias type"),
    (mjm.eq_type, types.EqType, "Equality constraint types"),
    (mjm.geom_type, types.GeomType, "Geom type"),
    (mjm.sensor_type, types.SensorType, "Sensor types"),
    (mjm.wrap_type, types.WrapType, "Wrap types"),
  ):
    unsupported = ~np.isin(field, list(field_types))
    if unsupported.any():
      raise NotImplementedError(f"{field_str} {field[unsupported]} not supported.")

  plugin_id = []
  plugin_attr = []
  geom_plugin_index = np.full_like(mjm.geom_type, -1)

  if mjm.nplugin > 0:
    if (mjm.body_plugin != -1).any():
      raise NotImplementedError("Body plugins not supported.")
    if (mjm.actuator_plugin != -1).any():
      raise NotImplementedError("Actuator plugins not supported.")
    if (mjm.sensor_plugin != -1).any():
      raise NotImplementedError("Sensor plugins not supported.")
    for i in range(len(mjm.geom_plugin)):
      if mjm.geom_plugin[i] != -1:
        p = mjm.geom_plugin[i]
        geom_plugin_index[i] = len(plugin_id)
        plugin_id.append(mjm.plugin[p])
        start = mjm.plugin_attradr[p]
        end = mjm.plugin_attradr[p + 1] if p + 1 < mjm.nplugin else len(mjm.plugin_attr)
        values = mjm.plugin_attr[start:end]
        attr_values = []
        current = []
        for v in values:
          if v == 0:
            if current:
              s = "".join(chr(int(x)) for x in current)
              attr_values.append(float(s))
              current = []
          else:
            current.append(v)
        # Pad with zeros if less than 3
        attr_values += [0.0] * (3 - len(attr_values))
        plugin_attr.append(attr_values[:3])

  plugin_id = np.array(plugin_id)
  plugin_attr = np.array(plugin_attr)

  if mjm.nflex > 1:
    raise NotImplementedError("Only one flex is unsupported.")

  if ((mjm.flex_contype != 0) | (mjm.flex_conaffinity != 0)).any():
    raise NotImplementedError("Flex collisions are not implemented.")

  # check options
  for opt, opt_types, msg in (
    (mjm.opt.integrator, types.IntegratorType, "Integrator"),
    (mjm.opt.cone, types.ConeType, "Cone"),
    (mjm.opt.solver, types.SolverType, "Solver"),
  ):
    if opt not in set(opt_types):
      raise NotImplementedError(f"{msg} {opt} is unsupported.")

  if mjm.opt.noslip_iterations > 0:
    raise NotImplementedError(f"noslip solver not implemented.")

  if (mjm.opt.viscosity > 0 or mjm.opt.density > 0) and mjm.opt.integrator in (
    mujoco.mjtIntegrator.mjINT_IMPLICITFAST,
    mujoco.mjtIntegrator.mjINT_IMPLICIT,
  ):
    raise NotImplementedError(f"Implicit integrators and fluid model not implemented.")

  # TODO(team): remove after _update_gradient for Newton uses tile operations for islands
  nv_max = 60
  if mjm.nv > nv_max and mjm.opt.jacobian == mujoco.mjtJacobian.mjJAC_DENSE:
    raise ValueError(f"Dense is unsupported for nv > {nv_max} (nv = {mjm.nv}).")

  is_sparse = mujoco.mj_isSparse(mjm)

  # dof lower triangle row and column indices (used in solver)
  dof_tri_row, dof_tri_col = np.tril_indices(mjm.nv)

  # indices for sparse qM_fullm (used in solver)
  qM_fullm_i, qM_fullm_j = [], []
  for i in range(mjm.nv):
    j = i
    while j > -1:
      qM_fullm_i.append(i)
      qM_fullm_j.append(j)
      j = mjm.dof_parentid[j]

  # indices for sparse qM mul_m (used in support)
  qM_mulm_i, qM_mulm_j, qM_madr_ij = [], [], []
  for i in range(mjm.nv):
    madr_ij, j = mjm.dof_Madr[i], i

    while True:
      madr_ij, j = madr_ij + 1, mjm.dof_parentid[j]
      if j == -1:
        break
      qM_mulm_i.append(i)
      qM_mulm_j.append(j)
      qM_madr_ij.append(madr_ij)

  # body_tree is a list of body ids grouped by tree level
  bodies, body_depth = {}, np.zeros(mjm.nbody, dtype=int) - 1
  for i in range(mjm.nbody):
    body_depth[i] = body_depth[mjm.body_parentid[i]] + 1
    bodies.setdefault(body_depth[i], []).append(i)
  body_tree = tuple(wp.array(bodies[i], dtype=int) for i in sorted(bodies))

  # qLD_updates has dof tree ordering of qLD updates for sparse factor m
  qLD_updates, dof_depth = {}, np.zeros(mjm.nv, dtype=int) - 1

  for k in range(mjm.nv):
    # skip diagonal rows
    if mjm.M_rownnz[k] == 1:
      continue
    dof_depth[k] = dof_depth[mjm.dof_parentid[k]] + 1
    i = mjm.dof_parentid[k]
    diag_k = mjm.M_rowadr[k] + mjm.M_rownnz[k] - 1
    Madr_ki = diag_k - 1
    while i > -1:
      qLD_updates.setdefault(dof_depth[i], []).append((i, k, Madr_ki))
      i = mjm.dof_parentid[i]
      Madr_ki -= 1

  qLD_updates = tuple(wp.array(qLD_updates[i], dtype=wp.vec3i) for i in sorted(qLD_updates))

  # qM_tiles records the block diagonal structure of qM
  tile_corners = [i for i in range(mjm.nv) if mjm.dof_parentid[i] == -1]
  tiles = {}
  for i in range(len(tile_corners)):
    tile_beg = tile_corners[i]
    tile_end = mjm.nv if i == len(tile_corners) - 1 else tile_corners[i + 1]
    tiles.setdefault(tile_end - tile_beg, []).append(tile_beg)

  qM_tiles = tuple(types.TileSet(adr=wp.array(tiles[sz], dtype=int), size=sz) for sz in sorted(tiles.keys()))

  # actuator_moment tiles are grouped by dof size and number of actuators
  tree_id = np.arange(len(tile_corners), dtype=np.int32)
  num_trees = int(np.max(tree_id)) if len(tree_id) > 0 else 0
  bodyid = []
  for i in range(mjm.nu):
    trntype = mjm.actuator_trntype[i]
    if trntype == mujoco.mjtTrn.mjTRN_JOINT or trntype == mujoco.mjtTrn.mjTRN_JOINTINPARENT:
      jntid = mjm.actuator_trnid[i, 0]
      bodyid.append(mjm.jnt_bodyid[jntid])
    elif trntype == mujoco.mjtTrn.mjTRN_TENDON:
      tenid = mjm.actuator_trnid[i, 0]
      adr = mjm.tendon_adr[tenid]
      if mjm.wrap_type[adr] == mujoco.mjtWrap.mjWRAP_JOINT:
        ten_num = mjm.tendon_num[tenid]
        for i in range(ten_num):
          bodyid.append(mjm.jnt_bodyid[mjm.wrap_objid[adr + i]])
      else:
        for i in range(mjm.nv):
          bodyid.append(mjm.dof_bodyid[i])
    elif trntype == mujoco.mjtTrn.mjTRN_BODY:
      pass
    elif trntype == mujoco.mjtTrn.mjTRN_SITE:
      siteid = mjm.actuator_trnid[i, 0]
      bid = mjm.site_bodyid[siteid]
      while bid > 0:
        bodyid.append(bid)
        bid = mjm.body_parentid[bid]
    elif trntype == mujoco.mjtTrn.mjTRN_SLIDERCRANK:
      for i in range(mjm.nv):
        bodyid.append(mjm.dof_bodyid[i])
    else:
      raise NotImplementedError(f"Transmission type {trntype} not implemented.")
  tree = mjm.body_treeid[np.array(bodyid, dtype=int)]
  counts, ids = np.histogram(tree, bins=np.arange(0, num_trees + 2))
  acts_per_tree = dict(zip(ids, counts))

  tiles = {}
  act_beg = 0
  for i in range(len(tile_corners)):
    tile_beg = tile_corners[i]
    tile_end = mjm.nv if i == len(tile_corners) - 1 else tile_corners[i + 1]
    tree = int(tree_id[i])
    act_num = acts_per_tree[tree]
    tiles.setdefault((tile_end - tile_beg, act_num), []).append((tile_beg, act_beg))
    act_beg += act_num

  actuator_moment_tiles_nv, actuator_moment_tiles_nu = tuple(), tuple()

  for (nv, nu), adr in sorted(tiles.items()):
    adr_nv = wp.array([nv for nv, _ in adr], dtype=int)
    adr_nu = wp.array([nu for _, nu in adr], dtype=int)
    actuator_moment_tiles_nv += (types.TileSet(adr=adr_nv, size=nv),)
    actuator_moment_tiles_nu += (types.TileSet(adr=adr_nu, size=nu),)

  # fixed tendon
  tendon_jnt_adr = []
  wrap_jnt_adr = []
  for i in range(mjm.ntendon):
    adr = mjm.tendon_adr[i]
    if mjm.wrap_type[adr] == mujoco.mjtWrap.mjWRAP_JOINT:
      tendon_num = mjm.tendon_num[i]
      for j in range(tendon_num):
        tendon_jnt_adr.append(i)
        wrap_jnt_adr.append(adr + j)

  # spatial tendon
  tendon_site_pair_adr = []
  tendon_geom_adr = []

  ten_wrapadr_site = [0]
  ten_wrapnum_site = []
  for i, tendon_num in enumerate(mjm.tendon_num):
    adr = mjm.tendon_adr[i]
    # sites
    if (mjm.wrap_type[adr : adr + tendon_num] == mujoco.mjtWrap.mjWRAP_SITE).all():
      if i < mjm.ntendon:
        ten_wrapadr_site.append(ten_wrapadr_site[-1] + tendon_num)
      ten_wrapnum_site.append(tendon_num)
    else:
      if i < mjm.ntendon:
        ten_wrapadr_site.append(ten_wrapadr_site[-1])
      ten_wrapnum_site.append(0)

    # geoms
    for j in range(tendon_num):
      wrap_type = mjm.wrap_type[adr + j]
      if j < tendon_num - 1:
        next_wrap_type = mjm.wrap_type[adr + j + 1]
        if wrap_type == mujoco.mjtWrap.mjWRAP_SITE and next_wrap_type == mujoco.mjtWrap.mjWRAP_SITE:
          tendon_site_pair_adr.append(i)
      if wrap_type == mujoco.mjtWrap.mjWRAP_SPHERE or wrap_type == mujoco.mjtWrap.mjWRAP_CYLINDER:
        tendon_geom_adr.append(i)

  wrap_site_adr = np.nonzero(mjm.wrap_type == mujoco.mjtWrap.mjWRAP_SITE)[0]
  wrap_site_pair_adr = np.setdiff1d(wrap_site_adr[np.nonzero(np.diff(wrap_site_adr) == 1)[0]], mjm.tendon_adr[1:] - 1)
  wrap_geom_adr = np.nonzero(np.isin(mjm.wrap_type, [mujoco.mjtWrap.mjWRAP_SPHERE, mujoco.mjtWrap.mjWRAP_CYLINDER]))[0]

  # pulley scaling
  wrap_pulley_scale = np.ones(mjm.nwrap, dtype=float)
  pulley_adr = np.nonzero(mjm.wrap_type == mujoco.mjtWrap.mjWRAP_PULLEY)[0]
  for tadr, tnum in zip(mjm.tendon_adr, mjm.tendon_num):
    for padr in pulley_adr:
      if tadr <= padr < tadr + tnum:
        wrap_pulley_scale[padr : tadr + tnum] = 1.0 / mjm.wrap_prm[padr]

  # mocap
  mocap_bodyid = np.arange(mjm.nbody)[mjm.body_mocapid >= 0]
  mocap_bodyid = mocap_bodyid[mjm.body_mocapid[mjm.body_mocapid >= 0].argsort()]

  # precalculated geom pairs
  filterparent = not (mjm.opt.disableflags & types.DisableBit.FILTERPARENT)

  geom1, geom2 = np.triu_indices(mjm.ngeom, k=1)
  nxn_geom_pair = np.stack((geom1, geom2), axis=1)

  bodyid1 = mjm.geom_bodyid[geom1]
  bodyid2 = mjm.geom_bodyid[geom2]
  contype1 = mjm.geom_contype[geom1]
  contype2 = mjm.geom_contype[geom2]
  conaffinity1 = mjm.geom_conaffinity[geom1]
  conaffinity2 = mjm.geom_conaffinity[geom2]
  weldid1 = mjm.body_weldid[bodyid1]
  weldid2 = mjm.body_weldid[bodyid2]
  weld_parentid1 = mjm.body_weldid[mjm.body_parentid[weldid1]]
  weld_parentid2 = mjm.body_weldid[mjm.body_parentid[weldid2]]

  self_collision = weldid1 == weldid2
  parent_child_collision = (
    filterparent & (weldid1 != 0) & (weldid2 != 0) & ((weldid1 == weld_parentid2) | (weldid2 == weld_parentid1))
  )
  mask = np.array((contype1 & conaffinity2) | (contype2 & conaffinity1), dtype=bool)
  exclude = np.isin((bodyid1 << 16) + bodyid2, mjm.exclude_signature)

  nxn_pairid = -1 * np.ones(len(geom1), dtype=int)
  nxn_pairid[~(mask & ~self_collision & ~parent_child_collision & ~exclude)] = -2

  # contact pairs
  for i in range(mjm.npair):
    pair_geom1 = mjm.pair_geom1[i]
    pair_geom2 = mjm.pair_geom2[i]

    if pair_geom2 < pair_geom1:
      pairid = np.int32(math.upper_tri_index(mjm.ngeom, int(pair_geom2), int(pair_geom1)))
    else:
      pairid = np.int32(math.upper_tri_index(mjm.ngeom, int(pair_geom1), int(pair_geom2)))

    nxn_pairid[pairid] = i

  include = nxn_pairid > -2
  nxn_pairid_filtered = nxn_pairid[include]
  nxn_geom_pair_filtered = nxn_geom_pair[include]

  # count contact pair types
  geom_type_pair_count = np.bincount(
    [
      math.upper_trid_index(len(types.GeomType), int(mjm.geom_type[geom1[i]]), int(mjm.geom_type[geom2[i]]))
      for i in np.arange(len(geom1))
      if nxn_pairid[i] > -2
    ],
    minlength=len(types.GeomType) * (len(types.GeomType) + 1) // 2,
  )

  # Disable collisions if there are no potentially colliding pairs
  if np.sum(geom_type_pair_count) == 0:
    mjm.opt.disableflags |= types.DisableBit.CONTACT

  def create_nmodel_batched_array(mjm_array, dtype, expand_dim=True):
    array = wp.array(mjm_array, dtype=dtype)
    # add private attribute for JAX to determine which fields are batched
    array._is_batched = True
    if not expand_dim:
      array.strides = (0,) + array.strides[1:]
      array.shape = (MAX_WORLDS,) + array.shape[1:]
      return array
    array.strides = (0,) + array.strides
    array.ndim += 1
    array.shape = (MAX_WORLDS,) + array.shape
    return array

  # rangefinder
  is_rangefinder = mjm.sensor_type == mujoco.mjtSensor.mjSENS_RANGEFINDER
  sensor_rangefinder_adr = np.nonzero(is_rangefinder)[0]
  rangefinder_sensor_adr = np.full(mjm.nsensor, -1)
  rangefinder_sensor_adr[sensor_rangefinder_adr] = np.arange(len(sensor_rangefinder_adr))

  # contact sensor
  sensor_adr_to_contact_adr = np.clip(np.cumsum(mjm.sensor_type == mujoco.mjtSensor.mjSENS_CONTACT) - 1, a_min=0, a_max=None)

  if nxn_geom_pair_filtered.shape[0] < 250_000:
    broadphase = types.BroadphaseType.NXN
  elif mjm.ngeom < 1000:
    broadphase = types.BroadphaseType.SAP_TILE
  else:
    broadphase = types.BroadphaseType.SAP_SEGMENTED

  condim = np.concatenate((mjm.geom_condim, mjm.pair_dim))
  condim_max = np.max(condim) if len(condim) > 0 else 0

  # collision sensors
  is_collision_sensor = np.isin(
    mjm.sensor_type, [mujoco.mjtSensor.mjSENS_GEOMDIST, mujoco.mjtSensor.mjSENS_GEOMNORMAL, mujoco.mjtSensor.mjSENS_GEOMFROMTO]
  )
  sensor_collision_adr = np.nonzero(is_collision_sensor)[0]
  collision_sensor_adr = np.full(mjm.nsensor, -1)
  collision_sensor_adr[sensor_collision_adr] = np.arange(len(sensor_collision_adr))

  if is_collision_sensor.any():

    def _collision_sensor_check(sensor_type, sensor_id, geom_type, err_msg):
      for type_, id_ in zip(sensor_type, sensor_id):
        if type_ == mujoco.mjtObj.mjOBJ_BODY:
          geomnum = mjm.body_geomnum[id_]
          geomadr = mjm.body_geomadr[id_]
          for geomid in range(geomadr, geomadr + geomnum):
            if mjm.geom_type[geomid] == geom_type:
              raise NotImplementedError(err_msg)
        elif type_ == mujoco.mjtObj.mjOBJ_GEOM:
          if mjm.geom_type[id_] == geom_type:
            raise NotImplementedError(err_msg)

    sensor_collision_objtype = mjm.sensor_objtype[is_collision_sensor]
    sensor_collision_objid = mjm.sensor_objid[is_collision_sensor]
    sensor_collision_reftype = mjm.sensor_reftype[is_collision_sensor]
    sensor_collision_refid = mjm.sensor_refid[is_collision_sensor]

    _collision_sensor_check(
      sensor_collision_objtype,
      sensor_collision_objid,
      mujoco.mjtGeom.mjGEOM_PLANE,
      "Collision sensors with planes are not implemented.",
    )
    _collision_sensor_check(
      sensor_collision_reftype,
      sensor_collision_refid,
      mujoco.mjtGeom.mjGEOM_PLANE,
      "Collision sensors with planes are not implemented.",
    )
    _collision_sensor_check(
      sensor_collision_objtype,
      sensor_collision_objid,
      mujoco.mjtGeom.mjGEOM_HFIELD,
      "Collision sensors with height fields are not implemented.",
    )
    _collision_sensor_check(
      sensor_collision_reftype,
      sensor_collision_refid,
      mujoco.mjtGeom.mjGEOM_HFIELD,
      "Collision sensors with height fields are not implemented.",
    )

  if mjm.geom_fluid.size:
    geom_fluid_params = mjm.geom_fluid.reshape(mjm.ngeom, mujoco.mjNFLUID)
  else:
    geom_fluid_params = np.zeros((mjm.ngeom, mujoco.mjNFLUID))

  body_fluid_ellipsoid = np.zeros(mjm.nbody, dtype=bool)
  if mjm.ngeom:
    active_geom = geom_fluid_params[:, 0] > 0
    if np.any(active_geom):
      body_fluid_ellipsoid[mjm.geom_bodyid[active_geom]] = True

  m = types.Model(
    nq=mjm.nq,
    nv=mjm.nv,
    nu=mjm.nu,
    na=mjm.na,
    nbody=mjm.nbody,
    njnt=mjm.njnt,
    nM=mjm.nM,
    nC=mjm.nC,
    ngeom=mjm.ngeom,
    nsite=mjm.nsite,
    ncam=mjm.ncam,
    nlight=mjm.nlight,
    nflex=mjm.nflex,
    nflexvert=mjm.nflexvert,
    nflexedge=mjm.nflexedge,
    nflexelem=mjm.nflexelem,
    nflexelemdata=mjm.nflexelemdata,
    nmeshvert=mjm.nmeshvert,
    nmeshface=mjm.nmeshface,
    nmeshgraph=mjm.nmeshgraph,
    nmeshpoly=mjm.nmeshpoly,
    nmeshpolyvert=mjm.nmeshpolyvert,
    nmeshpolymap=mjm.nmeshpolymap,
<<<<<<< HEAD
=======
    nhfield=mjm.nhfield,
    nhfielddata=mjm.nhfielddata,
    nmat=mjm.nmat,
>>>>>>> ab40bf02
    npair=mjm.npair,
    nexclude=mjm.nexclude,
    neq=mjm.neq,
    ntendon=mjm.ntendon,
    nwrap=mjm.nwrap,
    nsensor=mjm.nsensor,
    nmocap=mjm.nmocap,
    ngravcomp=mjm.ngravcomp,
    nsensordata=mjm.nsensordata,
    opt=types.Option(
      timestep=create_nmodel_batched_array(np.array(mjm.opt.timestep), dtype=float, expand_dim=False),
      tolerance=create_nmodel_batched_array(
        np.array(np.maximum(mjm.opt.tolerance, _TOLERANCE_F32)), dtype=float, expand_dim=False
      ),
      ls_tolerance=create_nmodel_batched_array(np.array(mjm.opt.ls_tolerance), dtype=float, expand_dim=False),
      ccd_tolerance=create_nmodel_batched_array(np.array(mjm.opt.ccd_tolerance), dtype=float, expand_dim=False),
      gravity=create_nmodel_batched_array(mjm.opt.gravity, dtype=wp.vec3, expand_dim=False),
      magnetic=create_nmodel_batched_array(mjm.opt.magnetic, dtype=wp.vec3, expand_dim=False),
      wind=create_nmodel_batched_array(mjm.opt.wind, dtype=wp.vec3, expand_dim=False),
      has_fluid=bool(mjm.opt.wind.any() or mjm.opt.density or mjm.opt.viscosity),
      density=create_nmodel_batched_array(np.array(mjm.opt.density), dtype=float, expand_dim=False),
      viscosity=create_nmodel_batched_array(np.array(mjm.opt.viscosity), dtype=float, expand_dim=False),
      cone=mjm.opt.cone,
      solver=mjm.opt.solver,
      iterations=mjm.opt.iterations,
      ls_iterations=mjm.opt.ls_iterations,
      integrator=mjm.opt.integrator,
      disableflags=mjm.opt.disableflags,
      enableflags=mjm.opt.enableflags,
      impratio=create_nmodel_batched_array(np.array(mjm.opt.impratio), dtype=float, expand_dim=False),
      is_sparse=bool(is_sparse),
      ls_parallel=False,
      ls_nparallel=_numeric(mjm, "ls_nparallel", 0),
      ls_parallel_min_step=1.0e-6,  # TODO(team): determine good default setting
      ccd_iterations=mjm.opt.ccd_iterations,
      broadphase=int(broadphase),
      broadphase_filter=int(types.BroadphaseFilter.PLANE | types.BroadphaseFilter.SPHERE | types.BroadphaseFilter.OBB),
      graph_conditional=True,
      sdf_initpoints=mjm.opt.sdf_initpoints,
      sdf_iterations=mjm.opt.sdf_iterations,
      run_collision_detection=True,
      legacy_gjk=False,
      contact_sensor_maxmatch=64,
    ),
    stat=types.Statistic(
      meaninertia=mjm.stat.meaninertia,
    ),
    qpos0=create_nmodel_batched_array(mjm.qpos0, dtype=float),
    qpos_spring=create_nmodel_batched_array(mjm.qpos_spring, dtype=float),
    body_parentid=wp.array(mjm.body_parentid, dtype=int),
    body_rootid=wp.array(mjm.body_rootid, dtype=int),
    body_weldid=wp.array(mjm.body_weldid, dtype=int),
    body_mocapid=wp.array(mjm.body_mocapid, dtype=int),
    body_jntnum=wp.array(mjm.body_jntnum, dtype=int),
    body_jntadr=wp.array(mjm.body_jntadr, dtype=int),
    body_dofnum=wp.array(mjm.body_dofnum, dtype=int),
    body_dofadr=wp.array(mjm.body_dofadr, dtype=int),
    body_geomnum=wp.array(mjm.body_geomnum, dtype=int),
    body_geomadr=wp.array(mjm.body_geomadr, dtype=int),
    body_pos=create_nmodel_batched_array(mjm.body_pos, dtype=wp.vec3),
    body_quat=create_nmodel_batched_array(mjm.body_quat, dtype=wp.quat),
    body_ipos=create_nmodel_batched_array(mjm.body_ipos, dtype=wp.vec3),
    body_iquat=create_nmodel_batched_array(mjm.body_iquat, dtype=wp.quat),
    body_mass=create_nmodel_batched_array(mjm.body_mass, dtype=float),
    body_subtreemass=create_nmodel_batched_array(mjm.body_subtreemass, dtype=float),
    body_inertia=create_nmodel_batched_array(mjm.body_inertia, dtype=wp.vec3),
    body_invweight0=create_nmodel_batched_array(mjm.body_invweight0, dtype=wp.vec2),
    body_gravcomp=create_nmodel_batched_array(mjm.body_gravcomp, dtype=float),
    body_contype=wp.array(mjm.body_contype, dtype=int),
    body_conaffinity=wp.array(mjm.body_conaffinity, dtype=int),
    oct_aabb=wp.array2d(mjm.oct_aabb, dtype=wp.vec3),
    oct_child=wp.array(mjm.oct_child, dtype=types.vec8i),
    oct_coeff=wp.array(mjm.oct_coeff, dtype=types.vec8f),
    jnt_type=wp.array(mjm.jnt_type, dtype=int),
    jnt_qposadr=wp.array(mjm.jnt_qposadr, dtype=int),
    jnt_dofadr=wp.array(mjm.jnt_dofadr, dtype=int),
    jnt_bodyid=wp.array(mjm.jnt_bodyid, dtype=int),
    jnt_limited=wp.array(mjm.jnt_limited, dtype=int),
    jnt_actfrclimited=wp.array(mjm.jnt_actfrclimited, dtype=bool),
    jnt_actgravcomp=wp.array(mjm.jnt_actgravcomp, dtype=int),
    jnt_solref=create_nmodel_batched_array(mjm.jnt_solref, dtype=wp.vec2),
    jnt_solimp=create_nmodel_batched_array(mjm.jnt_solimp, dtype=types.vec5),
    jnt_pos=create_nmodel_batched_array(mjm.jnt_pos, dtype=wp.vec3),
    jnt_axis=create_nmodel_batched_array(mjm.jnt_axis, dtype=wp.vec3),
    jnt_stiffness=create_nmodel_batched_array(mjm.jnt_stiffness, dtype=float),
    jnt_range=create_nmodel_batched_array(mjm.jnt_range, dtype=wp.vec2),
    jnt_actfrcrange=create_nmodel_batched_array(mjm.jnt_actfrcrange, dtype=wp.vec2),
    jnt_margin=create_nmodel_batched_array(mjm.jnt_margin, dtype=float),
    dof_bodyid=wp.array(mjm.dof_bodyid, dtype=int),
    dof_jntid=wp.array(mjm.dof_jntid, dtype=int),
    dof_parentid=wp.array(mjm.dof_parentid, dtype=int),
    dof_Madr=wp.array(mjm.dof_Madr, dtype=int),
    dof_armature=create_nmodel_batched_array(mjm.dof_armature, dtype=float),
    dof_damping=create_nmodel_batched_array(mjm.dof_damping, dtype=float),
    dof_invweight0=create_nmodel_batched_array(mjm.dof_invweight0, dtype=float),
    dof_frictionloss=create_nmodel_batched_array(mjm.dof_frictionloss, dtype=float),
    dof_solimp=create_nmodel_batched_array(mjm.dof_solimp, dtype=types.vec5),
    dof_solref=create_nmodel_batched_array(mjm.dof_solref, dtype=wp.vec2),
    geom_type=wp.array(mjm.geom_type, dtype=int),
    geom_contype=wp.array(mjm.geom_contype, dtype=int),
    geom_conaffinity=wp.array(mjm.geom_conaffinity, dtype=int),
    geom_condim=wp.array(mjm.geom_condim, dtype=int),
    geom_bodyid=wp.array(mjm.geom_bodyid, dtype=int),
    geom_dataid=wp.array(mjm.geom_dataid, dtype=int),
    geom_matid=create_nmodel_batched_array(mjm.geom_matid, dtype=int),
    geom_group=wp.array(mjm.geom_group, dtype=int),
    geom_priority=wp.array(mjm.geom_priority, dtype=int),
    geom_solmix=create_nmodel_batched_array(mjm.geom_solmix, dtype=float),
    geom_solref=create_nmodel_batched_array(mjm.geom_solref, dtype=wp.vec2),
    geom_solimp=create_nmodel_batched_array(mjm.geom_solimp, dtype=types.vec5),
    geom_size=create_nmodel_batched_array(mjm.geom_size, dtype=wp.vec3),
    geom_aabb=wp.array2d(mjm.geom_aabb, dtype=wp.vec3),
    geom_rbound=create_nmodel_batched_array(mjm.geom_rbound, dtype=float),
    geom_pos=create_nmodel_batched_array(mjm.geom_pos, dtype=wp.vec3),
    geom_quat=create_nmodel_batched_array(mjm.geom_quat, dtype=wp.quat),
    geom_friction=create_nmodel_batched_array(mjm.geom_friction, dtype=wp.vec3),
    geom_margin=create_nmodel_batched_array(mjm.geom_margin, dtype=float),
    geom_gap=create_nmodel_batched_array(mjm.geom_gap, dtype=float),
    geom_fluid=wp.array(geom_fluid_params, dtype=float),
    geom_rgba=create_nmodel_batched_array(mjm.geom_rgba, dtype=wp.vec4),
    site_type=wp.array(mjm.site_type, dtype=int),
    site_bodyid=wp.array(mjm.site_bodyid, dtype=int),
    site_size=wp.array(mjm.site_size, dtype=wp.vec3),
    site_pos=create_nmodel_batched_array(mjm.site_pos, dtype=wp.vec3),
    site_quat=create_nmodel_batched_array(mjm.site_quat, dtype=wp.quat),
    cam_mode=wp.array(mjm.cam_mode, dtype=int),
    cam_bodyid=wp.array(mjm.cam_bodyid, dtype=int),
    cam_targetbodyid=wp.array(mjm.cam_targetbodyid, dtype=int),
    cam_pos=create_nmodel_batched_array(mjm.cam_pos, dtype=wp.vec3),
    cam_quat=create_nmodel_batched_array(mjm.cam_quat, dtype=wp.quat),
    cam_poscom0=create_nmodel_batched_array(mjm.cam_poscom0, dtype=wp.vec3),
    cam_pos0=create_nmodel_batched_array(mjm.cam_pos0, dtype=wp.vec3),
    cam_mat0=create_nmodel_batched_array(mjm.cam_mat0, dtype=wp.mat33),
    cam_fovy=wp.array(mjm.cam_fovy, dtype=float),
    cam_resolution=wp.array(mjm.cam_resolution, dtype=wp.vec2i),
    cam_sensorsize=wp.array(mjm.cam_sensorsize, dtype=wp.vec2),
    cam_intrinsic=wp.array(mjm.cam_intrinsic, dtype=wp.vec4),
    light_mode=wp.array(mjm.light_mode, dtype=int),
    light_bodyid=wp.array(mjm.light_bodyid, dtype=int),
    light_targetbodyid=wp.array(mjm.light_targetbodyid, dtype=int),
    light_type=create_nmodel_batched_array(mjm.light_type, dtype=int),
    light_castshadow=create_nmodel_batched_array(mjm.light_castshadow, dtype=bool),
    light_active=create_nmodel_batched_array(mjm.light_active, dtype=bool),
    light_pos=create_nmodel_batched_array(mjm.light_pos, dtype=wp.vec3),
    light_dir=create_nmodel_batched_array(mjm.light_dir, dtype=wp.vec3),
    light_poscom0=create_nmodel_batched_array(mjm.light_poscom0, dtype=wp.vec3),
    light_pos0=create_nmodel_batched_array(mjm.light_pos0, dtype=wp.vec3),
    light_dir0=create_nmodel_batched_array(mjm.light_dir0, dtype=wp.vec3),
    flex_dim=wp.array(mjm.flex_dim, dtype=int),
    flex_vertadr=wp.array(mjm.flex_vertadr, dtype=int),
    flex_vertnum=wp.array(mjm.flex_vertnum, dtype=int),
    flex_edgeadr=wp.array(mjm.flex_edgeadr, dtype=int),
    flex_elemedgeadr=wp.array(mjm.flex_elemedgeadr, dtype=int),
    flex_vertbodyid=wp.array(mjm.flex_vertbodyid, dtype=int),
    flex_edge=wp.array(mjm.flex_edge, dtype=wp.vec2i),
    flex_edgeflap=wp.array(mjm.flex_edgeflap, dtype=wp.vec2i),
    flex_elem=wp.array(mjm.flex_elem, dtype=int),
    flex_elemedge=wp.array(mjm.flex_elemedge, dtype=int),
    flexedge_length0=wp.array(mjm.flexedge_length0, dtype=float),
    flex_stiffness=wp.array(mjm.flex_stiffness.flatten(), dtype=float),
    flex_bending=wp.array(mjm.flex_bending.flatten(), dtype=float),
    flex_damping=wp.array(mjm.flex_damping, dtype=float),
    mesh_vertadr=wp.array(mjm.mesh_vertadr, dtype=int),
    mesh_vertnum=wp.array(mjm.mesh_vertnum, dtype=int),
    mesh_faceadr=wp.array(mjm.mesh_faceadr, dtype=int),
    mesh_normaladr=wp.array(mjm.mesh_normaladr, dtype=int),
    mesh_graphadr=wp.array(mjm.mesh_graphadr, dtype=int),
    mesh_vert=wp.array(mjm.mesh_vert, dtype=wp.vec3),
    mesh_normal=wp.array(mjm.mesh_normal, dtype=wp.vec3),
    mesh_face=wp.array(mjm.mesh_face, dtype=wp.vec3i),
    mesh_graph=wp.array(mjm.mesh_graph, dtype=int),
    mesh_quat=wp.array(mjm.mesh_quat, dtype=wp.quat),
    mesh_polynum=wp.array(mjm.mesh_polynum, dtype=int),
    mesh_polyadr=wp.array(mjm.mesh_polyadr, dtype=int),
    mesh_polynormal=wp.array(mjm.mesh_polynormal, dtype=wp.vec3),
    mesh_polyvertadr=wp.array(mjm.mesh_polyvertadr, dtype=int),
    mesh_polyvertnum=wp.array(mjm.mesh_polyvertnum, dtype=int),
    mesh_polyvert=wp.array(mjm.mesh_polyvert, dtype=int),
    mesh_polymapadr=wp.array(mjm.mesh_polymapadr, dtype=int),
    mesh_polymapnum=wp.array(mjm.mesh_polymapnum, dtype=int),
    mesh_polymap=wp.array(mjm.mesh_polymap, dtype=int),
    hfield_size=wp.array(mjm.hfield_size, dtype=wp.vec4),
    hfield_nrow=wp.array(mjm.hfield_nrow, dtype=int),
    hfield_ncol=wp.array(mjm.hfield_ncol, dtype=int),
    hfield_adr=wp.array(mjm.hfield_adr, dtype=int),
    hfield_data=wp.array(mjm.hfield_data, dtype=float),
    mat_texid=create_nmodel_batched_array(mjm.mat_texid, dtype=int),
    mat_texrepeat=create_nmodel_batched_array(mjm.mat_texrepeat, dtype=wp.vec2),
    mat_rgba=create_nmodel_batched_array(mjm.mat_rgba, dtype=wp.vec4),
    pair_dim=wp.array(mjm.pair_dim, dtype=int),
    pair_geom1=wp.array(mjm.pair_geom1, dtype=int),
    pair_geom2=wp.array(mjm.pair_geom2, dtype=int),
    pair_solref=create_nmodel_batched_array(mjm.pair_solref, dtype=wp.vec2),
    pair_solreffriction=create_nmodel_batched_array(mjm.pair_solreffriction, dtype=wp.vec2),
    pair_solimp=create_nmodel_batched_array(mjm.pair_solimp, dtype=types.vec5),
    pair_margin=create_nmodel_batched_array(mjm.pair_margin, dtype=float),
    pair_gap=create_nmodel_batched_array(mjm.pair_gap, dtype=float),
    pair_friction=create_nmodel_batched_array(mjm.pair_friction, dtype=types.vec5),
    exclude_signature=wp.array(mjm.exclude_signature, dtype=int),
    eq_type=wp.array(mjm.eq_type, dtype=int),
    eq_obj1id=wp.array(mjm.eq_obj1id, dtype=int),
    eq_obj2id=wp.array(mjm.eq_obj2id, dtype=int),
    eq_objtype=wp.array(mjm.eq_objtype, dtype=int),
    eq_active0=wp.array(mjm.eq_active0, dtype=bool),
    eq_solref=create_nmodel_batched_array(mjm.eq_solref, dtype=wp.vec2),
    eq_solimp=create_nmodel_batched_array(mjm.eq_solimp, dtype=types.vec5),
    eq_data=create_nmodel_batched_array(mjm.eq_data, dtype=types.vec11),
    tendon_adr=wp.array(mjm.tendon_adr, dtype=int),
    tendon_num=wp.array(mjm.tendon_num, dtype=int),
    tendon_limited=wp.array(mjm.tendon_limited, dtype=int),
    tendon_actfrclimited=wp.array(mjm.tendon_actfrclimited, dtype=bool),
    tendon_solref_lim=create_nmodel_batched_array(mjm.tendon_solref_lim, dtype=wp.vec2f),
    tendon_solimp_lim=create_nmodel_batched_array(mjm.tendon_solimp_lim, dtype=types.vec5),
    tendon_solref_fri=create_nmodel_batched_array(mjm.tendon_solref_fri, dtype=wp.vec2f),
    tendon_solimp_fri=create_nmodel_batched_array(mjm.tendon_solimp_fri, dtype=types.vec5),
    tendon_range=create_nmodel_batched_array(mjm.tendon_range, dtype=wp.vec2f),
    tendon_actfrcrange=create_nmodel_batched_array(mjm.tendon_actfrcrange, dtype=wp.vec2),
    tendon_margin=create_nmodel_batched_array(mjm.tendon_margin, dtype=float),
    tendon_stiffness=create_nmodel_batched_array(mjm.tendon_stiffness, dtype=float),
    tendon_damping=create_nmodel_batched_array(mjm.tendon_damping, dtype=float),
    tendon_armature=create_nmodel_batched_array(mjm.tendon_armature, dtype=float),
    tendon_frictionloss=create_nmodel_batched_array(mjm.tendon_frictionloss, dtype=float),
    tendon_lengthspring=create_nmodel_batched_array(mjm.tendon_lengthspring, dtype=wp.vec2),
    tendon_length0=create_nmodel_batched_array(mjm.tendon_length0, dtype=float),
    tendon_invweight0=create_nmodel_batched_array(mjm.tendon_invweight0, dtype=float),
    wrap_type=wp.array(mjm.wrap_type, dtype=int),
    wrap_objid=wp.array(mjm.wrap_objid, dtype=int),
    wrap_prm=wp.array(mjm.wrap_prm, dtype=float),
    actuator_trntype=wp.array(mjm.actuator_trntype, dtype=int),
    actuator_dyntype=wp.array(mjm.actuator_dyntype, dtype=int),
    actuator_gaintype=wp.array(mjm.actuator_gaintype, dtype=int),
    actuator_biastype=wp.array(mjm.actuator_biastype, dtype=int),
    actuator_trnid=wp.array(mjm.actuator_trnid, dtype=wp.vec2i),
    actuator_actadr=wp.array(mjm.actuator_actadr, dtype=int),
    actuator_actnum=wp.array(mjm.actuator_actnum, dtype=int),
    actuator_ctrllimited=wp.array(mjm.actuator_ctrllimited, dtype=bool),
    actuator_forcelimited=wp.array(mjm.actuator_forcelimited, dtype=bool),
    actuator_actlimited=wp.array(mjm.actuator_actlimited, dtype=bool),
    actuator_dynprm=create_nmodel_batched_array(mjm.actuator_dynprm, dtype=types.vec10f),
    actuator_gainprm=create_nmodel_batched_array(mjm.actuator_gainprm, dtype=types.vec10f),
    actuator_biasprm=create_nmodel_batched_array(mjm.actuator_biasprm, dtype=types.vec10f),
    actuator_actearly=wp.array(mjm.actuator_actearly, dtype=bool),
    actuator_ctrlrange=create_nmodel_batched_array(mjm.actuator_ctrlrange, dtype=wp.vec2),
    actuator_forcerange=create_nmodel_batched_array(mjm.actuator_forcerange, dtype=wp.vec2),
    actuator_actrange=create_nmodel_batched_array(mjm.actuator_actrange, dtype=wp.vec2),
    actuator_gear=create_nmodel_batched_array(mjm.actuator_gear, dtype=wp.spatial_vector),
    actuator_cranklength=wp.array(mjm.actuator_cranklength, dtype=float),
    actuator_acc0=wp.array(mjm.actuator_acc0, dtype=float),
    actuator_lengthrange=wp.array(mjm.actuator_lengthrange, dtype=wp.vec2),
    sensor_type=wp.array(mjm.sensor_type, dtype=int),
    sensor_datatype=wp.array(mjm.sensor_datatype, dtype=int),
    sensor_objtype=wp.array(mjm.sensor_objtype, dtype=int),
    sensor_objid=wp.array(mjm.sensor_objid, dtype=int),
    sensor_reftype=wp.array(mjm.sensor_reftype, dtype=int),
    sensor_refid=wp.array(mjm.sensor_refid, dtype=int),
    sensor_intprm=wp.array(mjm.sensor_intprm, dtype=int),
    sensor_dim=wp.array(mjm.sensor_dim, dtype=int),
    sensor_adr=wp.array(mjm.sensor_adr, dtype=int),
    sensor_cutoff=wp.array(mjm.sensor_cutoff, dtype=float),
    plugin=wp.array(plugin_id, dtype=int),
    plugin_attr=wp.array(plugin_attr, dtype=wp.vec3f),
    M_rownnz=wp.array(mjm.M_rownnz, dtype=int),
    M_rowadr=wp.array(mjm.M_rowadr, dtype=int),
    M_colind=wp.array(mjm.M_colind, dtype=int),
    mapM2M=wp.array(mjm.mapM2M, dtype=int),
    # warp only fields:
    nlsp=nlsp,
    nsensortaxel=sum(mjm.mesh_vertnum[mjm.sensor_objid[mjm.sensor_type == mujoco.mjtSensor.mjSENS_TACTILE]]),
    condim_max=condim_max,  # TODO(team): get max after filtering,
    has_sdf_geom=bool(np.any(mjm.geom_type == mujoco.mjtGeom.mjGEOM_SDF)),
    block_dim=types.BlockDim(),
    body_tree=body_tree,
    mocap_bodyid=wp.array(mocap_bodyid, dtype=int),
    body_fluid_ellipsoid=wp.array(body_fluid_ellipsoid, dtype=bool),
    # these jnt_limited adrs are used in constraint.py
    jnt_limited_slide_hinge_adr=wp.array(
      np.nonzero(
        mjm.jnt_limited & ((mjm.jnt_type == mujoco.mjtJoint.mjJNT_SLIDE) | (mjm.jnt_type == mujoco.mjtJoint.mjJNT_HINGE))
      )[0],
      dtype=int,
    ),
    jnt_limited_ball_adr=wp.array(
      np.nonzero(mjm.jnt_limited & (mjm.jnt_type == mujoco.mjtJoint.mjJNT_BALL))[0],
      dtype=int,
    ),
    dof_tri_row=wp.array(dof_tri_row, dtype=int),
    dof_tri_col=wp.array(dof_tri_col, dtype=int),
    geom_pair_type_count=tuple(geom_type_pair_count),
    geom_plugin_index=wp.array(geom_plugin_index, dtype=int),
    nxn_geom_pair=wp.array(nxn_geom_pair, dtype=wp.vec2i),
    nxn_geom_pair_filtered=wp.array(nxn_geom_pair_filtered, dtype=wp.vec2i),
    nxn_pairid=wp.array(nxn_pairid, dtype=int),
    nxn_pairid_filtered=wp.array(nxn_pairid_filtered, dtype=int),
    eq_connect_adr=wp.array(np.nonzero(mjm.eq_type == types.EqType.CONNECT)[0], dtype=int),
    eq_wld_adr=wp.array(np.nonzero(mjm.eq_type == types.EqType.WELD)[0], dtype=int),
    eq_jnt_adr=wp.array(np.nonzero(mjm.eq_type == types.EqType.JOINT)[0], dtype=int),
    eq_ten_adr=wp.array(np.nonzero(mjm.eq_type == types.EqType.TENDON)[0], dtype=int),
    tendon_jnt_adr=wp.array(tendon_jnt_adr, dtype=int),
    tendon_site_pair_adr=wp.array(tendon_site_pair_adr, dtype=int),
    tendon_geom_adr=wp.array(tendon_geom_adr, dtype=int),
    tendon_limited_adr=wp.array(np.nonzero(mjm.tendon_limited)[0], dtype=int),
    ten_wrapadr_site=wp.array(ten_wrapadr_site, dtype=int),
    ten_wrapnum_site=wp.array(ten_wrapnum_site, dtype=int),
    wrap_jnt_adr=wp.array(wrap_jnt_adr, dtype=int),
    wrap_site_adr=wp.array(wrap_site_adr, dtype=int),
    wrap_site_pair_adr=wp.array(wrap_site_pair_adr, dtype=int),
    wrap_geom_adr=wp.array(wrap_geom_adr, dtype=int),
    wrap_pulley_scale=wp.array(wrap_pulley_scale, dtype=float),
    actuator_moment_tiles_nv=actuator_moment_tiles_nv,
    actuator_moment_tiles_nu=actuator_moment_tiles_nu,
    actuator_trntype_body_adr=wp.array(np.nonzero(mjm.actuator_trntype == mujoco.mjtTrn.mjTRN_BODY)[0], dtype=int),
    sensor_pos_adr=wp.array(
      np.nonzero(
        (mjm.sensor_needstage == mujoco.mjtStage.mjSTAGE_POS)
        & (mjm.sensor_type != mujoco.mjtSensor.mjSENS_JOINTLIMITPOS)
        & (mjm.sensor_type != mujoco.mjtSensor.mjSENS_TENDONLIMITPOS)
      )[0],
      dtype=int,
    ),
    sensor_limitpos_adr=wp.array(
      np.nonzero(
        (mjm.sensor_type == mujoco.mjtSensor.mjSENS_JOINTLIMITPOS) | (mjm.sensor_type == mujoco.mjtSensor.mjSENS_TENDONLIMITPOS)
      )[0],
      dtype=int,
    ),
    sensor_vel_adr=wp.array(
      np.nonzero(
        (mjm.sensor_needstage == mujoco.mjtStage.mjSTAGE_VEL)
        & (
          (mjm.sensor_type != mujoco.mjtSensor.mjSENS_JOINTLIMITVEL)
          | (mjm.sensor_type != mujoco.mjtSensor.mjSENS_TENDONLIMITVEL)
        )
      )[0],
      dtype=int,
    ),
    sensor_limitvel_adr=wp.array(
      np.nonzero(
        (mjm.sensor_type == mujoco.mjtSensor.mjSENS_JOINTLIMITVEL) | (mjm.sensor_type == mujoco.mjtSensor.mjSENS_TENDONLIMITVEL)
      )[0],
      dtype=int,
    ),
    sensor_acc_adr=wp.array(
      np.nonzero(
        (mjm.sensor_needstage == mujoco.mjtStage.mjSTAGE_ACC)
        & (
          (mjm.sensor_type != mujoco.mjtSensor.mjSENS_TOUCH)
          | (mjm.sensor_type != mujoco.mjtSensor.mjSENS_JOINTLIMITFRC)
          | (mjm.sensor_type != mujoco.mjtSensor.mjSENS_TENDONLIMITFRC)
          | (mjm.sensor_type != mujoco.mjtSensor.mjSENS_TENDONACTFRC)
        )
      )[0],
      dtype=int,
    ),
    sensor_rangefinder_adr=wp.array(sensor_rangefinder_adr, dtype=int),
    rangefinder_sensor_adr=wp.array(rangefinder_sensor_adr, dtype=int),
    collision_sensor_adr=wp.array(collision_sensor_adr, dtype=int),
    sensor_touch_adr=wp.array(
      np.nonzero(mjm.sensor_type == mujoco.mjtSensor.mjSENS_TOUCH)[0],
      dtype=int,
    ),
    sensor_limitfrc_adr=wp.array(
      np.nonzero(
        (mjm.sensor_type == mujoco.mjtSensor.mjSENS_JOINTLIMITFRC) | (mjm.sensor_type == mujoco.mjtSensor.mjSENS_TENDONLIMITFRC)
      )[0],
      dtype=int,
    ),
    sensor_e_potential=(mjm.sensor_type == mujoco.mjtSensor.mjSENS_E_POTENTIAL).any(),
    sensor_e_kinetic=(mjm.sensor_type == mujoco.mjtSensor.mjSENS_E_KINETIC).any(),
    sensor_tendonactfrc_adr=wp.array(
      np.nonzero(mjm.sensor_type == mujoco.mjtSensor.mjSENS_TENDONACTFRC)[0],
      dtype=int,
    ),
    sensor_subtree_vel=np.isin(
      mjm.sensor_type,
      [mujoco.mjtSensor.mjSENS_SUBTREELINVEL, mujoco.mjtSensor.mjSENS_SUBTREEANGMOM],
    ).any(),
    sensor_contact_adr=wp.array(np.nonzero(mjm.sensor_type == mujoco.mjtSensor.mjSENS_CONTACT)[0], dtype=int),
    sensor_adr_to_contact_adr=wp.array(sensor_adr_to_contact_adr, dtype=int),
    sensor_rne_postconstraint=np.isin(
      mjm.sensor_type,
      [
        mujoco.mjtSensor.mjSENS_ACCELEROMETER,
        mujoco.mjtSensor.mjSENS_FORCE,
        mujoco.mjtSensor.mjSENS_TORQUE,
        mujoco.mjtSensor.mjSENS_FRAMELINACC,
        mujoco.mjtSensor.mjSENS_FRAMEANGACC,
      ],
    ).any(),
    sensor_rangefinder_bodyid=wp.array(
      mjm.site_bodyid[mjm.sensor_objid[mjm.sensor_type == mujoco.mjtSensor.mjSENS_RANGEFINDER]], dtype=int
    ),
    taxel_vertadr=wp.array(
      [
        j + mjm.mesh_vertadr[mjm.sensor_objid[i]]
        for i in range(mjm.nsensor)
        if mjm.sensor_type[i] == mujoco.mjtSensor.mjSENS_TACTILE
        for j in range(mjm.mesh_vertnum[mjm.sensor_objid[i]])
      ],
      dtype=int,
    ),
    taxel_sensorid=wp.array(
      [
        i
        for i in range(mjm.nsensor)
        if mjm.sensor_type[i] == mujoco.mjtSensor.mjSENS_TACTILE
        for j in range(mjm.mesh_vertnum[mjm.sensor_objid[i]])
      ],
      dtype=int,
    ),
    qM_tiles=qM_tiles,
    qLD_updates=qLD_updates,
    qM_fullm_i=wp.array(qM_fullm_i, dtype=int),
    qM_fullm_j=wp.array(qM_fullm_j, dtype=int),
    qM_mulm_i=wp.array(qM_mulm_i, dtype=int),
    qM_mulm_j=wp.array(qM_mulm_j, dtype=int),
    qM_madr_ij=wp.array(qM_madr_ij, dtype=int),
  )

  return m


def _get_padded_sizes(nv: int, njmax: int, nworld: int, is_sparse: bool, tile_size: int):
  # if dense - we just pad to the next multiple of 4 for nv, to get the fast load path.
  #            we pad to the next multiple of tile_size for njmax to avoid out of bounds accesses.
  # if sparse - we pad to the next multiple of tile_size for njmax, and nv.

  def round_up(x, multiple):
    return ((x + multiple - 1) // multiple) * multiple

  njmax_padded = round_up(njmax, tile_size)

  if is_sparse:
    nv_padded = round_up(nv, tile_size)
  else:
    nv_padded = round_up(nv, 4)

  return njmax_padded, nv_padded


def make_data(
  mjm: mujoco.MjModel,
  nworld: int = 1,
  nconmax: Optional[int] = None,
  njmax: Optional[int] = None,
  naconmax: Optional[int] = None,
) -> types.Data:
  """
  Creates a data object on device.

  Args:
    mjm (mujoco.MjModel): The model containing kinematic and dynamic information (host).
    nworld (int, optional): Number of worlds. Defaults to 1.
    nworld (int, optional): The number of worlds. Defaults to 1.
    nconmax (int, optional): Number of contacts to allocate per world.  Contacts exist in large
                             heterogenous arrays: one world may have more than nconmax contacts.
    njmax (int, optional): Number of constraints to allocate per world.  Constraint arrays are
                           batched by world: no world may have more than njmax constraints.
    naconmax (int, optional): Number of contacts to allocate for all worlds.  Overrides nconmax.

  Returns:
    Data: The data object containing the current state and output arrays (device).
  """

  # TODO(team): move nconmax, njmax to Model?
  # TODO(team): improve heuristic for nconmax and njmax
  nconmax = nconmax or 20
  njmax = njmax or nconmax * 6

  if nworld < 1 or nworld > MAX_WORLDS:
    raise ValueError(f"nworld must be >= 1 and <= {MAX_WORLDS}")

  if naconmax is None:
    if nconmax < 0:
      raise ValueError("nconmax must be >= 0")
    naconmax = max(512, nworld * nconmax)
  elif naconmax < 0:
    raise ValueError("naconmax must be >= 0")

  if njmax < 0:
    raise ValueError("njmax must be >= 0")

  if mujoco.mj_isSparse(mjm):
    qM = wp.zeros((nworld, 1, mjm.nM), dtype=float)
    qLD = wp.zeros((nworld, 1, mjm.nC), dtype=float)
    qM_integration = wp.zeros((nworld, 1, mjm.nM), dtype=float)
    qLD_integration = wp.zeros((nworld, 1, mjm.nM), dtype=float)
  else:
    qM = wp.zeros((nworld, mjm.nv, mjm.nv), dtype=float)
    qLD = wp.zeros((nworld, mjm.nv, mjm.nv), dtype=float)
    qM_integration = wp.zeros((nworld, mjm.nv, mjm.nv), dtype=float)
    qLD_integration = wp.zeros((nworld, mjm.nv, mjm.nv), dtype=float)

  condim = np.concatenate((mjm.geom_condim, mjm.pair_dim))
  condim_max = np.max(condim) if len(condim) > 0 else 0
  max_npolygon = _max_npolygon(mjm)
  max_meshdegree = _max_meshdegree(mjm)
  nsensorcontact = np.sum(mjm.sensor_type == mujoco.mjtSensor.mjSENS_CONTACT)
  nrangefinder = sum(mjm.sensor_type == mujoco.mjtSensor.mjSENS_RANGEFINDER)

  if mujoco.mj_isSparse(mjm):
    tile_size = types.TILE_SIZE_JTDAJ_SPARSE
  else:
    tile_size = types.TILE_SIZE_JTDAJ_DENSE

  njmax_padded, nv_padded = _get_padded_sizes(mjm.nv, njmax, nworld, mujoco.mj_isSparse(mjm), tile_size)

  return types.Data(
    solver_niter=wp.zeros(nworld, dtype=int),
    ne=wp.zeros(nworld, dtype=int),
    nf=wp.zeros(nworld, dtype=int),
    nl=wp.zeros(nworld, dtype=int),
    nefc=wp.zeros(nworld, dtype=int),
    time=wp.zeros(nworld, dtype=float),
    energy=wp.zeros(nworld, dtype=wp.vec2),
    qpos=wp.zeros((nworld, mjm.nq), dtype=float),
    qvel=wp.zeros((nworld, mjm.nv), dtype=float),
    act=wp.zeros((nworld, mjm.na), dtype=float),
    qacc_warmstart=wp.zeros((nworld, mjm.nv), dtype=float),
    ctrl=wp.zeros((nworld, mjm.nu), dtype=float),
    qfrc_applied=wp.zeros((nworld, mjm.nv), dtype=float),
    xfrc_applied=wp.zeros((nworld, mjm.nbody), dtype=wp.spatial_vector),
    eq_active=wp.array(np.tile(mjm.eq_active0, (nworld, 1)), dtype=bool),
    mocap_pos=wp.zeros((nworld, mjm.nmocap), dtype=wp.vec3),
    mocap_quat=wp.zeros((nworld, mjm.nmocap), dtype=wp.quat),
    qacc=wp.zeros((nworld, mjm.nv), dtype=float),
    act_dot=wp.zeros((nworld, mjm.na), dtype=float),
    sensordata=wp.zeros((nworld, mjm.nsensordata), dtype=float),
    xpos=wp.zeros((nworld, mjm.nbody), dtype=wp.vec3),
    xquat=wp.zeros((nworld, mjm.nbody), dtype=wp.quat),
    xmat=wp.zeros((nworld, mjm.nbody), dtype=wp.mat33),
    xipos=wp.zeros((nworld, mjm.nbody), dtype=wp.vec3),
    ximat=wp.zeros((nworld, mjm.nbody), dtype=wp.mat33),
    xanchor=wp.zeros((nworld, mjm.njnt), dtype=wp.vec3),
    xaxis=wp.zeros((nworld, mjm.njnt), dtype=wp.vec3),
    geom_xpos=wp.zeros((nworld, mjm.ngeom), dtype=wp.vec3),
    geom_xmat=wp.zeros((nworld, mjm.ngeom), dtype=wp.mat33),
    site_xpos=wp.zeros((nworld, mjm.nsite), dtype=wp.vec3),
    site_xmat=wp.zeros((nworld, mjm.nsite), dtype=wp.mat33),
    cam_xpos=wp.zeros((nworld, mjm.ncam), dtype=wp.vec3),
    cam_xmat=wp.zeros((nworld, mjm.ncam), dtype=wp.mat33),
    light_xpos=wp.zeros((nworld, mjm.nlight), dtype=wp.vec3),
    light_xdir=wp.zeros((nworld, mjm.nlight), dtype=wp.vec3),
    subtree_com=wp.zeros((nworld, mjm.nbody), dtype=wp.vec3),
    cdof=wp.zeros((nworld, mjm.nv), dtype=wp.spatial_vector),
    cinert=wp.zeros((nworld, mjm.nbody), dtype=types.vec10),
    flexvert_xpos=wp.zeros((nworld, mjm.nflexvert), dtype=wp.vec3),
    flexedge_length=wp.zeros((nworld, mjm.nflexedge), dtype=wp.float32),
    ten_wrapadr=wp.zeros((nworld, mjm.ntendon), dtype=int),
    ten_wrapnum=wp.zeros((nworld, mjm.ntendon), dtype=int),
    ten_J=wp.zeros((nworld, mjm.ntendon, mjm.nv), dtype=float),
    ten_length=wp.zeros((nworld, mjm.ntendon), dtype=float),
    wrap_obj=wp.zeros((nworld, mjm.nwrap), dtype=wp.vec2i),
    wrap_xpos=wp.zeros((nworld, mjm.nwrap), dtype=wp.spatial_vector),
    actuator_length=wp.zeros((nworld, mjm.nu), dtype=float),
    actuator_moment=wp.zeros((nworld, mjm.nu, mjm.nv), dtype=float),
    crb=wp.zeros((nworld, mjm.nbody), dtype=types.vec10),
    qM=qM,
    qLD=qLD,
    qLDiagInv=wp.zeros((nworld, mjm.nv), dtype=float),
    flexedge_velocity=wp.zeros((nworld, mjm.nflexedge), dtype=wp.float32),
    ten_velocity=wp.zeros((nworld, mjm.ntendon), dtype=float),
    actuator_velocity=wp.zeros((nworld, mjm.nu), dtype=float),
    cvel=wp.zeros((nworld, mjm.nbody), dtype=wp.spatial_vector),
    cdof_dot=wp.zeros((nworld, mjm.nv), dtype=wp.spatial_vector),
    qfrc_bias=wp.zeros((nworld, mjm.nv), dtype=float),
    qfrc_spring=wp.zeros((nworld, mjm.nv), dtype=float),
    qfrc_damper=wp.zeros((nworld, mjm.nv), dtype=float),
    qfrc_gravcomp=wp.zeros((nworld, mjm.nv), dtype=float),
    qfrc_fluid=wp.zeros((nworld, mjm.nv), dtype=float),
    qfrc_passive=wp.zeros((nworld, mjm.nv), dtype=float),
    subtree_linvel=wp.zeros((nworld, mjm.nbody), dtype=wp.vec3),
    subtree_angmom=wp.zeros((nworld, mjm.nbody), dtype=wp.vec3),
    actuator_force=wp.zeros((nworld, mjm.nu), dtype=float),
    qfrc_actuator=wp.zeros((nworld, mjm.nv), dtype=float),
    qfrc_smooth=wp.zeros((nworld, mjm.nv), dtype=float),
    qacc_smooth=wp.zeros((nworld, mjm.nv), dtype=float),
    qfrc_constraint=wp.zeros((nworld, mjm.nv), dtype=float),
    qfrc_inverse=wp.zeros((nworld, mjm.nv), dtype=float),
    cacc=wp.zeros((nworld, mjm.nbody), dtype=wp.spatial_vector),
    cfrc_int=wp.zeros((nworld, mjm.nbody), dtype=wp.spatial_vector),
    cfrc_ext=wp.zeros((nworld, mjm.nbody), dtype=wp.spatial_vector),
    contact=types.Contact(
      dist=wp.zeros((naconmax,), dtype=float),
      pos=wp.zeros((naconmax,), dtype=wp.vec3f),
      frame=wp.zeros((naconmax,), dtype=wp.mat33f),
      includemargin=wp.zeros((naconmax,), dtype=float),
      friction=wp.zeros((naconmax,), dtype=types.vec5),
      solref=wp.zeros((naconmax,), dtype=wp.vec2f),
      solreffriction=wp.zeros((naconmax,), dtype=wp.vec2f),
      solimp=wp.zeros((naconmax,), dtype=types.vec5),
      dim=wp.zeros((naconmax,), dtype=int),
      geom=wp.zeros((naconmax,), dtype=wp.vec2i),
      efc_address=wp.zeros((naconmax, np.maximum(1, 2 * (condim_max - 1))), dtype=int),
      worldid=wp.zeros((naconmax,), dtype=int),
    ),
    efc=types.Constraint(
      type=wp.zeros((nworld, njmax), dtype=int),
      id=wp.zeros((nworld, njmax), dtype=int),
      J=wp.zeros((nworld, njmax_padded, nv_padded), dtype=float),
      pos=wp.zeros((nworld, njmax), dtype=float),
      margin=wp.zeros((nworld, njmax), dtype=float),
      D=wp.zeros((nworld, njmax_padded), dtype=float),
      vel=wp.zeros((nworld, njmax), dtype=float),
      aref=wp.zeros((nworld, njmax), dtype=float),
      frictionloss=wp.zeros((nworld, njmax), dtype=float),
      force=wp.zeros((nworld, njmax), dtype=float),
      Jaref=wp.zeros((nworld, njmax), dtype=float),
      Ma=wp.zeros((nworld, mjm.nv), dtype=float),
      grad=wp.zeros((nworld, mjm.nv), dtype=float),
      cholesky_L_tmp=wp.zeros((nworld, mjm.nv, mjm.nv), dtype=float),
      cholesky_y_tmp=wp.zeros((nworld, mjm.nv), dtype=float),
      grad_dot=wp.zeros((nworld,), dtype=float),
      Mgrad=wp.zeros((nworld, mjm.nv), dtype=float),
      search=wp.zeros((nworld, mjm.nv), dtype=float),
      search_dot=wp.zeros((nworld,), dtype=float),
      gauss=wp.zeros((nworld,), dtype=float),
      cost=wp.zeros((nworld,), dtype=float),
      prev_cost=wp.zeros((nworld,), dtype=float),
      state=wp.zeros((nworld, njmax_padded), dtype=int),
      mv=wp.zeros((nworld, mjm.nv), dtype=float),
      jv=wp.zeros((nworld, njmax), dtype=float),
      quad=wp.zeros((nworld, njmax), dtype=wp.vec3f),
      quad_gauss=wp.zeros((nworld,), dtype=wp.vec3f),
      h=wp.zeros((nworld, nv_padded, nv_padded), dtype=float),
      alpha=wp.zeros((nworld,), dtype=float),
      prev_grad=wp.zeros((nworld, mjm.nv), dtype=float),
      prev_Mgrad=wp.zeros((nworld, mjm.nv), dtype=float),
      beta=wp.zeros((nworld,), dtype=float),
      done=wp.zeros((nworld,), dtype=bool),
    ),
    # warp only fields:
    nworld=nworld,
    naconmax=naconmax,
    njmax=njmax,
    nacon=wp.zeros(1, dtype=int),
    ne_connect=wp.zeros(nworld, dtype=int),
    ne_weld=wp.zeros(nworld, dtype=int),
    ne_jnt=wp.zeros(nworld, dtype=int),
    ne_ten=wp.zeros(nworld, dtype=int),
    nsolving=wp.zeros(1, dtype=int),
    subtree_bodyvel=wp.zeros((nworld, mjm.nbody), dtype=wp.spatial_vector),
    geom_skip=wp.zeros(mjm.ngeom, dtype=bool),
    qacc_discrete=wp.zeros((nworld, mjm.nv), dtype=float),
    fluid_applied=wp.zeros((nworld, mjm.nbody), dtype=wp.spatial_vector),
    # RK4
    qpos_t0=wp.zeros((nworld, mjm.nq), dtype=float),
    qvel_t0=wp.zeros((nworld, mjm.nv), dtype=float),
    act_t0=wp.zeros((nworld, mjm.na), dtype=float),
    qvel_rk=wp.zeros((nworld, mjm.nv), dtype=float),
    qacc_rk=wp.zeros((nworld, mjm.nv), dtype=float),
    act_dot_rk=wp.zeros((nworld, mjm.na), dtype=float),
    # euler + implicit integration
    qfrc_integration=wp.zeros((nworld, mjm.nv), dtype=float),
    qacc_integration=wp.zeros((nworld, mjm.nv), dtype=float),
    act_vel_integration=wp.zeros((nworld, mjm.nu), dtype=float),
    qM_integration=qM_integration,
    qLD_integration=qLD_integration,
    qLDiagInv_integration=wp.zeros((nworld, mjm.nv), dtype=float),
    # sweep-and-prune broadphase
    sap_projection_lower=wp.zeros((nworld, mjm.ngeom, 2), dtype=float),
    sap_projection_upper=wp.zeros((nworld, mjm.ngeom), dtype=float),
    sap_sort_index=wp.zeros((nworld, mjm.ngeom, 2), dtype=int),
    sap_range=wp.zeros((nworld, mjm.ngeom), dtype=int),
    sap_cumulative_sum=wp.zeros((nworld, mjm.ngeom), dtype=int),
    sap_segment_index=wp.array(
      np.array([i * mjm.ngeom if i < nworld + 1 else 0 for i in range(2 * nworld)]).reshape((nworld, 2)), dtype=int
    ),
    # collision driver
    collision_pair=wp.zeros((naconmax,), dtype=wp.vec2i),
    collision_pairid=wp.zeros((naconmax,), dtype=int),
    collision_worldid=wp.zeros((naconmax,), dtype=int),
    ncollision=wp.zeros((1,), dtype=int),
    # narrowphase (EPA polytope)
    epa_vert=wp.zeros(shape=(naconmax, 5 + mjm.opt.ccd_iterations), dtype=wp.vec3),
    epa_vert1=wp.zeros(shape=(naconmax, 5 + mjm.opt.ccd_iterations), dtype=wp.vec3),
    epa_vert2=wp.zeros(shape=(naconmax, 5 + mjm.opt.ccd_iterations), dtype=wp.vec3),
    epa_vert_index1=wp.zeros(shape=(naconmax, 5 + mjm.opt.ccd_iterations), dtype=int),
    epa_vert_index2=wp.zeros(shape=(naconmax, 5 + mjm.opt.ccd_iterations), dtype=int),
    epa_face=wp.zeros(shape=(naconmax, 6 + types.MJ_MAX_EPAFACES * mjm.opt.ccd_iterations), dtype=wp.vec3i),
    epa_pr=wp.zeros(shape=(naconmax, 6 + types.MJ_MAX_EPAFACES * mjm.opt.ccd_iterations), dtype=wp.vec3),
    epa_norm2=wp.zeros(shape=(naconmax, 6 + types.MJ_MAX_EPAFACES * mjm.opt.ccd_iterations), dtype=float),
    epa_index=wp.zeros(shape=(naconmax, 6 + types.MJ_MAX_EPAFACES * mjm.opt.ccd_iterations), dtype=int),
    epa_map=wp.zeros(shape=(naconmax, 6 + types.MJ_MAX_EPAFACES * mjm.opt.ccd_iterations), dtype=int),
    epa_horizon=wp.zeros(shape=(naconmax, 2 * types.MJ_MAX_EPAHORIZON), dtype=int),
    multiccd_polygon=wp.zeros(shape=(naconmax, 2 * max_npolygon), dtype=wp.vec3),
    multiccd_clipped=wp.zeros(shape=(naconmax, 2 * max_npolygon), dtype=wp.vec3),
    multiccd_pnormal=wp.zeros(shape=(naconmax, max_npolygon), dtype=wp.vec3),
    multiccd_pdist=wp.zeros(shape=(naconmax, max_npolygon), dtype=float),
    multiccd_idx1=wp.zeros(shape=(naconmax, max_meshdegree), dtype=int),
    multiccd_idx2=wp.zeros(shape=(naconmax, max_meshdegree), dtype=int),
    multiccd_n1=wp.zeros(shape=(naconmax, max_meshdegree), dtype=wp.vec3),
    multiccd_n2=wp.zeros(shape=(naconmax, max_meshdegree), dtype=wp.vec3),
    multiccd_endvert=wp.zeros(shape=(naconmax, max_meshdegree), dtype=wp.vec3),
    multiccd_face1=wp.zeros(shape=(naconmax, max_npolygon), dtype=wp.vec3),
    multiccd_face2=wp.zeros(shape=(naconmax, max_npolygon), dtype=wp.vec3),
    # tendon
    ten_Jdot=wp.zeros((nworld, mjm.ntendon, mjm.nv), dtype=float),
    ten_bias_coef=wp.zeros((nworld, mjm.ntendon), dtype=float),
    ten_actfrc=wp.zeros((nworld, mjm.ntendon), dtype=float),
    wrap_geom_xpos=wp.zeros((nworld, mjm.nwrap), dtype=wp.spatial_vector),
    # sensors
    sensor_rangefinder_pnt=wp.zeros((nworld, nrangefinder), dtype=wp.vec3),
    sensor_rangefinder_vec=wp.zeros((nworld, nrangefinder), dtype=wp.vec3),
    sensor_rangefinder_dist=wp.zeros((nworld, nrangefinder), dtype=float),
    sensor_rangefinder_geomid=wp.zeros((nworld, nrangefinder), dtype=int),
    sensor_contact_nmatch=wp.zeros((nworld, nsensorcontact), dtype=int),
    sensor_contact_matchid=wp.zeros((nworld, nsensorcontact, types.MJ_MAXCONPAIR), dtype=int),
    sensor_contact_criteria=wp.zeros((nworld, nsensorcontact, types.MJ_MAXCONPAIR), dtype=float),
    sensor_contact_direction=wp.zeros((nworld, nsensorcontact, types.MJ_MAXCONPAIR), dtype=float),
    # ray
    ray_bodyexclude=wp.zeros(1, dtype=int),
    ray_dist=wp.zeros((nworld, 1), dtype=float),
    ray_geomid=wp.zeros((nworld, 1), dtype=int),
    # mul_m
    energy_vel_mul_m_skip=wp.zeros((nworld,), dtype=bool),
    inverse_mul_m_skip=wp.zeros((nworld,), dtype=bool),
    # actuator
    actuator_trntype_body_ncon=wp.zeros((nworld, np.sum(mjm.actuator_trntype == mujoco.mjtTrn.mjTRN_BODY)), dtype=int),
  )


def put_data(
  mjm: mujoco.MjModel,
  mjd: mujoco.MjData,
  nworld: int = 1,
  nconmax: Optional[int] = None,
  njmax: Optional[int] = None,
  naconmax: Optional[int] = None,
) -> types.Data:
  """
  Moves data from host to a device.

  Args:
    mjm (mujoco.MjModel): The model containing kinematic and dynamic information (host).
    mjd (mujoco.MjData): The data object containing current state and output arrays (host).
    nworld (int, optional): The number of worlds. Defaults to 1.
    nconmax (int, optional): Number of contacts to allocate per world.  Contacts exist in large
                             heterogenous arrays: one world may have more than nconmax contacts.
    njmax (int, optional): Number of constraints to allocate per world.  Constraint arrays are
                           batched by world: no world may have more than njmax constraints.
    naconmax (int, optional): Number of contacts to allocate for all worlds.  Overrides nconmax.

  Returns:
    Data: The data object containing the current state and output arrays (device).
  """
  # TODO(team): move nconmax and njmax to Model?
  # TODO(team): decide what to do about uninitialized warp-only fields created by put_data
  #             we need to ensure these are only workspace fields and don't carry state

  # TODO(team): better heuristic for nconmax and njmax
  nconmax = nconmax or max(5, 4 * mjd.ncon)
  njmax = njmax or max(5, 4 * mjd.nefc)

  if nworld < 1 or nworld > MAX_WORLDS:
    raise ValueError(f"nworld must be >= 1 and <= {MAX_WORLDS}")

  if naconmax is None:
    if nconmax < 0:
      raise ValueError("nconmax must be >= 0")

    if mjd.ncon > nconmax:
      raise ValueError(f"nconmax overflow (nconmax must be >= {mjd.ncon})")

    naconmax = max(512, nworld * nconmax)
  elif naconmax < mjd.ncon * nworld:
    raise ValueError(f"naconmax overflow (naconmax must be >= {mjd.ncon * nworld})")

  if njmax < 0:
    raise ValueError("njmax must be >= 0")

  if mjd.nefc > njmax:
    raise ValueError(f"njmax overflow (njmax must be >= {mjd.nefc})")

  max_npolygon = _max_npolygon(mjm)
  max_meshdegree = _max_meshdegree(mjm)

  # calculate some fields that cannot be easily computed inline:
  if mujoco.mj_isSparse(mjm):
    qM = np.expand_dims(mjd.qM, axis=0)
    qLD = np.expand_dims(mjd.qLD, axis=0)
    qM_integration = np.zeros((1, mjm.nM), dtype=float)
    qLD_integration = np.zeros((1, mjm.nM), dtype=float)
    efc_J = np.zeros((mjd.nefc, mjm.nv))
    mujoco.mju_sparse2dense(efc_J, mjd.efc_J, mjd.efc_J_rownnz, mjd.efc_J_rowadr, mjd.efc_J_colind)
    ten_J = np.zeros((mjm.ntendon, mjm.nv))
    mujoco.mju_sparse2dense(
      ten_J,
      mjd.ten_J.reshape(-1),
      mjd.ten_J_rownnz,
      mjd.ten_J_rowadr,
      mjd.ten_J_colind.reshape(-1),
    )
  else:
    qM = np.zeros((mjm.nv, mjm.nv))
    mujoco.mj_fullM(mjm, qM, mjd.qM)
    if (mjd.qM == 0.0).all() or (mjd.qLD == 0.0).all():
      qLD = np.zeros((mjm.nv, mjm.nv))
    else:
      qLD = np.linalg.cholesky(qM)
    qM_integration = np.zeros((mjm.nv, mjm.nv), dtype=float)
    qLD_integration = np.zeros((mjm.nv, mjm.nv), dtype=float)
    efc_J = mjd.efc_J.reshape((mjd.nefc, mjm.nv))
    ten_J = mjd.ten_J.reshape((mjm.ntendon, mjm.nv))

  # TODO(taylorhowell): sparse actuator_moment
  actuator_moment = np.zeros((mjm.nu, mjm.nv))
  mujoco.mju_sparse2dense(
    actuator_moment,
    mjd.actuator_moment,
    mjd.moment_rownnz,
    mjd.moment_rowadr,
    mjd.moment_colind,
  )

  condim = np.concatenate((mjm.geom_condim, mjm.pair_dim))
  condim_max = np.max(condim) if len(condim) > 0 else 0
  contact_efc_address = np.zeros((naconmax, np.maximum(1, 2 * (condim_max - 1))), dtype=int)
  for i in range(nworld):
    for j in range(mjd.ncon):
      condim = mjd.contact.dim[j]
      efc_address = mjd.contact.efc_address[j]
      if efc_address == -1:
        continue
      if condim == 1:
        nconvar = 1
      else:
        nconvar = condim if mjm.opt.cone == mujoco.mjtCone.mjCONE_ELLIPTIC else 2 * (condim - 1)
      for k in range(nconvar):
        contact_efc_address[i * mjd.ncon + j, k] = mjd.nefc * i + efc_address + k

  contact_worldid = np.pad(np.repeat(np.arange(nworld), mjd.ncon), (0, naconmax - nworld * mjd.ncon))

  ne_connect = int(3 * np.sum((mjm.eq_type == mujoco.mjtEq.mjEQ_CONNECT) & mjd.eq_active))
  ne_weld = int(6 * np.sum((mjm.eq_type == mujoco.mjtEq.mjEQ_WELD) & mjd.eq_active))
  ne_jnt = int(np.sum((mjm.eq_type == mujoco.mjtEq.mjEQ_JOINT) & mjd.eq_active))
  ne_ten = int(np.sum((mjm.eq_type == mujoco.mjtEq.mjEQ_TENDON) & mjd.eq_active))

  if mujoco.mj_isSparse(mjm):
    tile_size = types.TILE_SIZE_JTDAJ_SPARSE
  else:
    tile_size = types.TILE_SIZE_JTDAJ_DENSE

  njmax_padded, nv_padded = _get_padded_sizes(mjm.nv, njmax, nworld, mujoco.mj_isSparse(mjm), tile_size)

  efc_type_fill = np.zeros((nworld, njmax))
  efc_id_fill = np.zeros((nworld, njmax))
  efc_J_fill = np.zeros((nworld, njmax_padded, nv_padded))
  efc_D_fill = np.zeros((nworld, njmax_padded))
  efc_vel_fill = np.zeros((nworld, njmax))
  efc_pos_fill = np.zeros((nworld, njmax))
  efc_aref_fill = np.zeros((nworld, njmax))
  efc_frictionloss_fill = np.zeros((nworld, njmax))
  efc_force_fill = np.zeros((nworld, njmax))
  efc_margin_fill = np.zeros((nworld, njmax))

  nefc = mjd.nefc
  efc_type_fill[:, :nefc] = np.tile(mjd.efc_type, (nworld, 1))
  efc_id_fill[:, :nefc] = np.tile(mjd.efc_id, (nworld, 1))
  efc_J_fill[:, :nefc, : mjm.nv] = np.tile(efc_J, (nworld, 1, 1))
  efc_D_fill[:, :nefc] = np.tile(mjd.efc_D, (nworld, 1))
  efc_vel_fill[:, :nefc] = np.tile(mjd.efc_vel, (nworld, 1))
  efc_pos_fill[:, :nefc] = np.tile(mjd.efc_pos, (nworld, 1))
  efc_aref_fill[:, :nefc] = np.tile(mjd.efc_aref, (nworld, 1))
  efc_frictionloss_fill[:, :nefc] = np.tile(mjd.efc_frictionloss, (nworld, 1))
  efc_force_fill[:, :nefc] = np.tile(mjd.efc_force, (nworld, 1))
  efc_margin_fill[:, :nefc] = np.tile(mjd.efc_margin, (nworld, 1))

  nsensorcontact = np.sum(mjm.sensor_type == mujoco.mjtSensor.mjSENS_CONTACT)
  nrangefinder = sum(mjm.sensor_type == mujoco.mjtSensor.mjSENS_RANGEFINDER)

  # some helper functions to simplify the data field definitions below

  def arr(x, dtype=None):
    if not isinstance(x, np.ndarray):
      x = np.array(x)
    if dtype is None:
      if np.issubdtype(x.dtype, np.integer):
        dtype = wp.int32
      elif np.issubdtype(x.dtype, np.floating):
        dtype = wp.float32
      elif np.issubdtype(x.dtype, bool):
        dtype = wp.bool
      else:
        raise ValueError(f"Unsupported dtype: {x.dtype}")
    wp_array = {1: wp.array, 2: wp.array2d, 3: wp.array3d}[x.ndim]
    return wp_array(x, dtype=dtype)

  def tile(x, dtype=None):
    return arr(np.tile(x, (nworld,) + (1,) * len(x.shape)), dtype)

  def padtile(x, length, dtype=None):
    x = np.repeat(x, nworld, axis=0)
    width = ((0, length - x.shape[0]),) + ((0, 0),) * (x.ndim - 1)
    return arr(np.pad(x, width), dtype)

  return types.Data(
    solver_niter=tile(mjd.solver_niter[0]),
    ne=wp.full(shape=(nworld), value=mjd.ne),
    nf=wp.full(shape=(nworld), value=mjd.nf),
    nl=wp.full(shape=(nworld), value=mjd.nl),
    nefc=wp.full(shape=(nworld), value=mjd.nefc),
    time=arr(mjd.time * np.ones(nworld)),
    energy=tile(mjd.energy, dtype=wp.vec2),
    qpos=tile(mjd.qpos),
    qvel=tile(mjd.qvel),
    act=tile(mjd.act),
    qacc_warmstart=tile(mjd.qacc_warmstart),
    ctrl=tile(mjd.ctrl),
    qfrc_applied=tile(mjd.qfrc_applied),
    xfrc_applied=tile(mjd.xfrc_applied, dtype=wp.spatial_vector),
    eq_active=tile(mjd.eq_active.astype(bool)),
    mocap_pos=tile(mjd.mocap_pos, dtype=wp.vec3),
    mocap_quat=tile(mjd.mocap_quat, dtype=wp.quat),
    qacc=tile(mjd.qacc),
    act_dot=tile(mjd.act_dot),
    sensordata=tile(mjd.sensordata),
    xpos=tile(mjd.xpos, dtype=wp.vec3),
    xquat=tile(mjd.xquat, dtype=wp.quat),
    xmat=tile(mjd.xmat, dtype=wp.mat33),
    xipos=tile(mjd.xipos, dtype=wp.vec3),
    ximat=tile(mjd.ximat, dtype=wp.mat33),
    xanchor=tile(mjd.xanchor, dtype=wp.vec3),
    xaxis=tile(mjd.xaxis, dtype=wp.vec3),
    geom_xpos=tile(mjd.geom_xpos, dtype=wp.vec3),
    geom_xmat=tile(mjd.geom_xmat, dtype=wp.mat33),
    site_xpos=tile(mjd.site_xpos, dtype=wp.vec3),
    site_xmat=tile(mjd.site_xmat, dtype=wp.mat33),
    cam_xpos=tile(mjd.cam_xpos, dtype=wp.vec3),
    cam_xmat=tile(mjd.cam_xmat, dtype=wp.mat33),
    light_xpos=tile(mjd.light_xpos, dtype=wp.vec3),
    light_xdir=tile(mjd.light_xdir, dtype=wp.vec3),
    subtree_com=tile(mjd.subtree_com, dtype=wp.vec3),
    cdof=tile(mjd.cdof, dtype=wp.spatial_vector),
    cinert=tile(mjd.cinert, dtype=types.vec10),
    flexvert_xpos=tile(mjd.flexvert_xpos, dtype=wp.vec3),
    flexedge_length=tile(mjd.flexedge_length),
    ten_wrapadr=tile(mjd.ten_wrapadr),
    ten_wrapnum=tile(mjd.ten_wrapnum),
    ten_J=tile(ten_J),
    ten_length=tile(mjd.ten_length),
    wrap_obj=tile(mjd.wrap_obj, dtype=wp.vec2i),
    wrap_xpos=tile(mjd.wrap_xpos, dtype=wp.spatial_vector),
    actuator_length=tile(mjd.actuator_length),
    actuator_moment=tile(actuator_moment),
    crb=tile(mjd.crb, dtype=types.vec10),
    qM=tile(qM),
    qLD=tile(qLD),
    qLDiagInv=tile(mjd.qLDiagInv),
    flexedge_velocity=tile(mjd.flexedge_velocity),
    ten_velocity=tile(mjd.ten_velocity),
    actuator_velocity=tile(mjd.actuator_velocity),
    cvel=tile(mjd.cvel, dtype=wp.spatial_vector),
    cdof_dot=tile(mjd.cdof_dot, dtype=wp.spatial_vector),
    qfrc_bias=tile(mjd.qfrc_bias),
    qfrc_spring=tile(mjd.qfrc_spring),
    qfrc_damper=tile(mjd.qfrc_damper),
    qfrc_gravcomp=tile(mjd.qfrc_gravcomp),
    qfrc_fluid=tile(mjd.qfrc_fluid),
    qfrc_passive=tile(mjd.qfrc_passive),
    subtree_linvel=tile(mjd.subtree_linvel, dtype=wp.vec3),
    subtree_angmom=tile(mjd.subtree_angmom, dtype=wp.vec3),
    actuator_force=tile(mjd.actuator_force),
    qfrc_actuator=tile(mjd.qfrc_actuator),
    qfrc_smooth=tile(mjd.qfrc_smooth),
    qacc_smooth=tile(mjd.qacc_smooth),
    qfrc_constraint=tile(mjd.qfrc_constraint),
    qfrc_inverse=tile(mjd.qfrc_inverse),
    cacc=tile(mjd.cacc, dtype=wp.spatial_vector),
    cfrc_int=tile(mjd.cfrc_int, dtype=wp.spatial_vector),
    cfrc_ext=tile(mjd.cfrc_ext, dtype=wp.spatial_vector),
    contact=types.Contact(
      dist=padtile(mjd.contact.dist, naconmax),
      pos=padtile(mjd.contact.pos, naconmax, dtype=wp.vec3),
      frame=padtile(mjd.contact.frame, naconmax, dtype=wp.mat33),
      includemargin=padtile(mjd.contact.includemargin, naconmax),
      friction=padtile(mjd.contact.friction, naconmax, dtype=types.vec5),
      solref=padtile(mjd.contact.solref, naconmax, dtype=wp.vec2f),
      solreffriction=padtile(mjd.contact.solreffriction, naconmax, dtype=wp.vec2f),
      solimp=padtile(mjd.contact.solimp, naconmax, dtype=types.vec5),
      dim=padtile(mjd.contact.dim, naconmax),
      geom=padtile(mjd.contact.geom, naconmax, dtype=wp.vec2i),
      efc_address=arr(contact_efc_address),
      worldid=arr(contact_worldid),
    ),
    efc=types.Constraint(
      type=wp.array2d(efc_type_fill, dtype=int),
      id=wp.array2d(efc_id_fill, dtype=int),
      J=wp.array3d(efc_J_fill, dtype=float),
      pos=wp.array2d(efc_pos_fill, dtype=float),
      margin=wp.array2d(efc_margin_fill, dtype=float),
      D=wp.array2d(efc_D_fill, dtype=float),
      vel=wp.array2d(efc_vel_fill, dtype=float),
      aref=wp.array2d(efc_aref_fill, dtype=float),
      frictionloss=wp.array2d(efc_frictionloss_fill, dtype=float),
      force=wp.array2d(efc_force_fill, dtype=float),
      Jaref=wp.empty(shape=(nworld, njmax), dtype=float),
      Ma=wp.empty(shape=(nworld, mjm.nv), dtype=float),
      grad=wp.empty(shape=(nworld, mjm.nv), dtype=float),
      cholesky_L_tmp=wp.empty(shape=(nworld, mjm.nv, mjm.nv), dtype=float),
      cholesky_y_tmp=wp.empty(shape=(nworld, mjm.nv), dtype=float),
      grad_dot=wp.empty(shape=(nworld,), dtype=float),
      Mgrad=wp.empty(shape=(nworld, mjm.nv), dtype=float),
      search=wp.empty(shape=(nworld, mjm.nv), dtype=float),
      search_dot=wp.empty(shape=(nworld,), dtype=float),
      gauss=wp.empty(shape=(nworld,), dtype=float),
      cost=wp.empty(shape=(nworld,), dtype=float),
      prev_cost=wp.empty(shape=(nworld,), dtype=float),
      state=wp.zeros(shape=(nworld, njmax_padded), dtype=int),
      mv=wp.empty(shape=(nworld, mjm.nv), dtype=float),
      jv=wp.empty(shape=(nworld, njmax), dtype=float),
      quad=wp.empty(shape=(nworld, njmax), dtype=wp.vec3f),
      quad_gauss=wp.empty(shape=(nworld,), dtype=wp.vec3f),
      h=wp.zeros(shape=(nworld, nv_padded, nv_padded), dtype=float),
      alpha=wp.empty(shape=(nworld,), dtype=float),
      prev_grad=wp.empty(shape=(nworld, mjm.nv), dtype=float),
      prev_Mgrad=wp.empty(shape=(nworld, mjm.nv), dtype=float),
      beta=wp.empty(shape=(nworld,), dtype=float),
      done=wp.empty(shape=(nworld,), dtype=bool),
    ),
    # warp only fields:
    nworld=nworld,
    naconmax=naconmax,
    njmax=njmax,
    nacon=arr([mjd.ncon * nworld]),
    ne_connect=wp.full(shape=(nworld), value=ne_connect),
    ne_weld=wp.full(shape=(nworld), value=ne_weld),
    ne_jnt=wp.full(shape=(nworld), value=ne_jnt),
    ne_ten=wp.full(shape=(nworld), value=ne_ten),
    nsolving=arr([nworld]),
    subtree_bodyvel=wp.zeros((nworld, mjm.nbody), dtype=wp.spatial_vector),
    geom_skip=wp.zeros(mjm.ngeom, dtype=bool),  # warp only
    qacc_discrete=wp.zeros((nworld, mjm.nv), dtype=float),
    fluid_applied=wp.zeros((nworld, mjm.nbody), dtype=wp.spatial_vector),
    # TODO(team): skip allocation if integrator != RK4
    qpos_t0=wp.empty((nworld, mjm.nq), dtype=float),
    qvel_t0=wp.empty((nworld, mjm.nv), dtype=float),
    act_t0=wp.empty((nworld, mjm.na), dtype=float),
    qvel_rk=wp.empty((nworld, mjm.nv), dtype=float),
    qacc_rk=wp.empty((nworld, mjm.nv), dtype=float),
    act_dot_rk=wp.empty((nworld, mjm.na), dtype=float),
    # TODO(team): skip allocation if integrator != euler | implicit
    qfrc_integration=wp.zeros((nworld, mjm.nv), dtype=float),
    qacc_integration=wp.zeros((nworld, mjm.nv), dtype=float),
    act_vel_integration=wp.zeros((nworld, mjm.nu), dtype=float),
    qM_integration=tile(qM_integration),
    qLD_integration=tile(qLD_integration),
    qLDiagInv_integration=wp.zeros((nworld, mjm.nv), dtype=float),
    # TODO(team): skip allocation if broadphase != sap
    sap_projection_lower=wp.zeros((nworld, mjm.ngeom, 2), dtype=float),
    sap_projection_upper=wp.zeros((nworld, mjm.ngeom), dtype=float),
    sap_sort_index=wp.zeros((nworld, mjm.ngeom, 2), dtype=int),
    sap_range=wp.zeros((nworld, mjm.ngeom), dtype=int),
    sap_cumulative_sum=wp.zeros((nworld, mjm.ngeom), dtype=int),
    sap_segment_index=arr(np.array([i * mjm.ngeom if i < nworld + 1 else 0 for i in range(2 * nworld)]).reshape((nworld, 2))),
    # collision driver
    collision_pair=wp.empty(naconmax, dtype=wp.vec2i),
    collision_pairid=wp.empty(naconmax, dtype=int),
    collision_worldid=wp.empty(naconmax, dtype=int),
    ncollision=wp.zeros(1, dtype=int),
    # narrowphase (EPA polytope)
    epa_vert=wp.zeros(shape=(naconmax, 5 + mjm.opt.ccd_iterations), dtype=wp.vec3),
    epa_vert1=wp.zeros(shape=(naconmax, 5 + mjm.opt.ccd_iterations), dtype=wp.vec3),
    epa_vert2=wp.zeros(shape=(naconmax, 5 + mjm.opt.ccd_iterations), dtype=wp.vec3),
    epa_vert_index1=wp.zeros(shape=(naconmax, 5 + mjm.opt.ccd_iterations), dtype=int),
    epa_vert_index2=wp.zeros(shape=(naconmax, 5 + mjm.opt.ccd_iterations), dtype=int),
    epa_face=wp.zeros(shape=(naconmax, 6 + types.MJ_MAX_EPAFACES * mjm.opt.ccd_iterations), dtype=wp.vec3i),
    epa_pr=wp.zeros(shape=(naconmax, 6 + types.MJ_MAX_EPAFACES * mjm.opt.ccd_iterations), dtype=wp.vec3),
    epa_norm2=wp.zeros(shape=(naconmax, 6 + types.MJ_MAX_EPAFACES * mjm.opt.ccd_iterations), dtype=float),
    epa_index=wp.zeros(shape=(naconmax, 6 + types.MJ_MAX_EPAFACES * mjm.opt.ccd_iterations), dtype=int),
    epa_map=wp.zeros(shape=(naconmax, 6 + types.MJ_MAX_EPAFACES * mjm.opt.ccd_iterations), dtype=int),
    epa_horizon=wp.zeros(shape=(naconmax, 2 * types.MJ_MAX_EPAHORIZON), dtype=int),
    multiccd_polygon=wp.zeros(shape=(naconmax, 2 * max_npolygon), dtype=wp.vec3),
    multiccd_clipped=wp.zeros(shape=(naconmax, 2 * max_npolygon), dtype=wp.vec3),
    multiccd_pnormal=wp.zeros(shape=(naconmax, max_npolygon), dtype=wp.vec3),
    multiccd_pdist=wp.zeros(shape=(naconmax, max_npolygon), dtype=float),
    multiccd_idx1=wp.zeros(shape=(naconmax, max_meshdegree), dtype=int),
    multiccd_idx2=wp.zeros(shape=(naconmax, max_meshdegree), dtype=int),
    multiccd_n1=wp.zeros(shape=(naconmax, max_meshdegree), dtype=wp.vec3),
    multiccd_n2=wp.zeros(shape=(naconmax, max_meshdegree), dtype=wp.vec3),
    multiccd_endvert=wp.zeros(shape=(naconmax, max_meshdegree), dtype=wp.vec3),
    multiccd_face1=wp.zeros(shape=(naconmax, max_npolygon), dtype=wp.vec3),
    multiccd_face2=wp.zeros(shape=(naconmax, max_npolygon), dtype=wp.vec3),
    # tendon
    ten_Jdot=wp.zeros((nworld, mjm.ntendon, mjm.nv), dtype=float),
    ten_bias_coef=wp.zeros((nworld, mjm.ntendon), dtype=float),
    ten_actfrc=wp.zeros((nworld, mjm.ntendon), dtype=float),
    wrap_geom_xpos=wp.zeros((nworld, mjm.nwrap), dtype=wp.spatial_vector),
    # sensors
    sensor_rangefinder_pnt=wp.zeros((nworld, nrangefinder), dtype=wp.vec3),
    sensor_rangefinder_vec=wp.zeros((nworld, nrangefinder), dtype=wp.vec3),
    sensor_rangefinder_dist=wp.zeros((nworld, nrangefinder), dtype=float),
    sensor_rangefinder_geomid=wp.zeros((nworld, nrangefinder), dtype=int),
    sensor_contact_nmatch=wp.zeros((nworld, nsensorcontact), dtype=int),
    sensor_contact_matchid=wp.zeros((nworld, nsensorcontact, types.MJ_MAXCONPAIR), dtype=int),
    sensor_contact_criteria=wp.zeros((nworld, nsensorcontact, types.MJ_MAXCONPAIR), dtype=float),
    sensor_contact_direction=wp.zeros((nworld, nsensorcontact, types.MJ_MAXCONPAIR), dtype=float),
    # ray
    ray_bodyexclude=wp.zeros(1, dtype=int),
    ray_dist=wp.zeros((nworld, 1), dtype=float),
    ray_geomid=wp.zeros((nworld, 1), dtype=int),
    # mul_m
    energy_vel_mul_m_skip=wp.zeros((nworld,), dtype=bool),
    inverse_mul_m_skip=wp.zeros((nworld,), dtype=bool),
    # actuator
    actuator_trntype_body_ncon=wp.zeros((nworld, np.sum(mjm.actuator_trntype == mujoco.mjtTrn.mjTRN_BODY)), dtype=int),
  )


def get_data_into(
  result: mujoco.MjData,
  mjm: mujoco.MjModel,
  d: types.Data,
):
  """Gets data from a device into an existing mujoco.MjData.

  Args:
    result (mujoco.MjData): The data object containing the current state and output arrays
                            (host).
    mjm (mujoco.MjModel): The model containing kinematic and dynamic information (host).
    d (Data): The data object containing the current state and output arrays (device).
  """
  if d.nworld > 1:
    raise NotImplementedError("only nworld == 1 supported for now")

  nacon = d.nacon.numpy()[0]
  nefc = d.nefc.numpy()[0]

  if nacon != result.ncon or nefc != result.nefc:
    # TODO(team): if sparse, set nJ based on sparse efc_J
    mujoco._functions._realloc_con_efc(result, ncon=nacon, nefc=nefc, nJ=nefc * mjm.nv)

  ne = d.ne.numpy()[0]
  nf = d.nf.numpy()[0]
  nl = d.nl.numpy()[0]

  # efc indexing
  # mujoco expects contigious efc ordering for contacts
  # this ordering is not guarenteed with mujoco warp, we enforce order here
  if nacon > 0:
    efc_idx_efl = np.arange(ne + nf + nl)

    contact_dim = d.contact.dim.numpy()
    contact_efc_address = d.contact.efc_address.numpy()

    efc_idx_c = []
    contact_efc_address_ordered = [ne + nf + nl]
    for i in range(nacon):
      dim = contact_dim[i]
      if mjm.opt.cone == mujoco.mjtCone.mjCONE_PYRAMIDAL:
        ndim = np.maximum(1, 2 * (dim - 1))
      else:
        ndim = dim
      efc_idx_c.append(contact_efc_address[i, :ndim])
      if i < nacon - 1:
        contact_efc_address_ordered.append(contact_efc_address_ordered[-1] + ndim)
    efc_idx = np.concatenate((efc_idx_efl, *efc_idx_c))
    contact_efc_address_ordered = np.array(contact_efc_address_ordered)
  else:
    efc_idx = np.array(np.arange(nefc))
    contact_efc_address_ordered = np.empty(0)

  result.solver_niter[0] = d.solver_niter.numpy()[0]
  result.ncon = nacon
  result.ne = ne
  result.nf = nf
  result.nl = nl
  result.time = d.time.numpy()[0]
  result.energy[:] = d.energy.numpy()[0]
  result.qpos[:] = d.qpos.numpy()[0]
  result.qvel[:] = d.qvel.numpy()[0]
  result.act[:] = d.act.numpy()[0]
  result.qacc_warmstart[:] = d.qacc_warmstart.numpy()[0]
  result.ctrl[:] = d.ctrl.numpy()[0]
  result.qfrc_applied[:] = d.qfrc_applied.numpy()[0]
  result.xfrc_applied[:] = d.xfrc_applied.numpy()[0]
  result.eq_active[:] = d.eq_active.numpy()[0]
  result.mocap_pos[:] = d.mocap_pos.numpy()[0]
  result.mocap_quat[:] = d.mocap_quat.numpy()[0]
  result.qacc[:] = d.qacc.numpy()[0]
  result.act_dot[:] = d.act_dot.numpy()[0]
  result.xpos[:] = d.xpos.numpy()[0]
  result.xquat[:] = d.xquat.numpy()[0]
  result.xmat[:] = d.xmat.numpy().reshape((-1, 9))
  result.xipos[:] = d.xipos.numpy()[0]
  result.ximat[:] = d.ximat.numpy().reshape((-1, 9))
  result.xanchor[:] = d.xanchor.numpy()[0]
  result.xaxis[:] = d.xaxis.numpy()[0]
  result.geom_xpos[:] = d.geom_xpos.numpy()[0]
  result.geom_xmat[:] = d.geom_xmat.numpy().reshape((-1, 9))
  result.site_xpos[:] = d.site_xpos.numpy()[0]
  result.site_xmat[:] = d.site_xmat.numpy().reshape((-1, 9))
  result.cam_xpos[:] = d.cam_xpos.numpy()[0]
  result.cam_xmat[:] = d.cam_xmat.numpy().reshape((-1, 9))
  result.light_xpos[:] = d.light_xpos.numpy()[0]
  result.light_xdir[:] = d.light_xdir.numpy()[0]
  result.subtree_com[:] = d.subtree_com.numpy()[0]
  result.cdof[:] = d.cdof.numpy()[0]
  result.cinert[:] = d.cinert.numpy()[0]
  result.flexvert_xpos[:] = d.flexvert_xpos.numpy()[0]
  result.flexedge_length[:] = d.flexedge_length.numpy()[0]
  result.flexedge_velocity[:] = d.flexedge_velocity.numpy()[0]
  result.actuator_length[:] = d.actuator_length.numpy()[0]
  mujoco.mju_dense2sparse(
    result.actuator_moment, d.actuator_moment.numpy()[0], result.moment_rownnz, result.moment_rowadr, result.moment_colind
  )
  result.crb[:] = d.crb.numpy()[0]
  result.qLDiagInv[:] = d.qLDiagInv.numpy()[0]
  result.ten_velocity[:] = d.ten_velocity.numpy()[0]
  result.actuator_velocity[:] = d.actuator_velocity.numpy()[0]
  result.cvel[:] = d.cvel.numpy()[0]
  result.cdof_dot[:] = d.cdof_dot.numpy()[0]
  result.qfrc_bias[:] = d.qfrc_bias.numpy()[0]
  result.qfrc_spring[:] = d.qfrc_spring.numpy()[0]
  result.qfrc_damper[:] = d.qfrc_damper.numpy()[0]
  result.qfrc_gravcomp[:] = d.qfrc_gravcomp.numpy()[0]
  result.qfrc_fluid[:] = d.qfrc_fluid.numpy()[0]
  result.qfrc_passive[:] = d.qfrc_passive.numpy()[0]
  result.subtree_linvel[:] = d.subtree_linvel.numpy()[0]
  result.subtree_angmom[:] = d.subtree_angmom.numpy()[0]
  result.actuator_force[:] = d.actuator_force.numpy()[0]
  result.qfrc_actuator[:] = d.qfrc_actuator.numpy()[0]
  result.qfrc_smooth[:] = d.qfrc_smooth.numpy()[0]
  result.qacc_smooth[:] = d.qacc_smooth.numpy()[0]
  result.qfrc_constraint[:] = d.qfrc_constraint.numpy()[0]
  result.qfrc_inverse[:] = d.qfrc_inverse.numpy()[0]

  # contact
  result.contact.dist[:] = d.contact.dist.numpy()[:nacon]
  result.contact.pos[:] = d.contact.pos.numpy()[:nacon]
  result.contact.frame[:] = d.contact.frame.numpy()[:nacon].reshape((-1, 9))
  result.contact.includemargin[:] = d.contact.includemargin.numpy()[:nacon]
  result.contact.friction[:] = d.contact.friction.numpy()[:nacon]
  result.contact.solref[:] = d.contact.solref.numpy()[:nacon]
  result.contact.solreffriction[:] = d.contact.solreffriction.numpy()[:nacon]
  result.contact.solimp[:] = d.contact.solimp.numpy()[:nacon]
  result.contact.dim[:] = d.contact.dim.numpy()[:nacon]
  result.contact.geom[:] = d.contact.geom.numpy()[:nacon]
  result.contact.efc_address[:] = contact_efc_address_ordered[:nacon]

  if mujoco.mj_isSparse(mjm):
    result.qM[:] = d.qM.numpy()[0, 0]
    result.qLD[:] = d.qLD.numpy()[0, 0]
    if nefc > 0:
      efc_J = d.efc.J.numpy()[0, efc_idx, : mjm.nv]
      mujoco.mju_dense2sparse(result.efc_J, efc_J, result.efc_J_rownnz, result.efc_J_rowadr, result.efc_J_colind)
  else:
    qM = d.qM.numpy()
    adr = 0
    for i in range(mjm.nv):
      j = i
      while j >= 0:
        result.qM[adr] = qM[0, i, j]
        j = mjm.dof_parentid[j]
        adr += 1
    mujoco.mj_factorM(mjm, result)
    if nefc > 0:
      result.efc_J[: nefc * mjm.nv] = d.efc.J.numpy()[0, :nefc, : mjm.nv].flatten()

  # efc
  result.efc_type[:] = d.efc.type.numpy()[0, efc_idx]
  result.efc_id[:] = d.efc.id.numpy()[0, efc_idx]
  result.efc_pos[:] = d.efc.pos.numpy()[0, efc_idx]
  result.efc_margin[:] = d.efc.margin.numpy()[0, efc_idx]
  result.efc_D[:] = d.efc.D.numpy()[0, efc_idx]
  result.efc_vel[:] = d.efc.vel.numpy()[0, efc_idx]
  result.efc_aref[:] = d.efc.aref.numpy()[0, efc_idx]
  result.efc_frictionloss[:] = d.efc.frictionloss.numpy()[0, efc_idx]
  result.efc_state[:] = d.efc.state.numpy()[0, efc_idx]
  result.efc_force[:] = d.efc.force.numpy()[0, efc_idx]

  # rne_postconstraint
  result.cacc[:] = d.cacc.numpy()[0]
  result.cfrc_int[:] = d.cfrc_int.numpy()[0]
  result.cfrc_ext[:] = d.cfrc_ext.numpy()[0]

  # tendon
  result.ten_length[:] = d.ten_length.numpy()[0]
  result.ten_J[:] = d.ten_J.numpy()[0]
  result.ten_wrapadr[:] = d.ten_wrapadr.numpy()[0]
  result.ten_wrapnum[:] = d.ten_wrapnum.numpy()[0]
  result.wrap_obj[:] = d.wrap_obj.numpy()[0]
  result.wrap_xpos[:] = d.wrap_xpos.numpy()[0]

  # sensors
  result.sensordata[:] = d.sensordata.numpy()


# TODO(thowell): shared @wp.func for _reset kernel?


@wp.kernel
def _reset_xfrc_applied_all(xfrc_applied_out: wp.array2d(dtype=wp.spatial_vector)):
  worldid, bodyid, elemid = wp.tid()
  xfrc_applied_out[worldid, bodyid][elemid] = 0.0


@wp.kernel
def _reset_xfrc_applied(reset_in: wp.array(dtype=bool), xfrc_applied_out: wp.array2d(dtype=wp.spatial_vector)):
  worldid, bodyid, elemid = wp.tid()

  if not reset_in[worldid]:
    return

  xfrc_applied_out[worldid, bodyid][elemid] = 0.0


@wp.kernel
def _reset_qM_all(qM_out: wp.array3d(dtype=float)):
  worldid, elemid1, elemid2 = wp.tid()
  qM_out[worldid, elemid1, elemid2] = 0.0


@wp.kernel
def _reset_qM(reset_in: wp.array(dtype=bool), qM_out: wp.array3d(dtype=float)):
  worldid, elemid1, elemid2 = wp.tid()

  if not reset_in[worldid]:
    return

  qM_out[worldid, elemid1, elemid2] = 0.0


@wp.kernel
def _reset_nworld_all(
  # Model:
  nq: int,
  nv: int,
  nu: int,
  na: int,
  neq: int,
  nsensordata: int,
  qpos0: wp.array2d(dtype=float),
  eq_active0: wp.array(dtype=bool),
  # Data in:
  nworld_in: int,
  # Data out:
  solver_niter_out: wp.array(dtype=int),
  ne_out: wp.array(dtype=int),
  nf_out: wp.array(dtype=int),
  nl_out: wp.array(dtype=int),
  nefc_out: wp.array(dtype=int),
  time_out: wp.array(dtype=float),
  energy_out: wp.array(dtype=wp.vec2),
  qpos_out: wp.array2d(dtype=float),
  qvel_out: wp.array2d(dtype=float),
  act_out: wp.array2d(dtype=float),
  qacc_warmstart_out: wp.array2d(dtype=float),
  ctrl_out: wp.array2d(dtype=float),
  qfrc_applied_out: wp.array2d(dtype=float),
  eq_active_out: wp.array2d(dtype=bool),
  qacc_out: wp.array2d(dtype=float),
  act_dot_out: wp.array2d(dtype=float),
  sensordata_out: wp.array2d(dtype=float),
  nacon_out: wp.array(dtype=int),
  ne_connect_out: wp.array(dtype=int),
  ne_weld_out: wp.array(dtype=int),
  ne_jnt_out: wp.array(dtype=int),
  ne_ten_out: wp.array(dtype=int),
  nsolving_out: wp.array(dtype=int),
):
  worldid = wp.tid()

  solver_niter_out[worldid] = 0
  if worldid == 0:
    nacon_out[0] = 0
  ne_out[worldid] = 0
  ne_connect_out[worldid] = 0
  ne_weld_out[worldid] = 0
  ne_jnt_out[worldid] = 0
  ne_ten_out[worldid] = 0
  nf_out[worldid] = 0
  nl_out[worldid] = 0
  nefc_out[worldid] = 0
  if worldid == 0:
    nsolving_out[0] = nworld_in
  time_out[worldid] = 0.0
  energy_out[worldid] = wp.vec2(0.0, 0.0)
  for i in range(nq):
    qpos_out[worldid, i] = qpos0[worldid, i]
    if i < nv:
      qvel_out[worldid, i] = 0.0
      qacc_warmstart_out[worldid, i] = 0.0
      qfrc_applied_out[worldid, i] = 0.0
      qacc_out[worldid, i] = 0.0
  for i in range(nu):
    ctrl_out[worldid, i] = 0.0
    if i < na:
      act_out[worldid, i] = 0.0
      act_dot_out[worldid, i] = 0.0
  for i in range(neq):
    eq_active_out[worldid, i] = eq_active0[i]
  for i in range(nsensordata):
    sensordata_out[worldid, i] = 0.0


@wp.kernel
def _reset_nworld(
  # Model:
  nq: int,
  nv: int,
  nu: int,
  na: int,
  neq: int,
  nsensordata: int,
  qpos0: wp.array2d(dtype=float),
  eq_active0: wp.array(dtype=bool),
  # Data in:
  nworld_in: int,
  # In:
  reset_in: wp.array(dtype=bool),
  # Data out:
  solver_niter_out: wp.array(dtype=int),
  ne_out: wp.array(dtype=int),
  nf_out: wp.array(dtype=int),
  nl_out: wp.array(dtype=int),
  nefc_out: wp.array(dtype=int),
  time_out: wp.array(dtype=float),
  energy_out: wp.array(dtype=wp.vec2),
  qpos_out: wp.array2d(dtype=float),
  qvel_out: wp.array2d(dtype=float),
  act_out: wp.array2d(dtype=float),
  qacc_warmstart_out: wp.array2d(dtype=float),
  ctrl_out: wp.array2d(dtype=float),
  qfrc_applied_out: wp.array2d(dtype=float),
  eq_active_out: wp.array2d(dtype=bool),
  qacc_out: wp.array2d(dtype=float),
  act_dot_out: wp.array2d(dtype=float),
  sensordata_out: wp.array2d(dtype=float),
  nacon_out: wp.array(dtype=int),
  ne_connect_out: wp.array(dtype=int),
  ne_weld_out: wp.array(dtype=int),
  ne_jnt_out: wp.array(dtype=int),
  ne_ten_out: wp.array(dtype=int),
  nsolving_out: wp.array(dtype=int),
):
  worldid = wp.tid()

  if not reset_in[worldid]:
    return

  solver_niter_out[worldid] = 0
  if worldid == 0:
    nacon_out[0] = 0
  ne_out[worldid] = 0
  ne_connect_out[worldid] = 0
  ne_weld_out[worldid] = 0
  ne_jnt_out[worldid] = 0
  ne_ten_out[worldid] = 0
  nf_out[worldid] = 0
  nl_out[worldid] = 0
  nefc_out[worldid] = 0
  if worldid == 0:
    nsolving_out[0] = nworld_in
  time_out[worldid] = 0.0
  energy_out[worldid] = wp.vec2(0.0, 0.0)
  for i in range(nq):
    qpos_out[worldid, i] = qpos0[worldid, i]
    if i < nv:
      qvel_out[worldid, i] = 0.0
      qacc_warmstart_out[worldid, i] = 0.0
      qfrc_applied_out[worldid, i] = 0.0
      qacc_out[worldid, i] = 0.0
  for i in range(nu):
    ctrl_out[worldid, i] = 0.0
    if i < na:
      act_out[worldid, i] = 0.0
      act_dot_out[worldid, i] = 0.0
  for i in range(neq):
    eq_active_out[worldid, i] = eq_active0[i]
  for i in range(nsensordata):
    sensordata_out[worldid, i] = 0.0


@wp.kernel
def _reset_mocap_all(
  # Model:
  body_mocapid: wp.array(dtype=int),
  body_pos: wp.array2d(dtype=wp.vec3),
  body_quat: wp.array2d(dtype=wp.quat),
  # Data out:
  mocap_pos_out: wp.array2d(dtype=wp.vec3),
  mocap_quat_out: wp.array2d(dtype=wp.quat),
):
  worldid, bodyid = wp.tid()

  mocapid = body_mocapid[bodyid]

  if mocapid >= 0:
    mocap_pos_out[worldid, mocapid] = body_pos[worldid, bodyid]
    mocap_quat_out[worldid, mocapid] = body_quat[worldid, bodyid]


@wp.kernel
def _reset_mocap(
  # Model:
  body_mocapid: wp.array(dtype=int),
  body_pos: wp.array2d(dtype=wp.vec3),
  body_quat: wp.array2d(dtype=wp.quat),
  # In:
  reset_in: wp.array(dtype=bool),
  # Data out:
  mocap_pos_out: wp.array2d(dtype=wp.vec3),
  mocap_quat_out: wp.array2d(dtype=wp.quat),
):
  worldid, bodyid = wp.tid()

  if not reset_in[worldid]:
    return

  mocapid = body_mocapid[bodyid]

  if mocapid >= 0:
    mocap_pos_out[worldid, mocapid] = body_pos[worldid, bodyid]
    mocap_quat_out[worldid, mocapid] = body_quat[worldid, bodyid]


@wp.kernel
def _reset_contact_all(
  # Data in:
  nacon_in: wp.array(dtype=int),
  # In:
  nefcaddress: int,
  # Data out:
  contact_dist_out: wp.array(dtype=float),
  contact_pos_out: wp.array(dtype=wp.vec3),
  contact_frame_out: wp.array(dtype=wp.mat33),
  contact_includemargin_out: wp.array(dtype=float),
  contact_friction_out: wp.array(dtype=types.vec5),
  contact_solref_out: wp.array(dtype=wp.vec2),
  contact_solreffriction_out: wp.array(dtype=wp.vec2),
  contact_solimp_out: wp.array(dtype=types.vec5),
  contact_dim_out: wp.array(dtype=int),
  contact_geom_out: wp.array(dtype=wp.vec2i),
  contact_efc_address_out: wp.array2d(dtype=int),
  contact_worldid_out: wp.array(dtype=int),
):
  conid = wp.tid()

  if conid >= nacon_in[0]:
    return

  contact_dist_out[conid] = 0.0
  contact_pos_out[conid] = wp.vec3(0.0, 0.0, 0.0)
  contact_frame_out[conid] = wp.mat33(0.0, 0.0, 0.0, 0.0, 0.0, 0.0, 0.0, 0.0, 0.0)
  contact_includemargin_out[conid] = 0.0
  contact_friction_out[conid] = types.vec5(0.0, 0.0, 0.0, 0.0, 0.0)
  contact_solref_out[conid] = wp.vec2(0.0, 0.0)
  contact_solreffriction_out[conid] = wp.vec2(0.0, 0.0)
  contact_solimp_out[conid] = types.vec5(0.0, 0.0, 0.0, 0.0, 0.0)
  contact_dim_out[conid] = 0
  contact_geom_out[conid] = wp.vec2i(0, 0)
  for i in range(nefcaddress):
    contact_efc_address_out[conid, i] = 0
  contact_worldid_out[conid] = 0


@wp.kernel
def _reset_contact(
  # Data in:
  nacon_in: wp.array(dtype=int),
  # In:
  reset_in: wp.array(dtype=bool),
  nefcaddress: int,
  # Data out:
  contact_dist_out: wp.array(dtype=float),
  contact_pos_out: wp.array(dtype=wp.vec3),
  contact_frame_out: wp.array(dtype=wp.mat33),
  contact_includemargin_out: wp.array(dtype=float),
  contact_friction_out: wp.array(dtype=types.vec5),
  contact_solref_out: wp.array(dtype=wp.vec2),
  contact_solreffriction_out: wp.array(dtype=wp.vec2),
  contact_solimp_out: wp.array(dtype=types.vec5),
  contact_dim_out: wp.array(dtype=int),
  contact_geom_out: wp.array(dtype=wp.vec2i),
  contact_efc_address_out: wp.array2d(dtype=int),
  contact_worldid_out: wp.array(dtype=int),
):
  conid = wp.tid()

  if conid >= nacon_in[0]:
    return

  worldid = contact_worldid_out[conid]
  if worldid >= 0:
    if not reset_in[worldid]:
      return

  contact_dist_out[conid] = 0.0
  contact_pos_out[conid] = wp.vec3(0.0)
  contact_frame_out[conid] = wp.mat33(0.0, 0.0, 0.0, 0.0, 0.0, 0.0, 0.0, 0.0, 0.0)
  contact_includemargin_out[conid] = 0.0
  contact_friction_out[conid] = types.vec5(0.0, 0.0, 0.0, 0.0, 0.0)
  contact_solref_out[conid] = wp.vec2(0.0, 0.0)
  contact_solreffriction_out[conid] = wp.vec2(0.0, 0.0)
  contact_solimp_out[conid] = types.vec5(0.0, 0.0, 0.0, 0.0, 0.0)
  contact_dim_out[conid] = 0
  contact_geom_out[conid] = wp.vec2i(0, 0)
  for i in range(nefcaddress):
    contact_efc_address_out[conid, i] = 0
  contact_worldid_out[conid] = 0


def reset_data(m: types.Model, d: types.Data, reset: Optional[wp.array] = None):
  """Clear data, set defaults."""
  if m.opt.is_sparse:
    qM_dim = (1, m.nM)
  else:
    qM_dim = (m.nv, m.nv)

  if reset is not None:
    wp.launch(_reset_xfrc_applied, dim=(d.nworld, m.nbody, 6), inputs=[reset], outputs=[d.xfrc_applied])
    wp.launch(_reset_qM, dim=(d.nworld, qM_dim[0], qM_dim[1]), inputs=[reset], outputs=[d.qM])

    # set mocap_pos/quat = body_pos/quat for mocap bodies
    wp.launch(
      _reset_mocap,
      dim=(d.nworld, m.nbody),
      inputs=[m.body_mocapid, m.body_pos, m.body_quat, reset],
      outputs=[d.mocap_pos, d.mocap_quat],
    )

    # clear contacts
    wp.launch(
      _reset_contact,
      dim=d.naconmax,
      inputs=[d.nacon, reset, d.contact.efc_address.shape[1]],
      outputs=[
        d.contact.dist,
        d.contact.pos,
        d.contact.frame,
        d.contact.includemargin,
        d.contact.friction,
        d.contact.solref,
        d.contact.solreffriction,
        d.contact.solimp,
        d.contact.dim,
        d.contact.geom,
        d.contact.efc_address,
        d.contact.worldid,
      ],
    )

    wp.launch(
      _reset_nworld,
      dim=d.nworld,
      inputs=[m.nq, m.nv, m.nu, m.na, m.neq, m.nsensordata, m.qpos0, m.eq_active0, d.nworld, reset],
      outputs=[
        d.solver_niter,
        d.ne,
        d.nf,
        d.nl,
        d.nefc,
        d.time,
        d.energy,
        d.qpos,
        d.qvel,
        d.act,
        d.qacc_warmstart,
        d.ctrl,
        d.qfrc_applied,
        d.eq_active,
        d.qacc,
        d.act_dot,
        d.sensordata,
        d.nacon,
        d.ne_connect,
        d.ne_weld,
        d.ne_jnt,
        d.ne_ten,
        d.nsolving,
      ],
    )
  else:
    wp.launch(_reset_xfrc_applied_all, dim=(d.nworld, m.nbody, 6), outputs=[d.xfrc_applied])
    wp.launch(_reset_qM_all, dim=(d.nworld, qM_dim[0], qM_dim[1]), outputs=[d.qM])
    wp.launch(
      _reset_mocap_all,
      dim=(d.nworld, m.nbody),
      inputs=[m.body_mocapid, m.body_pos, m.body_quat],
      outputs=[d.mocap_pos, d.mocap_quat],
    )
    wp.launch(
      _reset_contact_all,
      dim=d.naconmax,
      inputs=[d.nacon, d.contact.efc_address.shape[1]],
      outputs=[
        d.contact.dist,
        d.contact.pos,
        d.contact.frame,
        d.contact.includemargin,
        d.contact.friction,
        d.contact.solref,
        d.contact.solreffriction,
        d.contact.solimp,
        d.contact.dim,
        d.contact.geom,
        d.contact.efc_address,
        d.contact.worldid,
      ],
    )
    wp.launch(
      _reset_nworld_all,
      dim=d.nworld,
      inputs=[m.nq, m.nv, m.nu, m.na, m.neq, m.nsensordata, m.qpos0, m.eq_active0, d.nworld],
      outputs=[
        d.solver_niter,
        d.ne,
        d.nf,
        d.nl,
        d.nefc,
        d.time,
        d.energy,
        d.qpos,
        d.qvel,
        d.act,
        d.qacc_warmstart,
        d.ctrl,
        d.qfrc_applied,
        d.eq_active,
        d.qacc,
        d.act_dot,
        d.sensordata,
        d.nacon,
        d.ne_connect,
        d.ne_weld,
        d.ne_jnt,
        d.ne_ten,
        d.nsolving,
      ],
    )


def override_model(model: Union[types.Model, mujoco.MjModel], overrides: Union[dict[str, Any], Sequence[str]]):
  """Overrides model parameters.

  Overrides are of the format:
    opt.iterations = 1
    opt.ls_parallel = True
    opt.cone = pyramidal
    opt.disableflags = contact | spring
  """

  enum_fields = {
    "opt.broadphase": types.BroadphaseType,
    "opt.broadphase_filter": types.BroadphaseFilter,
    "opt.cone": types.ConeType,
    "opt.disableflags": types.DisableBit,
    "opt.enableflags": types.EnableBit,
    "opt.integrator": types.IntegratorType,
    "opt.solver": types.SolverType,
  }
  mjw_only_fields = {"opt.broadphase", "opt.broadphase_filter", "opt.ls_parallel", "opt.graph_conditional"}
  mj_only_fields = {"opt.jacobian"}

  if not isinstance(overrides, dict):
    overrides_dict = {}
    for override in overrides:
      if "=" not in override:
        raise ValueError(f"Invalid override format: {override}")
      k, v = override.split("=", 1)
      overrides_dict[k.strip()] = v.strip()
    overrides = overrides_dict

  for key, val in overrides.items():
    # skip overrides on MjModel for properties that are only on mjw.Model
    if key in mjw_only_fields and isinstance(model, mujoco.MjModel):
      continue
    if key in mj_only_fields and isinstance(model, types.Model):
      continue

    obj, attrs = model, key.split(".")
    for i, attr in enumerate(attrs):
      if not hasattr(obj, attr):
        raise ValueError(f"Unrecognized model field: {key}")
      if i < len(attrs) - 1:
        obj = getattr(obj, attr)
        continue

      typ = type(getattr(obj, attr))

      if key in enum_fields and isinstance(val, str):
        # special case: enum value
        enum_members = val.split("|")
        val = 0
        for enum_member in enum_members:
          enum_member = enum_member.strip().upper()
          if enum_member not in enum_fields[key].__members__:
            raise ValueError(f"Unrecognized enum value for {enum_fields[key].__name__}: {enum_member}")
          val |= int(enum_fields[key][enum_member])
      elif typ is bool and isinstance(val, str):
        # special case: "true", "TRUE", "false", "FALSE" etc.
        if val.upper() not in ("TRUE", "FALSE"):
          raise ValueError(f"Unrecognized value for field: {key}")
        val = val.upper() == "TRUE"
      else:
        val = typ(val)

      setattr(obj, attr, val)


def find_keys(model: mujoco.MjModel, keyname_prefix: str) -> list[int]:
  """Finds keyframes that start with keyname_prefix."""
  keys = []

  for keyid in range(model.nkey):
    name = mujoco.mj_id2name(model, mujoco.mjtObj.mjOBJ_KEY, keyid)
    if name.startswith(keyname_prefix):
      keys.append(keyid)

  return keys


def make_trajectory(model: mujoco.MjModel, keys: list[int]) -> np.ndarray:
  """Make a ctrl trajectory with linear interpolation."""
  ctrls = []
  prev_ctrl_key = np.zeros(model.nu, dtype=np.float64)
  prev_time, time = 0.0, 0.0

  for key in keys:
    ctrl_key, ctrl_time = model.key_ctrl[key], model.key_time[key]
    if not ctrls and ctrl_time != 0.0:
      raise ValueError("first keyframe must have time 0.0")
    elif ctrls and ctrl_time <= prev_time:
      raise ValueError("keyframes must be in time order")

    while time < ctrl_time:
      frac = (time - prev_time) / (ctrl_time - prev_time)
      ctrls.append(prev_ctrl_key * (1 - frac) + ctrl_key * frac)
      time += model.opt.timestep

    ctrls.append(ctrl_key)
    time += model.opt.timestep
    prev_ctrl_key = ctrl_key
    prev_time = time

  return np.array(ctrls)<|MERGE_RESOLUTION|>--- conflicted
+++ resolved
@@ -490,12 +490,9 @@
     nmeshpoly=mjm.nmeshpoly,
     nmeshpolyvert=mjm.nmeshpolyvert,
     nmeshpolymap=mjm.nmeshpolymap,
-<<<<<<< HEAD
-=======
     nhfield=mjm.nhfield,
     nhfielddata=mjm.nhfielddata,
     nmat=mjm.nmat,
->>>>>>> ab40bf02
     npair=mjm.npair,
     nexclude=mjm.nexclude,
     neq=mjm.neq,
@@ -762,7 +759,6 @@
     M_colind=wp.array(mjm.M_colind, dtype=int),
     mapM2M=wp.array(mjm.mapM2M, dtype=int),
     # warp only fields:
-    nlsp=nlsp,
     nsensortaxel=sum(mjm.mesh_vertnum[mjm.sensor_objid[mjm.sensor_type == mujoco.mjtSensor.mjSENS_TACTILE]]),
     condim_max=condim_max,  # TODO(team): get max after filtering,
     has_sdf_geom=bool(np.any(mjm.geom_type == mujoco.mjtGeom.mjGEOM_SDF)),
