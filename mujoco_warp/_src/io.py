--- conflicted
+++ resolved
@@ -617,10 +617,8 @@
   # world body (body 0): zero position, identity orientation
   xquat = np.zeros((nworld, mjm.nbody, 4))
   xquat[:, 0] = (1, 0, 0, 0)
-  xmat = np.zeros((nworld, mjm.nbody, 3, 3))
-  xmat[:, 0] = np.eye(3)
-  ximat = np.zeros((nworld, mjm.nbody, 3, 3))
-  ximat[:, 0] = np.eye(3)
+  xiquat = np.zeros((nworld, mjm.nbody, 4))
+  xiquat[:, 0] = (1, 0, 0, 0)
 
   d_kwargs = {
     "contact": contact,
@@ -631,13 +629,9 @@
     "qM": None,
     "qLD": None,
     "geom_xpos": None,
-<<<<<<< HEAD
-=======
-    "geom_xmat": None,
+    "geom_xquat": None,
     "xquat": wp.array(xquat, dtype=wp.quat),
-    "xmat": wp.array(xmat, dtype=wp.mat33),
-    "ximat": wp.array(ximat, dtype=wp.mat33),
->>>>>>> 9b144f30
+    "xiquat": wp.array(xiquat, dtype=wp.quat),
   }
   for f in dataclasses.fields(types.Data):
     if f.name in d_kwargs:
