--- conflicted
+++ resolved
@@ -808,49 +808,12 @@
     geom_plugin_index=wp.array(geom_plugin_index, dtype=int),
     nxn_geom_pair=wp.array(nxn_geom_pair, dtype=wp.vec2i),
     nxn_geom_pair_filtered=wp.array(nxn_geom_pair_filtered, dtype=wp.vec2i),
-<<<<<<< HEAD
     nxn_pairid=wp.array(nxn_pairid, dtype=wp.vec2i),
     nxn_pairid_filtered=wp.array(nxn_pairid_filtered, dtype=wp.vec2i),
-    pair_dim=wp.array(mjm.pair_dim, dtype=int),
-    pair_geom1=wp.array(mjm.pair_geom1, dtype=int),
-    pair_geom2=wp.array(mjm.pair_geom2, dtype=int),
-    pair_solref=create_nmodel_batched_array(mjm.pair_solref, dtype=wp.vec2),
-    pair_solreffriction=create_nmodel_batched_array(mjm.pair_solreffriction, dtype=wp.vec2),
-    pair_solimp=create_nmodel_batched_array(mjm.pair_solimp, dtype=types.vec5),
-    pair_margin=create_nmodel_batched_array(mjm.pair_margin, dtype=float),
-    pair_gap=create_nmodel_batched_array(mjm.pair_gap, dtype=float),
-    pair_friction=create_nmodel_batched_array(mjm.pair_friction, dtype=types.vec5),
-    condim_max=condim_max,  # TODO(team): get max after filtering,
-    tendon_adr=wp.array(mjm.tendon_adr, dtype=int),
-    tendon_num=wp.array(mjm.tendon_num, dtype=int),
-    tendon_limited=wp.array(mjm.tendon_limited, dtype=int),
-    tendon_limited_adr=wp.array(np.nonzero(mjm.tendon_limited)[0], dtype=int),
-    tendon_actfrclimited=wp.array(mjm.tendon_actfrclimited, dtype=bool),
-    tendon_solref_lim=create_nmodel_batched_array(mjm.tendon_solref_lim, dtype=wp.vec2f),
-    tendon_solimp_lim=create_nmodel_batched_array(mjm.tendon_solimp_lim, dtype=types.vec5),
-    tendon_solref_fri=create_nmodel_batched_array(mjm.tendon_solref_fri, dtype=wp.vec2f),
-    tendon_solimp_fri=create_nmodel_batched_array(mjm.tendon_solimp_fri, dtype=types.vec5),
-    tendon_range=create_nmodel_batched_array(mjm.tendon_range, dtype=wp.vec2f),
-    tendon_actfrcrange=create_nmodel_batched_array(mjm.tendon_actfrcrange, dtype=wp.vec2),
-    tendon_margin=create_nmodel_batched_array(mjm.tendon_margin, dtype=float),
-    tendon_stiffness=create_nmodel_batched_array(mjm.tendon_stiffness, dtype=float),
-    tendon_damping=create_nmodel_batched_array(mjm.tendon_damping, dtype=float),
-    tendon_armature=create_nmodel_batched_array(mjm.tendon_armature, dtype=float),
-    tendon_frictionloss=create_nmodel_batched_array(mjm.tendon_frictionloss, dtype=float),
-    tendon_lengthspring=create_nmodel_batched_array(mjm.tendon_lengthspring, dtype=wp.vec2),
-    tendon_length0=create_nmodel_batched_array(mjm.tendon_length0, dtype=float),
-    tendon_invweight0=create_nmodel_batched_array(mjm.tendon_invweight0, dtype=float),
-    wrap_objid=wp.array(mjm.wrap_objid, dtype=int),
-    wrap_prm=wp.array(mjm.wrap_prm, dtype=float),
-    wrap_type=wp.array(mjm.wrap_type, dtype=int),
-=======
-    nxn_pairid=wp.array(nxn_pairid, dtype=int),
-    nxn_pairid_filtered=wp.array(nxn_pairid_filtered, dtype=int),
     eq_connect_adr=wp.array(np.nonzero(mjm.eq_type == types.EqType.CONNECT)[0], dtype=int),
     eq_wld_adr=wp.array(np.nonzero(mjm.eq_type == types.EqType.WELD)[0], dtype=int),
     eq_jnt_adr=wp.array(np.nonzero(mjm.eq_type == types.EqType.JOINT)[0], dtype=int),
     eq_ten_adr=wp.array(np.nonzero(mjm.eq_type == types.EqType.TENDON)[0], dtype=int),
->>>>>>> f38c536d
     tendon_jnt_adr=wp.array(tendon_jnt_adr, dtype=int),
     tendon_site_pair_adr=wp.array(tendon_site_pair_adr, dtype=int),
     tendon_geom_adr=wp.array(tendon_geom_adr, dtype=int),
@@ -945,20 +908,7 @@
     sensor_rangefinder_bodyid=wp.array(
       mjm.site_bodyid[mjm.sensor_objid[mjm.sensor_type == mujoco.mjtSensor.mjSENS_RANGEFINDER]], dtype=int
     ),
-<<<<<<< HEAD
     sensor_collision_start_adr=wp.array(sensor_collision_start_adr, dtype=int),
-    plugin=wp.array(plugin_id, dtype=int),
-    plugin_attr=wp.array(plugin_attr, dtype=wp.vec3f),
-    geom_plugin_index=wp.array(geom_plugin_index, dtype=int),
-    mat_texid=create_nmodel_batched_array(mjm.mat_texid, dtype=int),
-    mat_texrepeat=create_nmodel_batched_array(mjm.mat_texrepeat, dtype=wp.vec2),
-    mat_rgba=create_nmodel_batched_array(mjm.mat_rgba, dtype=wp.vec4),
-    actuator_trntype_body_adr=wp.array(np.nonzero(mjm.actuator_trntype == mujoco.mjtTrn.mjTRN_BODY)[0], dtype=int),
-    block_dim=types.BlockDim(),
-    geom_pair_type_count=tuple(geom_type_pair_count),
-    has_sdf_geom=bool(np.any(mjm.geom_type == mujoco.mjtGeom.mjGEOM_SDF)),
-=======
->>>>>>> f38c536d
     taxel_vertadr=wp.array(
       [
         j + mjm.mesh_vertadr[mjm.sensor_objid[i]]
@@ -989,7 +939,6 @@
   return m
 
 
-<<<<<<< HEAD
 def _num_collision(mjm: mujoco.MjModel):
   is_collision_sensor = np.isin(
     mjm.sensor_type, [mujoco.mjtSensor.mjSENS_GEOMDIST, mujoco.mjtSensor.mjSENS_GEOMNORMAL, mujoco.mjtSensor.mjSENS_GEOMFROMTO]
@@ -1021,7 +970,8 @@
     ncollision += n1 * n2
 
   return ncollision
-=======
+
+
 def _get_padded_sizes(nv: int, njmax: int, nworld: int, is_sparse: bool, tile_size: int):
   # if dense - we just pad to the next multiple of 4 for nv, to get the fast load path.
   #            we pad to the next multiple of tile_size for njmax to avoid out of bounds accesses.
@@ -1038,7 +988,6 @@
     nv_padded = round_up(nv, 4)
 
   return njmax_padded, nv_padded
->>>>>>> f38c536d
 
 
 def make_data(
