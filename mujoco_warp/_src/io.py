--- conflicted
+++ resolved
@@ -469,20 +469,18 @@
     if np.any(active_geom):
       body_fluid_ellipsoid[mjm.geom_bodyid[active_geom]] = True
 
-<<<<<<< HEAD
   if nxn_geom_pair_filtered.shape[0] < 250_000:
     broadphase = types.BroadphaseType.NXN
   elif mjm.ngeom < 1000:
     broadphase = types.BroadphaseType.SAP_TILE
   else:
     broadphase = types.BroadphaseType.SAP_SEGMENTED
-=======
+
   ls_parallel_id = mujoco.mj_name2id(mjm, mujoco.mjtObj.mjOBJ_NUMERIC, "ls_parallel")
   if (ls_parallel_id > -1) and (mjm.numeric_data[mjm.numeric_adr[ls_parallel_id]] == 1):
     ls_parallel = True
   else:
     ls_parallel = False
->>>>>>> fa5800c1
 
   m = types.Model(
     nq=mjm.nq,
