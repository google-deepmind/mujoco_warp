# Copyright 2025 The Newton Developers
#
# Licensed under the Apache License, Version 2.0 (the "License");
# you may not use this file except in compliance with the License.
# You may obtain a copy of the License at
#
#     http://www.apache.org/licenses/LICENSE-2.0
#
# Unless required by applicable law or agreed to in writing, software
# distributed under the License is distributed on an "AS IS" BASIS,
# WITHOUT WARRANTIES OR CONDITIONS OF ANY KIND, either express or implied.
# See the License for the specific language governing permissions and
# limitations under the License.
# ==============================================================================

from typing import Optional

import mujoco
import numpy as np
import warp as wp

from . import support
from . import types


def put_model(mjm: mujoco.MjModel) -> types.Model:
<<<<<<< HEAD
  gaintype_supported = np.isin(mjm.actuator_gaintype, list(types.GainType))
  if (~gaintype_supported).any():
    raise NotImplementedError(
      f"Gain type {mjm.actuator_gaintype[~gaintype_supported]} is unsupported."
    )
=======
  # check supported features
  for field, field_types, field_str in (
    (mjm.actuator_trntype, types.TrnType, "Actuator transmission type"),
    (mjm.actuator_dyntype, types.DynType, "Actuator dynamics type"),
  ):
    unsupported = ~np.isin(field, list(field_types))
    if unsupported.any():
      raise NotImplementedError(f"{field_str} {field[unsupported]} not supported.")
>>>>>>> 040718b3

  if mjm.neq > 0:
    raise NotImplementedError("Equality constraints are unsupported.")

  if mjm.nsensor > 0:
    raise NotImplementedError("Sensors are unsupported.")

  if mjm.ntendon > 0:
    raise NotImplementedError("Tendons are unsupported.")

  if mjm.nflex > 0:
    raise NotImplementedError("Flexes are unsupported.")

  # check options
  if mjm.opt.integrator not in set(types.IntegratorType):
    raise NotImplementedError(f"Integrator: {mjm.opt.integrator} is unsupported.")

  if mjm.opt.cone not in set(types.ConeType):
    raise NotImplementedError(f"Cone: {mjm.opt.cone} is unsupported.")

  if mjm.opt.solver not in set(types.SolverType):
    raise NotImplementedError(f"Solver: {mjm.opt.solver} is unsupported.")

  m = types.Model()

  m.nq = mjm.nq
  m.nv = mjm.nv
  m.na = mjm.na
  m.nu = mjm.nu
  m.nbody = mjm.nbody
  m.njnt = mjm.njnt
  m.ngeom = mjm.ngeom
  m.nsite = mjm.nsite
  m.nmocap = mjm.nmocap
  m.nM = mjm.nM
  m.nlsp = mjm.opt.ls_iterations  # TODO(team): how to set nlsp?
  m.nexclude = mjm.nexclude
  m.opt.timestep = mjm.opt.timestep
  m.opt.tolerance = mjm.opt.tolerance
  m.opt.ls_tolerance = mjm.opt.ls_tolerance
  m.opt.gravity = wp.vec3(mjm.opt.gravity)
  m.opt.cone = mjm.opt.cone
  m.opt.solver = mjm.opt.solver
  m.opt.iterations = mjm.opt.iterations
  m.opt.ls_iterations = mjm.opt.ls_iterations
  m.opt.integrator = mjm.opt.integrator
  m.opt.disableflags = mjm.opt.disableflags
  m.opt.impratio = wp.float32(mjm.opt.impratio)
  m.opt.is_sparse = support.is_sparse(mjm)
  m.opt.ls_parallel = False
  m.stat.meaninertia = mjm.stat.meaninertia

  m.qpos0 = wp.array(mjm.qpos0, dtype=wp.float32, ndim=1)
  m.qpos_spring = wp.array(mjm.qpos_spring, dtype=wp.float32, ndim=1)

  # dof lower triangle row and column indices
  dof_tri_row, dof_tri_col = np.tril_indices(mjm.nv)

  # indices for sparse qM full_m
  is_, js = [], []
  for i in range(mjm.nv):
    j = i
    while j > -1:
      is_.append(i)
      js.append(j)
      j = mjm.dof_parentid[j]
  qM_fullm_i = is_
  qM_fullm_j = js

  # indices for sparse qM mul_m
  is_, js, madr_ijs = [], [], []
  for i in range(mjm.nv):
    madr_ij, j = mjm.dof_Madr[i], i

    while True:
      madr_ij, j = madr_ij + 1, mjm.dof_parentid[j]
      if j == -1:
        break
      is_, js, madr_ijs = is_ + [i], js + [j], madr_ijs + [madr_ij]

  qM_mulm_i, qM_mulm_j, qM_madr_ij = (
    np.array(x, dtype=np.int32) for x in (is_, js, madr_ijs)
  )

  jnt_limited_slide_hinge_adr = np.nonzero(
    mjm.jnt_limited
    & (
      (mjm.jnt_type == mujoco.mjtJoint.mjJNT_SLIDE)
      | (mjm.jnt_type == mujoco.mjtJoint.mjJNT_HINGE)
    )
  )[0]

  # body_tree is BFS ordering of body ids
  # body_treeadr contains starting index of each body tree level
  bodies, body_depth = {}, np.zeros(mjm.nbody, dtype=int) - 1
  for i in range(mjm.nbody):
    body_depth[i] = body_depth[mjm.body_parentid[i]] + 1
    bodies.setdefault(body_depth[i], []).append(i)
  body_tree = np.concatenate([bodies[i] for i in range(len(bodies))])
  tree_off = [0] + [len(bodies[i]) for i in range(len(bodies))]
  body_treeadr = np.cumsum(tree_off)[:-1]

  m.body_tree = wp.array(body_tree, dtype=wp.int32, ndim=1)
  m.body_treeadr = wp.array(body_treeadr, dtype=wp.int32, ndim=1, device="cpu")

  qLD_update_tree = np.empty(shape=(0, 3), dtype=int)
  qLD_update_treeadr = np.empty(shape=(0,), dtype=int)
  qLD_tile = np.empty(shape=(0,), dtype=int)
  qLD_tileadr = np.empty(shape=(0,), dtype=int)
  qLD_tilesize = np.empty(shape=(0,), dtype=int)

  if support.is_sparse(mjm):
    # qLD_update_tree has dof tree ordering of qLD updates for sparse factor m
    # qLD_update_treeadr contains starting index of each dof tree level
    qLD_updates, dof_depth = {}, np.zeros(mjm.nv, dtype=int) - 1
    for k in range(mjm.nv):
      dof_depth[k] = dof_depth[mjm.dof_parentid[k]] + 1
      i = mjm.dof_parentid[k]
      Madr_ki = mjm.dof_Madr[k] + 1
      while i > -1:
        qLD_updates.setdefault(dof_depth[i], []).append((i, k, Madr_ki))
        i = mjm.dof_parentid[i]
        Madr_ki += 1

    # qLD_treeadr contains starting indicies of each level of sparse updates
    qLD_update_tree = np.concatenate([qLD_updates[i] for i in range(len(qLD_updates))])
    tree_off = [0] + [len(qLD_updates[i]) for i in range(len(qLD_updates))]
    qLD_update_treeadr = np.cumsum(tree_off)[:-1]
  else:
    # qLD_tile has the dof id of each tile in qLD for dense factor m
    # qLD_tileadr contains starting index in qLD_tile of each tile group
    # qLD_tilesize has the square tile size of each tile group
    tile_corners = [i for i in range(mjm.nv) if mjm.dof_parentid[i] == -1]
    tiles = {}
    for i in range(len(tile_corners)):
      tile_beg = tile_corners[i]
      tile_end = mjm.nv if i == len(tile_corners) - 1 else tile_corners[i + 1]
      tiles.setdefault(tile_end - tile_beg, []).append(tile_beg)
    qLD_tile = np.concatenate([tiles[sz] for sz in sorted(tiles.keys())])
    tile_off = [0] + [len(tiles[sz]) for sz in sorted(tiles.keys())]
    qLD_tileadr = np.cumsum(tile_off)[:-1]
    qLD_tilesize = np.array(sorted(tiles.keys()))

  # tiles for actuator_moment - needs nu + nv tile size and offset
  actuator_moment_offset_nv = np.empty(shape=(0,), dtype=int)
  actuator_moment_offset_nu = np.empty(shape=(0,), dtype=int)
  actuator_moment_tileadr = np.empty(shape=(0,), dtype=int)
  actuator_moment_tilesize_nv = np.empty(shape=(0,), dtype=int)
  actuator_moment_tilesize_nu = np.empty(shape=(0,), dtype=int)

  if not support.is_sparse(mjm):
    # how many actuators for each tree
    tile_corners = [i for i in range(mjm.nv) if mjm.dof_parentid[i] == -1]
    tree_id = mjm.dof_treeid[tile_corners]
    num_trees = int(np.max(tree_id))
    tree = mjm.body_treeid[mjm.jnt_bodyid[mjm.actuator_trnid[:, 0]]]
    counts, ids = np.histogram(tree, bins=np.arange(0, num_trees + 2))
    acts_per_tree = dict(zip([int(i) for i in ids], [int(i) for i in counts]))

    tiles = {}
    act_beg = 0
    for i in range(len(tile_corners)):
      tile_beg = tile_corners[i]
      tile_end = mjm.nv if i == len(tile_corners) - 1 else tile_corners[i + 1]
      tree = int(tree_id[i])
      act_num = acts_per_tree[tree]
      tiles.setdefault((tile_end - tile_beg, act_num), []).append((tile_beg, act_beg))
      act_beg += act_num

    sorted_keys = sorted(tiles.keys())
    actuator_moment_offset_nv = [
      t[0] for key in sorted_keys for t in tiles.get(key, [])
    ]
    actuator_moment_offset_nu = [
      t[1] for key in sorted_keys for t in tiles.get(key, [])
    ]
    tile_off = [0] + [len(tiles[sz]) for sz in sorted(tiles.keys())]
    actuator_moment_tileadr = np.cumsum(tile_off)[:-1]  # offset
    actuator_moment_tilesize_nv = np.array(
      [a[0] for a in sorted_keys]
    )  # for this level
    actuator_moment_tilesize_nu = np.array(
      [int(a[1]) for a in sorted_keys]
    )  # for this level

  m.qM_fullm_i = wp.array(qM_fullm_i, dtype=wp.int32, ndim=1)
  m.qM_fullm_j = wp.array(qM_fullm_j, dtype=wp.int32, ndim=1)
  m.qM_mulm_i = wp.array(qM_mulm_i, dtype=wp.int32, ndim=1)
  m.qM_mulm_j = wp.array(qM_mulm_j, dtype=wp.int32, ndim=1)
  m.qM_madr_ij = wp.array(qM_madr_ij, dtype=wp.int32, ndim=1)
  m.qLD_update_tree = wp.array(qLD_update_tree, dtype=wp.vec3i, ndim=1)
  m.qLD_update_treeadr = wp.array(
    qLD_update_treeadr, dtype=wp.int32, ndim=1, device="cpu"
  )
  m.qLD_tile = wp.array(qLD_tile, dtype=wp.int32, ndim=1)
  m.qLD_tileadr = wp.array(qLD_tileadr, dtype=wp.int32, ndim=1, device="cpu")
  m.qLD_tilesize = wp.array(qLD_tilesize, dtype=wp.int32, ndim=1, device="cpu")
  m.actuator_moment_offset_nv = wp.array(
    actuator_moment_offset_nv, dtype=wp.int32, ndim=1
  )
  m.actuator_moment_offset_nu = wp.array(
    actuator_moment_offset_nu, dtype=wp.int32, ndim=1
  )
  m.actuator_moment_tileadr = wp.array(
    actuator_moment_tileadr, dtype=wp.int32, ndim=1, device="cpu"
  )
  m.actuator_moment_tilesize_nv = wp.array(
    actuator_moment_tilesize_nv, dtype=wp.int32, ndim=1, device="cpu"
  )
  m.actuator_moment_tilesize_nu = wp.array(
    actuator_moment_tilesize_nu, dtype=wp.int32, ndim=1, device="cpu"
  )
  m.alpha_candidate = wp.array(np.linspace(0.0, 1.0, m.nlsp), dtype=wp.float32)
  m.body_dofadr = wp.array(mjm.body_dofadr, dtype=wp.int32, ndim=1)
  m.body_dofnum = wp.array(mjm.body_dofnum, dtype=wp.int32, ndim=1)
  m.body_jntadr = wp.array(mjm.body_jntadr, dtype=wp.int32, ndim=1)
  m.body_jntnum = wp.array(mjm.body_jntnum, dtype=wp.int32, ndim=1)
  m.body_parentid = wp.array(mjm.body_parentid, dtype=wp.int32, ndim=1)
  m.body_mocapid = wp.array(mjm.body_mocapid, dtype=wp.int32, ndim=1)
  m.body_weldid = wp.array(mjm.body_weldid, dtype=wp.int32, ndim=1)
  m.body_pos = wp.array(mjm.body_pos, dtype=wp.vec3, ndim=1)
  m.body_quat = wp.array(mjm.body_quat, dtype=wp.quat, ndim=1)
  m.body_ipos = wp.array(mjm.body_ipos, dtype=wp.vec3, ndim=1)
  m.body_iquat = wp.array(mjm.body_iquat, dtype=wp.quat, ndim=1)
  m.body_rootid = wp.array(mjm.body_rootid, dtype=wp.int32, ndim=1)
  m.body_inertia = wp.array(mjm.body_inertia, dtype=wp.vec3, ndim=1)
  m.body_mass = wp.array(mjm.body_mass, dtype=wp.float32, ndim=1)

  subtree_mass = np.copy(mjm.body_mass)
  # TODO(team): should this be [mjm.nbody - 1, 0) ?
  for i in range(mjm.nbody - 1, -1, -1):
    subtree_mass[mjm.body_parentid[i]] += subtree_mass[i]

  m.subtree_mass = wp.array(subtree_mass, dtype=wp.float32, ndim=1)
  m.body_invweight0 = wp.array(mjm.body_invweight0, dtype=wp.float32, ndim=2)
  m.body_geomnum = wp.array(mjm.body_geomnum, dtype=wp.int32, ndim=1)
  m.body_geomadr = wp.array(mjm.body_geomadr, dtype=wp.int32, ndim=1)
  m.body_contype = wp.array(mjm.body_contype, dtype=wp.int32, ndim=1)
  m.body_conaffinity = wp.array(mjm.body_conaffinity, dtype=wp.int32, ndim=1)
  m.jnt_bodyid = wp.array(mjm.jnt_bodyid, dtype=wp.int32, ndim=1)
  m.jnt_limited = wp.array(mjm.jnt_limited, dtype=wp.int32, ndim=1)
  m.jnt_limited_slide_hinge_adr = wp.array(
    jnt_limited_slide_hinge_adr, dtype=wp.int32, ndim=1
  )
  m.jnt_type = wp.array(mjm.jnt_type, dtype=wp.int32, ndim=1)
  m.jnt_solref = wp.array(mjm.jnt_solref, dtype=wp.vec2f, ndim=1)
  m.jnt_solimp = wp.array(mjm.jnt_solimp, dtype=types.vec5, ndim=1)
  m.jnt_qposadr = wp.array(mjm.jnt_qposadr, dtype=wp.int32, ndim=1)
  m.jnt_dofadr = wp.array(mjm.jnt_dofadr, dtype=wp.int32, ndim=1)
  m.jnt_axis = wp.array(mjm.jnt_axis, dtype=wp.vec3, ndim=1)
  m.jnt_pos = wp.array(mjm.jnt_pos, dtype=wp.vec3, ndim=1)
  m.jnt_range = wp.array(mjm.jnt_range, dtype=wp.float32, ndim=2)
  m.jnt_margin = wp.array(mjm.jnt_margin, dtype=wp.float32, ndim=1)
  m.jnt_stiffness = wp.array(mjm.jnt_stiffness, dtype=wp.float32, ndim=1)
  m.jnt_actfrclimited = wp.array(mjm.jnt_actfrclimited, dtype=wp.bool, ndim=1)
  m.jnt_actfrcrange = wp.array(mjm.jnt_actfrcrange, dtype=wp.vec2, ndim=1)
  m.geom_type = wp.array(mjm.geom_type, dtype=wp.int32, ndim=1)
  m.geom_bodyid = wp.array(mjm.geom_bodyid, dtype=wp.int32, ndim=1)
  m.geom_conaffinity = wp.array(mjm.geom_conaffinity, dtype=wp.int32, ndim=1)
  m.geom_contype = wp.array(mjm.geom_contype, dtype=wp.int32, ndim=1)
  m.geom_condim = wp.array(mjm.geom_condim, dtype=wp.int32, ndim=1)
  m.geom_pos = wp.array(mjm.geom_pos, dtype=wp.vec3, ndim=1)
  m.geom_quat = wp.array(mjm.geom_quat, dtype=wp.quat, ndim=1)
  m.geom_size = wp.array(mjm.geom_size, dtype=wp.vec3, ndim=1)
  m.geom_priority = wp.array(mjm.geom_priority, dtype=wp.int32, ndim=1)
  m.geom_solmix = wp.array(mjm.geom_solmix, dtype=wp.float32, ndim=1)
  m.geom_solref = wp.array(mjm.geom_solref, dtype=wp.vec2, ndim=1)
  m.geom_solimp = wp.array(mjm.geom_solimp, dtype=types.vec5, ndim=1)
  m.geom_friction = wp.array(mjm.geom_friction, dtype=wp.vec3, ndim=1)
  m.geom_margin = wp.array(mjm.geom_margin, dtype=wp.float32, ndim=1)
  m.geom_gap = wp.array(mjm.geom_gap, dtype=wp.float32, ndim=1)
  m.geom_aabb = wp.array(mjm.geom_aabb, dtype=wp.vec3, ndim=3)
  m.geom_rbound = wp.array(mjm.geom_rbound, dtype=wp.float32, ndim=1)
  m.geom_dataid = wp.array(mjm.geom_dataid, dtype=wp.int32, ndim=1)
  m.mesh_vertadr = wp.array(mjm.mesh_vertadr, dtype=wp.int32, ndim=1)
  m.mesh_vertnum = wp.array(mjm.mesh_vertnum, dtype=wp.int32, ndim=1)
  m.mesh_vert = wp.array(mjm.mesh_vert, dtype=wp.vec3, ndim=1)
  m.site_pos = wp.array(mjm.site_pos, dtype=wp.vec3, ndim=1)
  m.site_quat = wp.array(mjm.site_quat, dtype=wp.quat, ndim=1)
  m.site_bodyid = wp.array(mjm.site_bodyid, dtype=wp.int32, ndim=1)
  m.dof_bodyid = wp.array(mjm.dof_bodyid, dtype=wp.int32, ndim=1)
  m.dof_jntid = wp.array(mjm.dof_jntid, dtype=wp.int32, ndim=1)
  m.dof_parentid = wp.array(mjm.dof_parentid, dtype=wp.int32, ndim=1)
  m.dof_Madr = wp.array(mjm.dof_Madr, dtype=wp.int32, ndim=1)
  m.dof_armature = wp.array(mjm.dof_armature, dtype=wp.float32, ndim=1)
  m.dof_damping = wp.array(mjm.dof_damping, dtype=wp.float32, ndim=1)
  m.dof_tri_row = wp.from_numpy(dof_tri_row, dtype=wp.int32)
  m.dof_tri_col = wp.from_numpy(dof_tri_col, dtype=wp.int32)
  m.dof_invweight0 = wp.array(mjm.dof_invweight0, dtype=wp.float32, ndim=1)
  m.actuator_trntype = wp.array(mjm.actuator_trntype, dtype=wp.int32, ndim=1)
  m.actuator_trnid = wp.array(mjm.actuator_trnid, dtype=wp.int32, ndim=2)
  m.actuator_ctrllimited = wp.array(mjm.actuator_ctrllimited, dtype=wp.bool, ndim=1)
  m.actuator_ctrlrange = wp.array(mjm.actuator_ctrlrange, dtype=wp.vec2, ndim=1)
  m.actuator_forcelimited = wp.array(mjm.actuator_forcelimited, dtype=wp.bool, ndim=1)
  m.actuator_forcerange = wp.array(mjm.actuator_forcerange, dtype=wp.vec2, ndim=1)
  m.actuator_gaintype = wp.array(mjm.actuator_gaintype, dtype=wp.int32, ndim=1)
  m.actuator_gainprm = wp.array(mjm.actuator_gainprm, dtype=wp.float32, ndim=2)
  m.actuator_biastype = wp.array(mjm.actuator_biastype, dtype=wp.int32, ndim=1)
  m.actuator_biasprm = wp.array(mjm.actuator_biasprm, dtype=wp.float32, ndim=2)
  m.actuator_gear = wp.array(mjm.actuator_gear, dtype=wp.spatial_vector, ndim=1)
  m.actuator_actlimited = wp.array(mjm.actuator_actlimited, dtype=wp.bool, ndim=1)
  m.actuator_actrange = wp.array(mjm.actuator_actrange, dtype=wp.vec2, ndim=1)
  m.actuator_actadr = wp.array(mjm.actuator_actadr, dtype=wp.int32, ndim=1)
  m.actuator_dyntype = wp.array(mjm.actuator_dyntype, dtype=wp.int32, ndim=1)
  m.actuator_dynprm = wp.array(mjm.actuator_dynprm, dtype=types.vec10f, ndim=1)
  m.exclude_signature = wp.array(mjm.exclude_signature, dtype=wp.int32, ndim=1)

  # short-circuiting here allows us to skip a lot of code in implicit integration
  m.actuator_affine_bias_gain = bool(
    np.any(mjm.actuator_biastype == types.BiasType.AFFINE.value)
    or np.any(mjm.actuator_gaintype == types.GainType.AFFINE.value)
  )

  return m


def _constraint(mjm: mujoco.MjModel, nworld: int, njmax: int) -> types.Constraint:
  efc = types.Constraint()

  efc.J = wp.zeros((njmax, mjm.nv), dtype=wp.float32)
  efc.D = wp.zeros((njmax,), dtype=wp.float32)
  efc.pos = wp.zeros((njmax,), dtype=wp.float32)
  efc.aref = wp.zeros((njmax,), dtype=wp.float32)
  efc.force = wp.zeros((njmax,), dtype=wp.float32)
  efc.margin = wp.zeros((njmax,), dtype=wp.float32)
  efc.worldid = wp.zeros((njmax,), dtype=wp.int32)

  efc.Jaref = wp.empty(shape=(njmax,), dtype=wp.float32)
  efc.Ma = wp.empty(shape=(nworld, mjm.nv), dtype=wp.float32)
  efc.grad = wp.empty(shape=(nworld, mjm.nv), dtype=wp.float32)
  efc.grad_dot = wp.empty(shape=(nworld,), dtype=wp.float32)
  efc.Mgrad = wp.empty(shape=(nworld, mjm.nv), dtype=wp.float32)
  efc.search = wp.empty(shape=(nworld, mjm.nv), dtype=wp.float32)
  efc.search_dot = wp.empty(shape=(nworld,), dtype=wp.float32)
  efc.gauss = wp.empty(shape=(nworld,), dtype=wp.float32)
  efc.cost = wp.empty(shape=(nworld,), dtype=wp.float32)
  efc.prev_cost = wp.empty(shape=(nworld,), dtype=wp.float32)
  efc.solver_niter = wp.empty(shape=(nworld,), dtype=wp.int32)
  efc.active = wp.empty(shape=(njmax,), dtype=wp.int32)
  efc.gtol = wp.empty(shape=(nworld,), dtype=wp.float32)
  efc.mv = wp.empty(shape=(nworld, mjm.nv), dtype=wp.float32)
  efc.jv = wp.empty(shape=(njmax,), dtype=wp.float32)
  efc.quad = wp.empty(shape=(njmax,), dtype=wp.vec3f)
  efc.quad_gauss = wp.empty(shape=(nworld,), dtype=wp.vec3f)
  efc.h = wp.empty(shape=(nworld, mjm.nv, mjm.nv), dtype=wp.float32)
  efc.alpha = wp.empty(shape=(nworld,), dtype=wp.float32)
  efc.prev_grad = wp.empty(shape=(nworld, mjm.nv), dtype=wp.float32)
  efc.prev_Mgrad = wp.empty(shape=(nworld, mjm.nv), dtype=wp.float32)
  efc.beta = wp.empty(shape=(nworld,), dtype=wp.float32)
  efc.beta_num = wp.empty(shape=(nworld,), dtype=wp.float32)
  efc.beta_den = wp.empty(shape=(nworld,), dtype=wp.float32)
  efc.done = wp.empty(shape=(nworld,), dtype=bool)

  efc.ls_done = wp.zeros(shape=(nworld,), dtype=bool)
  efc.p0 = wp.empty(shape=(nworld,), dtype=wp.vec3)
  efc.lo = wp.empty(shape=(nworld,), dtype=wp.vec3)
  efc.lo_alpha = wp.empty(shape=(nworld,), dtype=wp.float32)
  efc.hi = wp.empty(shape=(nworld,), dtype=wp.vec3)
  efc.hi_alpha = wp.empty(shape=(nworld,), dtype=wp.float32)
  efc.lo_next = wp.empty(shape=(nworld,), dtype=wp.vec3)
  efc.lo_next_alpha = wp.empty(shape=(nworld,), dtype=wp.float32)
  efc.hi_next = wp.empty(shape=(nworld,), dtype=wp.vec3)
  efc.hi_next_alpha = wp.empty(shape=(nworld,), dtype=wp.float32)
  efc.mid = wp.empty(shape=(nworld,), dtype=wp.vec3)
  efc.mid_alpha = wp.empty(shape=(nworld,), dtype=wp.float32)

  efc.cost_candidate = wp.empty(shape=(nworld, mjm.opt.ls_iterations), dtype=wp.float32)
  efc.quad_total_candidate = wp.empty(
    shape=(nworld, mjm.opt.ls_iterations), dtype=wp.vec3f
  )

  return efc


def make_data(
  mjm: mujoco.MjModel, nworld: int = 1, nconmax: int = -1, njmax: int = -1
) -> types.Data:
  d = types.Data()
  d.nworld = nworld

  # TODO(team): move to Model?
  if nconmax == -1:
    # TODO(team): heuristic for nconmax
    nconmax = 512
  d.nconmax = nconmax
  if njmax == -1:
    # TODO(team): heuristic for njmax
    njmax = 512
  d.njmax = njmax

  d.ncon = wp.zeros(1, dtype=wp.int32)
  d.nefc = wp.zeros(1, dtype=wp.int32, ndim=1)
  d.nl = 0
  d.time = 0.0

  qpos0 = np.tile(mjm.qpos0, (nworld, 1))
  d.qpos = wp.array(qpos0, dtype=wp.float32, ndim=2)
  d.qvel = wp.zeros((nworld, mjm.nv), dtype=wp.float32, ndim=2)
  d.qacc_warmstart = wp.zeros((nworld, mjm.nv), dtype=wp.float32, ndim=2)
  d.qfrc_applied = wp.zeros((nworld, mjm.nv), dtype=wp.float32, ndim=2)
  d.mocap_pos = wp.zeros((nworld, mjm.nmocap), dtype=wp.vec3)
  d.mocap_quat = wp.zeros((nworld, mjm.nmocap), dtype=wp.quat)
  d.qacc = wp.zeros((nworld, mjm.nv), dtype=wp.float32)
  d.xanchor = wp.zeros((nworld, mjm.njnt), dtype=wp.vec3)
  d.xaxis = wp.zeros((nworld, mjm.njnt), dtype=wp.vec3)
  d.xmat = wp.zeros((nworld, mjm.nbody), dtype=wp.mat33)
  d.xpos = wp.zeros((nworld, mjm.nbody), dtype=wp.vec3)
  d.xquat = wp.zeros((nworld, mjm.nbody), dtype=wp.quat)
  d.xipos = wp.zeros((nworld, mjm.nbody), dtype=wp.vec3)
  d.ximat = wp.zeros((nworld, mjm.nbody), dtype=wp.mat33)
  d.subtree_com = wp.zeros((nworld, mjm.nbody), dtype=wp.vec3)
  d.geom_xpos = wp.zeros((nworld, mjm.ngeom), dtype=wp.vec3)
  d.geom_xmat = wp.zeros((nworld, mjm.ngeom), dtype=wp.mat33)
  d.site_xpos = wp.zeros((nworld, mjm.nsite), dtype=wp.vec3)
  d.site_xmat = wp.zeros((nworld, mjm.nsite), dtype=wp.mat33)
  d.cinert = wp.zeros((nworld, mjm.nbody), dtype=types.vec10)
  d.cdof = wp.zeros((nworld, mjm.nv), dtype=wp.spatial_vector)
  d.ctrl = wp.zeros((nworld, mjm.nu), dtype=wp.float32)
  d.actuator_velocity = wp.zeros((nworld, mjm.nu), dtype=wp.float32)
  d.actuator_force = wp.zeros((nworld, mjm.nu), dtype=wp.float32)
  d.actuator_length = wp.zeros((nworld, mjm.nu), dtype=wp.float32)
  d.actuator_moment = wp.zeros((nworld, mjm.nu, mjm.nv), dtype=wp.float32)
  d.crb = wp.zeros((nworld, mjm.nbody), dtype=types.vec10)
  if support.is_sparse(mjm):
    d.qM = wp.zeros((nworld, 1, mjm.nM), dtype=wp.float32)
    d.qLD = wp.zeros((nworld, 1, mjm.nM), dtype=wp.float32)
  else:
    d.qM = wp.zeros((nworld, mjm.nv, mjm.nv), dtype=wp.float32)
    d.qLD = wp.zeros((nworld, mjm.nv, mjm.nv), dtype=wp.float32)
  d.act_dot = wp.zeros((nworld, mjm.na), dtype=wp.float32)
  d.act = wp.zeros((nworld, mjm.na), dtype=wp.float32)
  d.qLDiagInv = wp.zeros((nworld, mjm.nv), dtype=wp.float32)
  d.cvel = wp.zeros((nworld, mjm.nbody), dtype=wp.spatial_vector)
  d.cdof_dot = wp.zeros((nworld, mjm.nv), dtype=wp.spatial_vector)
  d.qfrc_bias = wp.zeros((nworld, mjm.nv), dtype=wp.float32)
  d.contact = types.Contact()
  d.contact.dist = wp.zeros((nconmax,), dtype=wp.float32)
  d.contact.pos = wp.zeros((nconmax,), dtype=wp.vec3f)
  d.contact.frame = wp.zeros((nconmax,), dtype=wp.mat33f)
  d.contact.includemargin = wp.zeros((nconmax,), dtype=wp.float32)
  d.contact.friction = wp.zeros((nconmax,), dtype=types.vec5)
  d.contact.solref = wp.zeros((nconmax,), dtype=wp.vec2f)
  d.contact.solreffriction = wp.zeros((nconmax,), dtype=wp.vec2f)
  d.contact.solimp = wp.zeros((nconmax,), dtype=types.vec5)
  d.contact.dim = wp.zeros((nconmax,), dtype=wp.int32)
  d.contact.geom = wp.zeros((nconmax,), dtype=wp.vec2i)
  d.contact.efc_address = wp.zeros((nconmax,), dtype=wp.int32)
  d.contact.worldid = wp.zeros((nconmax,), dtype=wp.int32)
  d.efc = _constraint(mjm, d.nworld, d.njmax)
  d.qfrc_passive = wp.zeros((nworld, mjm.nv), dtype=wp.float32)
  d.qfrc_spring = wp.zeros((nworld, mjm.nv), dtype=wp.float32)
  d.qfrc_damper = wp.zeros((nworld, mjm.nv), dtype=wp.float32)
  d.qfrc_actuator = wp.zeros((nworld, mjm.nv), dtype=wp.float32)
  d.qfrc_smooth = wp.zeros((nworld, mjm.nv), dtype=wp.float32)
  d.qfrc_constraint = wp.zeros((nworld, mjm.nv), dtype=wp.float32)
  d.qacc_smooth = wp.zeros((nworld, mjm.nv), dtype=wp.float32)

  d.rne_cacc = wp.zeros(shape=(d.nworld, mjm.nbody), dtype=wp.spatial_vector)
  d.rne_cfrc = wp.zeros(shape=(d.nworld, mjm.nbody), dtype=wp.spatial_vector)

  d.xfrc_applied = wp.zeros((nworld, mjm.nbody), dtype=wp.spatial_vector)

  # internal tmp arrays
  d.qfrc_integration = wp.zeros((nworld, mjm.nv), dtype=wp.float32)
  d.qacc_integration = wp.zeros((nworld, mjm.nv), dtype=wp.float32)
  d.qM_integration = wp.zeros_like(d.qM)
  d.qLD_integration = wp.zeros_like(d.qLD)
  d.qLDiagInv_integration = wp.zeros_like(d.qLDiagInv)
  d.act_vel_integration = wp.zeros_like(d.ctrl)

  # sweep-and-prune broadphase
  d.sap_geom_sort = wp.zeros((nworld, mjm.ngeom), dtype=wp.vec4)
  d.sap_projection_lower = wp.zeros((2 * nworld, mjm.ngeom), dtype=wp.float32)
  d.sap_projection_upper = wp.zeros((nworld, mjm.ngeom), dtype=wp.float32)
  d.sap_sort_index = wp.zeros((2 * nworld, mjm.ngeom), dtype=wp.int32)
  d.sap_range = wp.zeros((nworld, mjm.ngeom), dtype=wp.int32)
  d.sap_cumulative_sum = wp.zeros(nworld * mjm.ngeom, dtype=wp.int32)
  segment_indices_list = [i * mjm.ngeom for i in range(nworld + 1)]
  d.sap_segment_index = wp.array(segment_indices_list, dtype=int)

  # collision driver
  d.collision_pair = wp.empty(nconmax, dtype=wp.vec2i, ndim=1)
  d.collision_worldid = wp.empty(nconmax, dtype=wp.int32, ndim=1)
  d.ncollision = wp.zeros(1, dtype=wp.int32, ndim=1)

  return d


def put_data(
  mjm: mujoco.MjModel,
  mjd: mujoco.MjData,
  nworld: Optional[int] = None,
  nconmax: Optional[int] = None,
  njmax: Optional[int] = None,
) -> types.Data:
  d = types.Data()

  nworld = nworld or 1
  # TODO(team): better heuristic for nconmax
  nconmax = nconmax or max(512, mjd.ncon * nworld)
  # TODO(team): better heuristic for njmax
  njmax = njmax or max(512, mjd.nefc * nworld)

  if nworld < 1:
    raise ValueError("nworld must be >= 1")

  if nconmax < 1:
    raise ValueError("nconmax must be >= 1")

  if njmax < 1:
    raise ValueError("njmax must be >= 1")

  if nworld * mjd.ncon > nconmax:
    raise ValueError(f"nconmax overflow (nconmax must be >= {nworld * mjd.ncon})")

  if nworld * mjd.nefc > njmax:
    raise ValueError(f"njmax overflow (njmax must be >= {nworld * mjd.nefc})")

  d.nworld = nworld
  # TODO(team): move nconmax and njmax to Model?
  d.nconmax = nconmax
  d.njmax = njmax

  d.ncon = wp.array([mjd.ncon * nworld], dtype=wp.int32, ndim=1)
  d.nl = mjd.nl
  d.nefc = wp.array([mjd.nefc * nworld], dtype=wp.int32, ndim=1)
  d.time = mjd.time

  # TODO(erikfrey): would it be better to tile on the gpu?
  def tile(x):
    return np.tile(x, (nworld,) + (1,) * len(x.shape))

  if support.is_sparse(mjm):
    qM = np.expand_dims(mjd.qM, axis=0)
    qLD = np.expand_dims(mjd.qLD, axis=0)
    efc_J = np.zeros((mjd.nefc, mjm.nv))
    mujoco.mju_sparse2dense(
      efc_J, mjd.efc_J, mjd.efc_J_rownnz, mjd.efc_J_rowadr, mjd.efc_J_colind
    )
  else:
    qM = np.zeros((mjm.nv, mjm.nv))
    mujoco.mj_fullM(mjm, qM, mjd.qM)
    qLD = np.linalg.cholesky(qM)
    efc_J = mjd.efc_J.reshape((mjd.nefc, mjm.nv))

  # TODO(taylorhowell): sparse actuator_moment
  actuator_moment = np.zeros((mjm.nu, mjm.nv))
  mujoco.mju_sparse2dense(
    actuator_moment,
    mjd.actuator_moment,
    mjd.moment_rownnz,
    mjd.moment_rowadr,
    mjd.moment_colind,
  )

  d.qpos = wp.array(tile(mjd.qpos), dtype=wp.float32, ndim=2)
  d.qvel = wp.array(tile(mjd.qvel), dtype=wp.float32, ndim=2)
  d.qacc_warmstart = wp.array(tile(mjd.qacc_warmstart), dtype=wp.float32, ndim=2)
  d.qfrc_applied = wp.array(tile(mjd.qfrc_applied), dtype=wp.float32, ndim=2)
  d.mocap_pos = wp.array(tile(mjd.mocap_pos), dtype=wp.vec3, ndim=2)
  d.mocap_quat = wp.array(tile(mjd.mocap_quat), dtype=wp.quat, ndim=2)
  d.qacc = wp.array(tile(mjd.qacc), dtype=wp.float32, ndim=2)
  d.xanchor = wp.array(tile(mjd.xanchor), dtype=wp.vec3, ndim=2)
  d.xaxis = wp.array(tile(mjd.xaxis), dtype=wp.vec3, ndim=2)
  d.xmat = wp.array(tile(mjd.xmat), dtype=wp.mat33, ndim=2)
  d.xpos = wp.array(tile(mjd.xpos), dtype=wp.vec3, ndim=2)
  d.xquat = wp.array(tile(mjd.xquat), dtype=wp.quat, ndim=2)
  d.xipos = wp.array(tile(mjd.xipos), dtype=wp.vec3, ndim=2)
  d.ximat = wp.array(tile(mjd.ximat), dtype=wp.mat33, ndim=2)
  d.subtree_com = wp.array(tile(mjd.subtree_com), dtype=wp.vec3, ndim=2)
  d.geom_xpos = wp.array(tile(mjd.geom_xpos), dtype=wp.vec3, ndim=2)
  d.geom_xmat = wp.array(tile(mjd.geom_xmat), dtype=wp.mat33, ndim=2)
  d.site_xpos = wp.array(tile(mjd.site_xpos), dtype=wp.vec3, ndim=2)
  d.site_xmat = wp.array(tile(mjd.site_xmat), dtype=wp.mat33, ndim=2)
  d.cinert = wp.array(tile(mjd.cinert), dtype=types.vec10, ndim=2)
  d.cdof = wp.array(tile(mjd.cdof), dtype=wp.spatial_vector, ndim=2)
  d.crb = wp.array(tile(mjd.crb), dtype=types.vec10, ndim=2)
  d.qM = wp.array(tile(qM), dtype=wp.float32, ndim=3)
  d.qLD = wp.array(tile(qLD), dtype=wp.float32, ndim=3)
  d.qLDiagInv = wp.array(tile(mjd.qLDiagInv), dtype=wp.float32, ndim=2)
  d.ctrl = wp.array(tile(mjd.ctrl), dtype=wp.float32, ndim=2)
  d.actuator_velocity = wp.array(tile(mjd.actuator_velocity), dtype=wp.float32, ndim=2)
  d.actuator_force = wp.array(tile(mjd.actuator_force), dtype=wp.float32, ndim=2)
  d.actuator_length = wp.array(tile(mjd.actuator_length), dtype=wp.float32, ndim=2)
  d.actuator_moment = wp.array(tile(actuator_moment), dtype=wp.float32, ndim=3)
  d.cvel = wp.array(tile(mjd.cvel), dtype=wp.spatial_vector, ndim=2)
  d.cdof_dot = wp.array(tile(mjd.cdof_dot), dtype=wp.spatial_vector, ndim=2)
  d.qfrc_bias = wp.array(tile(mjd.qfrc_bias), dtype=wp.float32, ndim=2)
  d.qfrc_passive = wp.array(tile(mjd.qfrc_passive), dtype=wp.float32, ndim=2)
  d.qfrc_spring = wp.array(tile(mjd.qfrc_spring), dtype=wp.float32, ndim=2)
  d.qfrc_damper = wp.array(tile(mjd.qfrc_damper), dtype=wp.float32, ndim=2)
  d.qfrc_actuator = wp.array(tile(mjd.qfrc_actuator), dtype=wp.float32, ndim=2)
  d.qfrc_smooth = wp.array(tile(mjd.qfrc_smooth), dtype=wp.float32, ndim=2)
  d.qfrc_constraint = wp.array(tile(mjd.qfrc_constraint), dtype=wp.float32, ndim=2)
  d.qacc_smooth = wp.array(tile(mjd.qacc_smooth), dtype=wp.float32, ndim=2)
  d.act = wp.array(tile(mjd.act), dtype=wp.float32, ndim=2)
  d.act_dot = wp.array(tile(mjd.act_dot), dtype=wp.float32, ndim=2)

  nefc = mjd.nefc
  efc_worldid = np.zeros(njmax, dtype=int)

  for i in range(nworld):
    efc_worldid[i * nefc : (i + 1) * nefc] = i

  nefc_fill = njmax - nworld * nefc

  efc_J_fill = np.vstack(
    [np.repeat(efc_J, nworld, axis=0), np.zeros((nefc_fill, mjm.nv))]
  )
  efc_D_fill = np.concatenate(
    [np.repeat(mjd.efc_D, nworld, axis=0), np.zeros(nefc_fill)]
  )
  efc_pos_fill = np.concatenate(
    [np.repeat(mjd.efc_pos, nworld, axis=0), np.zeros(nefc_fill)]
  )
  efc_aref_fill = np.concatenate(
    [np.repeat(mjd.efc_aref, nworld, axis=0), np.zeros(nefc_fill)]
  )
  efc_force_fill = np.concatenate(
    [np.repeat(mjd.efc_force, nworld, axis=0), np.zeros(nefc_fill)]
  )
  efc_margin_fill = np.concatenate(
    [np.repeat(mjd.efc_margin, nworld, axis=0), np.zeros(nefc_fill)]
  )

  ncon = mjd.ncon
  con_efc_address = np.zeros(nconmax, dtype=int)
  con_worldid = np.zeros(nconmax, dtype=int)

  for i in range(nworld):
    con_efc_address[i * ncon : (i + 1) * ncon] = mjd.contact.efc_address + i * ncon
    con_worldid[i * ncon : (i + 1) * ncon] = i

  ncon_fill = nconmax - nworld * ncon

  con_dist_fill = np.concatenate(
    [np.repeat(mjd.contact.dist, nworld, axis=0), np.zeros(ncon_fill)]
  )
  con_pos_fill = np.vstack(
    [np.repeat(mjd.contact.pos, nworld, axis=0), np.zeros((ncon_fill, 3))]
  )
  con_frame_fill = np.vstack(
    [np.repeat(mjd.contact.frame, nworld, axis=0), np.zeros((ncon_fill, 9))]
  )
  con_includemargin_fill = np.concatenate(
    [np.repeat(mjd.contact.includemargin, nworld, axis=0), np.zeros(ncon_fill)]
  )
  con_friction_fill = np.vstack(
    [np.repeat(mjd.contact.friction, nworld, axis=0), np.zeros((ncon_fill, 5))]
  )
  con_solref_fill = np.vstack(
    [np.repeat(mjd.contact.solref, nworld, axis=0), np.zeros((ncon_fill, 2))]
  )
  con_solreffriction_fill = np.vstack(
    [np.repeat(mjd.contact.solreffriction, nworld, axis=0), np.zeros((ncon_fill, 2))]
  )
  con_solimp_fill = np.vstack(
    [np.repeat(mjd.contact.solimp, nworld, axis=0), np.zeros((ncon_fill, 5))]
  )
  con_dim_fill = np.concatenate(
    [np.repeat(mjd.contact.dim, nworld, axis=0), np.zeros(ncon_fill)]
  )
  con_geom_fill = np.vstack(
    [np.repeat(mjd.contact.geom, nworld, axis=0), np.zeros((ncon_fill, 2))]
  )

  d.contact.dist = wp.array(con_dist_fill, dtype=wp.float32, ndim=1)
  d.contact.pos = wp.array(con_pos_fill, dtype=wp.vec3f, ndim=1)
  d.contact.frame = wp.array(con_frame_fill, dtype=wp.mat33f, ndim=1)
  d.contact.includemargin = wp.array(con_includemargin_fill, dtype=wp.float32, ndim=1)
  d.contact.friction = wp.array(con_friction_fill, dtype=types.vec5, ndim=1)
  d.contact.solref = wp.array(con_solref_fill, dtype=wp.vec2f, ndim=1)
  d.contact.solreffriction = wp.array(con_solreffriction_fill, dtype=wp.vec2f, ndim=1)
  d.contact.solimp = wp.array(con_solimp_fill, dtype=types.vec5, ndim=1)
  d.contact.dim = wp.array(con_dim_fill, dtype=wp.int32, ndim=1)
  d.contact.geom = wp.array(con_geom_fill, dtype=wp.vec2i, ndim=1)
  d.contact.efc_address = wp.array(con_efc_address, dtype=wp.int32, ndim=1)
  d.contact.worldid = wp.array(con_worldid, dtype=wp.int32, ndim=1)

  d.rne_cacc = wp.zeros(shape=(d.nworld, mjm.nbody), dtype=wp.spatial_vector)
  d.rne_cfrc = wp.zeros(shape=(d.nworld, mjm.nbody), dtype=wp.spatial_vector)

  d.efc = _constraint(mjm, d.nworld, d.njmax)
  d.efc.J = wp.array(efc_J_fill, dtype=wp.float32, ndim=2)
  d.efc.D = wp.array(efc_D_fill, dtype=wp.float32, ndim=1)
  d.efc.pos = wp.array(efc_pos_fill, dtype=wp.float32, ndim=1)
  d.efc.aref = wp.array(efc_aref_fill, dtype=wp.float32, ndim=1)
  d.efc.force = wp.array(efc_force_fill, dtype=wp.float32, ndim=1)
  d.efc.margin = wp.array(efc_margin_fill, dtype=wp.float32, ndim=1)
  d.efc.worldid = wp.from_numpy(efc_worldid, dtype=wp.int32)

  d.xfrc_applied = wp.array(tile(mjd.xfrc_applied), dtype=wp.spatial_vector, ndim=2)

  # internal tmp arrays
  d.qfrc_integration = wp.zeros((nworld, mjm.nv), dtype=wp.float32)
  d.qacc_integration = wp.zeros((nworld, mjm.nv), dtype=wp.float32)
  d.qM_integration = wp.zeros_like(d.qM)
  d.qLD_integration = wp.zeros_like(d.qLD)
  d.qLDiagInv_integration = wp.zeros_like(d.qLDiagInv)
  d.act_vel_integration = wp.zeros_like(d.ctrl)

  # broadphase sweep and prune
  d.sap_geom_sort = wp.zeros((nworld, mjm.ngeom), dtype=wp.vec4)
  d.sap_projection_lower = wp.zeros((2 * nworld, mjm.ngeom), dtype=wp.float32)
  d.sap_projection_upper = wp.zeros((nworld, mjm.ngeom), dtype=wp.float32)
  d.sap_sort_index = wp.zeros((2 * nworld, mjm.ngeom), dtype=wp.int32)
  d.sap_range = wp.zeros((nworld, mjm.ngeom), dtype=wp.int32)
  d.sap_cumulative_sum = wp.zeros(nworld * mjm.ngeom, dtype=wp.int32)
  segment_indices_list = [i * mjm.ngeom for i in range(nworld + 1)]
  d.sap_segment_index = wp.array(segment_indices_list, dtype=int)

  # collision driver
  d.collision_pair = wp.empty(nconmax, dtype=wp.vec2i, ndim=1)
  d.collision_worldid = wp.empty(nconmax, dtype=wp.int32, ndim=1)
  d.ncollision = wp.zeros(1, dtype=wp.int32, ndim=1)

  return d


def get_data_into(
  result: mujoco.MjData,
  mjm: mujoco.MjModel,
  d: types.Data,
):
  """Gets Data from a device into an existing mujoco.MjData."""
  if d.nworld > 1:
    raise NotImplementedError("only nworld == 1 supported for now")

  ncon = d.ncon.numpy()[0]
  nefc = d.nefc.numpy()[0]

  if ncon != result.ncon or nefc != result.nefc:
    mujoco._functions._realloc_con_efc(result, ncon=ncon, nefc=nefc)

  result.time = d.time

  result.qpos[:] = d.qpos.numpy()[0]
  result.qvel[:] = d.qvel.numpy()[0]
  result.qacc_warmstart = d.qacc_warmstart.numpy()[0]
  result.qfrc_applied = d.qfrc_applied.numpy()[0]
  result.mocap_pos = d.mocap_pos.numpy()[0]
  result.mocap_quat = d.mocap_quat.numpy()[0]
  result.qacc = d.qacc.numpy()[0]
  result.xanchor = d.xanchor.numpy()[0]
  result.xaxis = d.xaxis.numpy()[0]
  result.xmat = d.xmat.numpy().reshape((-1, 9))
  result.xpos = d.xpos.numpy()[0]
  result.xquat = d.xquat.numpy()[0]
  result.xipos = d.xipos.numpy()[0]
  result.ximat = d.ximat.numpy().reshape((-1, 9))
  result.subtree_com = d.subtree_com.numpy()[0]
  result.geom_xpos = d.geom_xpos.numpy()[0]
  result.geom_xmat = d.geom_xmat.numpy().reshape((-1, 9))
  result.site_xpos = d.site_xpos.numpy()[0]
  result.site_xmat = d.site_xmat.numpy().reshape((-1, 9))
  result.cinert = d.cinert.numpy()[0]
  result.cdof = d.cdof.numpy()[0]
  result.crb = d.crb.numpy()[0]
  result.qLDiagInv = d.qLDiagInv.numpy()[0]
  result.ctrl = d.ctrl.numpy()[0]
  result.actuator_velocity = d.actuator_velocity.numpy()[0]
  result.actuator_force = d.actuator_force.numpy()[0]
  result.actuator_length = d.actuator_length.numpy()[0]
  mujoco.mju_dense2sparse(
    result.actuator_moment,
    d.actuator_moment.numpy()[0],
    result.moment_rownnz,
    result.moment_rowadr,
    result.moment_colind,
  )
  result.cvel = d.cvel.numpy()[0]
  result.cdof_dot = d.cdof_dot.numpy()[0]
  result.qfrc_bias = d.qfrc_bias.numpy()[0]
  result.qfrc_passive = d.qfrc_passive.numpy()[0]
  result.qfrc_spring = d.qfrc_spring.numpy()[0]
  result.qfrc_damper = d.qfrc_damper.numpy()[0]
  result.qfrc_actuator = d.qfrc_actuator.numpy()[0]
  result.qfrc_smooth = d.qfrc_smooth.numpy()[0]
  result.qfrc_constraint = d.qfrc_constraint.numpy()[0]
  result.qacc_smooth = d.qacc_smooth.numpy()[0]
  result.act = d.act.numpy()[0]
  result.act_dot = d.act_dot.numpy()[0]

  result.contact.dist[:] = d.contact.dist.numpy()[:ncon]
  result.contact.pos[:] = d.contact.pos.numpy()[:ncon]
  result.contact.frame[:] = d.contact.frame.numpy()[:ncon].reshape((-1, 9))
  result.contact.includemargin[:] = d.contact.includemargin.numpy()[:ncon]
  result.contact.friction[:] = d.contact.friction.numpy()[:ncon]
  result.contact.solref[:] = d.contact.solref.numpy()[:ncon]
  result.contact.solreffriction[:] = d.contact.solreffriction.numpy()[:ncon]
  result.contact.solimp[:] = d.contact.solimp.numpy()[:ncon]
  result.contact.dim[:] = d.contact.dim.numpy()[:ncon]
  result.contact.efc_address[:] = d.contact.efc_address.numpy()[:ncon]

  if support.is_sparse(mjm):
    result.qM[:] = d.qM.numpy()[0, 0]
    result.qLD[:] = d.qLD.numpy()[0, 0]
    # TODO(team): set efc_J after fix to _realloc_con_efc lands
    # efc_J = d.efc_J.numpy()[0, :nefc]
    # mujoco.mju_dense2sparse(
    #   result.efc_J, efc_J, result.efc_J_rownnz, result.efc_J_rowadr, result.efc_J_colind
    # )
  else:
    qM = d.qM.numpy()
    qLD = d.qLD.numpy()
    adr = 0
    for i in range(mjm.nv):
      j = i
      while j >= 0:
        result.qM[adr] = qM[0, i, j]
        result.qLD[adr] = qLD[0, i, j]
        j = mjm.dof_parentid[j]
        adr += 1
    # TODO(team): set efc_J after fix to _realloc_con_efc lands
    # if nefc > 0:
    #   result.efc_J[:nefc * mjm.nv] = d.efc_J.numpy()[:nefc].flatten()
  result.efc_D[:] = d.efc.D.numpy()[:nefc]
  result.efc_pos[:] = d.efc.pos.numpy()[:nefc]
  result.efc_aref[:] = d.efc.aref.numpy()[:nefc]
  result.efc_force[:] = d.efc.force.numpy()[:nefc]
  result.efc_margin[:] = d.efc.margin.numpy()[:nefc]

  # TODO: other efc_ fields, anything else missing<|MERGE_RESOLUTION|>--- conflicted
+++ resolved
@@ -24,13 +24,6 @@
 
 
 def put_model(mjm: mujoco.MjModel) -> types.Model:
-<<<<<<< HEAD
-  gaintype_supported = np.isin(mjm.actuator_gaintype, list(types.GainType))
-  if (~gaintype_supported).any():
-    raise NotImplementedError(
-      f"Gain type {mjm.actuator_gaintype[~gaintype_supported]} is unsupported."
-    )
-=======
   # check supported features
   for field, field_types, field_str in (
     (mjm.actuator_trntype, types.TrnType, "Actuator transmission type"),
@@ -39,7 +32,12 @@
     unsupported = ~np.isin(field, list(field_types))
     if unsupported.any():
       raise NotImplementedError(f"{field_str} {field[unsupported]} not supported.")
->>>>>>> 040718b3
+    
+  gaintype_supported = np.isin(mjm.actuator_gaintype, list(types.GainType))
+  if (~gaintype_supported).any():
+    raise NotImplementedError(
+      f"Gain type {mjm.actuator_gaintype[~gaintype_supported]} is unsupported."
+    )
 
   if mjm.neq > 0:
     raise NotImplementedError("Equality constraints are unsupported.")
