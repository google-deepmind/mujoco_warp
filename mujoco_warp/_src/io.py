# Copyright 2025 The Newton Developers
#
# Licensed under the Apache License, Version 2.0 (the "License");
# you may not use this file except in compliance with the License.
# You may obtain a copy of the License at
#
#     http://www.apache.org/licenses/LICENSE-2.0
#
# Unless required by applicable law or agreed to in writing, software
# distributed under the License is distributed on an "AS IS" BASIS,
# WITHOUT WARRANTIES OR CONDITIONS OF ANY KIND, either express or implied.
# See the License for the specific language governing permissions and
# limitations under the License.
# ==============================================================================

from typing import Optional, Tuple

import mujoco
import numpy as np
import warp as wp

from mujoco_warp._src.warp_util import conditional_graph_supported

from . import math
from . import types

# number of max iterations to run GJK/EPA
MJ_CCD_ITERATIONS = 12

# max number of worlds supported
MAX_WORLDS = 2**24


def _hfield_geom_pair(mjm: mujoco.MjModel) -> Tuple[int, np.array]:
  geom1, geom2 = np.triu_indices(mjm.ngeom, k=1)
  geom_type_hf = mujoco.mjtGeom.mjGEOM_HFIELD
  has_hfield = (mjm.geom_type[geom1] == geom_type_hf) | (mjm.geom_type[geom2] == geom_type_hf)
  nhfieldgeompair = np.sum(has_hfield)
  geompair2hfgeompair = -1 * np.ones(mjm.ngeom * (mjm.ngeom - 1) // 2, dtype=int)
  geompair2hfgeompair[has_hfield] = np.arange(nhfieldgeompair)

  return nhfieldgeompair, geompair2hfgeompair


def put_model(mjm: mujoco.MjModel) -> types.Model:
  """
  Creates a model on device.

  Args:
    mjm (mujoco.MjModel): The model containing kinematic and dynamic information (host).

  Returns:
    Model: The model containing kinematic and dynamic information (device).
  """
  # check supported features
  for field, field_types, field_str in (
    (mjm.actuator_trntype, types.TrnType, "Actuator transmission type"),
    (mjm.actuator_dyntype, types.DynType, "Actuator dynamics type"),
    (mjm.actuator_gaintype, types.GainType, "Gain type"),
    (mjm.actuator_biastype, types.BiasType, "Bias type"),
    (mjm.eq_type, types.EqType, "Equality constraint types"),
    (mjm.geom_type, types.GeomType, "Geom type"),
    (mjm.sensor_type, types.SensorType, "Sensor types"),
    (mjm.wrap_type, types.WrapType, "Wrap types"),
  ):
    unsupported = ~np.isin(field, list(field_types))
    if unsupported.any():
      raise NotImplementedError(f"{field_str} {field[unsupported]} not supported.")

  plugin_id = []
  plugin_attr = []
  geom_plugin_index = np.full_like(mjm.geom_type, -1)

  if mjm.nplugin > 0:
    for i in range(len(mjm.geom_plugin)):
      if mjm.geom_plugin[i] != -1:
        p = mjm.geom_plugin[i]
        geom_plugin_index[i] = len(plugin_id)
        plugin_id.append(mjm.plugin[p])
        start = mjm.plugin_attradr[p]
        end = mjm.plugin_attradr[p + 1] if p + 1 < mjm.nplugin else len(mjm.plugin_attr)
        values = mjm.plugin_attr[start:end]
        attr_values = []
        current = []
        for v in values:
          if v == 0:
            if current:
              s = "".join(chr(int(x)) for x in current)
              attr_values.append(float(s))
              current = []
          else:
            current.append(v)
        # Pad with zeros if less than 3
        attr_values += [0.0] * (3 - len(attr_values))
        plugin_attr.append(attr_values[:3])

  plugin_id = np.array(plugin_id)
  plugin_attr = np.array(plugin_attr)

  if mjm.nflex > 1:
    raise NotImplementedError("Only one flex is unsupported.")

  if ((mjm.flex_contype != 0) | (mjm.flex_conaffinity != 0)).any():
    raise NotImplementedError("Flex collisions are not implemented.")

  if mjm.geom_fluid.any():
    raise NotImplementedError("Ellipsoid fluid model not implemented.")

  # check options
  for opt, opt_types, msg in (
    (mjm.opt.integrator, types.IntegratorType, "Integrator"),
    (mjm.opt.cone, types.ConeType, "Cone"),
    (mjm.opt.solver, types.SolverType, "Solver"),
  ):
    if opt not in set(opt_types):
      raise NotImplementedError(f"{msg} {opt} is unsupported.")

  if mjm.opt.noslip_iterations > 0:
    raise NotImplementedError(f"noslip solver not implemented.")

  # contact sensor
  is_contact_sensor = mjm.sensor_type == types.SensorType.CONTACT
  if is_contact_sensor.any():
    # matching
    if (
      (mjm.sensor_objtype[is_contact_sensor] != types.ObjType.GEOM)
      | (mjm.sensor_reftype[is_contact_sensor] != types.ObjType.GEOM)
    ).any():
      raise NotImplementedError("Contact sensor: only geom1-geom2 matching is implemented.")

    # reduction
    if (mjm.sensor_intprm[is_contact_sensor, 1] == 0).any():
      raise NotImplementedError(f"Contact sensor: reduction 'none' is not implemented.")

  # TODO(team): remove after _update_gradient for Newton uses tile operations for islands
  nv_max = 60
  if mjm.nv > nv_max and mjm.opt.jacobian == mujoco.mjtJacobian.mjJAC_DENSE:
    raise ValueError(f"Dense is unsupported for nv > {nv_max} (nv = {mjm.nv}).")

  is_sparse = mujoco.mj_isSparse(mjm)

  # calculate some fields that cannot be easily computed inline
  nlsp = mjm.opt.ls_iterations  # TODO(team): how to set nlsp?

  # dof lower triangle row and column indices (used in solver)
  dof_tri_row, dof_tri_col = np.tril_indices(mjm.nv)

  # indices for sparse qM_fullm (used in solver)
  qM_fullm_i, qM_fullm_j = [], []
  for i in range(mjm.nv):
    j = i
    while j > -1:
      qM_fullm_i.append(i)
      qM_fullm_j.append(j)
      j = mjm.dof_parentid[j]

  # indices for sparse qM mul_m (used in support)
  qM_mulm_i, qM_mulm_j, qM_madr_ij = [], [], []
  for i in range(mjm.nv):
    madr_ij, j = mjm.dof_Madr[i], i

    while True:
      madr_ij, j = madr_ij + 1, mjm.dof_parentid[j]
      if j == -1:
        break
      qM_mulm_i.append(i)
      qM_mulm_j.append(j)
      qM_madr_ij.append(madr_ij)

  # body_tree is a list of body ids grouped by tree level
  bodies, body_depth = {}, np.zeros(mjm.nbody, dtype=int) - 1
  for i in range(mjm.nbody):
    body_depth[i] = body_depth[mjm.body_parentid[i]] + 1
    bodies.setdefault(body_depth[i], []).append(i)
  body_tree = tuple(wp.array(bodies[i], dtype=int) for i in sorted(bodies))

  # qLD_updates has dof tree ordering of qLD updates for sparse factor m
  qLD_updates, dof_depth = {}, np.zeros(mjm.nv, dtype=int) - 1

  for k in range(mjm.nv):
    # skip diagonal rows
    if mjm.M_rownnz[k] == 1:
      continue
    dof_depth[k] = dof_depth[mjm.dof_parentid[k]] + 1
    i = mjm.dof_parentid[k]
    diag_k = mjm.M_rowadr[k] + mjm.M_rownnz[k] - 1
    Madr_ki = diag_k - 1
    while i > -1:
      qLD_updates.setdefault(dof_depth[i], []).append((i, k, Madr_ki))
      i = mjm.dof_parentid[i]
      Madr_ki -= 1

  qLD_updates = tuple(wp.array(qLD_updates[i], dtype=wp.vec3i) for i in sorted(qLD_updates))

  # qM_tiles records the block diagonal structure of qM
  tile_corners = [i for i in range(mjm.nv) if mjm.dof_parentid[i] == -1]
  tiles = {}
  for i in range(len(tile_corners)):
    tile_beg = tile_corners[i]
    tile_end = mjm.nv if i == len(tile_corners) - 1 else tile_corners[i + 1]
    tiles.setdefault(tile_end - tile_beg, []).append(tile_beg)

  qM_tiles = tuple(types.TileSet(adr=wp.array(tiles[sz], dtype=int), size=sz) for sz in sorted(tiles.keys()))

  # subtree_mass is a precalculated array used in smooth
  subtree_mass = np.copy(mjm.body_mass)
  # TODO(team): should this be [mjm.nbody - 1, 0) ?
  for i in range(mjm.nbody - 1, -1, -1):
    subtree_mass[mjm.body_parentid[i]] += subtree_mass[i]

  # actuator_moment tiles are grouped by dof size and number of actuators
  tree_id = np.arange(len(tile_corners), dtype=np.int32)
  num_trees = int(np.max(tree_id)) if len(tree_id) > 0 else 0
  bodyid = []
  for i in range(mjm.nu):
    trntype = mjm.actuator_trntype[i]
    if trntype == mujoco.mjtTrn.mjTRN_JOINT or trntype == mujoco.mjtTrn.mjTRN_JOINTINPARENT:
      jntid = mjm.actuator_trnid[i, 0]
      bodyid.append(mjm.jnt_bodyid[jntid])
    elif trntype == mujoco.mjtTrn.mjTRN_TENDON:
      tenid = mjm.actuator_trnid[i, 0]
      adr = mjm.tendon_adr[tenid]
      if mjm.wrap_type[adr] == mujoco.mjtWrap.mjWRAP_JOINT:
        ten_num = mjm.tendon_num[tenid]
        for i in range(ten_num):
          bodyid.append(mjm.jnt_bodyid[mjm.wrap_objid[adr + i]])
      else:
        for i in range(mjm.nv):
          bodyid.append(mjm.dof_bodyid[i])
    elif trntype == mujoco.mjtTrn.mjTRN_BODY:
      pass
    elif trntype == mujoco.mjtTrn.mjTRN_SITE:
      siteid = mjm.actuator_trnid[i, 0]
      bid = mjm.site_bodyid[siteid]
      while bid > 0:
        bodyid.append(bid)
        bid = mjm.body_parentid[bid]
    elif trntype == mujoco.mjtTrn.mjTRN_SLIDERCRANK:
      for i in range(mjm.nv):
        bodyid.append(mjm.dof_bodyid[i])
    else:
      raise NotImplementedError(f"Transmission type {trntype} not implemented.")
  tree = mjm.body_treeid[np.array(bodyid, dtype=int)]
  counts, ids = np.histogram(tree, bins=np.arange(0, num_trees + 2))
  acts_per_tree = dict(zip(ids, counts))

  tiles = {}
  act_beg = 0
  for i in range(len(tile_corners)):
    tile_beg = tile_corners[i]
    tile_end = mjm.nv if i == len(tile_corners) - 1 else tile_corners[i + 1]
    tree = int(tree_id[i])
    act_num = acts_per_tree[tree]
    tiles.setdefault((tile_end - tile_beg, act_num), []).append((tile_beg, act_beg))
    act_beg += act_num

  actuator_moment_tiles_nv, actuator_moment_tiles_nu = tuple(), tuple()

  for (nv, nu), adr in sorted(tiles.items()):
    adr_nv = wp.array([nv for nv, _ in adr], dtype=int)
    adr_nu = wp.array([nu for _, nu in adr], dtype=int)
    actuator_moment_tiles_nv += (types.TileSet(adr=adr_nv, size=nv),)
    actuator_moment_tiles_nu += (types.TileSet(adr=adr_nu, size=nu),)

  # fixed tendon
  tendon_jnt_adr = []
  wrap_jnt_adr = []
  for i in range(mjm.ntendon):
    adr = mjm.tendon_adr[i]
    if mjm.wrap_type[adr] == mujoco.mjtWrap.mjWRAP_JOINT:
      tendon_num = mjm.tendon_num[i]
      for j in range(tendon_num):
        tendon_jnt_adr.append(i)
        wrap_jnt_adr.append(adr + j)

  # spatial tendon
  tendon_site_pair_adr = []
  tendon_geom_adr = []

  ten_wrapadr_site = [0]
  ten_wrapnum_site = []
  for i, tendon_num in enumerate(mjm.tendon_num):
    adr = mjm.tendon_adr[i]
    # sites
    if (mjm.wrap_type[adr : adr + tendon_num] == mujoco.mjtWrap.mjWRAP_SITE).all():
      if i < mjm.ntendon:
        ten_wrapadr_site.append(ten_wrapadr_site[-1] + tendon_num)
      ten_wrapnum_site.append(tendon_num)
    else:
      if i < mjm.ntendon:
        ten_wrapadr_site.append(ten_wrapadr_site[-1])
      ten_wrapnum_site.append(0)

    # geoms
    for j in range(tendon_num):
      wrap_type = mjm.wrap_type[adr + j]
      if j < tendon_num - 1:
        next_wrap_type = mjm.wrap_type[adr + j + 1]
        if wrap_type == mujoco.mjtWrap.mjWRAP_SITE and next_wrap_type == mujoco.mjtWrap.mjWRAP_SITE:
          tendon_site_pair_adr.append(i)
      if wrap_type == mujoco.mjtWrap.mjWRAP_SPHERE or wrap_type == mujoco.mjtWrap.mjWRAP_CYLINDER:
        tendon_geom_adr.append(i)

  wrap_site_adr = np.nonzero(mjm.wrap_type == mujoco.mjtWrap.mjWRAP_SITE)[0]
  wrap_site_pair_adr = np.setdiff1d(wrap_site_adr[np.nonzero(np.diff(wrap_site_adr) == 1)[0]], mjm.tendon_adr[1:] - 1)
  wrap_geom_adr = np.nonzero(np.isin(mjm.wrap_type, [mujoco.mjtWrap.mjWRAP_SPHERE, mujoco.mjtWrap.mjWRAP_CYLINDER]))[0]

  # pulley scaling
  wrap_pulley_scale = np.ones(mjm.nwrap, dtype=float)
  pulley_adr = np.nonzero(mjm.wrap_type == mujoco.mjtWrap.mjWRAP_PULLEY)[0]
  for tadr, tnum in zip(mjm.tendon_adr, mjm.tendon_num):
    for padr in pulley_adr:
      if tadr <= padr < tadr + tnum:
        wrap_pulley_scale[padr : tadr + tnum] = 1.0 / mjm.wrap_prm[padr]

  # mocap
  mocap_bodyid = np.arange(mjm.nbody)[mjm.body_mocapid >= 0]
  mocap_bodyid = mocap_bodyid[mjm.body_mocapid[mjm.body_mocapid >= 0].argsort()]

  # precalculated geom pairs
  filterparent = not (mjm.opt.disableflags & types.DisableBit.FILTERPARENT.value)

  geom1, geom2 = np.triu_indices(mjm.ngeom, k=1)
  nxn_geom_pair = np.stack((geom1, geom2), axis=1)

  bodyid1 = mjm.geom_bodyid[geom1]
  bodyid2 = mjm.geom_bodyid[geom2]
  contype1 = mjm.geom_contype[geom1]
  contype2 = mjm.geom_contype[geom2]
  conaffinity1 = mjm.geom_conaffinity[geom1]
  conaffinity2 = mjm.geom_conaffinity[geom2]
  weldid1 = mjm.body_weldid[bodyid1]
  weldid2 = mjm.body_weldid[bodyid2]
  weld_parentid1 = mjm.body_weldid[mjm.body_parentid[weldid1]]
  weld_parentid2 = mjm.body_weldid[mjm.body_parentid[weldid2]]

  self_collision = weldid1 == weldid2
  parent_child_collision = (
    filterparent & (weldid1 != 0) & (weldid2 != 0) & ((weldid1 == weld_parentid2) | (weldid2 == weld_parentid1))
  )
  mask = np.array((contype1 & conaffinity2) | (contype2 & conaffinity1), dtype=bool)
  exclude = np.isin((bodyid1 << 16) + bodyid2, mjm.exclude_signature)

  nxn_pairid = -1 * np.ones(len(geom1), dtype=int)
  nxn_pairid[~(mask & ~self_collision & ~parent_child_collision & ~exclude)] = -2

  # contact pairs
  for i in range(mjm.npair):
    pair_geom1 = mjm.pair_geom1[i]
    pair_geom2 = mjm.pair_geom2[i]

    if pair_geom2 < pair_geom1:
      pairid = np.int32(math.upper_tri_index(mjm.ngeom, int(pair_geom2), int(pair_geom1)))
    else:
      pairid = np.int32(math.upper_tri_index(mjm.ngeom, int(pair_geom1), int(pair_geom2)))

    nxn_pairid[pairid] = i

  include = nxn_pairid > -2
  nxn_pairid_filtered = nxn_pairid[include]
  nxn_geom_pair_filtered = nxn_geom_pair[include]

  # count contact pair types
  geom_type_pair_count = np.bincount(
    [
      math.upper_trid_index(len(types.GeomType), int(mjm.geom_type[geom1[i]]), int(mjm.geom_type[geom2[i]]))
      for i in np.arange(len(geom1))
      if nxn_pairid[i] > -2
    ],
    minlength=len(types.GeomType) * (len(types.GeomType) + 1) // 2,
  )

  # Disable collisions if there are no potentially colliding pairs
  if np.sum(geom_type_pair_count) == 0:
    mjm.opt.disableflags |= types.DisableBit.CONTACT.value

  def create_nmodel_batched_array(mjm_array, dtype, expand_dim=True):
    array = wp.array(mjm_array, dtype=dtype)
    # add private attribute for JAX to determine which fields are batched
    array._is_batched = True
    if not expand_dim:
      array.strides = (0,) + array.strides[1:]
      array.shape = (MAX_WORLDS,) + array.shape[1:]
      return array
    array.strides = (0,) + array.strides
    array.ndim += 1
    array.shape = (MAX_WORLDS,) + array.shape
    return array

  # rangefinder
  is_rangefinder = mjm.sensor_type == mujoco.mjtSensor.mjSENS_RANGEFINDER
  sensor_rangefinder_adr = np.nonzero(is_rangefinder)[0]
  rangefinder_sensor_adr = np.full(mjm.nsensor, -1)
  rangefinder_sensor_adr[sensor_rangefinder_adr] = np.arange(len(sensor_rangefinder_adr))

  # contact sensor
  sensor_adr_to_contact_adr = np.clip(np.cumsum(mjm.sensor_type == mujoco.mjtSensor.mjSENS_CONTACT) - 1, a_min=0, a_max=None)

  if nxn_geom_pair_filtered.shape[0] < 250_000:
    broadphase = types.BroadphaseType.NXN
  elif mjm.ngeom < 1000:
    broadphase = types.BroadphaseType.SAP_TILE
  else:
    broadphase = types.BroadphaseType.SAP_SEGMENTED

  condim = np.concatenate((mjm.geom_condim, mjm.pair_dim))
  condim_max = np.max(condim) if len(condim) > 0 else 0

  m = types.Model(
    nq=mjm.nq,
    nv=mjm.nv,
    nu=mjm.nu,
    na=mjm.na,
    nbody=mjm.nbody,
    njnt=mjm.njnt,
    ngeom=mjm.ngeom,
    nsite=mjm.nsite,
    ncam=mjm.ncam,
    nlight=mjm.nlight,
    nmat=mjm.nmat,
    nflex=mjm.nflex,
    nflexvert=mjm.nflexvert,
    nflexedge=mjm.nflexedge,
    nflexelem=mjm.nflexelem,
    nflexelemdata=mjm.nflexelemdata,
    nexclude=mjm.nexclude,
    neq=mjm.neq,
    nmocap=mjm.nmocap,
    ngravcomp=mjm.ngravcomp,
    nM=mjm.nM,
    nC=mjm.nC,
    ntendon=mjm.ntendon,
    nwrap=mjm.nwrap,
    nsensor=mjm.nsensor,
    nsensordata=mjm.nsensordata,
    nsensortaxel=sum(mjm.mesh_vertnum[mjm.sensor_objid[mjm.sensor_type == mujoco.mjtSensor.mjSENS_TACTILE]]),
    nmeshvert=mjm.nmeshvert,
    nmeshface=mjm.nmeshface,
    nmeshgraph=mjm.nmeshgraph,
    nmeshpoly=mjm.nmeshpoly,
    nmeshpolyvert=mjm.nmeshpolyvert,
    nmeshpolymap=mjm.nmeshpolymap,
    nlsp=nlsp,
    npair=mjm.npair,
    opt=types.Option(
      timestep=create_nmodel_batched_array(np.array(mjm.opt.timestep), dtype=float, expand_dim=False),
      tolerance=create_nmodel_batched_array(np.array(mjm.opt.tolerance), dtype=float, expand_dim=False),
      ls_tolerance=create_nmodel_batched_array(np.array(mjm.opt.ls_tolerance), dtype=float, expand_dim=False),
      ccd_tolerance=create_nmodel_batched_array(np.array(mjm.opt.ccd_tolerance), dtype=float, expand_dim=False),
      gravity=create_nmodel_batched_array(mjm.opt.gravity, dtype=wp.vec3, expand_dim=False),
      magnetic=create_nmodel_batched_array(mjm.opt.magnetic, dtype=wp.vec3, expand_dim=False),
      wind=create_nmodel_batched_array(mjm.opt.wind, dtype=wp.vec3, expand_dim=False),
      has_fluid=bool(mjm.opt.wind.any() or mjm.opt.density or mjm.opt.viscosity),
      density=create_nmodel_batched_array(np.array(mjm.opt.density), dtype=float, expand_dim=False),
      viscosity=create_nmodel_batched_array(np.array(mjm.opt.viscosity), dtype=float, expand_dim=False),
      cone=mjm.opt.cone,
      solver=mjm.opt.solver,
      iterations=mjm.opt.iterations,
      ls_iterations=mjm.opt.ls_iterations,
      integrator=mjm.opt.integrator,
      disableflags=mjm.opt.disableflags,
      enableflags=mjm.opt.enableflags,
      impratio=create_nmodel_batched_array(np.array(mjm.opt.impratio), dtype=float, expand_dim=False),
      is_sparse=bool(is_sparse),
      ls_parallel=False,
      ls_parallel_min_step=1.0e-6,  # TODO(team): determine good default setting
      gjk_iterations=MJ_CCD_ITERATIONS,
      epa_iterations=MJ_CCD_ITERATIONS,
      broadphase=int(broadphase),
      broadphase_filter=int(
        types.BroadphaseFilter.PLANE.value | types.BroadphaseFilter.SPHERE.value | types.BroadphaseFilter.OBB.value
      ),
      graph_conditional=True and conditional_graph_supported(),
      sdf_initpoints=mjm.opt.sdf_initpoints,
      sdf_iterations=mjm.opt.sdf_iterations,
      run_collision_detection=True,
      legacy_gjk=False,
    ),
    stat=types.Statistic(
      meaninertia=mjm.stat.meaninertia,
    ),
    qpos0=create_nmodel_batched_array(mjm.qpos0, dtype=float),
    qpos_spring=create_nmodel_batched_array(mjm.qpos_spring, dtype=float),
    qM_fullm_i=wp.array(qM_fullm_i, dtype=int),
    qM_fullm_j=wp.array(qM_fullm_j, dtype=int),
    qM_mulm_i=wp.array(qM_mulm_i, dtype=int),
    qM_mulm_j=wp.array(qM_mulm_j, dtype=int),
    qM_madr_ij=wp.array(qM_madr_ij, dtype=int),
    qLD_updates=qLD_updates,
    M_rownnz=wp.array(mjm.M_rownnz, dtype=int),
    M_rowadr=wp.array(mjm.M_rowadr, dtype=int),
    M_colind=wp.array(mjm.M_colind, dtype=int),
    mapM2M=wp.array(mjm.mapM2M, dtype=int),
    qM_tiles=qM_tiles,
    body_tree=body_tree,
    body_parentid=wp.array(mjm.body_parentid, dtype=int),
    body_rootid=wp.array(mjm.body_rootid, dtype=int),
    body_weldid=wp.array(mjm.body_weldid, dtype=int),
    body_mocapid=wp.array(mjm.body_mocapid, dtype=int),
    mocap_bodyid=wp.array(mocap_bodyid, dtype=int),
    body_jntnum=wp.array(mjm.body_jntnum, dtype=int),
    body_jntadr=wp.array(mjm.body_jntadr, dtype=int),
    body_dofnum=wp.array(mjm.body_dofnum, dtype=int),
    body_dofadr=wp.array(mjm.body_dofadr, dtype=int),
    body_geomnum=wp.array(mjm.body_geomnum, dtype=int),
    body_geomadr=wp.array(mjm.body_geomadr, dtype=int),
    body_pos=create_nmodel_batched_array(mjm.body_pos, dtype=wp.vec3),
    body_quat=create_nmodel_batched_array(mjm.body_quat, dtype=wp.quat),
    body_ipos=create_nmodel_batched_array(mjm.body_ipos, dtype=wp.vec3),
    body_iquat=create_nmodel_batched_array(mjm.body_iquat, dtype=wp.quat),
    body_mass=create_nmodel_batched_array(mjm.body_mass, dtype=float),
    body_subtreemass=create_nmodel_batched_array(mjm.body_subtreemass, dtype=float),
    subtree_mass=create_nmodel_batched_array(subtree_mass, dtype=float),
    body_inertia=create_nmodel_batched_array(mjm.body_inertia, dtype=wp.vec3),
    body_invweight0=create_nmodel_batched_array(mjm.body_invweight0, dtype=wp.vec2),
    body_contype=wp.array(mjm.body_contype, dtype=int),
    body_conaffinity=wp.array(mjm.body_conaffinity, dtype=int),
    body_gravcomp=create_nmodel_batched_array(mjm.body_gravcomp, dtype=float),
    jnt_type=wp.array(mjm.jnt_type, dtype=int),
    jnt_qposadr=wp.array(mjm.jnt_qposadr, dtype=int),
    jnt_dofadr=wp.array(mjm.jnt_dofadr, dtype=int),
    jnt_bodyid=wp.array(mjm.jnt_bodyid, dtype=int),
    jnt_limited=wp.array(mjm.jnt_limited, dtype=int),
    jnt_actfrclimited=wp.array(mjm.jnt_actfrclimited, dtype=bool),
    jnt_solref=create_nmodel_batched_array(mjm.jnt_solref, dtype=wp.vec2),
    jnt_solimp=create_nmodel_batched_array(mjm.jnt_solimp, dtype=types.vec5),
    jnt_pos=create_nmodel_batched_array(mjm.jnt_pos, dtype=wp.vec3),
    jnt_axis=create_nmodel_batched_array(mjm.jnt_axis, dtype=wp.vec3),
    jnt_stiffness=create_nmodel_batched_array(mjm.jnt_stiffness, dtype=float),
    jnt_range=create_nmodel_batched_array(mjm.jnt_range, dtype=wp.vec2),
    jnt_actfrcrange=create_nmodel_batched_array(mjm.jnt_actfrcrange, dtype=wp.vec2),
    jnt_margin=create_nmodel_batched_array(mjm.jnt_margin, dtype=float),
    # these jnt_limited adrs are used in constraint.py
    jnt_limited_slide_hinge_adr=wp.array(
      np.nonzero(
        mjm.jnt_limited & ((mjm.jnt_type == mujoco.mjtJoint.mjJNT_SLIDE) | (mjm.jnt_type == mujoco.mjtJoint.mjJNT_HINGE))
      )[0],
      dtype=int,
    ),
    jnt_limited_ball_adr=wp.array(
      np.nonzero(mjm.jnt_limited & (mjm.jnt_type == mujoco.mjtJoint.mjJNT_BALL))[0],
      dtype=int,
    ),
    jnt_actgravcomp=wp.array(mjm.jnt_actgravcomp, dtype=int),
    dof_bodyid=wp.array(mjm.dof_bodyid, dtype=int),
    dof_jntid=wp.array(mjm.dof_jntid, dtype=int),
    dof_parentid=wp.array(mjm.dof_parentid, dtype=int),
    dof_Madr=wp.array(mjm.dof_Madr, dtype=int),
    dof_armature=create_nmodel_batched_array(mjm.dof_armature, dtype=float),
    dof_damping=create_nmodel_batched_array(mjm.dof_damping, dtype=float),
    dof_invweight0=create_nmodel_batched_array(mjm.dof_invweight0, dtype=float),
    dof_frictionloss=create_nmodel_batched_array(mjm.dof_frictionloss, dtype=float),
    dof_solimp=create_nmodel_batched_array(mjm.dof_solimp, dtype=types.vec5),
    dof_solref=create_nmodel_batched_array(mjm.dof_solref, dtype=wp.vec2),
    dof_tri_row=wp.array(dof_tri_row, dtype=int),
    dof_tri_col=wp.array(dof_tri_col, dtype=int),
    geom_type=wp.array(mjm.geom_type, dtype=int),
    geom_contype=wp.array(mjm.geom_contype, dtype=int),
    geom_conaffinity=wp.array(mjm.geom_conaffinity, dtype=int),
    geom_condim=wp.array(mjm.geom_condim, dtype=int),
    geom_bodyid=wp.array(mjm.geom_bodyid, dtype=int),
    geom_dataid=wp.array(mjm.geom_dataid, dtype=int),
    geom_group=wp.array(mjm.geom_group, dtype=int),
    geom_matid=create_nmodel_batched_array(mjm.geom_matid, dtype=int),
    geom_priority=wp.array(mjm.geom_priority, dtype=int),
    geom_solmix=create_nmodel_batched_array(mjm.geom_solmix, dtype=float),
    geom_solref=create_nmodel_batched_array(mjm.geom_solref, dtype=wp.vec2),
    geom_solimp=create_nmodel_batched_array(mjm.geom_solimp, dtype=types.vec5),
    geom_size=create_nmodel_batched_array(mjm.geom_size, dtype=wp.vec3),
    geom_aabb=wp.array2d(mjm.geom_aabb, dtype=wp.vec3),
    geom_rbound=create_nmodel_batched_array(mjm.geom_rbound, dtype=float),
    geom_pos=create_nmodel_batched_array(mjm.geom_pos, dtype=wp.vec3),
    geom_quat=create_nmodel_batched_array(mjm.geom_quat, dtype=wp.quat),
    geom_friction=create_nmodel_batched_array(mjm.geom_friction, dtype=wp.vec3),
    geom_margin=create_nmodel_batched_array(mjm.geom_margin, dtype=float),
    geom_gap=create_nmodel_batched_array(mjm.geom_gap, dtype=float),
    geom_rgba=create_nmodel_batched_array(mjm.geom_rgba, dtype=wp.vec4),
    site_type=wp.array(mjm.site_type, dtype=int),
    site_bodyid=wp.array(mjm.site_bodyid, dtype=int),
    site_size=wp.array(mjm.site_size, dtype=wp.vec3),
    site_pos=create_nmodel_batched_array(mjm.site_pos, dtype=wp.vec3),
    site_quat=create_nmodel_batched_array(mjm.site_quat, dtype=wp.quat),
    cam_mode=wp.array(mjm.cam_mode, dtype=int),
    cam_bodyid=wp.array(mjm.cam_bodyid, dtype=int),
    cam_targetbodyid=wp.array(mjm.cam_targetbodyid, dtype=int),
    cam_pos=create_nmodel_batched_array(mjm.cam_pos, dtype=wp.vec3),
    cam_quat=create_nmodel_batched_array(mjm.cam_quat, dtype=wp.quat),
    cam_poscom0=create_nmodel_batched_array(mjm.cam_poscom0, dtype=wp.vec3),
    cam_pos0=create_nmodel_batched_array(mjm.cam_pos0, dtype=wp.vec3),
    cam_mat0=create_nmodel_batched_array(mjm.cam_mat0, dtype=wp.mat33),
    cam_fovy=wp.array(mjm.cam_fovy, dtype=float),
    cam_resolution=wp.array(mjm.cam_resolution, dtype=wp.vec2i),
    cam_sensorsize=wp.array(mjm.cam_sensorsize, dtype=wp.vec2),
    cam_intrinsic=wp.array(mjm.cam_intrinsic, dtype=wp.vec4),
    light_mode=wp.array(mjm.light_mode, dtype=int),
    light_bodyid=wp.array(mjm.light_bodyid, dtype=int),
    light_targetbodyid=wp.array(mjm.light_targetbodyid, dtype=int),
    light_type=create_nmodel_batched_array(mjm.light_type, dtype=int),
    light_castshadow=create_nmodel_batched_array(mjm.light_castshadow, dtype=bool),
    light_active=create_nmodel_batched_array(mjm.light_active, dtype=bool),
    light_pos=create_nmodel_batched_array(mjm.light_pos, dtype=wp.vec3),
    light_dir=create_nmodel_batched_array(mjm.light_dir, dtype=wp.vec3),
    light_poscom0=create_nmodel_batched_array(mjm.light_poscom0, dtype=wp.vec3),
    light_pos0=create_nmodel_batched_array(mjm.light_pos0, dtype=wp.vec3),
    light_dir0=create_nmodel_batched_array(mjm.light_dir0, dtype=wp.vec3),
    flex_dim=wp.array(mjm.flex_dim, dtype=int),
    flex_vertadr=wp.array(mjm.flex_vertadr, dtype=int),
    flex_vertnum=wp.array(mjm.flex_vertnum, dtype=int),
    flex_edgeadr=wp.array(mjm.flex_edgeadr, dtype=int),
    flex_elemedgeadr=wp.array(mjm.flex_elemedgeadr, dtype=int),
    flex_vertbodyid=wp.array(mjm.flex_vertbodyid, dtype=int),
    flex_edge=wp.array(mjm.flex_edge, dtype=wp.vec2i),
    flex_edgeflap=wp.array(mjm.flex_edgeflap, dtype=wp.vec2i),
    flex_elem=wp.array(mjm.flex_elem, dtype=int),
    flex_elemedge=wp.array(mjm.flex_elemedge, dtype=int),
    flexedge_length0=wp.array(mjm.flexedge_length0, dtype=float),
    flex_stiffness=wp.array(mjm.flex_stiffness.flatten(), dtype=float),
    flex_bending=wp.array(mjm.flex_bending.flatten(), dtype=float),
    flex_damping=wp.array(mjm.flex_damping, dtype=float),
    mesh_vertadr=wp.array(mjm.mesh_vertadr, dtype=int),
    mesh_vertnum=wp.array(mjm.mesh_vertnum, dtype=int),
    mesh_vert=wp.array(mjm.mesh_vert, dtype=wp.vec3),
    mesh_normaladr=wp.array(mjm.mesh_normaladr, dtype=int),
    mesh_normal=wp.array(mjm.mesh_normal, dtype=wp.vec3),
    mesh_faceadr=wp.array(mjm.mesh_faceadr, dtype=int),
    mesh_face=wp.array(mjm.mesh_face, dtype=wp.vec3i),
    mesh_graphadr=wp.array(mjm.mesh_graphadr, dtype=int),
    mesh_graph=wp.array(mjm.mesh_graph, dtype=int),
    mesh_quat=wp.array(mjm.mesh_quat, dtype=wp.quat),
    mesh_polynum=wp.array(mjm.mesh_polynum, dtype=int),
    mesh_polyadr=wp.array(mjm.mesh_polyadr, dtype=int),
    mesh_polynormal=wp.array(mjm.mesh_polynormal, dtype=wp.vec3),
    mesh_polyvertadr=wp.array(mjm.mesh_polyvertadr, dtype=int),
    mesh_polyvertnum=wp.array(mjm.mesh_polyvertnum, dtype=int),
    mesh_polyvert=wp.array(mjm.mesh_polyvert, dtype=int),
    mesh_polymapadr=wp.array(mjm.mesh_polymapadr, dtype=int),
    mesh_polymapnum=wp.array(mjm.mesh_polymapnum, dtype=int),
    mesh_polymap=wp.array(mjm.mesh_polymap, dtype=int),
    oct_aabb=wp.array2d(mjm.oct_aabb, dtype=wp.vec3),
    oct_child=wp.array(mjm.oct_child, dtype=types.vec8i),
    oct_coeff=wp.array(mjm.oct_coeff, dtype=types.vec8f),
    nhfield=mjm.nhfield,
    nhfielddata=mjm.nhfielddata,
    hfield_adr=wp.array(mjm.hfield_adr, dtype=int),
    hfield_nrow=wp.array(mjm.hfield_nrow, dtype=int),
    hfield_ncol=wp.array(mjm.hfield_ncol, dtype=int),
    hfield_size=wp.array(mjm.hfield_size, dtype=wp.vec4),
    hfield_data=wp.array(mjm.hfield_data, dtype=float),
    eq_type=wp.array(mjm.eq_type, dtype=int),
    eq_obj1id=wp.array(mjm.eq_obj1id, dtype=int),
    eq_obj2id=wp.array(mjm.eq_obj2id, dtype=int),
    eq_objtype=wp.array(mjm.eq_objtype, dtype=int),
    eq_active0=wp.array(mjm.eq_active0, dtype=bool),
    eq_solref=create_nmodel_batched_array(mjm.eq_solref, dtype=wp.vec2),
    eq_solimp=create_nmodel_batched_array(mjm.eq_solimp, dtype=types.vec5),
    eq_data=create_nmodel_batched_array(mjm.eq_data, dtype=types.vec11),
    # pre-compute indices of equality constraints
    eq_connect_adr=wp.array(np.nonzero(mjm.eq_type == types.EqType.CONNECT.value)[0], dtype=int),
    eq_wld_adr=wp.array(np.nonzero(mjm.eq_type == types.EqType.WELD.value)[0], dtype=int),
    eq_jnt_adr=wp.array(np.nonzero(mjm.eq_type == types.EqType.JOINT.value)[0], dtype=int),
    eq_ten_adr=wp.array(np.nonzero(mjm.eq_type == types.EqType.TENDON.value)[0], dtype=int),
    actuator_moment_tiles_nv=actuator_moment_tiles_nv,
    actuator_moment_tiles_nu=actuator_moment_tiles_nu,
    actuator_trntype=wp.array(mjm.actuator_trntype, dtype=int),
    actuator_dyntype=wp.array(mjm.actuator_dyntype, dtype=int),
    actuator_gaintype=wp.array(mjm.actuator_gaintype, dtype=int),
    actuator_biastype=wp.array(mjm.actuator_biastype, dtype=int),
    actuator_trnid=wp.array(mjm.actuator_trnid, dtype=wp.vec2i),
    actuator_actadr=wp.array(mjm.actuator_actadr, dtype=int),
    actuator_actnum=wp.array(mjm.actuator_actnum, dtype=int),
    actuator_ctrllimited=wp.array(mjm.actuator_ctrllimited, dtype=bool),
    actuator_forcelimited=wp.array(mjm.actuator_forcelimited, dtype=bool),
    actuator_actlimited=wp.array(mjm.actuator_actlimited, dtype=bool),
    actuator_dynprm=create_nmodel_batched_array(mjm.actuator_dynprm, dtype=types.vec10f),
    actuator_gainprm=create_nmodel_batched_array(mjm.actuator_gainprm, dtype=types.vec10f),
    actuator_biasprm=create_nmodel_batched_array(mjm.actuator_biasprm, dtype=types.vec10f),
    actuator_actearly=wp.array(mjm.actuator_actearly, dtype=bool),
    actuator_ctrlrange=create_nmodel_batched_array(mjm.actuator_ctrlrange, dtype=wp.vec2),
    actuator_forcerange=create_nmodel_batched_array(mjm.actuator_forcerange, dtype=wp.vec2),
    actuator_actrange=create_nmodel_batched_array(mjm.actuator_actrange, dtype=wp.vec2),
    actuator_gear=create_nmodel_batched_array(mjm.actuator_gear, dtype=wp.spatial_vector),
    actuator_cranklength=wp.array(mjm.actuator_cranklength, dtype=float),
    actuator_acc0=wp.array(mjm.actuator_acc0, dtype=float),
    actuator_lengthrange=wp.array(mjm.actuator_lengthrange, dtype=wp.vec2),
    exclude_signature=wp.array(mjm.exclude_signature, dtype=int),
    # short-circuiting here allows us to skip a lot of code in implicit integration
    actuator_affine_bias_gain=bool(
      np.any(mjm.actuator_biastype == types.BiasType.AFFINE.value)
      or np.any(mjm.actuator_gaintype == types.GainType.AFFINE.value)
    ),
    nxn_geom_pair=wp.array(nxn_geom_pair, dtype=wp.vec2i),
    nxn_geom_pair_filtered=wp.array(nxn_geom_pair_filtered, dtype=wp.vec2i),
    nxn_pairid=wp.array(nxn_pairid, dtype=int),
    nxn_pairid_filtered=wp.array(nxn_pairid_filtered, dtype=int),
    pair_dim=wp.array(mjm.pair_dim, dtype=int),
    pair_geom1=wp.array(mjm.pair_geom1, dtype=int),
    pair_geom2=wp.array(mjm.pair_geom2, dtype=int),
    pair_solref=create_nmodel_batched_array(mjm.pair_solref, dtype=wp.vec2),
    pair_solreffriction=create_nmodel_batched_array(mjm.pair_solreffriction, dtype=wp.vec2),
    pair_solimp=create_nmodel_batched_array(mjm.pair_solimp, dtype=types.vec5),
    pair_margin=create_nmodel_batched_array(mjm.pair_margin, dtype=float),
    pair_gap=create_nmodel_batched_array(mjm.pair_gap, dtype=float),
    pair_friction=create_nmodel_batched_array(mjm.pair_friction, dtype=types.vec5),
    condim_max=condim_max,  # TODO(team): get max after filtering,
    tendon_adr=wp.array(mjm.tendon_adr, dtype=int),
    tendon_num=wp.array(mjm.tendon_num, dtype=int),
    tendon_limited=wp.array(mjm.tendon_limited, dtype=int),
    tendon_limited_adr=wp.array(np.nonzero(mjm.tendon_limited)[0], dtype=int),
    tendon_actfrclimited=wp.array(mjm.tendon_actfrclimited, dtype=bool),
    tendon_solref_lim=create_nmodel_batched_array(mjm.tendon_solref_lim, dtype=wp.vec2f),
    tendon_solimp_lim=create_nmodel_batched_array(mjm.tendon_solimp_lim, dtype=types.vec5),
    tendon_solref_fri=create_nmodel_batched_array(mjm.tendon_solref_fri, dtype=wp.vec2f),
    tendon_solimp_fri=create_nmodel_batched_array(mjm.tendon_solimp_fri, dtype=types.vec5),
    tendon_range=create_nmodel_batched_array(mjm.tendon_range, dtype=wp.vec2f),
    tendon_actfrcrange=create_nmodel_batched_array(mjm.tendon_actfrcrange, dtype=wp.vec2),
    tendon_margin=create_nmodel_batched_array(mjm.tendon_margin, dtype=float),
    tendon_stiffness=create_nmodel_batched_array(mjm.tendon_stiffness, dtype=float),
    tendon_damping=create_nmodel_batched_array(mjm.tendon_damping, dtype=float),
    tendon_armature=create_nmodel_batched_array(mjm.tendon_armature, dtype=float),
    tendon_frictionloss=create_nmodel_batched_array(mjm.tendon_frictionloss, dtype=float),
    tendon_lengthspring=create_nmodel_batched_array(mjm.tendon_lengthspring, dtype=wp.vec2),
    tendon_length0=create_nmodel_batched_array(mjm.tendon_length0, dtype=float),
    tendon_invweight0=create_nmodel_batched_array(mjm.tendon_invweight0, dtype=float),
    wrap_objid=wp.array(mjm.wrap_objid, dtype=int),
    wrap_prm=wp.array(mjm.wrap_prm, dtype=float),
    wrap_type=wp.array(mjm.wrap_type, dtype=int),
    tendon_jnt_adr=wp.array(tendon_jnt_adr, dtype=int),
    tendon_site_pair_adr=wp.array(tendon_site_pair_adr, dtype=int),
    tendon_geom_adr=wp.array(tendon_geom_adr, dtype=int),
    ten_wrapadr_site=wp.array(ten_wrapadr_site, dtype=int),
    ten_wrapnum_site=wp.array(ten_wrapnum_site, dtype=int),
    wrap_jnt_adr=wp.array(wrap_jnt_adr, dtype=int),
    wrap_site_adr=wp.array(wrap_site_adr, dtype=int),
    wrap_site_pair_adr=wp.array(wrap_site_pair_adr, dtype=int),
    wrap_geom_adr=wp.array(wrap_geom_adr, dtype=int),
    wrap_pulley_scale=wp.array(wrap_pulley_scale, dtype=float),
    sensor_type=wp.array(mjm.sensor_type, dtype=int),
    sensor_datatype=wp.array(mjm.sensor_datatype, dtype=int),
    sensor_objtype=wp.array(mjm.sensor_objtype, dtype=int),
    sensor_objid=wp.array(mjm.sensor_objid, dtype=int),
    sensor_reftype=wp.array(mjm.sensor_reftype, dtype=int),
    sensor_refid=wp.array(mjm.sensor_refid, dtype=int),
    sensor_intprm=wp.array(mjm.sensor_intprm, dtype=int),
    sensor_dim=wp.array(mjm.sensor_dim, dtype=int),
    sensor_adr=wp.array(mjm.sensor_adr, dtype=int),
    sensor_cutoff=wp.array(mjm.sensor_cutoff, dtype=float),
    sensor_pos_adr=wp.array(
      np.nonzero(
        (mjm.sensor_needstage == mujoco.mjtStage.mjSTAGE_POS)
        & (mjm.sensor_type != mujoco.mjtSensor.mjSENS_JOINTLIMITPOS)
        & (mjm.sensor_type != mujoco.mjtSensor.mjSENS_TENDONLIMITPOS)
      )[0],
      dtype=int,
    ),
    sensor_limitpos_adr=wp.array(
      np.nonzero(
        (mjm.sensor_type == mujoco.mjtSensor.mjSENS_JOINTLIMITPOS) | (mjm.sensor_type == mujoco.mjtSensor.mjSENS_TENDONLIMITPOS)
      )[0],
      dtype=int,
    ),
    sensor_vel_adr=wp.array(
      np.nonzero(
        (mjm.sensor_needstage == mujoco.mjtStage.mjSTAGE_VEL)
        & (
          (mjm.sensor_type != mujoco.mjtSensor.mjSENS_JOINTLIMITVEL)
          | (mjm.sensor_type != mujoco.mjtSensor.mjSENS_TENDONLIMITVEL)
        )
      )[0],
      dtype=int,
    ),
    sensor_limitvel_adr=wp.array(
      np.nonzero(
        (mjm.sensor_type == mujoco.mjtSensor.mjSENS_JOINTLIMITVEL) | (mjm.sensor_type == mujoco.mjtSensor.mjSENS_TENDONLIMITVEL)
      )[0],
      dtype=int,
    ),
    sensor_acc_adr=wp.array(
      np.nonzero(
        (mjm.sensor_needstage == mujoco.mjtStage.mjSTAGE_ACC)
        & (
          (mjm.sensor_type != mujoco.mjtSensor.mjSENS_TOUCH)
          | (mjm.sensor_type != mujoco.mjtSensor.mjSENS_JOINTLIMITFRC)
          | (mjm.sensor_type != mujoco.mjtSensor.mjSENS_TENDONLIMITFRC)
          | (mjm.sensor_type != mujoco.mjtSensor.mjSENS_TENDONACTFRC)
        )
      )[0],
      dtype=int,
    ),
    sensor_rangefinder_adr=wp.array(sensor_rangefinder_adr, dtype=int),
    rangefinder_sensor_adr=wp.array(rangefinder_sensor_adr, dtype=int),
    sensor_touch_adr=wp.array(
      np.nonzero(mjm.sensor_type == mujoco.mjtSensor.mjSENS_TOUCH)[0],
      dtype=int,
    ),
    sensor_limitfrc_adr=wp.array(
      np.nonzero(
        (mjm.sensor_type == mujoco.mjtSensor.mjSENS_JOINTLIMITFRC) | (mjm.sensor_type == mujoco.mjtSensor.mjSENS_TENDONLIMITFRC)
      )[0],
      dtype=int,
    ),
    sensor_e_potential=(mjm.sensor_type == mujoco.mjtSensor.mjSENS_E_POTENTIAL).any(),
    sensor_e_kinetic=(mjm.sensor_type == mujoco.mjtSensor.mjSENS_E_KINETIC).any(),
    sensor_tendonactfrc_adr=wp.array(
      np.nonzero(mjm.sensor_type == mujoco.mjtSensor.mjSENS_TENDONACTFRC)[0],
      dtype=int,
    ),
    sensor_subtree_vel=np.isin(
      mjm.sensor_type,
      [mujoco.mjtSensor.mjSENS_SUBTREELINVEL, mujoco.mjtSensor.mjSENS_SUBTREEANGMOM],
    ).any(),
    sensor_contact_adr=wp.array(np.nonzero(mjm.sensor_type == mujoco.mjtSensor.mjSENS_CONTACT)[0], dtype=int),
    sensor_adr_to_contact_adr=wp.array(sensor_adr_to_contact_adr, dtype=int),
    sensor_rne_postconstraint=np.isin(
      mjm.sensor_type,
      [
        mujoco.mjtSensor.mjSENS_ACCELEROMETER,
        mujoco.mjtSensor.mjSENS_FORCE,
        mujoco.mjtSensor.mjSENS_TORQUE,
        mujoco.mjtSensor.mjSENS_FRAMELINACC,
        mujoco.mjtSensor.mjSENS_FRAMEANGACC,
      ],
    ).any(),
    sensor_rangefinder_bodyid=wp.array(
      mjm.site_bodyid[mjm.sensor_objid[mjm.sensor_type == mujoco.mjtSensor.mjSENS_RANGEFINDER]], dtype=int
    ),
    plugin=wp.array(plugin_id, dtype=int),
    plugin_attr=wp.array(plugin_attr, dtype=wp.vec3f),
    geom_plugin_index=wp.array(geom_plugin_index, dtype=int),
    mat_texid=create_nmodel_batched_array(mjm.mat_texid, dtype=int),
    mat_texrepeat=create_nmodel_batched_array(mjm.mat_texrepeat, dtype=wp.vec2),
    mat_rgba=create_nmodel_batched_array(mjm.mat_rgba, dtype=wp.vec4),
    actuator_trntype_body_adr=wp.array(np.nonzero(mjm.actuator_trntype == mujoco.mjtTrn.mjTRN_BODY)[0], dtype=int),
    geompair2hfgeompair=wp.array(_hfield_geom_pair(mjm)[1], dtype=int),
    block_dim=types.BlockDim(),
    geom_pair_type_count=tuple(geom_type_pair_count),
    has_sdf_geom=bool(np.any(mjm.geom_type == mujoco.mjtGeom.mjGEOM_SDF)),
    taxel_vertadr=wp.array(
      [
        j + mjm.mesh_vertadr[mjm.sensor_objid[i]]
        for i in range(mjm.nsensor)
        if mjm.sensor_type[i] == mujoco.mjtSensor.mjSENS_TACTILE
        for j in range(mjm.mesh_vertnum[mjm.sensor_objid[i]])
      ],
      dtype=int,
    ),
    taxel_sensorid=wp.array(
      [
        i
        for i in range(mjm.nsensor)
        if mjm.sensor_type[i] == mujoco.mjtSensor.mjSENS_TACTILE
        for j in range(mjm.mesh_vertnum[mjm.sensor_objid[i]])
      ],
      dtype=int,
    ),
  )

  return m


<<<<<<< HEAD
def _mujoco_octree_to_warp_volume(
  mjm: mujoco.MjModel, resolution: int = 128
) -> Tuple[wp.array, Tuple[wp.Volume, ...], wp.array]:
  """Constructs volume data from MuJoCo octrees."""
  volume_ids = [0] * len(mjm.mesh_octadr)
  volumes = []
  oct_aabbs = [None] * len(mjm.mesh_octadr)
  for mesh_id in mjm.geom_dataid:
    if mesh_id != -1 and mesh_id < len(mjm.mesh_octadr):
      octadr = mjm.mesh_octadr[mesh_id]
      octnum = mjm.mesh_octnum[mesh_id]
      if octadr != -1:
        oct_child = mjm.oct_child[octadr : (octadr + octnum), :]
        oct_aabb = mjm.oct_aabb[octadr : (octadr + octnum), :]
        oct_coeff = mjm.oct_coeff[octadr : (octadr + octnum), :]

        root_aabb = oct_aabb[0]
        center = root_aabb[:3]
        half_size = root_aabb[3:]

        original_mins = center - half_size
        original_maxs = center + half_size

        margin_factor = 0.02
        extents = original_maxs - original_mins
        margin = margin_factor * extents

        mins = original_mins - margin
        maxs = original_maxs + margin
        expanded_extents = maxs - mins

        voxel_size = expanded_extents.max() / resolution

        nums = np.ceil(expanded_extents / voxel_size).astype(dtype=int)

        actual_extents = nums * voxel_size
        maxs = mins + actual_extents

        sdf_values = np.zeros(tuple(nums), dtype=np.float32)

        for x in range(nums[0]):
          for y in range(nums[1]):
            for z in range(nums[2]):
              pos = mins + voxel_size * np.array([x, y, z])
              within_bounds = np.all(pos >= original_mins) and np.all(pos <= original_maxs)
              if within_bounds:
                sdf_val = sample_octree_sdf(pos, oct_child, oct_aabb, oct_coeff)
              else:
                clamped_pos = np.clip(pos, original_mins, original_maxs)
                sdf_val = sample_octree_sdf(clamped_pos, oct_child, oct_aabb, oct_coeff)
              sdf_values[x, y, z] = sdf_val

        device = wp.get_device()
        if device.is_cuda:
          volume = wp.Volume.load_from_numpy(sdf_values, mins, voxel_size, 1.0, device=device)
          volume_ids[mesh_id] = volume.id
          volumes.append(volume)
        else:
          volume_ids[mesh_id] = 0
        oct_aabbs[mesh_id] = [center, half_size]

  volume_ids_array = wp.array(data=volume_ids, dtype=wp.uint64)

  processed_aabbs = []
  for aabb in oct_aabbs:
    if aabb is not None:
      processed_aabbs.append(aabb)
    else:
      zero_center = np.zeros(3, dtype=np.float32)
      zero_half_size = np.zeros(3, dtype=np.float32)
      processed_aabbs.append([zero_center, zero_half_size])

  aabb_array = np.array(processed_aabbs, dtype=np.float32)
  oct_aabb_array = wp.array2d(data=aabb_array, dtype=wp.vec3)
  volumes_tuple = tuple(volumes)

  return volume_ids_array, volumes_tuple, oct_aabb_array


def get_padded_sizes(nv: int, njmax: int, nworld: int, is_sparse: bool, tile_size: int):
  # if dense - we just pad to the next multiple of 4 for nv, to get the fast load path.
  #            we pad to the next multiple of tile_size for njmax to avoid out of bounds accesses.
  # if sparse - we pad to the next multiple of tile_size for njmax, and nv.

  def round_up(x, multiple):
    return ((x + multiple - 1) // multiple) * multiple

  njmax_padded = round_up(njmax, tile_size)

  if is_sparse:
    nv_padded = round_up(nv, tile_size)
  else:
    nv_padded = round_up(nv, 4)

  efc_J_padded_size = (nworld, njmax_padded, nv_padded)
  efc_h_padded_size = (nworld, nv_padded, nv_padded)
  efc_d_padded_size = (nworld, njmax_padded)
  efc_state_padded_size = (nworld, njmax_padded)

  return efc_J_padded_size, efc_h_padded_size, efc_d_padded_size, efc_state_padded_size


=======
>>>>>>> 856089ac
def make_data(mjm: mujoco.MjModel, nworld: int = 1, nconmax: int = -1, njmax: int = -1) -> types.Data:
  """
  Creates a data object on device.

  Args:
    mjm (mujoco.MjModel): The model containing kinematic and dynamic information (host).
    nworld (int, optional): Number of worlds. Defaults to 1.
    nconmax (int, optional): Maximum number of contacts for all worlds. Defaults to -1.
    njmax (int, optional): Maximum number of constraints per world. Defaults to -1.

  Returns:
    Data: The data object containing the current state and output arrays (device).
  """

  # TODO(team): move to Model?
  if nconmax == -1:
    # TODO(team): heuristic for nconmax
    nconmax = nworld * 20
  if njmax == -1:
    # TODO(team): heuristic for njmax
    njmax = 20 * 6

  if nworld < 1 or nworld > MAX_WORLDS:
    raise ValueError(f"nworld must be >= 1 and <= {MAX_WORLDS}")

  if nconmax < 0:
    raise ValueError("nconmax must be >= 0")

  if njmax < 0:
    raise ValueError("njmax must be >= 0")

  condim = np.concatenate((mjm.geom_condim, mjm.pair_dim))
  condim_max = np.max(condim) if len(condim) > 0 else 0

  if mujoco.mj_isSparse(mjm):
    qM = wp.zeros((nworld, 1, mjm.nM), dtype=float)
    qLD = wp.zeros((nworld, 1, mjm.nC), dtype=float)
    qM_integration = wp.zeros((nworld, 1, mjm.nM), dtype=float)
    qLD_integration = wp.zeros((nworld, 1, mjm.nM), dtype=float)
  else:
    qM = wp.zeros((nworld, mjm.nv, mjm.nv), dtype=float)
    qLD = wp.zeros((nworld, mjm.nv, mjm.nv), dtype=float)
    qM_integration = wp.zeros((nworld, mjm.nv, mjm.nv), dtype=float)
    qLD_integration = wp.zeros((nworld, mjm.nv, mjm.nv), dtype=float)

  nsensorcontact = np.sum(mjm.sensor_type == mujoco.mjtSensor.mjSENS_CONTACT)
  nrangefinder = sum(mjm.sensor_type == mujoco.mjtSensor.mjSENS_RANGEFINDER)

  tile_sizes = types.TileSizes()

  if mujoco.mj_isSparse(mjm):
    tile_size = tile_sizes.jtdaj_sparse
  else:
    tile_size = tile_sizes.jtdaj_dense

  J_padded_size, h_padded_size, d_padded_size, state_padded_size = get_padded_sizes(
    mjm.nv, njmax, nworld, mujoco.mj_isSparse(mjm), tile_size
  )

  return types.Data(
    nworld=nworld,
    nconmax=nconmax,
    njmax=njmax,
    solver_niter=wp.zeros(nworld, dtype=int),
    ncon=wp.zeros(1, dtype=int),
    ncon_world=wp.zeros(nworld, dtype=int),
    ncon_hfield=wp.zeros((nworld, _hfield_geom_pair(mjm)[0]), dtype=int),  # warp only
    ne=wp.zeros(nworld, dtype=int),
    ne_connect=wp.zeros(nworld, dtype=int),  # warp only
    ne_weld=wp.zeros(nworld, dtype=int),  # warp only
    ne_jnt=wp.zeros(nworld, dtype=int),  # warp only
    ne_ten=wp.zeros(nworld, dtype=int),  # warp only
    nf=wp.zeros(nworld, dtype=int),
    nl=wp.zeros(nworld, dtype=int),
    nefc=wp.zeros(nworld, dtype=int),
    nsolving=wp.zeros(1, dtype=int),  # warp only
    time=wp.zeros(nworld, dtype=float),
    energy=wp.zeros(nworld, dtype=wp.vec2),
    qpos=wp.zeros((nworld, mjm.nq), dtype=float),
    qvel=wp.zeros((nworld, mjm.nv), dtype=float),
    act=wp.zeros((nworld, mjm.na), dtype=float),
    qacc_warmstart=wp.zeros((nworld, mjm.nv), dtype=float),
    qacc_discrete=wp.zeros((nworld, mjm.nv), dtype=float),
    ctrl=wp.zeros((nworld, mjm.nu), dtype=float),
    qfrc_applied=wp.zeros((nworld, mjm.nv), dtype=float),
    xfrc_applied=wp.zeros((nworld, mjm.nbody), dtype=wp.spatial_vector),
    fluid_applied=wp.zeros((nworld, mjm.nbody), dtype=wp.spatial_vector),
    eq_active=wp.array(np.tile(mjm.eq_active0, (nworld, 1)), dtype=bool),
    mocap_pos=wp.zeros((nworld, mjm.nmocap), dtype=wp.vec3),
    mocap_quat=wp.zeros((nworld, mjm.nmocap), dtype=wp.quat),
    qacc=wp.zeros((nworld, mjm.nv), dtype=float),
    act_dot=wp.zeros((nworld, mjm.na), dtype=float),
    xpos=wp.zeros((nworld, mjm.nbody), dtype=wp.vec3),
    xquat=wp.zeros((nworld, mjm.nbody), dtype=wp.quat),
    xmat=wp.zeros((nworld, mjm.nbody), dtype=wp.mat33),
    xipos=wp.zeros((nworld, mjm.nbody), dtype=wp.vec3),
    ximat=wp.zeros((nworld, mjm.nbody), dtype=wp.mat33),
    xanchor=wp.zeros((nworld, mjm.njnt), dtype=wp.vec3),
    xaxis=wp.zeros((nworld, mjm.njnt), dtype=wp.vec3),
    geom_skip=wp.zeros(mjm.ngeom, dtype=bool),  # warp only
    geom_xpos=wp.zeros((nworld, mjm.ngeom), dtype=wp.vec3),
    geom_xmat=wp.zeros((nworld, mjm.ngeom), dtype=wp.mat33),
    site_xpos=wp.zeros((nworld, mjm.nsite), dtype=wp.vec3),
    site_xmat=wp.zeros((nworld, mjm.nsite), dtype=wp.mat33),
    cam_xpos=wp.zeros((nworld, mjm.ncam), dtype=wp.vec3),
    cam_xmat=wp.zeros((nworld, mjm.ncam), dtype=wp.mat33),
    light_xpos=wp.zeros((nworld, mjm.nlight), dtype=wp.vec3),
    light_xdir=wp.zeros((nworld, mjm.nlight), dtype=wp.vec3),
    subtree_com=wp.zeros((nworld, mjm.nbody), dtype=wp.vec3),
    cdof=wp.zeros((nworld, mjm.nv), dtype=wp.spatial_vector),
    cinert=wp.zeros((nworld, mjm.nbody), dtype=types.vec10),
    flexvert_xpos=wp.zeros((nworld, mjm.nflexvert), dtype=wp.vec3),
    flexedge_length=wp.zeros((nworld, mjm.nflexedge), dtype=wp.float32),
    flexedge_velocity=wp.zeros((nworld, mjm.nflexedge), dtype=wp.float32),
    actuator_length=wp.zeros((nworld, mjm.nu), dtype=float),
    actuator_moment=wp.zeros((nworld, mjm.nu, mjm.nv), dtype=float),
    crb=wp.zeros((nworld, mjm.nbody), dtype=types.vec10),
    qM=qM,
    qLD=qLD,
    qLDiagInv=wp.zeros((nworld, mjm.nv), dtype=float),
    ten_velocity=wp.zeros((nworld, mjm.ntendon), dtype=float),
    actuator_velocity=wp.zeros((nworld, mjm.nu), dtype=float),
    cvel=wp.zeros((nworld, mjm.nbody), dtype=wp.spatial_vector),
    cdof_dot=wp.zeros((nworld, mjm.nv), dtype=wp.spatial_vector),
    qfrc_bias=wp.zeros((nworld, mjm.nv), dtype=float),
    qfrc_spring=wp.zeros((nworld, mjm.nv), dtype=float),
    qfrc_damper=wp.zeros((nworld, mjm.nv), dtype=float),
    qfrc_gravcomp=wp.zeros((nworld, mjm.nv), dtype=float),
    qfrc_fluid=wp.zeros((nworld, mjm.nv), dtype=float),
    qfrc_passive=wp.zeros((nworld, mjm.nv), dtype=float),
    subtree_linvel=wp.zeros((nworld, mjm.nbody), dtype=wp.vec3),
    subtree_angmom=wp.zeros((nworld, mjm.nbody), dtype=wp.vec3),
    subtree_bodyvel=wp.zeros((nworld, mjm.nbody), dtype=wp.spatial_vector),  # warp only
    actuator_force=wp.zeros((nworld, mjm.nu), dtype=float),
    qfrc_actuator=wp.zeros((nworld, mjm.nv), dtype=float),
    qfrc_smooth=wp.zeros((nworld, mjm.nv), dtype=float),
    qacc_smooth=wp.zeros((nworld, mjm.nv), dtype=float),
    qfrc_constraint=wp.zeros((nworld, mjm.nv), dtype=float),
    qfrc_inverse=wp.zeros((nworld, mjm.nv), dtype=float),
    contact=types.Contact(
      dist=wp.zeros((nconmax,), dtype=float),
      pos=wp.zeros((nconmax,), dtype=wp.vec3f),
      frame=wp.zeros((nconmax,), dtype=wp.mat33f),
      includemargin=wp.zeros((nconmax,), dtype=float),
      friction=wp.zeros((nconmax,), dtype=types.vec5),
      solref=wp.zeros((nconmax,), dtype=wp.vec2f),
      solreffriction=wp.zeros((nconmax,), dtype=wp.vec2f),
      solimp=wp.zeros((nconmax,), dtype=types.vec5),
      dim=wp.zeros((nconmax,), dtype=int),
      geom=wp.zeros((nconmax,), dtype=wp.vec2i),
      efc_address=wp.zeros(
        (nconmax, np.maximum(1, 2 * (condim_max - 1))),
        dtype=int,
      ),
      worldid=wp.zeros((nconmax,), dtype=int),
    ),
    efc=types.Constraint(
      type=wp.zeros((nworld, njmax), dtype=int),
      id=wp.zeros((nworld, njmax), dtype=int),
      J=wp.zeros(J_padded_size, dtype=float),
      pos=wp.zeros((nworld, njmax), dtype=float),
      margin=wp.zeros((nworld, njmax), dtype=float),
      D=wp.zeros(d_padded_size, dtype=float),
      vel=wp.zeros((nworld, njmax), dtype=float),
      aref=wp.zeros((nworld, njmax), dtype=float),
      frictionloss=wp.zeros((nworld, njmax), dtype=float),
      force=wp.zeros((nworld, njmax), dtype=float),
      Jaref=wp.zeros((nworld, njmax), dtype=float),
      Ma=wp.zeros((nworld, mjm.nv), dtype=float),
      grad=wp.zeros((nworld, mjm.nv), dtype=float),
      cholesky_L_tmp=wp.zeros((nworld, mjm.nv, mjm.nv), dtype=float),
      cholesky_y_tmp=wp.zeros((nworld, mjm.nv), dtype=float),
      grad_dot=wp.zeros((nworld,), dtype=float),
      Mgrad=wp.zeros((nworld, mjm.nv), dtype=float),
      search=wp.zeros((nworld, mjm.nv), dtype=float),
      search_dot=wp.zeros((nworld,), dtype=float),
      gauss=wp.zeros((nworld,), dtype=float),
      cost=wp.zeros((nworld,), dtype=float),
      prev_cost=wp.zeros((nworld,), dtype=float),
      state=wp.zeros(state_padded_size, dtype=int),
      mv=wp.zeros((nworld, mjm.nv), dtype=float),
      jv=wp.zeros((nworld, njmax), dtype=float),
      quad=wp.zeros((nworld, njmax), dtype=wp.vec3f),
      quad_gauss=wp.zeros((nworld,), dtype=wp.vec3f),
      h=wp.zeros(h_padded_size, dtype=float),
      alpha=wp.zeros((nworld,), dtype=float),
      prev_grad=wp.zeros((nworld, mjm.nv), dtype=float),
      prev_Mgrad=wp.zeros((nworld, mjm.nv), dtype=float),
      beta=wp.zeros((nworld,), dtype=float),
      done=wp.zeros((nworld,), dtype=bool),
      # linesearch
      cost_candidate=wp.zeros((nworld, mjm.opt.ls_iterations), dtype=float),
    ),
    # RK4
    qpos_t0=wp.zeros((nworld, mjm.nq), dtype=float),
    qvel_t0=wp.zeros((nworld, mjm.nv), dtype=float),
    act_t0=wp.zeros((nworld, mjm.na), dtype=float),
    qvel_rk=wp.zeros((nworld, mjm.nv), dtype=float),
    qacc_rk=wp.zeros((nworld, mjm.nv), dtype=float),
    act_dot_rk=wp.zeros((nworld, mjm.na), dtype=float),
    # euler + implicit integration
    qfrc_integration=wp.zeros((nworld, mjm.nv), dtype=float),
    qacc_integration=wp.zeros((nworld, mjm.nv), dtype=float),
    act_vel_integration=wp.zeros((nworld, mjm.nu), dtype=float),
    qM_integration=qM_integration,
    qLD_integration=qLD_integration,
    qLDiagInv_integration=wp.zeros((nworld, mjm.nv), dtype=float),
    # sweep-and-prune broadphase
    sap_projection_lower=wp.zeros((nworld, mjm.ngeom, 2), dtype=float),
    sap_projection_upper=wp.zeros((nworld, mjm.ngeom), dtype=float),
    sap_sort_index=wp.zeros((nworld, mjm.ngeom, 2), dtype=int),
    sap_range=wp.zeros((nworld, mjm.ngeom), dtype=int),
    sap_cumulative_sum=wp.zeros((nworld, mjm.ngeom), dtype=int),
    sap_segment_index=wp.array(
      np.array([i * mjm.ngeom if i < nworld + 1 else 0 for i in range(2 * nworld)]).reshape((nworld, 2)), dtype=int
    ),
    # collision driver
    collision_pair=wp.zeros((nconmax,), dtype=wp.vec2i),
    collision_hftri_index=wp.zeros((nconmax,), dtype=int),
    collision_pairid=wp.zeros((nconmax,), dtype=int),
    collision_worldid=wp.zeros((nconmax,), dtype=int),
    ncollision=wp.zeros((1,), dtype=int),
    # narrowphase (EPA polytope)
    epa_vert=wp.zeros(shape=(nconmax, 5 + MJ_CCD_ITERATIONS), dtype=wp.vec3),
    epa_vert1=wp.zeros(shape=(nconmax, 5 + MJ_CCD_ITERATIONS), dtype=wp.vec3),
    epa_vert2=wp.zeros(shape=(nconmax, 5 + MJ_CCD_ITERATIONS), dtype=wp.vec3),
    epa_vert_index1=wp.zeros(shape=(nconmax, 5 + MJ_CCD_ITERATIONS), dtype=int),
    epa_vert_index2=wp.zeros(shape=(nconmax, 5 + MJ_CCD_ITERATIONS), dtype=int),
    epa_face=wp.zeros(shape=(nconmax, 6 + 6 * MJ_CCD_ITERATIONS), dtype=wp.vec3i),
    epa_pr=wp.zeros(shape=(nconmax, 6 + 6 * MJ_CCD_ITERATIONS), dtype=wp.vec3),
    epa_norm2=wp.zeros(shape=(nconmax, 6 + 6 * MJ_CCD_ITERATIONS), dtype=float),
    epa_index=wp.zeros(shape=(nconmax, 6 + 6 * MJ_CCD_ITERATIONS), dtype=int),
    epa_map=wp.zeros(shape=(nconmax, 6 + 6 * MJ_CCD_ITERATIONS), dtype=int),
    epa_horizon=wp.zeros(shape=(nconmax, 6 * MJ_CCD_ITERATIONS), dtype=int),
    # rne_postconstraint
    cacc=wp.zeros((nworld, mjm.nbody), dtype=wp.spatial_vector),
    cfrc_int=wp.zeros((nworld, mjm.nbody), dtype=wp.spatial_vector),
    cfrc_ext=wp.zeros((nworld, mjm.nbody), dtype=wp.spatial_vector),
    # tendon
    ten_length=wp.zeros((nworld, mjm.ntendon), dtype=float),
    ten_J=wp.zeros((nworld, mjm.ntendon, mjm.nv), dtype=float),
    ten_Jdot=wp.zeros((nworld, mjm.ntendon, mjm.nv), dtype=float),
    ten_bias_coef=wp.zeros((nworld, mjm.ntendon), dtype=float),
    ten_wrapadr=wp.zeros((nworld, mjm.ntendon), dtype=int),
    ten_wrapnum=wp.zeros((nworld, mjm.ntendon), dtype=int),
    ten_actfrc=wp.zeros((nworld, mjm.ntendon), dtype=float),
    wrap_obj=wp.zeros((nworld, mjm.nwrap), dtype=wp.vec2i),
    wrap_xpos=wp.zeros((nworld, mjm.nwrap), dtype=wp.spatial_vector),
    wrap_geom_xpos=wp.zeros((nworld, mjm.nwrap), dtype=wp.spatial_vector),
    # sensors
    sensordata=wp.zeros((nworld, mjm.nsensordata), dtype=float),
    sensor_rangefinder_pnt=wp.zeros((nworld, nrangefinder), dtype=wp.vec3),
    sensor_rangefinder_vec=wp.zeros((nworld, nrangefinder), dtype=wp.vec3),
    sensor_rangefinder_dist=wp.zeros((nworld, nrangefinder), dtype=float),
    sensor_rangefinder_geomid=wp.zeros((nworld, nrangefinder), dtype=int),
    sensor_contact_nmatch=wp.zeros((nworld, nsensorcontact), dtype=int),
    sensor_contact_matchid=wp.zeros((nworld, nsensorcontact, types.MJ_MAXCONPAIR), dtype=int),
    sensor_contact_criteria=wp.zeros((nworld, nsensorcontact, types.MJ_MAXCONPAIR), dtype=float),
    sensor_contact_direction=wp.zeros((nworld, nsensorcontact, types.MJ_MAXCONPAIR), dtype=float),
    # ray
    ray_bodyexclude=wp.zeros(1, dtype=int),
    ray_dist=wp.zeros((nworld, 1), dtype=float),
    ray_geomid=wp.zeros((nworld, 1), dtype=int),
    # mul_m
    energy_vel_mul_m_skip=wp.zeros((nworld,), dtype=bool),
    inverse_mul_m_skip=wp.zeros((nworld,), dtype=bool),
    # actuator
    actuator_trntype_body_ncon=wp.zeros((nworld, np.sum(mjm.actuator_trntype == mujoco.mjtTrn.mjTRN_BODY)), dtype=int),
    tile_sizes=tile_sizes,
  )


def put_data(
  mjm: mujoco.MjModel,
  mjd: mujoco.MjData,
  nworld: Optional[int] = None,
  nconmax: Optional[int] = None,
  njmax: Optional[int] = None,
) -> types.Data:
  """
  Moves data from host to a device.

  Args:
    mjm (mujoco.MjModel): The model containing kinematic and dynamic information (host).
    mjd (mujoco.MjData): The data object containing current state and output arrays (host).
    nworld (int, optional): The number of worlds. Defaults to 1.
    nconmax (int, optional): The maximum number of contacts for all worlds. Defaults to -1.
    njmax (int, optional): The maximum number of constraints per world. Defaults to -1.

  Returns:
    Data: The data object containing the current state and output arrays (device).
  """
  # TODO(team): move nconmax and njmax to Model?
  # TODO(team): decide what to do about uninitialized warp-only fields created by put_data
  #             we need to ensure these are only workspace fields and don't carry state

  nworld = nworld or 1
  # TODO(team): better heuristic for nconmax
  nconmax = nconmax or max(512, 4 * mjd.ncon * nworld)
  # TODO(team): better heuristic for njmax
  njmax = njmax or max(5, 4 * mjd.nefc)

  if nworld < 1 or nworld > MAX_WORLDS:
    raise ValueError(f"nworld must be >= 1 and <= {MAX_WORLDS}")

  if nconmax < 0:
    raise ValueError("nconmax must be >= 0")

  if njmax < 0:
    raise ValueError("njmax must be >= 0")

  if nworld * mjd.ncon > nconmax:
    raise ValueError(f"nconmax overflow (nconmax must be >= {nworld * mjd.ncon})")

  if mjd.nefc > njmax:
    raise ValueError(f"njmax overflow (njmax must be >= {mjd.nefc})")

  # calculate some fields that cannot be easily computed inline:
  if mujoco.mj_isSparse(mjm):
    qM = np.expand_dims(mjd.qM, axis=0)
    qLD = np.expand_dims(mjd.qLD, axis=0)
    qM_integration = np.zeros((1, mjm.nM), dtype=float)
    qLD_integration = np.zeros((1, mjm.nM), dtype=float)
    efc_J = np.zeros((mjd.nefc, mjm.nv))
    mujoco.mju_sparse2dense(efc_J, mjd.efc_J, mjd.efc_J_rownnz, mjd.efc_J_rowadr, mjd.efc_J_colind)
    ten_J = np.zeros((mjm.ntendon, mjm.nv))
    mujoco.mju_sparse2dense(
      ten_J,
      mjd.ten_J.reshape(-1),
      mjd.ten_J_rownnz,
      mjd.ten_J_rowadr,
      mjd.ten_J_colind.reshape(-1),
    )
  else:
    qM = np.zeros((mjm.nv, mjm.nv))
    mujoco.mj_fullM(mjm, qM, mjd.qM)
    if (mjd.qM == 0.0).all() or (mjd.qLD == 0.0).all():
      qLD = np.zeros((mjm.nv, mjm.nv))
    else:
      qLD = np.linalg.cholesky(qM)
    qM_integration = np.zeros((mjm.nv, mjm.nv), dtype=float)
    qLD_integration = np.zeros((mjm.nv, mjm.nv), dtype=float)
    efc_J = mjd.efc_J.reshape((mjd.nefc, mjm.nv))
    ten_J = mjd.ten_J.reshape((mjm.ntendon, mjm.nv))

  # TODO(taylorhowell): sparse actuator_moment
  actuator_moment = np.zeros((mjm.nu, mjm.nv))
  mujoco.mju_sparse2dense(
    actuator_moment,
    mjd.actuator_moment,
    mjd.moment_rownnz,
    mjd.moment_rowadr,
    mjd.moment_colind,
  )

  condim = np.concatenate((mjm.geom_condim, mjm.pair_dim))
  condim_max = np.max(condim) if len(condim) > 0 else 0
  contact_efc_address = np.zeros((nconmax, np.maximum(1, 2 * (condim_max - 1))), dtype=int)
  for i in range(nworld):
    for j in range(mjd.ncon):
      condim = mjd.contact.dim[j]
      efc_address = mjd.contact.efc_address[j]
      if efc_address == -1:
        continue
      if condim == 1:
        nconvar = 1
      else:
        nconvar = condim if mjm.opt.cone == mujoco.mjtCone.mjCONE_ELLIPTIC else 2 * (condim - 1)
      for k in range(nconvar):
        contact_efc_address[i * mjd.ncon + j, k] = mjd.nefc * i + efc_address + k

  contact_worldid = np.pad(np.repeat(np.arange(nworld), mjd.ncon), (0, nconmax - nworld * mjd.ncon))

  ne_connect = int(3 * np.sum((mjm.eq_type == mujoco.mjtEq.mjEQ_CONNECT) & mjd.eq_active))
  ne_weld = int(6 * np.sum((mjm.eq_type == mujoco.mjtEq.mjEQ_WELD) & mjd.eq_active))
  ne_jnt = int(np.sum((mjm.eq_type == mujoco.mjtEq.mjEQ_JOINT) & mjd.eq_active))
  ne_ten = int(np.sum((mjm.eq_type == mujoco.mjtEq.mjEQ_TENDON) & mjd.eq_active))

  tile_sizes = types.TileSizes()

  if mujoco.mj_isSparse(mjm):
    tile_size = tile_sizes.jtdaj_sparse
  else:
    tile_size = tile_sizes.jtdaj_dense

  J_padded_size, h_padded_size, d_padded_size, state_padded_size = get_padded_sizes(
    mjm.nv, njmax, nworld, mujoco.mj_isSparse(mjm), tile_size
  )

  efc_type_fill = np.zeros((nworld, njmax))
  efc_id_fill = np.zeros((nworld, njmax))
  efc_J_fill = np.zeros(J_padded_size)
  efc_D_fill = np.zeros(d_padded_size)
  efc_vel_fill = np.zeros((nworld, njmax))
  efc_pos_fill = np.zeros((nworld, njmax))
  efc_aref_fill = np.zeros((nworld, njmax))
  efc_frictionloss_fill = np.zeros((nworld, njmax))
  efc_force_fill = np.zeros((nworld, njmax))
  efc_margin_fill = np.zeros((nworld, njmax))

  nefc = mjd.nefc
  efc_type_fill[:, :nefc] = np.tile(mjd.efc_type, (nworld, 1))
  efc_id_fill[:, :nefc] = np.tile(mjd.efc_id, (nworld, 1))
  efc_J_fill[:, :nefc, : mjm.nv] = np.tile(efc_J, (nworld, 1, 1))
  efc_D_fill[:, :nefc] = np.tile(mjd.efc_D, (nworld, 1))
  efc_vel_fill[:, :nefc] = np.tile(mjd.efc_vel, (nworld, 1))
  efc_pos_fill[:, :nefc] = np.tile(mjd.efc_pos, (nworld, 1))
  efc_aref_fill[:, :nefc] = np.tile(mjd.efc_aref, (nworld, 1))
  efc_frictionloss_fill[:, :nefc] = np.tile(mjd.efc_frictionloss, (nworld, 1))
  efc_force_fill[:, :nefc] = np.tile(mjd.efc_force, (nworld, 1))
  efc_margin_fill[:, :nefc] = np.tile(mjd.efc_margin, (nworld, 1))

  nsensorcontact = np.sum(mjm.sensor_type == mujoco.mjtSensor.mjSENS_CONTACT)
  nrangefinder = sum(mjm.sensor_type == mujoco.mjtSensor.mjSENS_RANGEFINDER)

  # some helper functions to simplify the data field definitions below

  def arr(x, dtype=None):
    if not isinstance(x, np.ndarray):
      x = np.array(x)
    if dtype is None:
      if np.issubdtype(x.dtype, np.integer):
        dtype = wp.int32
      elif np.issubdtype(x.dtype, np.floating):
        dtype = wp.float32
      elif np.issubdtype(x.dtype, bool):
        dtype = wp.bool
      else:
        raise ValueError(f"Unsupported dtype: {x.dtype}")
    wp_array = {1: wp.array, 2: wp.array2d, 3: wp.array3d}[x.ndim]
    return wp_array(x, dtype=dtype)

  def tile(x, dtype=None):
    return arr(np.tile(x, (nworld,) + (1,) * len(x.shape)), dtype)

  def padtile(x, length, dtype=None):
    x = np.repeat(x, nworld, axis=0)
    width = ((0, length - x.shape[0]),) + ((0, 0),) * (x.ndim - 1)
    return arr(np.pad(x, width), dtype)

  return types.Data(
    nworld=nworld,
    nconmax=nconmax,
    njmax=njmax,
    solver_niter=tile(mjd.solver_niter[0]),
    ncon=arr([mjd.ncon * nworld]),
    ncon_world=wp.zeros(nworld, dtype=int),
    ncon_hfield=wp.zeros((nworld, _hfield_geom_pair(mjm)[0]), dtype=int),  # warp only
    ne=wp.full(shape=(nworld), value=mjd.ne),
    ne_connect=wp.full(shape=(nworld), value=ne_connect),
    ne_weld=wp.full(shape=(nworld), value=ne_weld),
    ne_jnt=wp.full(shape=(nworld), value=ne_jnt),
    ne_ten=wp.full(shape=(nworld), value=ne_ten),
    nf=wp.full(shape=(nworld), value=mjd.nf),
    nl=wp.full(shape=(nworld), value=mjd.nl),
    nefc=wp.full(shape=(nworld), value=mjd.nefc),
    nsolving=arr([nworld]),
    time=arr(mjd.time * np.ones(nworld)),
    energy=tile(mjd.energy, dtype=wp.vec2),
    qpos=tile(mjd.qpos),
    qvel=tile(mjd.qvel),
    act=tile(mjd.act),
    qacc_warmstart=tile(mjd.qacc_warmstart),
    qacc_discrete=wp.zeros((nworld, mjm.nv), dtype=float),
    ctrl=tile(mjd.ctrl),
    qfrc_applied=tile(mjd.qfrc_applied),
    xfrc_applied=tile(mjd.xfrc_applied, dtype=wp.spatial_vector),
    fluid_applied=wp.zeros((nworld, mjm.nbody), dtype=wp.spatial_vector),
    eq_active=tile(mjd.eq_active.astype(bool)),
    mocap_pos=tile(mjd.mocap_pos, dtype=wp.vec3),
    mocap_quat=tile(mjd.mocap_quat, dtype=wp.quat),
    qacc=tile(mjd.qacc),
    act_dot=tile(mjd.act_dot),
    xpos=tile(mjd.xpos, dtype=wp.vec3),
    xquat=tile(mjd.xquat, dtype=wp.quat),
    xmat=tile(mjd.xmat, dtype=wp.mat33),
    xipos=tile(mjd.xipos, dtype=wp.vec3),
    ximat=tile(mjd.ximat, dtype=wp.mat33),
    xanchor=tile(mjd.xanchor, dtype=wp.vec3),
    xaxis=tile(mjd.xaxis, dtype=wp.vec3),
    geom_skip=wp.zeros(mjm.ngeom, dtype=bool),  # warp only
    geom_xpos=tile(mjd.geom_xpos, dtype=wp.vec3),
    geom_xmat=tile(mjd.geom_xmat, dtype=wp.mat33),
    site_xpos=tile(mjd.site_xpos, dtype=wp.vec3),
    site_xmat=tile(mjd.site_xmat, dtype=wp.mat33),
    cam_xpos=tile(mjd.cam_xpos, dtype=wp.vec3),
    cam_xmat=tile(mjd.cam_xmat, dtype=wp.mat33),
    light_xpos=tile(mjd.light_xpos, dtype=wp.vec3),
    light_xdir=tile(mjd.light_xdir, dtype=wp.vec3),
    subtree_com=tile(mjd.subtree_com, dtype=wp.vec3),
    cdof=tile(mjd.cdof, dtype=wp.spatial_vector),
    cinert=tile(mjd.cinert, dtype=types.vec10),
    flexvert_xpos=tile(mjd.flexvert_xpos, dtype=wp.vec3),
    flexedge_length=tile(mjd.flexedge_length),
    flexedge_velocity=tile(mjd.flexedge_velocity),
    actuator_length=tile(mjd.actuator_length),
    actuator_moment=tile(actuator_moment),
    crb=tile(mjd.crb, dtype=types.vec10),
    qM=tile(qM),
    qLD=tile(qLD),
    qLDiagInv=tile(mjd.qLDiagInv),
    ten_velocity=tile(mjd.ten_velocity),
    actuator_velocity=tile(mjd.actuator_velocity),
    cvel=tile(mjd.cvel, dtype=wp.spatial_vector),
    cdof_dot=tile(mjd.cdof_dot, dtype=wp.spatial_vector),
    qfrc_bias=tile(mjd.qfrc_bias),
    qfrc_spring=tile(mjd.qfrc_spring),
    qfrc_damper=tile(mjd.qfrc_damper),
    qfrc_gravcomp=tile(mjd.qfrc_gravcomp),
    qfrc_fluid=tile(mjd.qfrc_fluid),
    qfrc_passive=tile(mjd.qfrc_passive),
    subtree_linvel=tile(mjd.subtree_linvel, dtype=wp.vec3),
    subtree_angmom=tile(mjd.subtree_angmom, dtype=wp.vec3),
    subtree_bodyvel=wp.zeros((nworld, mjm.nbody), dtype=wp.spatial_vector),
    actuator_force=tile(mjd.actuator_force),
    qfrc_actuator=tile(mjd.qfrc_actuator),
    qfrc_smooth=tile(mjd.qfrc_smooth),
    qacc_smooth=tile(mjd.qacc_smooth),
    qfrc_constraint=tile(mjd.qfrc_constraint),
    qfrc_inverse=tile(mjd.qfrc_inverse),
    contact=types.Contact(
      dist=padtile(mjd.contact.dist, nconmax),
      pos=padtile(mjd.contact.pos, nconmax, dtype=wp.vec3),
      frame=padtile(mjd.contact.frame, nconmax, dtype=wp.mat33),
      includemargin=padtile(mjd.contact.includemargin, nconmax),
      friction=padtile(mjd.contact.friction, nconmax, dtype=types.vec5),
      solref=padtile(mjd.contact.solref, nconmax, dtype=wp.vec2f),
      solreffriction=padtile(mjd.contact.solreffriction, nconmax, dtype=wp.vec2f),
      solimp=padtile(mjd.contact.solimp, nconmax, dtype=types.vec5),
      dim=padtile(mjd.contact.dim, nconmax),
      geom=padtile(mjd.contact.geom, nconmax, dtype=wp.vec2i),
      efc_address=arr(contact_efc_address),
      worldid=arr(contact_worldid),
    ),
    efc=types.Constraint(
      type=wp.array2d(efc_type_fill, dtype=int),
      id=wp.array2d(efc_id_fill, dtype=int),
      J=wp.array3d(efc_J_fill, dtype=float),
      pos=wp.array2d(efc_pos_fill, dtype=float),
      margin=wp.array2d(efc_margin_fill, dtype=float),
      D=wp.array2d(efc_D_fill, dtype=float),
      vel=wp.array2d(efc_vel_fill, dtype=float),
      aref=wp.array2d(efc_aref_fill, dtype=float),
      frictionloss=wp.array2d(efc_frictionloss_fill, dtype=float),
      force=wp.array2d(efc_force_fill, dtype=float),
      Jaref=wp.empty(shape=(nworld, njmax), dtype=float),
      Ma=wp.empty(shape=(nworld, mjm.nv), dtype=float),
      grad=wp.empty(shape=(nworld, mjm.nv), dtype=float),
      cholesky_L_tmp=wp.empty(shape=(nworld, mjm.nv, mjm.nv), dtype=float),
      cholesky_y_tmp=wp.empty(shape=(nworld, mjm.nv), dtype=float),
      grad_dot=wp.empty(shape=(nworld,), dtype=float),
      Mgrad=wp.empty(shape=(nworld, mjm.nv), dtype=float),
      search=wp.empty(shape=(nworld, mjm.nv), dtype=float),
      search_dot=wp.empty(shape=(nworld,), dtype=float),
      gauss=wp.empty(shape=(nworld,), dtype=float),
      cost=wp.empty(shape=(nworld,), dtype=float),
      prev_cost=wp.empty(shape=(nworld,), dtype=float),
      state=wp.zeros(shape=state_padded_size, dtype=int),
      mv=wp.empty(shape=(nworld, mjm.nv), dtype=float),
      jv=wp.empty(shape=(nworld, njmax), dtype=float),
      quad=wp.empty(shape=(nworld, njmax), dtype=wp.vec3f),
      quad_gauss=wp.empty(shape=(nworld,), dtype=wp.vec3f),
      h=wp.zeros(shape=h_padded_size, dtype=float),
      alpha=wp.empty(shape=(nworld,), dtype=float),
      prev_grad=wp.empty(shape=(nworld, mjm.nv), dtype=float),
      prev_Mgrad=wp.empty(shape=(nworld, mjm.nv), dtype=float),
      beta=wp.empty(shape=(nworld,), dtype=float),
      done=wp.empty(shape=(nworld,), dtype=bool),
      cost_candidate=wp.empty(shape=(nworld, mjm.opt.ls_iterations), dtype=float),
    ),
    # TODO(team): skip allocation if integrator != RK4
    qpos_t0=wp.empty((nworld, mjm.nq), dtype=float),
    qvel_t0=wp.empty((nworld, mjm.nv), dtype=float),
    act_t0=wp.empty((nworld, mjm.na), dtype=float),
    qvel_rk=wp.empty((nworld, mjm.nv), dtype=float),
    qacc_rk=wp.empty((nworld, mjm.nv), dtype=float),
    act_dot_rk=wp.empty((nworld, mjm.na), dtype=float),
    # TODO(team): skip allocation if integrator != euler | implicit
    qfrc_integration=wp.zeros((nworld, mjm.nv), dtype=float),
    qacc_integration=wp.zeros((nworld, mjm.nv), dtype=float),
    act_vel_integration=wp.zeros((nworld, mjm.nu), dtype=float),
    qM_integration=tile(qM_integration),
    qLD_integration=tile(qLD_integration),
    qLDiagInv_integration=wp.zeros((nworld, mjm.nv), dtype=float),
    # TODO(team): skip allocation if broadphase != sap
    sap_projection_lower=wp.zeros((nworld, mjm.ngeom, 2), dtype=float),
    sap_projection_upper=wp.zeros((nworld, mjm.ngeom), dtype=float),
    sap_sort_index=wp.zeros((nworld, mjm.ngeom, 2), dtype=int),
    sap_range=wp.zeros((nworld, mjm.ngeom), dtype=int),
    sap_cumulative_sum=wp.zeros((nworld, mjm.ngeom), dtype=int),
    sap_segment_index=arr(np.array([i * mjm.ngeom if i < nworld + 1 else 0 for i in range(2 * nworld)]).reshape((nworld, 2))),
    # collision driver
    collision_pair=wp.empty(nconmax, dtype=wp.vec2i),
    collision_hftri_index=wp.empty(nconmax, dtype=int),
    collision_pairid=wp.empty(nconmax, dtype=int),
    collision_worldid=wp.empty(nconmax, dtype=int),
    ncollision=wp.zeros(1, dtype=int),
    # narrowphase (EPA polytope)
    epa_vert=wp.zeros(shape=(nconmax, 5 + MJ_CCD_ITERATIONS), dtype=wp.vec3),
    epa_vert1=wp.zeros(shape=(nconmax, 5 + MJ_CCD_ITERATIONS), dtype=wp.vec3),
    epa_vert2=wp.zeros(shape=(nconmax, 5 + MJ_CCD_ITERATIONS), dtype=wp.vec3),
    epa_vert_index1=wp.zeros(shape=(nconmax, 5 + MJ_CCD_ITERATIONS), dtype=int),
    epa_vert_index2=wp.zeros(shape=(nconmax, 5 + MJ_CCD_ITERATIONS), dtype=int),
    epa_face=wp.zeros(shape=(nconmax, 6 + 6 * MJ_CCD_ITERATIONS), dtype=wp.vec3i),
    epa_pr=wp.zeros(shape=(nconmax, 6 + 6 * MJ_CCD_ITERATIONS), dtype=wp.vec3),
    epa_norm2=wp.zeros(shape=(nconmax, 6 + 6 * MJ_CCD_ITERATIONS), dtype=float),
    epa_index=wp.zeros(shape=(nconmax, 6 + 6 * MJ_CCD_ITERATIONS), dtype=int),
    epa_map=wp.zeros(shape=(nconmax, 6 + 6 * MJ_CCD_ITERATIONS), dtype=int),
    epa_horizon=wp.zeros(shape=(nconmax, 6 * MJ_CCD_ITERATIONS), dtype=int),
    # rne_postconstraint but also smooth
    cacc=tile(mjd.cacc, dtype=wp.spatial_vector),
    cfrc_int=tile(mjd.cfrc_int, dtype=wp.spatial_vector),
    cfrc_ext=tile(mjd.cfrc_ext, dtype=wp.spatial_vector),
    # tendon
    ten_length=tile(mjd.ten_length),
    ten_J=tile(ten_J),
    ten_Jdot=wp.zeros((nworld, mjm.ntendon, mjm.nv), dtype=float),
    ten_bias_coef=wp.zeros((nworld, mjm.ntendon), dtype=float),
    ten_wrapadr=tile(mjd.ten_wrapadr),
    ten_wrapnum=tile(mjd.ten_wrapnum),
    ten_actfrc=wp.zeros((nworld, mjm.ntendon), dtype=float),
    wrap_obj=tile(mjd.wrap_obj, dtype=wp.vec2i),
    wrap_xpos=tile(mjd.wrap_xpos, dtype=wp.spatial_vector),
    wrap_geom_xpos=wp.zeros((nworld, mjm.nwrap), dtype=wp.spatial_vector),
    # sensors
    sensordata=tile(mjd.sensordata),
    sensor_rangefinder_pnt=wp.zeros((nworld, nrangefinder), dtype=wp.vec3),
    sensor_rangefinder_vec=wp.zeros((nworld, nrangefinder), dtype=wp.vec3),
    sensor_rangefinder_dist=wp.zeros((nworld, nrangefinder), dtype=float),
    sensor_rangefinder_geomid=wp.zeros((nworld, nrangefinder), dtype=int),
    sensor_contact_nmatch=wp.zeros((nworld, nsensorcontact), dtype=int),
    sensor_contact_matchid=wp.zeros((nworld, nsensorcontact, types.MJ_MAXCONPAIR), dtype=int),
    sensor_contact_criteria=wp.zeros((nworld, nsensorcontact, types.MJ_MAXCONPAIR), dtype=float),
    sensor_contact_direction=wp.zeros((nworld, nsensorcontact, types.MJ_MAXCONPAIR), dtype=float),
    # ray
    ray_bodyexclude=wp.zeros(1, dtype=int),
    ray_dist=wp.zeros((nworld, 1), dtype=float),
    ray_geomid=wp.zeros((nworld, 1), dtype=int),
    # mul_m
    energy_vel_mul_m_skip=wp.zeros((nworld,), dtype=bool),
    inverse_mul_m_skip=wp.zeros((nworld,), dtype=bool),
    # actuator
    actuator_trntype_body_ncon=wp.zeros((nworld, np.sum(mjm.actuator_trntype == mujoco.mjtTrn.mjTRN_BODY)), dtype=int),
    tile_sizes=tile_sizes,
  )


def get_data_into(
  result: mujoco.MjData,
  mjm: mujoco.MjModel,
  d: types.Data,
):
  """Gets data from a device into an existing mujoco.MjData.

  Args:
    result (mujoco.MjData): The data object containing the current state and output arrays
                            (host).
    mjm (mujoco.MjModel): The model containing kinematic and dynamic information (host).
    d (Data): The data object containing the current state and output arrays (device).
  """
  if d.nworld > 1:
    raise NotImplementedError("only nworld == 1 supported for now")

  result.solver_niter[0] = d.solver_niter.numpy()[0]

  ncon = d.ncon.numpy()[0]
  nefc = d.nefc.numpy()[0]

  if ncon != result.ncon or nefc != result.nefc:
    mujoco._functions._realloc_con_efc(result, ncon=ncon, nefc=nefc)

  result.time = d.time.numpy()[0]
  result.energy = d.energy.numpy()[0]
  result.ne = d.ne.numpy()[0]
  result.qpos[:] = d.qpos.numpy()[0]
  result.qvel[:] = d.qvel.numpy()[0]
  result.qacc_warmstart = d.qacc_warmstart.numpy()[0]
  result.qfrc_applied = d.qfrc_applied.numpy()[0]
  result.mocap_pos = d.mocap_pos.numpy()[0]
  result.mocap_quat = d.mocap_quat.numpy()[0]
  result.qacc = d.qacc.numpy()[0]
  result.xanchor = d.xanchor.numpy()[0]
  result.xaxis = d.xaxis.numpy()[0]
  result.xmat = d.xmat.numpy().reshape((-1, 9))
  result.xpos = d.xpos.numpy()[0]
  result.xquat = d.xquat.numpy()[0]
  result.xipos = d.xipos.numpy()[0]
  result.ximat = d.ximat.numpy().reshape((-1, 9))
  result.subtree_com = d.subtree_com.numpy()[0]
  result.geom_xpos = d.geom_xpos.numpy()[0]
  result.geom_xmat = d.geom_xmat.numpy().reshape((-1, 9))
  result.site_xpos = d.site_xpos.numpy()[0]
  result.site_xmat = d.site_xmat.numpy().reshape((-1, 9))
  result.cam_xpos = d.cam_xpos.numpy()[0]
  result.cam_xmat = d.cam_xmat.numpy().reshape((-1, 9))
  result.light_xpos = d.light_xpos.numpy()[0]
  result.light_xdir = d.light_xdir.numpy()[0]
  result.cinert = d.cinert.numpy()[0]
  result.flexvert_xpos = d.flexvert_xpos.numpy()[0]
  result.flexedge_length = d.flexedge_length.numpy()[0]
  result.flexedge_velocity = d.flexedge_velocity.numpy()[0]
  result.cdof = d.cdof.numpy()[0]
  result.crb = d.crb.numpy()[0]
  result.qLDiagInv = d.qLDiagInv.numpy()[0]
  result.ctrl = d.ctrl.numpy()[0]
  result.ten_velocity = d.ten_velocity.numpy()[0]
  result.actuator_velocity = d.actuator_velocity.numpy()[0]
  result.actuator_force = d.actuator_force.numpy()[0]
  result.actuator_length = d.actuator_length.numpy()[0]
  mujoco.mju_dense2sparse(
    result.actuator_moment,
    d.actuator_moment.numpy()[0],
    result.moment_rownnz,
    result.moment_rowadr,
    result.moment_colind,
  )
  result.cvel = d.cvel.numpy()[0]
  result.cdof_dot = d.cdof_dot.numpy()[0]
  result.qfrc_bias = d.qfrc_bias.numpy()[0]
  result.qfrc_fluid = d.qfrc_fluid.numpy()[0]
  result.qfrc_passive = d.qfrc_passive.numpy()[0]
  result.subtree_linvel = d.subtree_linvel.numpy()[0]
  result.subtree_angmom = d.subtree_angmom.numpy()[0]
  result.qfrc_spring = d.qfrc_spring.numpy()[0]
  result.qfrc_damper = d.qfrc_damper.numpy()[0]
  result.qfrc_gravcomp = d.qfrc_gravcomp.numpy()[0]
  result.qfrc_fluid = d.qfrc_fluid.numpy()[0]
  result.qfrc_actuator = d.qfrc_actuator.numpy()[0]
  result.qfrc_smooth = d.qfrc_smooth.numpy()[0]
  result.qfrc_constraint = d.qfrc_constraint.numpy()[0]
  result.qfrc_inverse = d.qfrc_inverse.numpy()[0]
  result.qacc_smooth = d.qacc_smooth.numpy()[0]
  result.act = d.act.numpy()[0]
  result.act_dot = d.act_dot.numpy()[0]

  result.contact.dist[:] = d.contact.dist.numpy()[:ncon]
  result.contact.pos[:] = d.contact.pos.numpy()[:ncon]
  result.contact.frame[:] = d.contact.frame.numpy()[:ncon].reshape((-1, 9))
  result.contact.includemargin[:] = d.contact.includemargin.numpy()[:ncon]
  result.contact.friction[:] = d.contact.friction.numpy()[:ncon]
  result.contact.solref[:] = d.contact.solref.numpy()[:ncon]
  result.contact.solreffriction[:] = d.contact.solreffriction.numpy()[:ncon]
  result.contact.solimp[:] = d.contact.solimp.numpy()[:ncon]
  result.contact.dim[:] = d.contact.dim.numpy()[:ncon]
  result.contact.efc_address[:] = d.contact.efc_address.numpy()[:ncon, 0]

  if mujoco.mj_isSparse(mjm):
    result.qM[:] = d.qM.numpy()[0, 0]
    result.qLD[:] = d.qLD.numpy()[0, 0]
    # TODO(team): set efc_J after fix to _realloc_con_efc lands
    # efc_J = d.efc_J.numpy()[0, :nefc]
    # mujoco.mju_dense2sparse(
    #   result.efc_J, efc_J, result.efc_J_rownnz, result.efc_J_rowadr, result.efc_J_colind
    # )
  else:
    qM = d.qM.numpy()
    adr = 0
    for i in range(mjm.nv):
      j = i
      while j >= 0:
        result.qM[adr] = qM[0, i, j]
        j = mjm.dof_parentid[j]
        adr += 1
    mujoco.mj_factorM(mjm, result)
    # TODO(team): set efc_J after fix to _realloc_con_efc lands
    # if nefc > 0:
    #   result.efc_J[:nefc * mjm.nv] = d.efc_J.numpy()[:nefc].flatten()
  result.xfrc_applied[:] = d.xfrc_applied.numpy()[0]
  result.eq_active[:] = d.eq_active.numpy()[0]

  # TODO(team): set these efc_* fields after fix to _realloc_con_efc
  # Safely copy only up to the minimum of the destination and source sizes
  # n = min(result.efc_D.shape[0], d.efc.D.numpy()[:nefc].shape[0])
  # result.efc_D[:n] = d.efc.D.numpy()[:nefc][:n]
  # n_pos = min(result.efc_pos.shape[0], d.efc.pos.numpy()[:nefc].shape[0])
  # result.efc_pos[:n_pos] = d.efc.pos.numpy()[:nefc][:n_pos]

  # n_aref = min(result.efc_aref.shape[0], d.efc.aref.numpy()[:nefc].shape[0])
  # result.efc_aref[:n_aref] = d.efc.aref.numpy()[:nefc][:n_aref]

  # n_force = min(result.efc_force.shape[0], d.efc.force.numpy()[:nefc].shape[0])
  # result.efc_force[:n_force] = d.efc.force.numpy()[:nefc][:n_force]

  # n_margin = min(result.efc_margin.shape[0], d.efc.margin.numpy()[:nefc].shape[0])
  # result.efc_margin[:n_margin] = d.efc.margin.numpy()[:nefc][:n_margin]

  result.cacc[:] = d.cacc.numpy()[0]
  result.cfrc_int[:] = d.cfrc_int.numpy()[0]
  result.cfrc_ext[:] = d.cfrc_ext.numpy()[0]

  # TODO: other efc_ fields, anything else missing

  # tendon
  result.ten_length[:] = d.ten_length.numpy()[0]
  result.ten_J[:] = d.ten_J.numpy()[0]
  result.ten_wrapadr[:] = d.ten_wrapadr.numpy()[0]
  result.ten_wrapnum[:] = d.ten_wrapnum.numpy()[0]
  result.wrap_obj[:] = d.wrap_obj.numpy()[0]
  result.wrap_xpos[:] = d.wrap_xpos.numpy()[0]

  # sensors
  result.sensordata[:] = d.sensordata.numpy()


def sample_octree_sdf(
  point: np.ndarray, oct_child: np.ndarray, oct_aabb: np.ndarray, oct_coeff: np.ndarray, eps: float = 1e-6
) -> float:
  """Sample SDF value at a point using MuJoCo's octree structure.

  Traverses octree to leaf nodes and interpolates between 8 corner coefficients.
  """
  node = 0

  while True:
    aabb = oct_aabb[node]
    center = aabb[:3]
    half_size = aabb[3:]
    vmin = center - half_size
    vmax = center + half_size

    if (
      point[0] + eps < vmin[0]
      or point[0] - eps > vmax[0]
      or point[1] + eps < vmin[1]
      or point[1] - eps > vmax[1]
      or point[2] + eps < vmin[2]
      or point[2] - eps > vmax[2]
    ):
      return 1.0

    coord = (point - vmin) / (vmax - vmin)

    children = oct_child[node]
    if np.all(children == -1):
      sdf = 0.0
      coeffs = oct_coeff[node]

      for j in range(8):
        w = (
          (coord[0] if (j & 1) else (1 - coord[0]))
          * (coord[1] if (j & 2) else (1 - coord[1]))
          * (coord[2] if (j & 4) else (1 - coord[2]))
        )
        sdf += w * coeffs[j]

      return sdf

    x_child = 0 if coord[0] >= 0.5 else 1
    y_child = 0 if coord[1] >= 0.5 else 1
    z_child = 0 if coord[2] >= 0.5 else 1
    child_idx = 4 * z_child + 2 * y_child + x_child

    next_node = children[child_idx]
    if next_node == -1:
      return 1.0

    node = next_node<|MERGE_RESOLUTION|>--- conflicted
+++ resolved
@@ -857,7 +857,6 @@
   return m
 
 
-<<<<<<< HEAD
 def _mujoco_octree_to_warp_volume(
   mjm: mujoco.MjModel, resolution: int = 128
 ) -> Tuple[wp.array, Tuple[wp.Volume, ...], wp.array]:
@@ -960,8 +959,6 @@
   return efc_J_padded_size, efc_h_padded_size, efc_d_padded_size, efc_state_padded_size
 
 
-=======
->>>>>>> 856089ac
 def make_data(mjm: mujoco.MjModel, nworld: int = 1, nconmax: int = -1, njmax: int = -1) -> types.Data:
   """
   Creates a data object on device.
