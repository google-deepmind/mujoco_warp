# Copyright 2025 The Newton Developers
#
# Licensed under the Apache License, Version 2.0 (the "License");
# you may not use this file except in compliance with the License.
# You may obtain a copy of the License at
#
#     http://www.apache.org/licenses/LICENSE-2.0
#
# Unless required by applicable law or agreed to in writing, software
# distributed under the License is distributed on an "AS IS" BASIS,
# WITHOUT WARRANTIES OR CONDITIONS OF ANY KIND, either express or implied.
# See the License for the specific language governing permissions and
# limitations under the License.
# ==============================================================================

from typing import Any, Optional, Sequence, Union

import mujoco
import numpy as np
import warp as wp

from . import math
from . import types
from . import warp_util

# tolerance override for float32
_TOLERANCE_F32 = 1.0e-6


def put_model(mjm: mujoco.MjModel) -> types.Model:
  """
  Creates a model on device.

  Args:
    mjm (mujoco.MjModel): The model containing kinematic and dynamic information (host).

  Returns:
    Model: The model containing kinematic and dynamic information (device).
  """
  # check for compatible cuda toolkit and driver versions
  warp_util.check_toolkit_driver()

  # check supported features
  for field, field_types, field_str in (
    (mjm.actuator_trntype, types.TrnType, "Actuator transmission type"),
    (mjm.actuator_dyntype, types.DynType, "Actuator dynamics type"),
    (mjm.actuator_gaintype, types.GainType, "Gain type"),
    (mjm.actuator_biastype, types.BiasType, "Bias type"),
    (mjm.eq_type, types.EqType, "Equality constraint types"),
    (mjm.geom_type, types.GeomType, "Geom type"),
    (mjm.sensor_type, types.SensorType, "Sensor types"),
    (mjm.wrap_type, types.WrapType, "Wrap types"),
  ):
    unsupported = ~np.isin(field, list(field_types))
    if unsupported.any():
      raise NotImplementedError(f"{field_str} {field[unsupported]} not supported.")

  plugin_id = []
  plugin_attr = []
  geom_plugin_index = np.full_like(mjm.geom_type, -1)

  if mjm.nplugin > 0:
    if (mjm.body_plugin != -1).any():
      raise NotImplementedError("Body plugins not supported.")
    if (mjm.actuator_plugin != -1).any():
      raise NotImplementedError("Actuator plugins not supported.")
    if (mjm.sensor_plugin != -1).any():
      raise NotImplementedError("Sensor plugins not supported.")
    for i in range(len(mjm.geom_plugin)):
      if mjm.geom_plugin[i] != -1:
        p = mjm.geom_plugin[i]
        geom_plugin_index[i] = len(plugin_id)
        plugin_id.append(mjm.plugin[p])
        start = mjm.plugin_attradr[p]
        end = mjm.plugin_attradr[p + 1] if p + 1 < mjm.nplugin else len(mjm.plugin_attr)
        values = mjm.plugin_attr[start:end]
        attr_values = []
        current = []
        for v in values:
          if v == 0:
            if current:
              s = "".join(chr(int(x)) for x in current)
              attr_values.append(float(s))
              current = []
          else:
            current.append(v)
        # Pad with zeros if less than 3
        attr_values += [0.0] * (3 - len(attr_values))
        plugin_attr.append(attr_values[:3])

  plugin_id = np.array(plugin_id)
  plugin_attr = np.array(plugin_attr)

  if mjm.nflex > 1:
    raise NotImplementedError("Only one flex is unsupported.")

  if ((mjm.flex_contype != 0) | (mjm.flex_conaffinity != 0)).any():
    raise NotImplementedError("Flex collisions are not implemented.")

  # check options
  for opt, opt_types, msg in (
    (mjm.opt.integrator, types.IntegratorType, "Integrator"),
    (mjm.opt.cone, types.ConeType, "Cone"),
    (mjm.opt.solver, types.SolverType, "Solver"),
  ):
    if opt not in set(opt_types):
      raise NotImplementedError(f"{msg} {opt} is unsupported.")

  if mjm.opt.noslip_iterations > 0:
    raise NotImplementedError(f"noslip solver not implemented.")

  if (mjm.opt.viscosity > 0 or mjm.opt.density > 0) and mjm.opt.integrator in (
    mujoco.mjtIntegrator.mjINT_IMPLICITFAST,
    mujoco.mjtIntegrator.mjINT_IMPLICIT,
  ):
    raise NotImplementedError(f"Implicit integrators and fluid model not implemented.")

  # TODO(team): remove after _update_gradient for Newton uses tile operations for islands
  nv_max = 60
  if mjm.nv > nv_max and mjm.opt.jacobian == mujoco.mjtJacobian.mjJAC_DENSE:
    raise ValueError(f"Dense is unsupported for nv > {nv_max} (nv = {mjm.nv}).")

  is_sparse = mujoco.mj_isSparse(mjm)

  # dof lower triangle row and column indices (used in solver)
  dof_tri_row, dof_tri_col = np.tril_indices(mjm.nv)

  # indices for sparse qM_fullm (used in solver)
  qM_fullm_i, qM_fullm_j = [], []
  for i in range(mjm.nv):
    j = i
    while j > -1:
      qM_fullm_i.append(i)
      qM_fullm_j.append(j)
      j = mjm.dof_parentid[j]

  # indices for sparse qM mul_m (used in support)
  qM_mulm_i, qM_mulm_j, qM_madr_ij = [], [], []
  for i in range(mjm.nv):
    madr_ij, j = mjm.dof_Madr[i], i

    while True:
      madr_ij, j = madr_ij + 1, mjm.dof_parentid[j]
      if j == -1:
        break
      qM_mulm_i.append(i)
      qM_mulm_j.append(j)
      qM_madr_ij.append(madr_ij)

  # body_tree is a list of body ids grouped by tree level
  bodies, body_depth = {}, np.zeros(mjm.nbody, dtype=int) - 1
  for i in range(mjm.nbody):
    body_depth[i] = body_depth[mjm.body_parentid[i]] + 1
    bodies.setdefault(body_depth[i], []).append(i)
  body_tree = tuple(wp.array(bodies[i], dtype=int) for i in sorted(bodies))

  # qLD_updates has dof tree ordering of qLD updates for sparse factor m
  qLD_updates, dof_depth = {}, np.zeros(mjm.nv, dtype=int) - 1

  for k in range(mjm.nv):
    # skip diagonal rows
    if mjm.M_rownnz[k] == 1:
      continue
    dof_depth[k] = dof_depth[mjm.dof_parentid[k]] + 1
    i = mjm.dof_parentid[k]
    diag_k = mjm.M_rowadr[k] + mjm.M_rownnz[k] - 1
    Madr_ki = diag_k - 1
    while i > -1:
      qLD_updates.setdefault(dof_depth[i], []).append((i, k, Madr_ki))
      i = mjm.dof_parentid[i]
      Madr_ki -= 1

  qLD_updates = tuple(wp.array(qLD_updates[i], dtype=wp.vec3i) for i in sorted(qLD_updates))

  # qM_tiles records the block diagonal structure of qM
  tile_corners = [i for i in range(mjm.nv) if mjm.dof_parentid[i] == -1]
  tiles = {}
  for i in range(len(tile_corners)):
    tile_beg = tile_corners[i]
    tile_end = mjm.nv if i == len(tile_corners) - 1 else tile_corners[i + 1]
    tiles.setdefault(tile_end - tile_beg, []).append(tile_beg)

  qM_tiles = tuple(types.TileSet(adr=wp.array(tiles[sz], dtype=int), size=sz) for sz in sorted(tiles.keys()))

  # actuator_moment tiles are grouped by dof size and number of actuators
  tree_id = np.arange(len(tile_corners), dtype=np.int32)
  num_trees = int(np.max(tree_id)) if len(tree_id) > 0 else 0
  bodyid = []
  for i in range(mjm.nu):
    trntype = mjm.actuator_trntype[i]
    if trntype == mujoco.mjtTrn.mjTRN_JOINT or trntype == mujoco.mjtTrn.mjTRN_JOINTINPARENT:
      jntid = mjm.actuator_trnid[i, 0]
      bodyid.append(mjm.jnt_bodyid[jntid])
    elif trntype == mujoco.mjtTrn.mjTRN_TENDON:
      tenid = mjm.actuator_trnid[i, 0]
      adr = mjm.tendon_adr[tenid]
      if mjm.wrap_type[adr] == mujoco.mjtWrap.mjWRAP_JOINT:
        ten_num = mjm.tendon_num[tenid]
        for i in range(ten_num):
          bodyid.append(mjm.jnt_bodyid[mjm.wrap_objid[adr + i]])
      else:
        for i in range(mjm.nv):
          bodyid.append(mjm.dof_bodyid[i])
    elif trntype == mujoco.mjtTrn.mjTRN_BODY:
      pass
    elif trntype == mujoco.mjtTrn.mjTRN_SITE:
      siteid = mjm.actuator_trnid[i, 0]
      bid = mjm.site_bodyid[siteid]
      while bid > 0:
        bodyid.append(bid)
        bid = mjm.body_parentid[bid]
    elif trntype == mujoco.mjtTrn.mjTRN_SLIDERCRANK:
      for i in range(mjm.nv):
        bodyid.append(mjm.dof_bodyid[i])
    else:
      raise NotImplementedError(f"Transmission type {trntype} not implemented.")
  tree = mjm.body_treeid[np.array(bodyid, dtype=int)]
  counts, ids = np.histogram(tree, bins=np.arange(0, num_trees + 2))
  acts_per_tree = dict(zip(ids, counts))

  tiles = {}
  act_beg = 0
  for i in range(len(tile_corners)):
    tile_beg = tile_corners[i]
    tile_end = mjm.nv if i == len(tile_corners) - 1 else tile_corners[i + 1]
    tree = int(tree_id[i])
    act_num = acts_per_tree[tree]
    tiles.setdefault((tile_end - tile_beg, act_num), []).append((tile_beg, act_beg))
    act_beg += act_num

  actuator_moment_tiles_nv, actuator_moment_tiles_nu = tuple(), tuple()

  for (nv, nu), adr in sorted(tiles.items()):
    adr_nv = wp.array([nv for nv, _ in adr], dtype=int)
    adr_nu = wp.array([nu for _, nu in adr], dtype=int)
    actuator_moment_tiles_nv += (types.TileSet(adr=adr_nv, size=nv),)
    actuator_moment_tiles_nu += (types.TileSet(adr=adr_nu, size=nu),)

  # fixed tendon
  tendon_jnt_adr = []
  wrap_jnt_adr = []
  for i in range(mjm.ntendon):
    adr = mjm.tendon_adr[i]
    if mjm.wrap_type[adr] == mujoco.mjtWrap.mjWRAP_JOINT:
      tendon_num = mjm.tendon_num[i]
      for j in range(tendon_num):
        tendon_jnt_adr.append(i)
        wrap_jnt_adr.append(adr + j)

  # spatial tendon
  tendon_site_pair_adr = []
  tendon_geom_adr = []

  ten_wrapadr_site = [0]
  ten_wrapnum_site = []
  for i, tendon_num in enumerate(mjm.tendon_num):
    adr = mjm.tendon_adr[i]
    # sites
    if (mjm.wrap_type[adr : adr + tendon_num] == mujoco.mjtWrap.mjWRAP_SITE).all():
      if i < mjm.ntendon:
        ten_wrapadr_site.append(ten_wrapadr_site[-1] + tendon_num)
      ten_wrapnum_site.append(tendon_num)
    else:
      if i < mjm.ntendon:
        ten_wrapadr_site.append(ten_wrapadr_site[-1])
      ten_wrapnum_site.append(0)

    # geoms
    for j in range(tendon_num):
      wrap_type = mjm.wrap_type[adr + j]
      if j < tendon_num - 1:
        next_wrap_type = mjm.wrap_type[adr + j + 1]
        if wrap_type == mujoco.mjtWrap.mjWRAP_SITE and next_wrap_type == mujoco.mjtWrap.mjWRAP_SITE:
          tendon_site_pair_adr.append(i)
      if wrap_type == mujoco.mjtWrap.mjWRAP_SPHERE or wrap_type == mujoco.mjtWrap.mjWRAP_CYLINDER:
        tendon_geom_adr.append(i)

  wrap_site_adr = np.nonzero(mjm.wrap_type == mujoco.mjtWrap.mjWRAP_SITE)[0]
  wrap_site_pair_adr = np.setdiff1d(wrap_site_adr[np.nonzero(np.diff(wrap_site_adr) == 1)[0]], mjm.tendon_adr[1:] - 1)
  wrap_geom_adr = np.nonzero(np.isin(mjm.wrap_type, [mujoco.mjtWrap.mjWRAP_SPHERE, mujoco.mjtWrap.mjWRAP_CYLINDER]))[0]

  # pulley scaling
  wrap_pulley_scale = np.ones(mjm.nwrap, dtype=float)
  pulley_adr = np.nonzero(mjm.wrap_type == mujoco.mjtWrap.mjWRAP_PULLEY)[0]
  for tadr, tnum in zip(mjm.tendon_adr, mjm.tendon_num):
    for padr in pulley_adr:
      if tadr <= padr < tadr + tnum:
        wrap_pulley_scale[padr : tadr + tnum] = 1.0 / mjm.wrap_prm[padr]

  # mocap
  mocap_bodyid = np.arange(mjm.nbody)[mjm.body_mocapid >= 0]
  mocap_bodyid = mocap_bodyid[mjm.body_mocapid[mjm.body_mocapid >= 0].argsort()]

  # precalculated geom pairs
  filterparent = not (mjm.opt.disableflags & types.DisableBit.FILTERPARENT)

  geom1, geom2 = np.triu_indices(mjm.ngeom, k=1)
  nxn_geom_pair = np.stack((geom1, geom2), axis=1)

  bodyid1 = mjm.geom_bodyid[geom1]
  bodyid2 = mjm.geom_bodyid[geom2]
  contype1 = mjm.geom_contype[geom1]
  contype2 = mjm.geom_contype[geom2]
  conaffinity1 = mjm.geom_conaffinity[geom1]
  conaffinity2 = mjm.geom_conaffinity[geom2]
  weldid1 = mjm.body_weldid[bodyid1]
  weldid2 = mjm.body_weldid[bodyid2]
  weld_parentid1 = mjm.body_weldid[mjm.body_parentid[weldid1]]
  weld_parentid2 = mjm.body_weldid[mjm.body_parentid[weldid2]]

  self_collision = weldid1 == weldid2
  parent_child_collision = (
    filterparent & (weldid1 != 0) & (weldid2 != 0) & ((weldid1 == weld_parentid2) | (weldid2 == weld_parentid1))
  )
  mask = np.array((contype1 & conaffinity2) | (contype2 & conaffinity1), dtype=bool)
  exclude = np.isin((bodyid1 << 16) + bodyid2, mjm.exclude_signature)

  nxn_pairid_contact = -1 * np.ones(len(geom1), dtype=int)
  nxn_pairid_contact[~(mask & ~self_collision & ~parent_child_collision & ~exclude)] = -2

  # contact pairs
  for i in range(mjm.npair):
    pair_geom1 = mjm.pair_geom1[i]
    pair_geom2 = mjm.pair_geom2[i]

    if pair_geom2 < pair_geom1:
      pairid = np.int32(math.upper_tri_index(mjm.ngeom, int(pair_geom2), int(pair_geom1)))
    else:
      pairid = np.int32(math.upper_tri_index(mjm.ngeom, int(pair_geom1), int(pair_geom2)))

    nxn_pairid_contact[pairid] = i

  def create_nmodel_batched_array(mjm_array, dtype, expand_dim=True):
    array = wp.array(mjm_array, dtype=dtype)
    # add private attribute for JAX to determine which fields are batched
    array._is_batched = True
    if not expand_dim:
      array.strides = (0,) + array.strides[1:]
      array.shape = (1,) + array.shape[1:]
      return array
    array.strides = (0,) + array.strides
    array.ndim += 1
    array.shape = (1,) + array.shape
    return array

  # rangefinder
  is_rangefinder = mjm.sensor_type == mujoco.mjtSensor.mjSENS_RANGEFINDER
  sensor_rangefinder_adr = np.nonzero(is_rangefinder)[0]
  rangefinder_sensor_adr = np.full(mjm.nsensor, -1)
  rangefinder_sensor_adr[sensor_rangefinder_adr] = np.arange(len(sensor_rangefinder_adr))

  # contact sensor
  sensor_adr_to_contact_adr = np.clip(np.cumsum(mjm.sensor_type == mujoco.mjtSensor.mjSENS_CONTACT) - 1, a_min=0, a_max=None)

  condim = np.concatenate((mjm.geom_condim, mjm.pair_dim))
  condim_max = np.max(condim) if len(condim) > 0 else 0

  # collision sensors
  is_collision_sensor = np.isin(
    mjm.sensor_type, [mujoco.mjtSensor.mjSENS_GEOMDIST, mujoco.mjtSensor.mjSENS_GEOMNORMAL, mujoco.mjtSensor.mjSENS_GEOMFROMTO]
  )
  sensor_collision_adr = np.nonzero(is_collision_sensor)[0]
  collision_sensor_adr = np.full(mjm.nsensor, -1)
  collision_sensor_adr[sensor_collision_adr] = np.arange(len(sensor_collision_adr))

  if is_collision_sensor.any():

    def not_implemented(objtype, objid, geomtype):
      if objtype == mujoco.mjtObj.mjOBJ_BODY:
        geomnum = mjm.body_geomnum[objid]
        geomadr = mjm.body_geomadr[objid]
        for geomid in range(geomadr, geomadr + geomnum):
          if mjm.geom_type[geomid] == geomtype:
            return True
      elif objtype == mujoco.mjtObj.mjOBJ_GEOM:
        if mjm.geom_type[objid] == geomtype:
          return True
      return False

    for geoms in [
      (types.GeomType.BOX, types.GeomType.BOX),
      (types.GeomType.CAPSULE, types.GeomType.BOX),
      (types.GeomType.CYLINDER, types.GeomType.BOX),
      (types.GeomType.PLANE, types.GeomType.BOX),
    ]:
      for objtype, objid, reftype, refid in zip(
        mjm.sensor_objtype[is_collision_sensor],
        mjm.sensor_objid[is_collision_sensor],
        mjm.sensor_reftype[is_collision_sensor],
        mjm.sensor_refid[is_collision_sensor],
      ):
        if not_implemented(objtype, objid, geoms[0]) and not_implemented(reftype, refid, geoms[1]):
          raise NotImplementedError(f"Collision sensors with {geoms[0]} and {geoms[1]} are not implemented.")

  nxn_pairid_collision = -1 * np.ones(len(geom1), dtype=int)
  pairids = []
  collision_geom_adr = [0]
  sensor_collision_start_adr = []
  for i in range(sensor_collision_adr.size):
    sensorid = sensor_collision_adr[i]
    objtype = mjm.sensor_objtype[sensorid]
    objid = mjm.sensor_objid[sensorid]
    reftype = mjm.sensor_reftype[sensorid]
    refid = mjm.sensor_refid[sensorid]

    # get lists of geoms to collide
    if objtype == types.ObjType.BODY:
      n1 = mjm.body_geomnum[objid]
      id1 = mjm.body_geomadr[objid]
    else:
      n1 = 1
      id1 = objid
    if reftype == types.ObjType.BODY:
      n2 = mjm.body_geomnum[refid]
      id2 = mjm.body_geomadr[refid]
    else:
      n2 = 1
      id2 = refid

    # collide all pairs
    geomid = 0
    for geom1id in range(id1, id1 + n1):
      for geom2id in range(id2, id2 + n2):
        if geom2id < geom1id:
          pairid = np.int32(math.upper_tri_index(mjm.ngeom, int(geom2id), int(geom1id)))
        else:
          pairid = np.int32(math.upper_tri_index(mjm.ngeom, int(geom1id), int(geom2id)))

        if pairid in pairids:
          sensor_collision_start_adr.append(nxn_pairid_collision[pairid])
        else:
          pairids.append(pairid)
          adr = collision_geom_adr[-1] + geomid
          nxn_pairid_collision[pairid] = adr
          sensor_collision_start_adr.append(adr)

        geomid += 1
    if i < sensor_collision_adr.size - 1:
      collision_geom_adr.append(collision_geom_adr[-1] + n1 * n2)

  include = (nxn_pairid_contact > -2) | (nxn_pairid_collision >= 0)
  nxn_pairid = np.hstack([nxn_pairid_contact.reshape((-1, 1)), nxn_pairid_collision.reshape((-1, 1))])
  nxn_pairid_filtered = nxn_pairid[include]
  nxn_geom_pair_filtered = nxn_geom_pair[include]

  # count contact pair types
  geom_type_pair_count = np.bincount(
    [
      math.upper_trid_index(len(types.GeomType), int(mjm.geom_type[geom1[i]]), int(mjm.geom_type[geom2[i]]))
      for i in np.arange(len(geom1))
      if nxn_pairid_contact[i] > -2 or nxn_pairid_collision[i] > -1
    ],
    minlength=len(types.GeomType) * (len(types.GeomType) + 1) // 2,
  )

  # disable collisions if there are no potentially colliding pairs
  disableflags = mjm.opt.disableflags
  if np.sum(geom_type_pair_count) == 0:
    disableflags |= types.DisableBit.CONTACT

  if mjm.geom_fluid.size:
    geom_fluid_params = mjm.geom_fluid.reshape(mjm.ngeom, mujoco.mjNFLUID)
  else:
    geom_fluid_params = np.zeros((mjm.ngeom, mujoco.mjNFLUID))

  body_fluid_ellipsoid = np.zeros(mjm.nbody, dtype=bool)
  if mjm.ngeom:
    active_geom = geom_fluid_params[:, 0] > 0
    if np.any(active_geom):
      body_fluid_ellipsoid[mjm.geom_bodyid[active_geom]] = True

  if nxn_geom_pair_filtered.shape[0] < 250_000:
    broadphase = types.BroadphaseType.NXN
  elif mjm.ngeom < 1000:
    broadphase = types.BroadphaseType.SAP_TILE
  else:
    broadphase = types.BroadphaseType.SAP_SEGMENTED

  ls_parallel_id = mujoco.mj_name2id(mjm, mujoco.mjtObj.mjOBJ_NUMERIC, "ls_parallel")
  if (ls_parallel_id > -1) and (mjm.numeric_data[mjm.numeric_adr[ls_parallel_id]] == 1):
    ls_parallel = True
  else:
    ls_parallel = False

  m = types.Model(
    nq=mjm.nq,
    nv=mjm.nv,
    nu=mjm.nu,
    na=mjm.na,
    nbody=mjm.nbody,
    njnt=mjm.njnt,
    nM=mjm.nM,
    nC=mjm.nC,
    ngeom=mjm.ngeom,
    nsite=mjm.nsite,
    ncam=mjm.ncam,
    nlight=mjm.nlight,
    nflex=mjm.nflex,
    nflexvert=mjm.nflexvert,
    nflexedge=mjm.nflexedge,
    nflexelem=mjm.nflexelem,
    nflexelemdata=mjm.nflexelemdata,
    nmeshvert=mjm.nmeshvert,
    nmeshface=mjm.nmeshface,
    nmeshgraph=mjm.nmeshgraph,
    nmeshpoly=mjm.nmeshpoly,
    nmeshpolyvert=mjm.nmeshpolyvert,
    nmeshpolymap=mjm.nmeshpolymap,
    nhfield=mjm.nhfield,
    nhfielddata=mjm.nhfielddata,
    nmat=mjm.nmat,
    npair=mjm.npair,
    nexclude=mjm.nexclude,
    neq=mjm.neq,
    ntendon=mjm.ntendon,
    nwrap=mjm.nwrap,
    nsensor=mjm.nsensor,
    nmocap=mjm.nmocap,
    ngravcomp=mjm.ngravcomp,
    nsensordata=mjm.nsensordata,
    opt=types.Option(
      timestep=create_nmodel_batched_array(np.array(mjm.opt.timestep), dtype=float, expand_dim=False),
      tolerance=create_nmodel_batched_array(
        np.array(np.maximum(mjm.opt.tolerance, _TOLERANCE_F32)), dtype=float, expand_dim=False
      ),
      ls_tolerance=create_nmodel_batched_array(np.array(mjm.opt.ls_tolerance), dtype=float, expand_dim=False),
      ccd_tolerance=create_nmodel_batched_array(np.array(mjm.opt.ccd_tolerance), dtype=float, expand_dim=False),
      gravity=create_nmodel_batched_array(mjm.opt.gravity, dtype=wp.vec3, expand_dim=False),
      magnetic=create_nmodel_batched_array(mjm.opt.magnetic, dtype=wp.vec3, expand_dim=False),
      wind=create_nmodel_batched_array(mjm.opt.wind, dtype=wp.vec3, expand_dim=False),
      has_fluid=bool(mjm.opt.wind.any() or mjm.opt.density or mjm.opt.viscosity),
      density=create_nmodel_batched_array(np.array(mjm.opt.density), dtype=float, expand_dim=False),
      viscosity=create_nmodel_batched_array(np.array(mjm.opt.viscosity), dtype=float, expand_dim=False),
      cone=mjm.opt.cone,
      solver=mjm.opt.solver,
      iterations=mjm.opt.iterations,
      ls_iterations=mjm.opt.ls_iterations,
      integrator=mjm.opt.integrator,
      disableflags=type(mjm.opt.disableflags)(disableflags),
      enableflags=mjm.opt.enableflags,
      impratio=create_nmodel_batched_array(np.array(mjm.opt.impratio), dtype=float, expand_dim=False),
      is_sparse=bool(is_sparse),
      ls_parallel=ls_parallel,
      ls_parallel_min_step=1.0e-6,  # TODO(team): determine good default setting
      ccd_iterations=mjm.opt.ccd_iterations,
      broadphase=int(broadphase),
      broadphase_filter=int(types.BroadphaseFilter.PLANE | types.BroadphaseFilter.SPHERE | types.BroadphaseFilter.OBB),
      graph_conditional=True,
      sdf_initpoints=mjm.opt.sdf_initpoints,
      sdf_iterations=mjm.opt.sdf_iterations,
      run_collision_detection=True,
      legacy_gjk=False,
      contact_sensor_maxmatch=64,
    ),
    stat=types.Statistic(
      meaninertia=mjm.stat.meaninertia,
    ),
    qpos0=create_nmodel_batched_array(mjm.qpos0, dtype=float),
    qpos_spring=create_nmodel_batched_array(mjm.qpos_spring, dtype=float),
    body_parentid=wp.array(mjm.body_parentid, dtype=int),
    body_rootid=wp.array(mjm.body_rootid, dtype=int),
    body_weldid=wp.array(mjm.body_weldid, dtype=int),
    body_mocapid=wp.array(mjm.body_mocapid, dtype=int),
    body_jntnum=wp.array(mjm.body_jntnum, dtype=int),
    body_jntadr=wp.array(mjm.body_jntadr, dtype=int),
    body_dofnum=wp.array(mjm.body_dofnum, dtype=int),
    body_dofadr=wp.array(mjm.body_dofadr, dtype=int),
    body_geomnum=wp.array(mjm.body_geomnum, dtype=int),
    body_geomadr=wp.array(mjm.body_geomadr, dtype=int),
    body_pos=create_nmodel_batched_array(mjm.body_pos, dtype=wp.vec3),
    body_quat=create_nmodel_batched_array(mjm.body_quat, dtype=wp.quat),
    body_ipos=create_nmodel_batched_array(mjm.body_ipos, dtype=wp.vec3),
    body_iquat=create_nmodel_batched_array(mjm.body_iquat, dtype=wp.quat),
    body_mass=create_nmodel_batched_array(mjm.body_mass, dtype=float),
    body_subtreemass=create_nmodel_batched_array(mjm.body_subtreemass, dtype=float),
    body_inertia=create_nmodel_batched_array(mjm.body_inertia, dtype=wp.vec3),
    body_invweight0=create_nmodel_batched_array(mjm.body_invweight0, dtype=wp.vec2),
    body_gravcomp=create_nmodel_batched_array(mjm.body_gravcomp, dtype=float),
    body_contype=wp.array(mjm.body_contype, dtype=int),
    body_conaffinity=wp.array(mjm.body_conaffinity, dtype=int),
    oct_aabb=wp.array2d(mjm.oct_aabb, dtype=wp.vec3),
    oct_child=wp.array(mjm.oct_child, dtype=types.vec8i),
    oct_coeff=wp.array(mjm.oct_coeff, dtype=types.vec8f),
    jnt_type=wp.array(mjm.jnt_type, dtype=int),
    jnt_qposadr=wp.array(mjm.jnt_qposadr, dtype=int),
    jnt_dofadr=wp.array(mjm.jnt_dofadr, dtype=int),
    jnt_bodyid=wp.array(mjm.jnt_bodyid, dtype=int),
    jnt_limited=wp.array(mjm.jnt_limited, dtype=int),
    jnt_actfrclimited=wp.array(mjm.jnt_actfrclimited, dtype=bool),
    jnt_actgravcomp=wp.array(mjm.jnt_actgravcomp, dtype=int),
    jnt_solref=create_nmodel_batched_array(mjm.jnt_solref, dtype=wp.vec2),
    jnt_solimp=create_nmodel_batched_array(mjm.jnt_solimp, dtype=types.vec5),
    jnt_pos=create_nmodel_batched_array(mjm.jnt_pos, dtype=wp.vec3),
    jnt_axis=create_nmodel_batched_array(mjm.jnt_axis, dtype=wp.vec3),
    jnt_stiffness=create_nmodel_batched_array(mjm.jnt_stiffness, dtype=float),
    jnt_range=create_nmodel_batched_array(mjm.jnt_range, dtype=wp.vec2),
    jnt_actfrcrange=create_nmodel_batched_array(mjm.jnt_actfrcrange, dtype=wp.vec2),
    jnt_margin=create_nmodel_batched_array(mjm.jnt_margin, dtype=float),
    dof_bodyid=wp.array(mjm.dof_bodyid, dtype=int),
    dof_jntid=wp.array(mjm.dof_jntid, dtype=int),
    dof_parentid=wp.array(mjm.dof_parentid, dtype=int),
    dof_Madr=wp.array(mjm.dof_Madr, dtype=int),
    dof_armature=create_nmodel_batched_array(mjm.dof_armature, dtype=float),
    dof_damping=create_nmodel_batched_array(mjm.dof_damping, dtype=float),
    dof_invweight0=create_nmodel_batched_array(mjm.dof_invweight0, dtype=float),
    dof_frictionloss=create_nmodel_batched_array(mjm.dof_frictionloss, dtype=float),
    dof_solimp=create_nmodel_batched_array(mjm.dof_solimp, dtype=types.vec5),
    dof_solref=create_nmodel_batched_array(mjm.dof_solref, dtype=wp.vec2),
    geom_type=wp.array(mjm.geom_type, dtype=int),
    geom_contype=wp.array(mjm.geom_contype, dtype=int),
    geom_conaffinity=wp.array(mjm.geom_conaffinity, dtype=int),
    geom_condim=wp.array(mjm.geom_condim, dtype=int),
    geom_bodyid=wp.array(mjm.geom_bodyid, dtype=int),
    geom_dataid=wp.array(mjm.geom_dataid, dtype=int),
    geom_matid=create_nmodel_batched_array(mjm.geom_matid, dtype=int),
    geom_group=wp.array(mjm.geom_group, dtype=int),
    geom_priority=wp.array(mjm.geom_priority, dtype=int),
    geom_solmix=create_nmodel_batched_array(mjm.geom_solmix, dtype=float),
    geom_solref=create_nmodel_batched_array(mjm.geom_solref, dtype=wp.vec2),
    geom_solimp=create_nmodel_batched_array(mjm.geom_solimp, dtype=types.vec5),
    geom_size=create_nmodel_batched_array(mjm.geom_size, dtype=wp.vec3),
    geom_aabb=create_nmodel_batched_array(mjm.geom_aabb, dtype=wp.vec3),
    geom_rbound=create_nmodel_batched_array(mjm.geom_rbound, dtype=float),
    geom_pos=create_nmodel_batched_array(mjm.geom_pos, dtype=wp.vec3),
    geom_quat=create_nmodel_batched_array(mjm.geom_quat, dtype=wp.quat),
    geom_friction=create_nmodel_batched_array(mjm.geom_friction, dtype=wp.vec3),
    geom_margin=create_nmodel_batched_array(mjm.geom_margin, dtype=float),
    geom_gap=create_nmodel_batched_array(mjm.geom_gap, dtype=float),
    geom_fluid=wp.array(geom_fluid_params, dtype=float),
    geom_rgba=create_nmodel_batched_array(mjm.geom_rgba, dtype=wp.vec4),
    site_type=wp.array(mjm.site_type, dtype=int),
    site_bodyid=wp.array(mjm.site_bodyid, dtype=int),
    site_size=wp.array(mjm.site_size, dtype=wp.vec3),
    site_pos=create_nmodel_batched_array(mjm.site_pos, dtype=wp.vec3),
    site_quat=create_nmodel_batched_array(mjm.site_quat, dtype=wp.quat),
    cam_mode=wp.array(mjm.cam_mode, dtype=int),
    cam_bodyid=wp.array(mjm.cam_bodyid, dtype=int),
    cam_targetbodyid=wp.array(mjm.cam_targetbodyid, dtype=int),
    cam_pos=create_nmodel_batched_array(mjm.cam_pos, dtype=wp.vec3),
    cam_quat=create_nmodel_batched_array(mjm.cam_quat, dtype=wp.quat),
    cam_poscom0=create_nmodel_batched_array(mjm.cam_poscom0, dtype=wp.vec3),
    cam_pos0=create_nmodel_batched_array(mjm.cam_pos0, dtype=wp.vec3),
    cam_mat0=create_nmodel_batched_array(mjm.cam_mat0, dtype=wp.mat33),
    cam_fovy=wp.array(mjm.cam_fovy, dtype=float),
    cam_resolution=wp.array(mjm.cam_resolution, dtype=wp.vec2i),
    cam_sensorsize=wp.array(mjm.cam_sensorsize, dtype=wp.vec2),
    cam_intrinsic=wp.array(mjm.cam_intrinsic, dtype=wp.vec4),
    light_mode=wp.array(mjm.light_mode, dtype=int),
    light_bodyid=wp.array(mjm.light_bodyid, dtype=int),
    light_targetbodyid=wp.array(mjm.light_targetbodyid, dtype=int),
    light_type=create_nmodel_batched_array(mjm.light_type, dtype=int),
    light_castshadow=create_nmodel_batched_array(mjm.light_castshadow, dtype=bool),
    light_active=create_nmodel_batched_array(mjm.light_active, dtype=bool),
    light_pos=create_nmodel_batched_array(mjm.light_pos, dtype=wp.vec3),
    light_dir=create_nmodel_batched_array(mjm.light_dir, dtype=wp.vec3),
    light_poscom0=create_nmodel_batched_array(mjm.light_poscom0, dtype=wp.vec3),
    light_pos0=create_nmodel_batched_array(mjm.light_pos0, dtype=wp.vec3),
    light_dir0=create_nmodel_batched_array(mjm.light_dir0, dtype=wp.vec3),
    flex_dim=wp.array(mjm.flex_dim, dtype=int),
    flex_vertadr=wp.array(mjm.flex_vertadr, dtype=int),
    flex_vertnum=wp.array(mjm.flex_vertnum, dtype=int),
    flex_edgeadr=wp.array(mjm.flex_edgeadr, dtype=int),
    flex_elemedgeadr=wp.array(mjm.flex_elemedgeadr, dtype=int),
    flex_vertbodyid=wp.array(mjm.flex_vertbodyid, dtype=int),
    flex_edge=wp.array(mjm.flex_edge, dtype=wp.vec2i),
    flex_edgeflap=wp.array(mjm.flex_edgeflap, dtype=wp.vec2i),
    flex_elem=wp.array(mjm.flex_elem, dtype=int),
    flex_elemedge=wp.array(mjm.flex_elemedge, dtype=int),
    flexedge_length0=wp.array(mjm.flexedge_length0, dtype=float),
    flex_stiffness=wp.array(mjm.flex_stiffness.flatten(), dtype=float),
    flex_bending=wp.array(mjm.flex_bending.flatten(), dtype=float),
    flex_damping=wp.array(mjm.flex_damping, dtype=float),
    mesh_vertadr=wp.array(mjm.mesh_vertadr, dtype=int),
    mesh_vertnum=wp.array(mjm.mesh_vertnum, dtype=int),
    mesh_faceadr=wp.array(mjm.mesh_faceadr, dtype=int),
    mesh_normaladr=wp.array(mjm.mesh_normaladr, dtype=int),
    mesh_graphadr=wp.array(mjm.mesh_graphadr, dtype=int),
    mesh_vert=wp.array(mjm.mesh_vert, dtype=wp.vec3),
    mesh_normal=wp.array(mjm.mesh_normal, dtype=wp.vec3),
    mesh_face=wp.array(mjm.mesh_face, dtype=wp.vec3i),
    mesh_graph=wp.array(mjm.mesh_graph, dtype=int),
    mesh_quat=wp.array(mjm.mesh_quat, dtype=wp.quat),
    mesh_polynum=wp.array(mjm.mesh_polynum, dtype=int),
    mesh_polyadr=wp.array(mjm.mesh_polyadr, dtype=int),
    mesh_polynormal=wp.array(mjm.mesh_polynormal, dtype=wp.vec3),
    mesh_polyvertadr=wp.array(mjm.mesh_polyvertadr, dtype=int),
    mesh_polyvertnum=wp.array(mjm.mesh_polyvertnum, dtype=int),
    mesh_polyvert=wp.array(mjm.mesh_polyvert, dtype=int),
    mesh_polymapadr=wp.array(mjm.mesh_polymapadr, dtype=int),
    mesh_polymapnum=wp.array(mjm.mesh_polymapnum, dtype=int),
    mesh_polymap=wp.array(mjm.mesh_polymap, dtype=int),
    hfield_size=wp.array(mjm.hfield_size, dtype=wp.vec4),
    hfield_nrow=wp.array(mjm.hfield_nrow, dtype=int),
    hfield_ncol=wp.array(mjm.hfield_ncol, dtype=int),
    hfield_adr=wp.array(mjm.hfield_adr, dtype=int),
    hfield_data=wp.array(mjm.hfield_data, dtype=float),
    mat_texid=create_nmodel_batched_array(mjm.mat_texid, dtype=int),
    mat_texrepeat=create_nmodel_batched_array(mjm.mat_texrepeat, dtype=wp.vec2),
    mat_rgba=create_nmodel_batched_array(mjm.mat_rgba, dtype=wp.vec4),
    pair_dim=wp.array(mjm.pair_dim, dtype=int),
    pair_geom1=wp.array(mjm.pair_geom1, dtype=int),
    pair_geom2=wp.array(mjm.pair_geom2, dtype=int),
    pair_solref=create_nmodel_batched_array(mjm.pair_solref, dtype=wp.vec2),
    pair_solreffriction=create_nmodel_batched_array(mjm.pair_solreffriction, dtype=wp.vec2),
    pair_solimp=create_nmodel_batched_array(mjm.pair_solimp, dtype=types.vec5),
    pair_margin=create_nmodel_batched_array(mjm.pair_margin, dtype=float),
    pair_gap=create_nmodel_batched_array(mjm.pair_gap, dtype=float),
    pair_friction=create_nmodel_batched_array(mjm.pair_friction, dtype=types.vec5),
    exclude_signature=wp.array(mjm.exclude_signature, dtype=int),
    eq_type=wp.array(mjm.eq_type, dtype=int),
    eq_obj1id=wp.array(mjm.eq_obj1id, dtype=int),
    eq_obj2id=wp.array(mjm.eq_obj2id, dtype=int),
    eq_objtype=wp.array(mjm.eq_objtype, dtype=int),
    eq_active0=wp.array(mjm.eq_active0, dtype=bool),
    eq_solref=create_nmodel_batched_array(mjm.eq_solref, dtype=wp.vec2),
    eq_solimp=create_nmodel_batched_array(mjm.eq_solimp, dtype=types.vec5),
    eq_data=create_nmodel_batched_array(mjm.eq_data, dtype=types.vec11),
    tendon_adr=wp.array(mjm.tendon_adr, dtype=int),
    tendon_num=wp.array(mjm.tendon_num, dtype=int),
    tendon_limited=wp.array(mjm.tendon_limited, dtype=int),
    tendon_actfrclimited=wp.array(mjm.tendon_actfrclimited, dtype=bool),
    tendon_solref_lim=create_nmodel_batched_array(mjm.tendon_solref_lim, dtype=wp.vec2f),
    tendon_solimp_lim=create_nmodel_batched_array(mjm.tendon_solimp_lim, dtype=types.vec5),
    tendon_solref_fri=create_nmodel_batched_array(mjm.tendon_solref_fri, dtype=wp.vec2f),
    tendon_solimp_fri=create_nmodel_batched_array(mjm.tendon_solimp_fri, dtype=types.vec5),
    tendon_range=create_nmodel_batched_array(mjm.tendon_range, dtype=wp.vec2f),
    tendon_actfrcrange=create_nmodel_batched_array(mjm.tendon_actfrcrange, dtype=wp.vec2),
    tendon_margin=create_nmodel_batched_array(mjm.tendon_margin, dtype=float),
    tendon_stiffness=create_nmodel_batched_array(mjm.tendon_stiffness, dtype=float),
    tendon_damping=create_nmodel_batched_array(mjm.tendon_damping, dtype=float),
    tendon_armature=create_nmodel_batched_array(mjm.tendon_armature, dtype=float),
    tendon_frictionloss=create_nmodel_batched_array(mjm.tendon_frictionloss, dtype=float),
    tendon_lengthspring=create_nmodel_batched_array(mjm.tendon_lengthspring, dtype=wp.vec2),
    tendon_length0=create_nmodel_batched_array(mjm.tendon_length0, dtype=float),
    tendon_invweight0=create_nmodel_batched_array(mjm.tendon_invweight0, dtype=float),
    wrap_type=wp.array(mjm.wrap_type, dtype=int),
    wrap_objid=wp.array(mjm.wrap_objid, dtype=int),
    wrap_prm=wp.array(mjm.wrap_prm, dtype=float),
    actuator_trntype=wp.array(mjm.actuator_trntype, dtype=int),
    actuator_dyntype=wp.array(mjm.actuator_dyntype, dtype=int),
    actuator_gaintype=wp.array(mjm.actuator_gaintype, dtype=int),
    actuator_biastype=wp.array(mjm.actuator_biastype, dtype=int),
    actuator_trnid=wp.array(mjm.actuator_trnid, dtype=wp.vec2i),
    actuator_actadr=wp.array(mjm.actuator_actadr, dtype=int),
    actuator_actnum=wp.array(mjm.actuator_actnum, dtype=int),
    actuator_ctrllimited=wp.array(mjm.actuator_ctrllimited, dtype=bool),
    actuator_forcelimited=wp.array(mjm.actuator_forcelimited, dtype=bool),
    actuator_actlimited=wp.array(mjm.actuator_actlimited, dtype=bool),
    actuator_dynprm=create_nmodel_batched_array(mjm.actuator_dynprm, dtype=types.vec10f),
    actuator_gainprm=create_nmodel_batched_array(mjm.actuator_gainprm, dtype=types.vec10f),
    actuator_biasprm=create_nmodel_batched_array(mjm.actuator_biasprm, dtype=types.vec10f),
    actuator_actearly=wp.array(mjm.actuator_actearly, dtype=bool),
    actuator_ctrlrange=create_nmodel_batched_array(mjm.actuator_ctrlrange, dtype=wp.vec2),
    actuator_forcerange=create_nmodel_batched_array(mjm.actuator_forcerange, dtype=wp.vec2),
    actuator_actrange=create_nmodel_batched_array(mjm.actuator_actrange, dtype=wp.vec2),
    actuator_gear=create_nmodel_batched_array(mjm.actuator_gear, dtype=wp.spatial_vector),
    actuator_cranklength=wp.array(mjm.actuator_cranklength, dtype=float),
    actuator_acc0=wp.array(mjm.actuator_acc0, dtype=float),
    actuator_lengthrange=wp.array(mjm.actuator_lengthrange, dtype=wp.vec2),
    sensor_type=wp.array(mjm.sensor_type, dtype=int),
    sensor_datatype=wp.array(mjm.sensor_datatype, dtype=int),
    sensor_objtype=wp.array(mjm.sensor_objtype, dtype=int),
    sensor_objid=wp.array(mjm.sensor_objid, dtype=int),
    sensor_reftype=wp.array(mjm.sensor_reftype, dtype=int),
    sensor_refid=wp.array(mjm.sensor_refid, dtype=int),
    sensor_intprm=wp.array(mjm.sensor_intprm, dtype=int),
    sensor_dim=wp.array(mjm.sensor_dim, dtype=int),
    sensor_adr=wp.array(mjm.sensor_adr, dtype=int),
    sensor_cutoff=wp.array(mjm.sensor_cutoff, dtype=float),
    plugin=wp.array(plugin_id, dtype=int),
    plugin_attr=wp.array(plugin_attr, dtype=wp.vec3f),
    M_rownnz=wp.array(mjm.M_rownnz, dtype=int),
    M_rowadr=wp.array(mjm.M_rowadr, dtype=int),
    M_colind=wp.array(mjm.M_colind, dtype=int),
    mapM2M=wp.array(mjm.mapM2M, dtype=int),
    # warp only fields:
<<<<<<< HEAD
=======
    nacttrnbody=np.sum(mjm.actuator_trntype == mujoco.mjtTrn.mjTRN_BODY),
>>>>>>> b151a5a0
    nsensorcollision=sum(nxn_pairid_collision >= 0),
    nsensortaxel=sum(mjm.mesh_vertnum[mjm.sensor_objid[mjm.sensor_type == mujoco.mjtSensor.mjSENS_TACTILE]]),
    condim_max=condim_max,  # TODO(team): get max after filtering,
    nmaxpolygon=np.append(mjm.mesh_polyvertnum, 4).max(),
    nmaxmeshdeg=np.append(mjm.mesh_polymapnum, 3).max(),
    has_sdf_geom=bool(np.any(mjm.geom_type == mujoco.mjtGeom.mjGEOM_SDF)),
    block_dim=types.BlockDim(),
    body_tree=body_tree,
    mocap_bodyid=wp.array(mocap_bodyid, dtype=int),
    body_fluid_ellipsoid=wp.array(body_fluid_ellipsoid, dtype=bool),
    # these jnt_limited adrs are used in constraint.py
    jnt_limited_slide_hinge_adr=wp.array(
      np.nonzero(
        mjm.jnt_limited & ((mjm.jnt_type == mujoco.mjtJoint.mjJNT_SLIDE) | (mjm.jnt_type == mujoco.mjtJoint.mjJNT_HINGE))
      )[0],
      dtype=int,
    ),
    jnt_limited_ball_adr=wp.array(
      np.nonzero(mjm.jnt_limited & (mjm.jnt_type == mujoco.mjtJoint.mjJNT_BALL))[0],
      dtype=int,
    ),
    dof_tri_row=wp.array(dof_tri_row, dtype=int),
    dof_tri_col=wp.array(dof_tri_col, dtype=int),
    geom_pair_type_count=tuple(geom_type_pair_count),
    geom_plugin_index=wp.array(geom_plugin_index, dtype=int),
    nxn_geom_pair=wp.array(nxn_geom_pair, dtype=wp.vec2i),
    nxn_geom_pair_filtered=wp.array(nxn_geom_pair_filtered, dtype=wp.vec2i),
    nxn_pairid=wp.array(nxn_pairid, dtype=wp.vec2i),
    nxn_pairid_filtered=wp.array(nxn_pairid_filtered, dtype=wp.vec2i),
    eq_connect_adr=wp.array(np.nonzero(mjm.eq_type == types.EqType.CONNECT)[0], dtype=int),
    eq_wld_adr=wp.array(np.nonzero(mjm.eq_type == types.EqType.WELD)[0], dtype=int),
    eq_jnt_adr=wp.array(np.nonzero(mjm.eq_type == types.EqType.JOINT)[0], dtype=int),
    eq_ten_adr=wp.array(np.nonzero(mjm.eq_type == types.EqType.TENDON)[0], dtype=int),
    tendon_jnt_adr=wp.array(tendon_jnt_adr, dtype=int),
    tendon_site_pair_adr=wp.array(tendon_site_pair_adr, dtype=int),
    tendon_geom_adr=wp.array(tendon_geom_adr, dtype=int),
    tendon_limited_adr=wp.array(np.nonzero(mjm.tendon_limited)[0], dtype=int),
    ten_wrapadr_site=wp.array(ten_wrapadr_site, dtype=int),
    ten_wrapnum_site=wp.array(ten_wrapnum_site, dtype=int),
    wrap_jnt_adr=wp.array(wrap_jnt_adr, dtype=int),
    wrap_site_adr=wp.array(wrap_site_adr, dtype=int),
    wrap_site_pair_adr=wp.array(wrap_site_pair_adr, dtype=int),
    wrap_geom_adr=wp.array(wrap_geom_adr, dtype=int),
    wrap_pulley_scale=wp.array(wrap_pulley_scale, dtype=float),
    actuator_moment_tiles_nv=actuator_moment_tiles_nv,
    actuator_moment_tiles_nu=actuator_moment_tiles_nu,
    actuator_trntype_body_adr=wp.array(np.nonzero(mjm.actuator_trntype == mujoco.mjtTrn.mjTRN_BODY)[0], dtype=int),
    sensor_pos_adr=wp.array(
      np.nonzero(
        (mjm.sensor_needstage == mujoco.mjtStage.mjSTAGE_POS)
        & (mjm.sensor_type != mujoco.mjtSensor.mjSENS_JOINTLIMITPOS)
        & (mjm.sensor_type != mujoco.mjtSensor.mjSENS_TENDONLIMITPOS)
      )[0],
      dtype=int,
    ),
    sensor_limitpos_adr=wp.array(
      np.nonzero(
        (mjm.sensor_type == mujoco.mjtSensor.mjSENS_JOINTLIMITPOS) | (mjm.sensor_type == mujoco.mjtSensor.mjSENS_TENDONLIMITPOS)
      )[0],
      dtype=int,
    ),
    sensor_vel_adr=wp.array(
      np.nonzero(
        (mjm.sensor_needstage == mujoco.mjtStage.mjSTAGE_VEL)
        & (
          (mjm.sensor_type != mujoco.mjtSensor.mjSENS_JOINTLIMITVEL)
          | (mjm.sensor_type != mujoco.mjtSensor.mjSENS_TENDONLIMITVEL)
        )
      )[0],
      dtype=int,
    ),
    sensor_limitvel_adr=wp.array(
      np.nonzero(
        (mjm.sensor_type == mujoco.mjtSensor.mjSENS_JOINTLIMITVEL) | (mjm.sensor_type == mujoco.mjtSensor.mjSENS_TENDONLIMITVEL)
      )[0],
      dtype=int,
    ),
    sensor_acc_adr=wp.array(
      np.nonzero(
        (mjm.sensor_needstage == mujoco.mjtStage.mjSTAGE_ACC)
        & (
          (mjm.sensor_type != mujoco.mjtSensor.mjSENS_TOUCH)
          | (mjm.sensor_type != mujoco.mjtSensor.mjSENS_JOINTLIMITFRC)
          | (mjm.sensor_type != mujoco.mjtSensor.mjSENS_TENDONLIMITFRC)
          | (mjm.sensor_type != mujoco.mjtSensor.mjSENS_TENDONACTFRC)
        )
      )[0],
      dtype=int,
    ),
    sensor_rangefinder_adr=wp.array(sensor_rangefinder_adr, dtype=int),
    rangefinder_sensor_adr=wp.array(rangefinder_sensor_adr, dtype=int),
    collision_sensor_adr=wp.array(collision_sensor_adr, dtype=int),
    sensor_touch_adr=wp.array(
      np.nonzero(mjm.sensor_type == mujoco.mjtSensor.mjSENS_TOUCH)[0],
      dtype=int,
    ),
    sensor_limitfrc_adr=wp.array(
      np.nonzero(
        (mjm.sensor_type == mujoco.mjtSensor.mjSENS_JOINTLIMITFRC) | (mjm.sensor_type == mujoco.mjtSensor.mjSENS_TENDONLIMITFRC)
      )[0],
      dtype=int,
    ),
    sensor_e_potential=(mjm.sensor_type == mujoco.mjtSensor.mjSENS_E_POTENTIAL).any(),
    sensor_e_kinetic=(mjm.sensor_type == mujoco.mjtSensor.mjSENS_E_KINETIC).any(),
    sensor_tendonactfrc_adr=wp.array(
      np.nonzero(mjm.sensor_type == mujoco.mjtSensor.mjSENS_TENDONACTFRC)[0],
      dtype=int,
    ),
    sensor_subtree_vel=np.isin(
      mjm.sensor_type,
      [mujoco.mjtSensor.mjSENS_SUBTREELINVEL, mujoco.mjtSensor.mjSENS_SUBTREEANGMOM],
    ).any(),
    sensor_contact_adr=wp.array(np.nonzero(mjm.sensor_type == mujoco.mjtSensor.mjSENS_CONTACT)[0], dtype=int),
    sensor_adr_to_contact_adr=wp.array(sensor_adr_to_contact_adr, dtype=int),
    sensor_rne_postconstraint=np.isin(
      mjm.sensor_type,
      [
        mujoco.mjtSensor.mjSENS_ACCELEROMETER,
        mujoco.mjtSensor.mjSENS_FORCE,
        mujoco.mjtSensor.mjSENS_TORQUE,
        mujoco.mjtSensor.mjSENS_FRAMELINACC,
        mujoco.mjtSensor.mjSENS_FRAMEANGACC,
      ],
    ).any(),
    sensor_rangefinder_bodyid=wp.array(
      mjm.site_bodyid[mjm.sensor_objid[mjm.sensor_type == mujoco.mjtSensor.mjSENS_RANGEFINDER]], dtype=int
    ),
    sensor_collision_start_adr=wp.array(sensor_collision_start_adr, dtype=int),
    taxel_vertadr=wp.array(
      [
        j + mjm.mesh_vertadr[mjm.sensor_objid[i]]
        for i in range(mjm.nsensor)
        if mjm.sensor_type[i] == mujoco.mjtSensor.mjSENS_TACTILE
        for j in range(mjm.mesh_vertnum[mjm.sensor_objid[i]])
      ],
      dtype=int,
    ),
    taxel_sensorid=wp.array(
      [
        i
        for i in range(mjm.nsensor)
        if mjm.sensor_type[i] == mujoco.mjtSensor.mjSENS_TACTILE
        for j in range(mjm.mesh_vertnum[mjm.sensor_objid[i]])
      ],
      dtype=int,
    ),
    qM_tiles=qM_tiles,
    qLD_updates=qLD_updates,
    qM_fullm_i=wp.array(qM_fullm_i, dtype=int),
    qM_fullm_j=wp.array(qM_fullm_j, dtype=int),
    qM_mulm_i=wp.array(qM_mulm_i, dtype=int),
    qM_mulm_j=wp.array(qM_mulm_j, dtype=int),
    qM_madr_ij=wp.array(qM_madr_ij, dtype=int),
  )

  return m


def _get_padded_sizes(nv: int, njmax: int, nworld: int, is_sparse: bool, tile_size: int):
  # if dense - we just pad to the next multiple of 4 for nv, to get the fast load path.
  #            we pad to the next multiple of tile_size for njmax to avoid out of bounds accesses.
  # if sparse - we pad to the next multiple of tile_size for njmax, and nv.

  def round_up(x, multiple):
    return ((x + multiple - 1) // multiple) * multiple

  njmax_padded = round_up(njmax, tile_size)

  if is_sparse:
    nv_padded = round_up(nv, tile_size)
  else:
    nv_padded = round_up(nv, 4)

  return njmax_padded, nv_padded


def make_data(
  mjm: mujoco.MjModel,
  nworld: int = 1,
  nconmax: Optional[int] = None,
  njmax: Optional[int] = None,
  naconmax: Optional[int] = None,
) -> types.Data:
  """
  Creates a data object on device.

  Args:
    mjm (mujoco.MjModel): The model containing kinematic and dynamic information (host).
    nworld (int, optional): Number of worlds. Defaults to 1.
    nworld (int, optional): The number of worlds. Defaults to 1.
    nconmax (int, optional): Number of contacts to allocate per world.  Contacts exist in large
                             heterogenous arrays: one world may have more than nconmax contacts.
    njmax (int, optional): Number of constraints to allocate per world.  Constraint arrays are
                           batched by world: no world may have more than njmax constraints.
    naconmax (int, optional): Number of contacts to allocate for all worlds.  Overrides nconmax.

  Returns:
    Data: The data object containing the current state and output arrays (device).
  """

  # TODO(team): move nconmax, njmax to Model?
  # TODO(team): improve heuristic for nconmax and njmax
  nconmax = nconmax or 20
  njmax = njmax or nconmax * 6

  if nworld < 1:
    raise ValueError(f"nworld must be >= 1")

  if naconmax is None:
    if nconmax < 0:
      raise ValueError("nconmax must be >= 0")
    naconmax = max(512, nworld * nconmax)
  elif naconmax < 0:
    raise ValueError("naconmax must be >= 0")

  if njmax < 0:
    raise ValueError("njmax must be >= 0")

  if mujoco.mj_isSparse(mjm):
    qM = wp.zeros((nworld, 1, mjm.nM), dtype=float)
    qLD = wp.zeros((nworld, 1, mjm.nC), dtype=float)
    qM_integration = wp.zeros((nworld, 1, mjm.nM), dtype=float)
    qLD_integration = wp.zeros((nworld, 1, mjm.nM), dtype=float)
  else:
    qM = wp.zeros((nworld, mjm.nv, mjm.nv), dtype=float)
    qLD = wp.zeros((nworld, mjm.nv, mjm.nv), dtype=float)
    qM_integration = wp.zeros((nworld, mjm.nv, mjm.nv), dtype=float)
    qLD_integration = wp.zeros((nworld, mjm.nv, mjm.nv), dtype=float)

  condim = np.concatenate((mjm.geom_condim, mjm.pair_dim))
  condim_max = np.max(condim) if len(condim) > 0 else 0
  nsensorcontact = np.sum(mjm.sensor_type == mujoco.mjtSensor.mjSENS_CONTACT)
  nrangefinder = sum(mjm.sensor_type == mujoco.mjtSensor.mjSENS_RANGEFINDER)

  if mujoco.mj_isSparse(mjm):
    tile_size = types.TILE_SIZE_JTDAJ_SPARSE
  else:
    tile_size = types.TILE_SIZE_JTDAJ_DENSE

  njmax_padded, nv_padded = _get_padded_sizes(mjm.nv, njmax, nworld, mujoco.mj_isSparse(mjm), tile_size)

  return types.Data(
    solver_niter=wp.zeros(nworld, dtype=int),
    ne=wp.zeros(nworld, dtype=int),
    nf=wp.zeros(nworld, dtype=int),
    nl=wp.zeros(nworld, dtype=int),
    nefc=wp.zeros(nworld, dtype=int),
    time=wp.zeros(nworld, dtype=float),
    energy=wp.zeros(nworld, dtype=wp.vec2),
    qpos=wp.zeros((nworld, mjm.nq), dtype=float),
    qvel=wp.zeros((nworld, mjm.nv), dtype=float),
    act=wp.zeros((nworld, mjm.na), dtype=float),
    qacc_warmstart=wp.zeros((nworld, mjm.nv), dtype=float),
    ctrl=wp.zeros((nworld, mjm.nu), dtype=float),
    qfrc_applied=wp.zeros((nworld, mjm.nv), dtype=float),
    xfrc_applied=wp.zeros((nworld, mjm.nbody), dtype=wp.spatial_vector),
    eq_active=wp.array(np.tile(mjm.eq_active0, (nworld, 1)), dtype=bool),
    mocap_pos=wp.zeros((nworld, mjm.nmocap), dtype=wp.vec3),
    mocap_quat=wp.zeros((nworld, mjm.nmocap), dtype=wp.quat),
    qacc=wp.zeros((nworld, mjm.nv), dtype=float),
    act_dot=wp.zeros((nworld, mjm.na), dtype=float),
    sensordata=wp.zeros((nworld, mjm.nsensordata), dtype=float),
    xpos=wp.zeros((nworld, mjm.nbody), dtype=wp.vec3),
    xquat=wp.zeros((nworld, mjm.nbody), dtype=wp.quat),
    xmat=wp.zeros((nworld, mjm.nbody), dtype=wp.mat33),
    xipos=wp.zeros((nworld, mjm.nbody), dtype=wp.vec3),
    ximat=wp.zeros((nworld, mjm.nbody), dtype=wp.mat33),
    xanchor=wp.zeros((nworld, mjm.njnt), dtype=wp.vec3),
    xaxis=wp.zeros((nworld, mjm.njnt), dtype=wp.vec3),
    geom_xpos=wp.zeros((nworld, mjm.ngeom), dtype=wp.vec3),
    geom_xmat=wp.zeros((nworld, mjm.ngeom), dtype=wp.mat33),
    site_xpos=wp.zeros((nworld, mjm.nsite), dtype=wp.vec3),
    site_xmat=wp.zeros((nworld, mjm.nsite), dtype=wp.mat33),
    cam_xpos=wp.zeros((nworld, mjm.ncam), dtype=wp.vec3),
    cam_xmat=wp.zeros((nworld, mjm.ncam), dtype=wp.mat33),
    light_xpos=wp.zeros((nworld, mjm.nlight), dtype=wp.vec3),
    light_xdir=wp.zeros((nworld, mjm.nlight), dtype=wp.vec3),
    subtree_com=wp.zeros((nworld, mjm.nbody), dtype=wp.vec3),
    cdof=wp.zeros((nworld, mjm.nv), dtype=wp.spatial_vector),
    cinert=wp.zeros((nworld, mjm.nbody), dtype=types.vec10),
    flexvert_xpos=wp.zeros((nworld, mjm.nflexvert), dtype=wp.vec3),
    flexedge_length=wp.zeros((nworld, mjm.nflexedge), dtype=wp.float32),
    ten_wrapadr=wp.zeros((nworld, mjm.ntendon), dtype=int),
    ten_wrapnum=wp.zeros((nworld, mjm.ntendon), dtype=int),
    ten_J=wp.zeros((nworld, mjm.ntendon, mjm.nv), dtype=float),
    ten_length=wp.zeros((nworld, mjm.ntendon), dtype=float),
    wrap_obj=wp.zeros((nworld, mjm.nwrap), dtype=wp.vec2i),
    wrap_xpos=wp.zeros((nworld, mjm.nwrap), dtype=wp.spatial_vector),
    actuator_length=wp.zeros((nworld, mjm.nu), dtype=float),
    actuator_moment=wp.zeros((nworld, mjm.nu, mjm.nv), dtype=float),
    crb=wp.zeros((nworld, mjm.nbody), dtype=types.vec10),
    qM=qM,
    qLD=qLD,
    qLDiagInv=wp.zeros((nworld, mjm.nv), dtype=float),
    flexedge_velocity=wp.zeros((nworld, mjm.nflexedge), dtype=wp.float32),
    ten_velocity=wp.zeros((nworld, mjm.ntendon), dtype=float),
    actuator_velocity=wp.zeros((nworld, mjm.nu), dtype=float),
    cvel=wp.zeros((nworld, mjm.nbody), dtype=wp.spatial_vector),
    cdof_dot=wp.zeros((nworld, mjm.nv), dtype=wp.spatial_vector),
    qfrc_bias=wp.zeros((nworld, mjm.nv), dtype=float),
    qfrc_spring=wp.zeros((nworld, mjm.nv), dtype=float),
    qfrc_damper=wp.zeros((nworld, mjm.nv), dtype=float),
    qfrc_gravcomp=wp.zeros((nworld, mjm.nv), dtype=float),
    qfrc_fluid=wp.zeros((nworld, mjm.nv), dtype=float),
    qfrc_passive=wp.zeros((nworld, mjm.nv), dtype=float),
    subtree_linvel=wp.zeros((nworld, mjm.nbody), dtype=wp.vec3),
    subtree_angmom=wp.zeros((nworld, mjm.nbody), dtype=wp.vec3),
    actuator_force=wp.zeros((nworld, mjm.nu), dtype=float),
    qfrc_actuator=wp.zeros((nworld, mjm.nv), dtype=float),
    qfrc_smooth=wp.zeros((nworld, mjm.nv), dtype=float),
    qacc_smooth=wp.zeros((nworld, mjm.nv), dtype=float),
    qfrc_constraint=wp.zeros((nworld, mjm.nv), dtype=float),
    qfrc_inverse=wp.zeros((nworld, mjm.nv), dtype=float),
    cacc=wp.zeros((nworld, mjm.nbody), dtype=wp.spatial_vector),
    cfrc_int=wp.zeros((nworld, mjm.nbody), dtype=wp.spatial_vector),
    cfrc_ext=wp.zeros((nworld, mjm.nbody), dtype=wp.spatial_vector),
    contact=types.Contact(
      dist=wp.zeros((naconmax,), dtype=float),
      pos=wp.zeros((naconmax,), dtype=wp.vec3f),
      frame=wp.zeros((naconmax,), dtype=wp.mat33f),
      includemargin=wp.zeros((naconmax,), dtype=float),
      friction=wp.zeros((naconmax,), dtype=types.vec5),
      solref=wp.zeros((naconmax,), dtype=wp.vec2f),
      solreffriction=wp.zeros((naconmax,), dtype=wp.vec2f),
      solimp=wp.zeros((naconmax,), dtype=types.vec5),
      dim=wp.zeros((naconmax,), dtype=int),
      geom=wp.zeros((naconmax,), dtype=wp.vec2i),
      efc_address=wp.zeros((naconmax, np.maximum(1, 2 * (condim_max - 1))), dtype=int),
      worldid=wp.zeros((naconmax,), dtype=int),
      type=wp.zeros((naconmax,), dtype=int),
      geomcollisionid=wp.empty((naconmax,), dtype=int),
    ),
    efc=types.Constraint(
      type=wp.zeros((nworld, njmax), dtype=int),
      id=wp.zeros((nworld, njmax), dtype=int),
      J=wp.zeros((nworld, njmax_padded, nv_padded), dtype=float),
      pos=wp.zeros((nworld, njmax), dtype=float),
      margin=wp.zeros((nworld, njmax), dtype=float),
      D=wp.zeros((nworld, njmax_padded), dtype=float),
      vel=wp.zeros((nworld, njmax), dtype=float),
      aref=wp.zeros((nworld, njmax), dtype=float),
      frictionloss=wp.zeros((nworld, njmax), dtype=float),
      force=wp.zeros((nworld, njmax), dtype=float),
      Jaref=wp.zeros((nworld, njmax), dtype=float),
      Ma=wp.zeros((nworld, mjm.nv), dtype=float),
      grad=wp.zeros((nworld, mjm.nv), dtype=float),
      cholesky_L_tmp=wp.zeros((nworld, mjm.nv, mjm.nv), dtype=float),
      cholesky_y_tmp=wp.zeros((nworld, mjm.nv), dtype=float),
      grad_dot=wp.zeros((nworld,), dtype=float),
      Mgrad=wp.zeros((nworld, mjm.nv), dtype=float),
      search=wp.zeros((nworld, mjm.nv), dtype=float),
      search_dot=wp.zeros((nworld,), dtype=float),
      gauss=wp.zeros((nworld,), dtype=float),
      cost=wp.zeros((nworld,), dtype=float),
      prev_cost=wp.zeros((nworld,), dtype=float),
      state=wp.zeros((nworld, njmax_padded), dtype=int),
      mv=wp.zeros((nworld, mjm.nv), dtype=float),
      jv=wp.zeros((nworld, njmax), dtype=float),
      quad=wp.zeros((nworld, njmax), dtype=wp.vec3f),
      quad_gauss=wp.zeros((nworld,), dtype=wp.vec3f),
      h=wp.zeros((nworld, nv_padded, nv_padded), dtype=float),
      alpha=wp.zeros((nworld,), dtype=float),
      prev_grad=wp.zeros((nworld, mjm.nv), dtype=float),
      prev_Mgrad=wp.zeros((nworld, mjm.nv), dtype=float),
      beta=wp.zeros((nworld,), dtype=float),
      done=wp.zeros((nworld,), dtype=bool),
    ),
    # warp only fields:
    nworld=nworld,
    naconmax=naconmax,
    njmax=njmax,
    nacon=wp.zeros(1, dtype=int),
    ne_connect=wp.zeros(nworld, dtype=int),
    ne_weld=wp.zeros(nworld, dtype=int),
    ne_jnt=wp.zeros(nworld, dtype=int),
    ne_ten=wp.zeros(nworld, dtype=int),
    nsolving=wp.zeros(1, dtype=int),
    subtree_bodyvel=wp.zeros((nworld, mjm.nbody), dtype=wp.spatial_vector),
    geom_skip=wp.zeros(mjm.ngeom, dtype=bool),
    # euler + implicit integration
    qfrc_integration=wp.zeros((nworld, mjm.nv), dtype=float),
    qacc_integration=wp.zeros((nworld, mjm.nv), dtype=float),
    act_vel_integration=wp.zeros((nworld, mjm.nu), dtype=float),
    qM_integration=qM_integration,
    qLD_integration=qLD_integration,
    qLDiagInv_integration=wp.zeros((nworld, mjm.nv), dtype=float),
    # collision driver
    collision_pair=wp.zeros((naconmax,), dtype=wp.vec2i),
    collision_pairid=wp.zeros((naconmax,), dtype=wp.vec2i),
    collision_worldid=wp.zeros((naconmax,), dtype=int),
    ncollision=wp.zeros((1,), dtype=int),
    # tendon
    ten_Jdot=wp.zeros((nworld, mjm.ntendon, mjm.nv), dtype=float),
    ten_bias_coef=wp.zeros((nworld, mjm.ntendon), dtype=float),
    ten_actfrc=wp.zeros((nworld, mjm.ntendon), dtype=float),
    wrap_geom_xpos=wp.zeros((nworld, mjm.nwrap), dtype=wp.spatial_vector),
    # sensors
    sensor_rangefinder_pnt=wp.zeros((nworld, nrangefinder), dtype=wp.vec3),
    sensor_rangefinder_vec=wp.zeros((nworld, nrangefinder), dtype=wp.vec3),
    sensor_rangefinder_dist=wp.zeros((nworld, nrangefinder), dtype=float),
    sensor_rangefinder_geomid=wp.zeros((nworld, nrangefinder), dtype=int),
    sensor_contact_nmatch=wp.zeros((nworld, nsensorcontact), dtype=int),
    sensor_contact_matchid=wp.zeros((nworld, nsensorcontact, types.MJ_MAXCONPAIR), dtype=int),
    sensor_contact_criteria=wp.zeros((nworld, nsensorcontact, types.MJ_MAXCONPAIR), dtype=float),
    sensor_contact_direction=wp.zeros((nworld, nsensorcontact, types.MJ_MAXCONPAIR), dtype=float),
  )


def put_data(
  mjm: mujoco.MjModel,
  mjd: mujoco.MjData,
  nworld: int = 1,
  nconmax: Optional[int] = None,
  njmax: Optional[int] = None,
  naconmax: Optional[int] = None,
) -> types.Data:
  """
  Moves data from host to a device.

  Args:
    mjm (mujoco.MjModel): The model containing kinematic and dynamic information (host).
    mjd (mujoco.MjData): The data object containing current state and output arrays (host).
    nworld (int, optional): The number of worlds. Defaults to 1.
    nconmax (int, optional): Number of contacts to allocate per world.  Contacts exist in large
                             heterogenous arrays: one world may have more than nconmax contacts.
    njmax (int, optional): Number of constraints to allocate per world.  Constraint arrays are
                           batched by world: no world may have more than njmax constraints.
    naconmax (int, optional): Number of contacts to allocate for all worlds.  Overrides nconmax.

  Returns:
    Data: The data object containing the current state and output arrays (device).
  """
  # TODO(team): move nconmax and njmax to Model?
  # TODO(team): decide what to do about uninitialized warp-only fields created by put_data
  #             we need to ensure these are only workspace fields and don't carry state

  # TODO(team): better heuristic for nconmax and njmax
  nconmax = nconmax or max(5, 4 * mjd.ncon)
  njmax = njmax or max(5, 4 * mjd.nefc)

  if nworld < 1:
    raise ValueError(f"nworld must be >= 1")

  if naconmax is None:
    if nconmax < 0:
      raise ValueError("nconmax must be >= 0")

    if mjd.ncon > nconmax:
      raise ValueError(f"nconmax overflow (nconmax must be >= {mjd.ncon})")

    naconmax = max(512, nworld * nconmax)
  elif naconmax < mjd.ncon * nworld:
    raise ValueError(f"naconmax overflow (naconmax must be >= {mjd.ncon * nworld})")

  if njmax < 0:
    raise ValueError("njmax must be >= 0")

  if mjd.nefc > njmax:
    raise ValueError(f"njmax overflow (njmax must be >= {mjd.nefc})")

  # calculate some fields that cannot be easily computed inline:
  if mujoco.mj_isSparse(mjm):
    qM = np.expand_dims(mjd.qM, axis=0)
    qLD = np.expand_dims(mjd.qLD, axis=0)
    qM_integration = np.zeros((1, mjm.nM), dtype=float)
    qLD_integration = np.zeros((1, mjm.nM), dtype=float)
    efc_J = np.zeros((mjd.nefc, mjm.nv))
    mujoco.mju_sparse2dense(efc_J, mjd.efc_J, mjd.efc_J_rownnz, mjd.efc_J_rowadr, mjd.efc_J_colind)
    ten_J = np.zeros((mjm.ntendon, mjm.nv))
    mujoco.mju_sparse2dense(
      ten_J,
      mjd.ten_J.reshape(-1),
      mjd.ten_J_rownnz,
      mjd.ten_J_rowadr,
      mjd.ten_J_colind.reshape(-1),
    )
  else:
    qM = np.zeros((mjm.nv, mjm.nv))
    mujoco.mj_fullM(mjm, qM, mjd.qM)
    if (mjd.qM == 0.0).all() or (mjd.qLD == 0.0).all():
      qLD = np.zeros((mjm.nv, mjm.nv))
    else:
      qLD = np.linalg.cholesky(qM)
    qM_integration = np.zeros((mjm.nv, mjm.nv), dtype=float)
    qLD_integration = np.zeros((mjm.nv, mjm.nv), dtype=float)
    efc_J = mjd.efc_J.reshape((mjd.nefc, mjm.nv))
    ten_J = mjd.ten_J.reshape((mjm.ntendon, mjm.nv))

  # TODO(taylorhowell): sparse actuator_moment
  actuator_moment = np.zeros((mjm.nu, mjm.nv))
  mujoco.mju_sparse2dense(
    actuator_moment,
    mjd.actuator_moment,
    mjd.moment_rownnz,
    mjd.moment_rowadr,
    mjd.moment_colind,
  )

  condim = np.concatenate((mjm.geom_condim, mjm.pair_dim))
  condim_max = np.max(condim) if len(condim) > 0 else 0
  contact_efc_address = np.zeros((naconmax, np.maximum(1, 2 * (condim_max - 1))), dtype=int)
  for i in range(nworld):
    for j in range(mjd.ncon):
      condim = mjd.contact.dim[j]
      efc_address = mjd.contact.efc_address[j]
      if efc_address == -1:
        continue
      if condim == 1:
        nconvar = 1
      else:
        nconvar = condim if mjm.opt.cone == mujoco.mjtCone.mjCONE_ELLIPTIC else 2 * (condim - 1)
      for k in range(nconvar):
        contact_efc_address[i * mjd.ncon + j, k] = mjd.nefc * i + efc_address + k

  contact_worldid = np.pad(np.repeat(np.arange(nworld), mjd.ncon), (0, naconmax - nworld * mjd.ncon))

  ne_connect = int(3 * np.sum((mjm.eq_type == mujoco.mjtEq.mjEQ_CONNECT) & mjd.eq_active))
  ne_weld = int(6 * np.sum((mjm.eq_type == mujoco.mjtEq.mjEQ_WELD) & mjd.eq_active))
  ne_jnt = int(np.sum((mjm.eq_type == mujoco.mjtEq.mjEQ_JOINT) & mjd.eq_active))
  ne_ten = int(np.sum((mjm.eq_type == mujoco.mjtEq.mjEQ_TENDON) & mjd.eq_active))

  if mujoco.mj_isSparse(mjm):
    tile_size = types.TILE_SIZE_JTDAJ_SPARSE
  else:
    tile_size = types.TILE_SIZE_JTDAJ_DENSE

  njmax_padded, nv_padded = _get_padded_sizes(mjm.nv, njmax, nworld, mujoco.mj_isSparse(mjm), tile_size)

  efc_type_fill = np.zeros((nworld, njmax))
  efc_id_fill = np.zeros((nworld, njmax))
  efc_J_fill = np.zeros((nworld, njmax_padded, nv_padded))
  efc_D_fill = np.zeros((nworld, njmax_padded))
  efc_vel_fill = np.zeros((nworld, njmax))
  efc_pos_fill = np.zeros((nworld, njmax))
  efc_aref_fill = np.zeros((nworld, njmax))
  efc_frictionloss_fill = np.zeros((nworld, njmax))
  efc_force_fill = np.zeros((nworld, njmax))
  efc_margin_fill = np.zeros((nworld, njmax))

  nefc = mjd.nefc
  efc_type_fill[:, :nefc] = np.tile(mjd.efc_type, (nworld, 1))
  efc_id_fill[:, :nefc] = np.tile(mjd.efc_id, (nworld, 1))
  efc_J_fill[:, :nefc, : mjm.nv] = np.tile(efc_J, (nworld, 1, 1))
  efc_D_fill[:, :nefc] = np.tile(mjd.efc_D, (nworld, 1))
  efc_vel_fill[:, :nefc] = np.tile(mjd.efc_vel, (nworld, 1))
  efc_pos_fill[:, :nefc] = np.tile(mjd.efc_pos, (nworld, 1))
  efc_aref_fill[:, :nefc] = np.tile(mjd.efc_aref, (nworld, 1))
  efc_frictionloss_fill[:, :nefc] = np.tile(mjd.efc_frictionloss, (nworld, 1))
  efc_force_fill[:, :nefc] = np.tile(mjd.efc_force, (nworld, 1))
  efc_margin_fill[:, :nefc] = np.tile(mjd.efc_margin, (nworld, 1))

  nsensorcontact = np.sum(mjm.sensor_type == mujoco.mjtSensor.mjSENS_CONTACT)
  nrangefinder = sum(mjm.sensor_type == mujoco.mjtSensor.mjSENS_RANGEFINDER)

  # some helper functions to simplify the data field definitions below

  def arr(x, dtype=None):
    if not isinstance(x, np.ndarray):
      x = np.array(x)
    if dtype is None:
      if np.issubdtype(x.dtype, np.integer):
        dtype = wp.int32
      elif np.issubdtype(x.dtype, np.floating):
        dtype = wp.float32
      elif np.issubdtype(x.dtype, bool):
        dtype = wp.bool
      else:
        raise ValueError(f"Unsupported dtype: {x.dtype}")
    wp_array = {1: wp.array, 2: wp.array2d, 3: wp.array3d}[x.ndim]
    return wp_array(x, dtype=dtype)

  def tile(x, dtype=None):
    return arr(np.tile(x, (nworld,) + (1,) * len(x.shape)), dtype)

  def padtile(x, length, dtype=None):
    x = np.repeat(x, nworld, axis=0)
    width = ((0, length - x.shape[0]),) + ((0, 0),) * (x.ndim - 1)
    return arr(np.pad(x, width), dtype)

  return types.Data(
    solver_niter=tile(mjd.solver_niter[0]),
    ne=wp.full(shape=(nworld), value=mjd.ne),
    nf=wp.full(shape=(nworld), value=mjd.nf),
    nl=wp.full(shape=(nworld), value=mjd.nl),
    nefc=wp.full(shape=(nworld), value=mjd.nefc),
    time=arr(mjd.time * np.ones(nworld)),
    energy=tile(mjd.energy, dtype=wp.vec2),
    qpos=tile(mjd.qpos),
    qvel=tile(mjd.qvel),
    act=tile(mjd.act),
    qacc_warmstart=tile(mjd.qacc_warmstart),
    ctrl=tile(mjd.ctrl),
    qfrc_applied=tile(mjd.qfrc_applied),
    xfrc_applied=tile(mjd.xfrc_applied, dtype=wp.spatial_vector),
    eq_active=tile(mjd.eq_active.astype(bool)),
    mocap_pos=tile(mjd.mocap_pos, dtype=wp.vec3),
    mocap_quat=tile(mjd.mocap_quat, dtype=wp.quat),
    qacc=tile(mjd.qacc),
    act_dot=tile(mjd.act_dot),
    sensordata=tile(mjd.sensordata),
    xpos=tile(mjd.xpos, dtype=wp.vec3),
    xquat=tile(mjd.xquat, dtype=wp.quat),
    xmat=tile(mjd.xmat, dtype=wp.mat33),
    xipos=tile(mjd.xipos, dtype=wp.vec3),
    ximat=tile(mjd.ximat, dtype=wp.mat33),
    xanchor=tile(mjd.xanchor, dtype=wp.vec3),
    xaxis=tile(mjd.xaxis, dtype=wp.vec3),
    geom_xpos=tile(mjd.geom_xpos, dtype=wp.vec3),
    geom_xmat=tile(mjd.geom_xmat, dtype=wp.mat33),
    site_xpos=tile(mjd.site_xpos, dtype=wp.vec3),
    site_xmat=tile(mjd.site_xmat, dtype=wp.mat33),
    cam_xpos=tile(mjd.cam_xpos, dtype=wp.vec3),
    cam_xmat=tile(mjd.cam_xmat, dtype=wp.mat33),
    light_xpos=tile(mjd.light_xpos, dtype=wp.vec3),
    light_xdir=tile(mjd.light_xdir, dtype=wp.vec3),
    subtree_com=tile(mjd.subtree_com, dtype=wp.vec3),
    cdof=tile(mjd.cdof, dtype=wp.spatial_vector),
    cinert=tile(mjd.cinert, dtype=types.vec10),
    flexvert_xpos=tile(mjd.flexvert_xpos, dtype=wp.vec3),
    flexedge_length=tile(mjd.flexedge_length),
    ten_wrapadr=tile(mjd.ten_wrapadr),
    ten_wrapnum=tile(mjd.ten_wrapnum),
    ten_J=tile(ten_J),
    ten_length=tile(mjd.ten_length),
    wrap_obj=tile(mjd.wrap_obj, dtype=wp.vec2i),
    wrap_xpos=tile(mjd.wrap_xpos, dtype=wp.spatial_vector),
    actuator_length=tile(mjd.actuator_length),
    actuator_moment=tile(actuator_moment),
    crb=tile(mjd.crb, dtype=types.vec10),
    qM=tile(qM),
    qLD=tile(qLD),
    qLDiagInv=tile(mjd.qLDiagInv),
    flexedge_velocity=tile(mjd.flexedge_velocity),
    ten_velocity=tile(mjd.ten_velocity),
    actuator_velocity=tile(mjd.actuator_velocity),
    cvel=tile(mjd.cvel, dtype=wp.spatial_vector),
    cdof_dot=tile(mjd.cdof_dot, dtype=wp.spatial_vector),
    qfrc_bias=tile(mjd.qfrc_bias),
    qfrc_spring=tile(mjd.qfrc_spring),
    qfrc_damper=tile(mjd.qfrc_damper),
    qfrc_gravcomp=tile(mjd.qfrc_gravcomp),
    qfrc_fluid=tile(mjd.qfrc_fluid),
    qfrc_passive=tile(mjd.qfrc_passive),
    subtree_linvel=tile(mjd.subtree_linvel, dtype=wp.vec3),
    subtree_angmom=tile(mjd.subtree_angmom, dtype=wp.vec3),
    actuator_force=tile(mjd.actuator_force),
    qfrc_actuator=tile(mjd.qfrc_actuator),
    qfrc_smooth=tile(mjd.qfrc_smooth),
    qacc_smooth=tile(mjd.qacc_smooth),
    qfrc_constraint=tile(mjd.qfrc_constraint),
    qfrc_inverse=tile(mjd.qfrc_inverse),
    cacc=tile(mjd.cacc, dtype=wp.spatial_vector),
    cfrc_int=tile(mjd.cfrc_int, dtype=wp.spatial_vector),
    cfrc_ext=tile(mjd.cfrc_ext, dtype=wp.spatial_vector),
    contact=types.Contact(
      dist=padtile(mjd.contact.dist, naconmax),
      pos=padtile(mjd.contact.pos, naconmax, dtype=wp.vec3),
      frame=padtile(mjd.contact.frame, naconmax, dtype=wp.mat33),
      includemargin=padtile(mjd.contact.includemargin, naconmax),
      friction=padtile(mjd.contact.friction, naconmax, dtype=types.vec5),
      solref=padtile(mjd.contact.solref, naconmax, dtype=wp.vec2f),
      solreffriction=padtile(mjd.contact.solreffriction, naconmax, dtype=wp.vec2f),
      solimp=padtile(mjd.contact.solimp, naconmax, dtype=types.vec5),
      dim=padtile(mjd.contact.dim, naconmax),
      geom=padtile(mjd.contact.geom, naconmax, dtype=wp.vec2i),
      efc_address=arr(contact_efc_address),
      worldid=arr(contact_worldid),
      type=wp.ones((naconmax,), dtype=int),  # TODO(team): set values
      geomcollisionid=wp.empty((naconmax,), dtype=int),  # TODO(team): set values
    ),
    efc=types.Constraint(
      type=wp.array2d(efc_type_fill, dtype=int),
      id=wp.array2d(efc_id_fill, dtype=int),
      J=wp.array3d(efc_J_fill, dtype=float),
      pos=wp.array2d(efc_pos_fill, dtype=float),
      margin=wp.array2d(efc_margin_fill, dtype=float),
      D=wp.array2d(efc_D_fill, dtype=float),
      vel=wp.array2d(efc_vel_fill, dtype=float),
      aref=wp.array2d(efc_aref_fill, dtype=float),
      frictionloss=wp.array2d(efc_frictionloss_fill, dtype=float),
      force=wp.array2d(efc_force_fill, dtype=float),
      Jaref=wp.empty(shape=(nworld, njmax), dtype=float),
      Ma=wp.empty(shape=(nworld, mjm.nv), dtype=float),
      grad=wp.empty(shape=(nworld, mjm.nv), dtype=float),
      cholesky_L_tmp=wp.empty(shape=(nworld, mjm.nv, mjm.nv), dtype=float),
      cholesky_y_tmp=wp.empty(shape=(nworld, mjm.nv), dtype=float),
      grad_dot=wp.empty(shape=(nworld,), dtype=float),
      Mgrad=wp.empty(shape=(nworld, mjm.nv), dtype=float),
      search=wp.empty(shape=(nworld, mjm.nv), dtype=float),
      search_dot=wp.empty(shape=(nworld,), dtype=float),
      gauss=wp.empty(shape=(nworld,), dtype=float),
      cost=wp.empty(shape=(nworld,), dtype=float),
      prev_cost=wp.empty(shape=(nworld,), dtype=float),
      state=wp.zeros(shape=(nworld, njmax_padded), dtype=int),
      mv=wp.empty(shape=(nworld, mjm.nv), dtype=float),
      jv=wp.empty(shape=(nworld, njmax), dtype=float),
      quad=wp.empty(shape=(nworld, njmax), dtype=wp.vec3f),
      quad_gauss=wp.empty(shape=(nworld,), dtype=wp.vec3f),
      h=wp.zeros(shape=(nworld, nv_padded, nv_padded), dtype=float),
      alpha=wp.empty(shape=(nworld,), dtype=float),
      prev_grad=wp.empty(shape=(nworld, mjm.nv), dtype=float),
      prev_Mgrad=wp.empty(shape=(nworld, mjm.nv), dtype=float),
      beta=wp.empty(shape=(nworld,), dtype=float),
      done=wp.empty(shape=(nworld,), dtype=bool),
    ),
    # warp only fields:
    nworld=nworld,
    naconmax=naconmax,
    njmax=njmax,
    nacon=arr([mjd.ncon * nworld]),
    ne_connect=wp.full(shape=(nworld), value=ne_connect),
    ne_weld=wp.full(shape=(nworld), value=ne_weld),
    ne_jnt=wp.full(shape=(nworld), value=ne_jnt),
    ne_ten=wp.full(shape=(nworld), value=ne_ten),
    nsolving=arr([nworld]),
    subtree_bodyvel=wp.zeros((nworld, mjm.nbody), dtype=wp.spatial_vector),
    geom_skip=wp.zeros(mjm.ngeom, dtype=bool),  # warp only
    # TODO(team): skip allocation if integrator != euler | implicit
    qfrc_integration=wp.zeros((nworld, mjm.nv), dtype=float),
    qacc_integration=wp.zeros((nworld, mjm.nv), dtype=float),
    act_vel_integration=wp.zeros((nworld, mjm.nu), dtype=float),
    qM_integration=tile(qM_integration),
    qLD_integration=tile(qLD_integration),
    qLDiagInv_integration=wp.zeros((nworld, mjm.nv), dtype=float),
    # collision driver
    collision_pair=wp.empty(naconmax, dtype=wp.vec2i),
    collision_pairid=wp.empty(naconmax, dtype=wp.vec2i),
    collision_worldid=wp.empty(naconmax, dtype=int),
    ncollision=wp.zeros(1, dtype=int),
    # tendon
    ten_Jdot=wp.zeros((nworld, mjm.ntendon, mjm.nv), dtype=float),
    ten_bias_coef=wp.zeros((nworld, mjm.ntendon), dtype=float),
    ten_actfrc=wp.zeros((nworld, mjm.ntendon), dtype=float),
    wrap_geom_xpos=wp.zeros((nworld, mjm.nwrap), dtype=wp.spatial_vector),
    # sensors
    sensor_rangefinder_pnt=wp.zeros((nworld, nrangefinder), dtype=wp.vec3),
    sensor_rangefinder_vec=wp.zeros((nworld, nrangefinder), dtype=wp.vec3),
    sensor_rangefinder_dist=wp.zeros((nworld, nrangefinder), dtype=float),
    sensor_rangefinder_geomid=wp.zeros((nworld, nrangefinder), dtype=int),
    sensor_contact_nmatch=wp.zeros((nworld, nsensorcontact), dtype=int),
    sensor_contact_matchid=wp.zeros((nworld, nsensorcontact, types.MJ_MAXCONPAIR), dtype=int),
    sensor_contact_criteria=wp.zeros((nworld, nsensorcontact, types.MJ_MAXCONPAIR), dtype=float),
    sensor_contact_direction=wp.zeros((nworld, nsensorcontact, types.MJ_MAXCONPAIR), dtype=float),
  )


def get_data_into(
  result: mujoco.MjData,
  mjm: mujoco.MjModel,
  d: types.Data,
):
  """Gets data from a device into an existing mujoco.MjData.

  Args:
    result (mujoco.MjData): The data object containing the current state and output arrays
                            (host).
    mjm (mujoco.MjModel): The model containing kinematic and dynamic information (host).
    d (Data): The data object containing the current state and output arrays (device).
  """
  if d.nworld > 1:
    raise NotImplementedError("only nworld == 1 supported for now")

  # nacon and nefc can overflow.  in that case, only pull up to the max contacts and constraints
  nacon = min(d.nacon.numpy()[0], d.naconmax)
  nefc = min(d.nefc.numpy()[0], d.njmax)

  if nacon != result.ncon or nefc != result.nefc:
    # TODO(team): if sparse, set nJ based on sparse efc_J
    mujoco._functions._realloc_con_efc(result, ncon=nacon, nefc=nefc, nJ=nefc * mjm.nv)

  ne = d.ne.numpy()[0]
  nf = d.nf.numpy()[0]
  nl = d.nl.numpy()[0]

  # efc indexing
  # mujoco expects contigious efc ordering for contacts
  # this ordering is not guarenteed with mujoco warp, we enforce order here
  if nacon > 0:
    efc_idx_efl = np.arange(ne + nf + nl)

    contact_dim = d.contact.dim.numpy()
    contact_efc_address = d.contact.efc_address.numpy()

    efc_idx_c = []
    contact_efc_address_ordered = [ne + nf + nl]
    for i in range(nacon):
      dim = contact_dim[i]
      if mjm.opt.cone == mujoco.mjtCone.mjCONE_PYRAMIDAL:
        ndim = np.maximum(1, 2 * (dim - 1))
      else:
        ndim = dim
      efc_idx_c.append(contact_efc_address[i, :ndim])
      if i < nacon - 1:
        contact_efc_address_ordered.append(contact_efc_address_ordered[-1] + ndim)
    efc_idx = np.concatenate((efc_idx_efl, *efc_idx_c))
    contact_efc_address_ordered = np.array(contact_efc_address_ordered)
  else:
    efc_idx = np.array(np.arange(nefc))
    contact_efc_address_ordered = np.empty(0)

  efc_idx = efc_idx[:nefc]  # dont emit indices for overflow constraints

  result.solver_niter[0] = d.solver_niter.numpy()[0]
  result.ncon = nacon
  result.ne = ne
  result.nf = nf
  result.nl = nl
  result.time = d.time.numpy()[0]
  result.energy[:] = d.energy.numpy()[0]
  result.qpos[:] = d.qpos.numpy()[0]
  result.qvel[:] = d.qvel.numpy()[0]
  result.act[:] = d.act.numpy()[0]
  result.qacc_warmstart[:] = d.qacc_warmstart.numpy()[0]
  result.ctrl[:] = d.ctrl.numpy()[0]
  result.qfrc_applied[:] = d.qfrc_applied.numpy()[0]
  result.xfrc_applied[:] = d.xfrc_applied.numpy()[0]
  result.eq_active[:] = d.eq_active.numpy()[0]
  result.mocap_pos[:] = d.mocap_pos.numpy()[0]
  result.mocap_quat[:] = d.mocap_quat.numpy()[0]
  result.qacc[:] = d.qacc.numpy()[0]
  result.act_dot[:] = d.act_dot.numpy()[0]
  result.xpos[:] = d.xpos.numpy()[0]
  result.xquat[:] = d.xquat.numpy()[0]
  result.xmat[:] = d.xmat.numpy().reshape((-1, 9))
  result.xipos[:] = d.xipos.numpy()[0]
  result.ximat[:] = d.ximat.numpy().reshape((-1, 9))
  result.xanchor[:] = d.xanchor.numpy()[0]
  result.xaxis[:] = d.xaxis.numpy()[0]
  result.geom_xpos[:] = d.geom_xpos.numpy()[0]
  result.geom_xmat[:] = d.geom_xmat.numpy().reshape((-1, 9))
  result.site_xpos[:] = d.site_xpos.numpy()[0]
  result.site_xmat[:] = d.site_xmat.numpy().reshape((-1, 9))
  result.cam_xpos[:] = d.cam_xpos.numpy()[0]
  result.cam_xmat[:] = d.cam_xmat.numpy().reshape((-1, 9))
  result.light_xpos[:] = d.light_xpos.numpy()[0]
  result.light_xdir[:] = d.light_xdir.numpy()[0]
  result.subtree_com[:] = d.subtree_com.numpy()[0]
  result.cdof[:] = d.cdof.numpy()[0]
  result.cinert[:] = d.cinert.numpy()[0]
  result.flexvert_xpos[:] = d.flexvert_xpos.numpy()[0]
  result.flexedge_length[:] = d.flexedge_length.numpy()[0]
  result.flexedge_velocity[:] = d.flexedge_velocity.numpy()[0]
  result.actuator_length[:] = d.actuator_length.numpy()[0]
  mujoco.mju_dense2sparse(
    result.actuator_moment, d.actuator_moment.numpy()[0], result.moment_rownnz, result.moment_rowadr, result.moment_colind
  )
  result.crb[:] = d.crb.numpy()[0]
  result.qLDiagInv[:] = d.qLDiagInv.numpy()[0]
  result.ten_velocity[:] = d.ten_velocity.numpy()[0]
  result.actuator_velocity[:] = d.actuator_velocity.numpy()[0]
  result.cvel[:] = d.cvel.numpy()[0]
  result.cdof_dot[:] = d.cdof_dot.numpy()[0]
  result.qfrc_bias[:] = d.qfrc_bias.numpy()[0]
  result.qfrc_spring[:] = d.qfrc_spring.numpy()[0]
  result.qfrc_damper[:] = d.qfrc_damper.numpy()[0]
  result.qfrc_gravcomp[:] = d.qfrc_gravcomp.numpy()[0]
  result.qfrc_fluid[:] = d.qfrc_fluid.numpy()[0]
  result.qfrc_passive[:] = d.qfrc_passive.numpy()[0]
  result.subtree_linvel[:] = d.subtree_linvel.numpy()[0]
  result.subtree_angmom[:] = d.subtree_angmom.numpy()[0]
  result.actuator_force[:] = d.actuator_force.numpy()[0]
  result.qfrc_actuator[:] = d.qfrc_actuator.numpy()[0]
  result.qfrc_smooth[:] = d.qfrc_smooth.numpy()[0]
  result.qacc_smooth[:] = d.qacc_smooth.numpy()[0]
  result.qfrc_constraint[:] = d.qfrc_constraint.numpy()[0]
  result.qfrc_inverse[:] = d.qfrc_inverse.numpy()[0]

  # contact
  result.contact.dist[:] = d.contact.dist.numpy()[:nacon]
  result.contact.pos[:] = d.contact.pos.numpy()[:nacon]
  result.contact.frame[:] = d.contact.frame.numpy()[:nacon].reshape((-1, 9))
  result.contact.includemargin[:] = d.contact.includemargin.numpy()[:nacon]
  result.contact.friction[:] = d.contact.friction.numpy()[:nacon]
  result.contact.solref[:] = d.contact.solref.numpy()[:nacon]
  result.contact.solreffriction[:] = d.contact.solreffriction.numpy()[:nacon]
  result.contact.solimp[:] = d.contact.solimp.numpy()[:nacon]
  result.contact.dim[:] = d.contact.dim.numpy()[:nacon]
  result.contact.geom[:] = d.contact.geom.numpy()[:nacon]
  result.contact.efc_address[:] = contact_efc_address_ordered[:nacon]

  if mujoco.mj_isSparse(mjm):
    result.qM[:] = d.qM.numpy()[0, 0]
    result.qLD[:] = d.qLD.numpy()[0, 0]
    if nefc > 0:
      efc_J = d.efc.J.numpy()[0, efc_idx, : mjm.nv]
      mujoco.mju_dense2sparse(result.efc_J, efc_J, result.efc_J_rownnz, result.efc_J_rowadr, result.efc_J_colind)
  else:
    qM = d.qM.numpy()
    adr = 0
    for i in range(mjm.nv):
      j = i
      while j >= 0:
        result.qM[adr] = qM[0, i, j]
        j = mjm.dof_parentid[j]
        adr += 1
    mujoco.mj_factorM(mjm, result)
    if nefc > 0:
      result.efc_J[: nefc * mjm.nv] = d.efc.J.numpy()[0, :nefc, : mjm.nv].flatten()

  # efc
  result.efc_type[:] = d.efc.type.numpy()[0, efc_idx]
  result.efc_id[:] = d.efc.id.numpy()[0, efc_idx]
  result.efc_pos[:] = d.efc.pos.numpy()[0, efc_idx]
  result.efc_margin[:] = d.efc.margin.numpy()[0, efc_idx]
  result.efc_D[:] = d.efc.D.numpy()[0, efc_idx]
  result.efc_vel[:] = d.efc.vel.numpy()[0, efc_idx]
  result.efc_aref[:] = d.efc.aref.numpy()[0, efc_idx]
  result.efc_frictionloss[:] = d.efc.frictionloss.numpy()[0, efc_idx]
  result.efc_state[:] = d.efc.state.numpy()[0, efc_idx]
  result.efc_force[:] = d.efc.force.numpy()[0, efc_idx]

  # rne_postconstraint
  result.cacc[:] = d.cacc.numpy()[0]
  result.cfrc_int[:] = d.cfrc_int.numpy()[0]
  result.cfrc_ext[:] = d.cfrc_ext.numpy()[0]

  # tendon
  result.ten_length[:] = d.ten_length.numpy()[0]
  result.ten_J[:] = d.ten_J.numpy()[0]
  result.ten_wrapadr[:] = d.ten_wrapadr.numpy()[0]
  result.ten_wrapnum[:] = d.ten_wrapnum.numpy()[0]
  result.wrap_obj[:] = d.wrap_obj.numpy()[0]
  result.wrap_xpos[:] = d.wrap_xpos.numpy()[0]

  # sensors
  result.sensordata[:] = d.sensordata.numpy()


# TODO(thowell): shared @wp.func for _reset kernel?


@wp.kernel
def _reset_xfrc_applied_all(xfrc_applied_out: wp.array2d(dtype=wp.spatial_vector)):
  worldid, bodyid, elemid = wp.tid()
  xfrc_applied_out[worldid, bodyid][elemid] = 0.0


@wp.kernel
def _reset_xfrc_applied(reset_in: wp.array(dtype=bool), xfrc_applied_out: wp.array2d(dtype=wp.spatial_vector)):
  worldid, bodyid, elemid = wp.tid()

  if not reset_in[worldid]:
    return

  xfrc_applied_out[worldid, bodyid][elemid] = 0.0


@wp.kernel
def _reset_qM_all(qM_out: wp.array3d(dtype=float)):
  worldid, elemid1, elemid2 = wp.tid()
  qM_out[worldid, elemid1, elemid2] = 0.0


@wp.kernel
def _reset_qM(reset_in: wp.array(dtype=bool), qM_out: wp.array3d(dtype=float)):
  worldid, elemid1, elemid2 = wp.tid()

  if not reset_in[worldid]:
    return

  qM_out[worldid, elemid1, elemid2] = 0.0


@wp.kernel
def _reset_nworld_all(
  # Model:
  nq: int,
  nv: int,
  nu: int,
  na: int,
  neq: int,
  nsensordata: int,
  qpos0: wp.array2d(dtype=float),
  eq_active0: wp.array(dtype=bool),
  # Data in:
  nworld_in: int,
  # Data out:
  solver_niter_out: wp.array(dtype=int),
  ne_out: wp.array(dtype=int),
  nf_out: wp.array(dtype=int),
  nl_out: wp.array(dtype=int),
  nefc_out: wp.array(dtype=int),
  time_out: wp.array(dtype=float),
  energy_out: wp.array(dtype=wp.vec2),
  qpos_out: wp.array2d(dtype=float),
  qvel_out: wp.array2d(dtype=float),
  act_out: wp.array2d(dtype=float),
  qacc_warmstart_out: wp.array2d(dtype=float),
  ctrl_out: wp.array2d(dtype=float),
  qfrc_applied_out: wp.array2d(dtype=float),
  eq_active_out: wp.array2d(dtype=bool),
  qacc_out: wp.array2d(dtype=float),
  act_dot_out: wp.array2d(dtype=float),
  sensordata_out: wp.array2d(dtype=float),
  nacon_out: wp.array(dtype=int),
  ne_connect_out: wp.array(dtype=int),
  ne_weld_out: wp.array(dtype=int),
  ne_jnt_out: wp.array(dtype=int),
  ne_ten_out: wp.array(dtype=int),
  nsolving_out: wp.array(dtype=int),
):
  worldid = wp.tid()

  solver_niter_out[worldid] = 0
  if worldid == 0:
    nacon_out[0] = 0
  ne_out[worldid] = 0
  ne_connect_out[worldid] = 0
  ne_weld_out[worldid] = 0
  ne_jnt_out[worldid] = 0
  ne_ten_out[worldid] = 0
  nf_out[worldid] = 0
  nl_out[worldid] = 0
  nefc_out[worldid] = 0
  if worldid == 0:
    nsolving_out[0] = nworld_in
  time_out[worldid] = 0.0
  energy_out[worldid] = wp.vec2(0.0, 0.0)
  qpos0_id = worldid % qpos0.shape[0]
  for i in range(nq):
    qpos_out[worldid, i] = qpos0[qpos0_id, i]
    if i < nv:
      qvel_out[worldid, i] = 0.0
      qacc_warmstart_out[worldid, i] = 0.0
      qfrc_applied_out[worldid, i] = 0.0
      qacc_out[worldid, i] = 0.0
  for i in range(nu):
    ctrl_out[worldid, i] = 0.0
    if i < na:
      act_out[worldid, i] = 0.0
      act_dot_out[worldid, i] = 0.0
  for i in range(neq):
    eq_active_out[worldid, i] = eq_active0[i]
  for i in range(nsensordata):
    sensordata_out[worldid, i] = 0.0


@wp.kernel
def _reset_nworld(
  # Model:
  nq: int,
  nv: int,
  nu: int,
  na: int,
  neq: int,
  nsensordata: int,
  qpos0: wp.array2d(dtype=float),
  eq_active0: wp.array(dtype=bool),
  # Data in:
  nworld_in: int,
  # In:
  reset_in: wp.array(dtype=bool),
  # Data out:
  solver_niter_out: wp.array(dtype=int),
  ne_out: wp.array(dtype=int),
  nf_out: wp.array(dtype=int),
  nl_out: wp.array(dtype=int),
  nefc_out: wp.array(dtype=int),
  time_out: wp.array(dtype=float),
  energy_out: wp.array(dtype=wp.vec2),
  qpos_out: wp.array2d(dtype=float),
  qvel_out: wp.array2d(dtype=float),
  act_out: wp.array2d(dtype=float),
  qacc_warmstart_out: wp.array2d(dtype=float),
  ctrl_out: wp.array2d(dtype=float),
  qfrc_applied_out: wp.array2d(dtype=float),
  eq_active_out: wp.array2d(dtype=bool),
  qacc_out: wp.array2d(dtype=float),
  act_dot_out: wp.array2d(dtype=float),
  sensordata_out: wp.array2d(dtype=float),
  nacon_out: wp.array(dtype=int),
  ne_connect_out: wp.array(dtype=int),
  ne_weld_out: wp.array(dtype=int),
  ne_jnt_out: wp.array(dtype=int),
  ne_ten_out: wp.array(dtype=int),
  nsolving_out: wp.array(dtype=int),
):
  worldid = wp.tid()

  if not reset_in[worldid]:
    return

  solver_niter_out[worldid] = 0
  if worldid == 0:
    nacon_out[0] = 0
  ne_out[worldid] = 0
  ne_connect_out[worldid] = 0
  ne_weld_out[worldid] = 0
  ne_jnt_out[worldid] = 0
  ne_ten_out[worldid] = 0
  nf_out[worldid] = 0
  nl_out[worldid] = 0
  nefc_out[worldid] = 0
  if worldid == 0:
    nsolving_out[0] = nworld_in
  time_out[worldid] = 0.0
  energy_out[worldid] = wp.vec2(0.0, 0.0)
  for i in range(nq):
    qpos_out[worldid, i] = qpos0[worldid, i]
    if i < nv:
      qvel_out[worldid, i] = 0.0
      qacc_warmstart_out[worldid, i] = 0.0
      qfrc_applied_out[worldid, i] = 0.0
      qacc_out[worldid, i] = 0.0
  for i in range(nu):
    ctrl_out[worldid, i] = 0.0
    if i < na:
      act_out[worldid, i] = 0.0
      act_dot_out[worldid, i] = 0.0
  for i in range(neq):
    eq_active_out[worldid, i] = eq_active0[i]
  for i in range(nsensordata):
    sensordata_out[worldid, i] = 0.0


@wp.kernel
def _reset_mocap_all(
  # Model:
  body_mocapid: wp.array(dtype=int),
  body_pos: wp.array2d(dtype=wp.vec3),
  body_quat: wp.array2d(dtype=wp.quat),
  # Data out:
  mocap_pos_out: wp.array2d(dtype=wp.vec3),
  mocap_quat_out: wp.array2d(dtype=wp.quat),
):
  worldid, bodyid = wp.tid()

  mocapid = body_mocapid[bodyid]

  if mocapid >= 0:
    mocap_pos_out[worldid, mocapid] = body_pos[worldid, bodyid]
    mocap_quat_out[worldid, mocapid] = body_quat[worldid, bodyid]


@wp.kernel
def _reset_mocap(
  # Model:
  body_mocapid: wp.array(dtype=int),
  body_pos: wp.array2d(dtype=wp.vec3),
  body_quat: wp.array2d(dtype=wp.quat),
  # In:
  reset_in: wp.array(dtype=bool),
  # Data out:
  mocap_pos_out: wp.array2d(dtype=wp.vec3),
  mocap_quat_out: wp.array2d(dtype=wp.quat),
):
  worldid, bodyid = wp.tid()

  if not reset_in[worldid]:
    return

  mocapid = body_mocapid[bodyid]

  if mocapid >= 0:
    mocap_pos_out[worldid, mocapid] = body_pos[worldid, bodyid]
    mocap_quat_out[worldid, mocapid] = body_quat[worldid, bodyid]


@wp.kernel
def _reset_contact_all(
  # Data in:
  nacon_in: wp.array(dtype=int),
  # In:
  nefcaddress: int,
  # Data out:
  contact_dist_out: wp.array(dtype=float),
  contact_pos_out: wp.array(dtype=wp.vec3),
  contact_frame_out: wp.array(dtype=wp.mat33),
  contact_includemargin_out: wp.array(dtype=float),
  contact_friction_out: wp.array(dtype=types.vec5),
  contact_solref_out: wp.array(dtype=wp.vec2),
  contact_solreffriction_out: wp.array(dtype=wp.vec2),
  contact_solimp_out: wp.array(dtype=types.vec5),
  contact_dim_out: wp.array(dtype=int),
  contact_geom_out: wp.array(dtype=wp.vec2i),
  contact_efc_address_out: wp.array2d(dtype=int),
  contact_worldid_out: wp.array(dtype=int),
  contact_type_out: wp.array(dtype=int),
  contact_geomcollisionid_out: wp.array(dtype=int),
):
  conid = wp.tid()

  if conid >= nacon_in[0]:
    return

  contact_dist_out[conid] = 0.0
  contact_pos_out[conid] = wp.vec3(0.0, 0.0, 0.0)
  contact_frame_out[conid] = wp.mat33(0.0, 0.0, 0.0, 0.0, 0.0, 0.0, 0.0, 0.0, 0.0)
  contact_includemargin_out[conid] = 0.0
  contact_friction_out[conid] = types.vec5(0.0, 0.0, 0.0, 0.0, 0.0)
  contact_solref_out[conid] = wp.vec2(0.0, 0.0)
  contact_solreffriction_out[conid] = wp.vec2(0.0, 0.0)
  contact_solimp_out[conid] = types.vec5(0.0, 0.0, 0.0, 0.0, 0.0)
  contact_dim_out[conid] = 0
  contact_geom_out[conid] = wp.vec2i(0, 0)
  for i in range(nefcaddress):
    contact_efc_address_out[conid, i] = 0
  contact_worldid_out[conid] = 0
  contact_type_out[conid] = 0
  contact_geomcollisionid_out[conid] = 0


@wp.kernel
def _reset_contact(
  # Data in:
  nacon_in: wp.array(dtype=int),
  # In:
  reset_in: wp.array(dtype=bool),
  nefcaddress: int,
  # Data out:
  contact_dist_out: wp.array(dtype=float),
  contact_pos_out: wp.array(dtype=wp.vec3),
  contact_frame_out: wp.array(dtype=wp.mat33),
  contact_includemargin_out: wp.array(dtype=float),
  contact_friction_out: wp.array(dtype=types.vec5),
  contact_solref_out: wp.array(dtype=wp.vec2),
  contact_solreffriction_out: wp.array(dtype=wp.vec2),
  contact_solimp_out: wp.array(dtype=types.vec5),
  contact_dim_out: wp.array(dtype=int),
  contact_geom_out: wp.array(dtype=wp.vec2i),
  contact_efc_address_out: wp.array2d(dtype=int),
  contact_worldid_out: wp.array(dtype=int),
  contact_type_out: wp.array(dtype=int),
  contact_geomcollisionid_out: wp.array(dtype=int),
):
  conid = wp.tid()

  if conid >= nacon_in[0]:
    return

  worldid = contact_worldid_out[conid]
  if worldid >= 0:
    if not reset_in[worldid]:
      return

  contact_dist_out[conid] = 0.0
  contact_pos_out[conid] = wp.vec3(0.0)
  contact_frame_out[conid] = wp.mat33(0.0, 0.0, 0.0, 0.0, 0.0, 0.0, 0.0, 0.0, 0.0)
  contact_includemargin_out[conid] = 0.0
  contact_friction_out[conid] = types.vec5(0.0, 0.0, 0.0, 0.0, 0.0)
  contact_solref_out[conid] = wp.vec2(0.0, 0.0)
  contact_solreffriction_out[conid] = wp.vec2(0.0, 0.0)
  contact_solimp_out[conid] = types.vec5(0.0, 0.0, 0.0, 0.0, 0.0)
  contact_dim_out[conid] = 0
  contact_geom_out[conid] = wp.vec2i(0, 0)
  for i in range(nefcaddress):
    contact_efc_address_out[conid, i] = 0
  contact_worldid_out[conid] = 0
  contact_type_out[conid] = 0
  contact_geomcollisionid_out[conid] = 0


def reset_data(m: types.Model, d: types.Data, reset: Optional[wp.array] = None):
  """Clear data, set defaults."""
  if m.opt.is_sparse:
    qM_dim = (1, m.nM)
  else:
    qM_dim = (m.nv, m.nv)

  if reset is not None:
    wp.launch(_reset_xfrc_applied, dim=(d.nworld, m.nbody, 6), inputs=[reset], outputs=[d.xfrc_applied])
    wp.launch(_reset_qM, dim=(d.nworld, qM_dim[0], qM_dim[1]), inputs=[reset], outputs=[d.qM])

    # set mocap_pos/quat = body_pos/quat for mocap bodies
    wp.launch(
      _reset_mocap,
      dim=(d.nworld, m.nbody),
      inputs=[m.body_mocapid, m.body_pos, m.body_quat, reset],
      outputs=[d.mocap_pos, d.mocap_quat],
    )

    # clear contacts
    wp.launch(
      _reset_contact,
      dim=d.naconmax,
      inputs=[d.nacon, reset, d.contact.efc_address.shape[1]],
      outputs=[
        d.contact.dist,
        d.contact.pos,
        d.contact.frame,
        d.contact.includemargin,
        d.contact.friction,
        d.contact.solref,
        d.contact.solreffriction,
        d.contact.solimp,
        d.contact.dim,
        d.contact.geom,
        d.contact.efc_address,
        d.contact.worldid,
        d.contact.type,
        d.contact.geomcollisionid,
      ],
    )

    wp.launch(
      _reset_nworld,
      dim=d.nworld,
      inputs=[m.nq, m.nv, m.nu, m.na, m.neq, m.nsensordata, m.qpos0, m.eq_active0, d.nworld, reset],
      outputs=[
        d.solver_niter,
        d.ne,
        d.nf,
        d.nl,
        d.nefc,
        d.time,
        d.energy,
        d.qpos,
        d.qvel,
        d.act,
        d.qacc_warmstart,
        d.ctrl,
        d.qfrc_applied,
        d.eq_active,
        d.qacc,
        d.act_dot,
        d.sensordata,
        d.nacon,
        d.ne_connect,
        d.ne_weld,
        d.ne_jnt,
        d.ne_ten,
        d.nsolving,
      ],
    )
  else:
    wp.launch(_reset_xfrc_applied_all, dim=(d.nworld, m.nbody, 6), outputs=[d.xfrc_applied])
    wp.launch(_reset_qM_all, dim=(d.nworld, qM_dim[0], qM_dim[1]), outputs=[d.qM])
    wp.launch(
      _reset_mocap_all,
      dim=(d.nworld, m.nbody),
      inputs=[m.body_mocapid, m.body_pos, m.body_quat],
      outputs=[d.mocap_pos, d.mocap_quat],
    )
    wp.launch(
      _reset_contact_all,
      dim=d.naconmax,
      inputs=[d.nacon, d.contact.efc_address.shape[1]],
      outputs=[
        d.contact.dist,
        d.contact.pos,
        d.contact.frame,
        d.contact.includemargin,
        d.contact.friction,
        d.contact.solref,
        d.contact.solreffriction,
        d.contact.solimp,
        d.contact.dim,
        d.contact.geom,
        d.contact.efc_address,
        d.contact.worldid,
        d.contact.type,
        d.contact.geomcollisionid,
      ],
    )
    wp.launch(
      _reset_nworld_all,
      dim=d.nworld,
      inputs=[m.nq, m.nv, m.nu, m.na, m.neq, m.nsensordata, m.qpos0, m.eq_active0, d.nworld],
      outputs=[
        d.solver_niter,
        d.ne,
        d.nf,
        d.nl,
        d.nefc,
        d.time,
        d.energy,
        d.qpos,
        d.qvel,
        d.act,
        d.qacc_warmstart,
        d.ctrl,
        d.qfrc_applied,
        d.eq_active,
        d.qacc,
        d.act_dot,
        d.sensordata,
        d.nacon,
        d.ne_connect,
        d.ne_weld,
        d.ne_jnt,
        d.ne_ten,
        d.nsolving,
      ],
    )


def override_model(model: Union[types.Model, mujoco.MjModel], overrides: Union[dict[str, Any], Sequence[str]]):
  """Overrides model parameters.

  Overrides are of the format:
    opt.iterations = 1
    opt.ls_parallel = True
    opt.cone = pyramidal
    opt.disableflags = contact | spring
  """

  enum_fields = {
    "opt.broadphase": types.BroadphaseType,
    "opt.broadphase_filter": types.BroadphaseFilter,
    "opt.cone": types.ConeType,
    "opt.disableflags": types.DisableBit,
    "opt.enableflags": types.EnableBit,
    "opt.integrator": types.IntegratorType,
    "opt.solver": types.SolverType,
  }
  mjw_only_fields = {"opt.broadphase", "opt.broadphase_filter", "opt.ls_parallel", "opt.graph_conditional"}
  mj_only_fields = {"opt.jacobian"}

  if not isinstance(overrides, dict):
    overrides_dict = {}
    for override in overrides:
      if "=" not in override:
        raise ValueError(f"Invalid override format: {override}")
      k, v = override.split("=", 1)
      overrides_dict[k.strip()] = v.strip()
    overrides = overrides_dict

  for key, val in overrides.items():
    # skip overrides on MjModel for properties that are only on mjw.Model
    if key in mjw_only_fields and isinstance(model, mujoco.MjModel):
      continue
    if key in mj_only_fields and isinstance(model, types.Model):
      continue

    obj, attrs = model, key.split(".")
    for i, attr in enumerate(attrs):
      if not hasattr(obj, attr):
        raise ValueError(f"Unrecognized model field: {key}")
      if i < len(attrs) - 1:
        obj = getattr(obj, attr)
        continue

      typ = type(getattr(obj, attr))

      if key in enum_fields and isinstance(val, str):
        # special case: enum value
        enum_members = val.split("|")
        val = 0
        for enum_member in enum_members:
          enum_member = enum_member.strip().upper()
          if enum_member not in enum_fields[key].__members__:
            raise ValueError(f"Unrecognized enum value for {enum_fields[key].__name__}: {enum_member}")
          val |= int(enum_fields[key][enum_member])
      elif typ is bool and isinstance(val, str):
        # special case: "true", "TRUE", "false", "FALSE" etc.
        if val.upper() not in ("TRUE", "FALSE"):
          raise ValueError(f"Unrecognized value for field: {key}")
        val = val.upper() == "TRUE"
      else:
        val = typ(val)

      setattr(obj, attr, val)


def find_keys(model: mujoco.MjModel, keyname_prefix: str) -> list[int]:
  """Finds keyframes that start with keyname_prefix."""
  keys = []

  for keyid in range(model.nkey):
    name = mujoco.mj_id2name(model, mujoco.mjtObj.mjOBJ_KEY, keyid)
    if name.startswith(keyname_prefix):
      keys.append(keyid)

  return keys


def make_trajectory(model: mujoco.MjModel, keys: list[int]) -> np.ndarray:
  """Make a ctrl trajectory with linear interpolation."""
  ctrls = []
  prev_ctrl_key = np.zeros(model.nu, dtype=np.float64)
  prev_time, time = 0.0, 0.0

  for key in keys:
    ctrl_key, ctrl_time = model.key_ctrl[key], model.key_time[key]
    if not ctrls and ctrl_time != 0.0:
      raise ValueError("first keyframe must have time 0.0")
    elif ctrls and ctrl_time <= prev_time:
      raise ValueError("keyframes must be in time order")

    while time < ctrl_time:
      frac = (time - prev_time) / (ctrl_time - prev_time)
      ctrls.append(prev_ctrl_key * (1 - frac) + ctrl_key * frac)
      time += model.opt.timestep

    ctrls.append(ctrl_key)
    time += model.opt.timestep
    prev_ctrl_key = ctrl_key
    prev_time = time

  return np.array(ctrls)<|MERGE_RESOLUTION|>--- conflicted
+++ resolved
@@ -774,10 +774,7 @@
     M_colind=wp.array(mjm.M_colind, dtype=int),
     mapM2M=wp.array(mjm.mapM2M, dtype=int),
     # warp only fields:
-<<<<<<< HEAD
-=======
     nacttrnbody=np.sum(mjm.actuator_trntype == mujoco.mjtTrn.mjTRN_BODY),
->>>>>>> b151a5a0
     nsensorcollision=sum(nxn_pairid_collision >= 0),
     nsensortaxel=sum(mjm.mesh_vertnum[mjm.sensor_objid[mjm.sensor_type == mujoco.mjtSensor.mjSENS_TACTILE]]),
     condim_max=condim_max,  # TODO(team): get max after filtering,
