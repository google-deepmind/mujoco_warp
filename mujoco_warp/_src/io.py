--- conflicted
+++ resolved
@@ -348,7 +348,6 @@
       epa_iterations=12,
       epa_exact_neg_distance=wp.bool(False),
       depth_extension=0.1,
-<<<<<<< HEAD
       o_margin=mjm.opt.o_margin,
       o_solref=wp.vec2(mjm.opt.o_solref[0], mjm.opt.o_solref[1]),
       o_solimp=types.vec5(
@@ -357,9 +356,7 @@
       o_friction=types.vec5(
         mjm.opt.o_friction[0], mjm.opt.o_friction[1], mjm.opt.o_friction[2], mjm.opt.o_friction[3], mjm.opt.o_friction[4]
       ),
-=======
       graph_conditional=True,
->>>>>>> b9b4d46f
     ),
     stat=types.Statistic(
       meaninertia=mjm.stat.meaninertia,
