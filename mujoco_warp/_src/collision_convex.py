--- conflicted
+++ resolved
@@ -190,13 +190,8 @@
         cutoff = 0.0
       dist, ncontact, witness1, witness2 = ccd(
         False,  # ignored for box-box, multiccd always on
-<<<<<<< HEAD
-        opt_ccd_tolerance[worldid],
+        opt_ccd_tolerance[worldid % opt_ccd_tolerance.shape[0]],
         cutoff,
-=======
-        opt_ccd_tolerance[worldid % opt_ccd_tolerance.shape[0]],
-        0.0,
->>>>>>> 317bde16
         ccd_iterations,
         geom1,
         geom2,
@@ -665,8 +660,9 @@
   kernel for each type of convex collision pair present in the model, avoiding unnecessary
   computations for non-existent pair types.
   """
-  if not any(m.geom_pair_type_count[upper_trid_index(len(GeomType), g[0].value, g[1].value)] for g in _CONVEX_COLLISION_PAIRS):
-    return
+  # TODO(team): fix early return?
+  # if not any(m.geom_pair_type_count[upper_trid_index(len(GeomType), g[0].value, g[1].value)] for g in _CONVEX_COLLISION_PAIRS):
+  #   return
 
   # epa_vert: vertices in EPA polytope in Minkowski space
   epa_vert = wp.empty(shape=(d.naconmax, 5 + m.opt.ccd_iterations), dtype=wp.vec3)
