# Copyright 2025 The Newton Developers
#
# Licensed under the Apache License, Version 2.0 (the "License");
# you may not use this file except in compliance with the License.
# You may obtain a copy of the License at
#
#     http://www.apache.org/licenses/LICENSE-2.0
#
# Unless required by applicable law or agreed to in writing, software
# distributed under the License is distributed on an "AS IS" BASIS,
# WITHOUT WARRANTIES OR CONDITIONS OF ANY KIND, either express or implied.
# See the License for the specific language governing permissions and
# limitations under the License.
# ==============================================================================

import warp as wp

from .collision_gjk import ccd
from .collision_gjk_legacy import epa_legacy
from .collision_gjk_legacy import gjk_legacy
from .collision_gjk_legacy import multicontact_legacy
from .collision_hfield import hfield_filter
from .collision_primitive import Geom
from .collision_primitive import contact_params
from .collision_primitive import geom
from .collision_primitive import write_contact
from .math import make_frame
from .math import upper_trid_index
from .types import MJ_MAXCONPAIR
from .types import Data
from .types import GeomType
from .types import Model
from .types import vec5
from .types import vec7
from .warp_util import cache_kernel
from .warp_util import event_scope
from .warp_util import kernel as nested_kernel

# TODO(team): improve compile time to enable backward pass
wp.set_module_options({"enable_backward": False})

MULTI_CONTACT_COUNT = 8
mat3c = wp.types.matrix(shape=(MULTI_CONTACT_COUNT, 3), dtype=float)
mat63 = wp.types.matrix(shape=(6, 3), dtype=float)

_CONVEX_COLLISION_PAIRS = [
  (GeomType.HFIELD, GeomType.SPHERE),
  (GeomType.HFIELD, GeomType.CAPSULE),
  (GeomType.HFIELD, GeomType.ELLIPSOID),
  (GeomType.HFIELD, GeomType.CYLINDER),
  (GeomType.HFIELD, GeomType.BOX),
  (GeomType.HFIELD, GeomType.MESH),
  (GeomType.SPHERE, GeomType.ELLIPSOID),
  (GeomType.SPHERE, GeomType.MESH),
  (GeomType.CAPSULE, GeomType.ELLIPSOID),
  (GeomType.CAPSULE, GeomType.CYLINDER),
  (GeomType.CAPSULE, GeomType.MESH),
  (GeomType.ELLIPSOID, GeomType.ELLIPSOID),
  (GeomType.ELLIPSOID, GeomType.CYLINDER),
  (GeomType.ELLIPSOID, GeomType.BOX),
  (GeomType.ELLIPSOID, GeomType.MESH),
  (GeomType.CYLINDER, GeomType.CYLINDER),
  (GeomType.CYLINDER, GeomType.BOX),
  (GeomType.CYLINDER, GeomType.MESH),
  (GeomType.BOX, GeomType.MESH),
  (GeomType.MESH, GeomType.MESH),
]


def _check_convex_collision_pairs():
  prev_idx = -1
  for pair in _CONVEX_COLLISION_PAIRS:
    idx = upper_trid_index(len(GeomType), pair[0].value, pair[1].value)
    if pair[1] < pair[0] or idx <= prev_idx:
      return False
    prev_idx = idx
  return True


assert _check_convex_collision_pairs(), "_CONVEX_COLLISION_PAIRS is in invalid order."


@cache_kernel
def ccd_kernel_builder(
  legacy_gjk: bool,
  geomtype1: int,
  geomtype2: int,
  ccd_iterations: int,
  epa_exact_neg_distance: bool,
  depth_extension: float,
  is_hfield: bool,
):
  @wp.func
  def eval_ccd_write_contact(
    # Model:
    opt_ccd_tolerance: wp.array(dtype=float),
    geom_type: wp.array(dtype=int),
    # Data in:
    naconmax_in: int,
    epa_vert_in: wp.array2d(dtype=wp.vec3),
    epa_vert1_in: wp.array2d(dtype=wp.vec3),
    epa_vert2_in: wp.array2d(dtype=wp.vec3),
    epa_vert_index1_in: wp.array2d(dtype=int),
    epa_vert_index2_in: wp.array2d(dtype=int),
    epa_face_in: wp.array2d(dtype=wp.vec3i),
    epa_pr_in: wp.array2d(dtype=wp.vec3),
    epa_norm2_in: wp.array2d(dtype=float),
    epa_index_in: wp.array2d(dtype=int),
    epa_map_in: wp.array2d(dtype=int),
    epa_horizon_in: wp.array2d(dtype=int),
    multiccd_polygon_in: wp.array2d(dtype=wp.vec3),
    multiccd_clipped_in: wp.array2d(dtype=wp.vec3),
    multiccd_pnormal_in: wp.array2d(dtype=wp.vec3),
    multiccd_pdist_in: wp.array2d(dtype=float),
    multiccd_idx1_in: wp.array2d(dtype=int),
    multiccd_idx2_in: wp.array2d(dtype=int),
    multiccd_n1_in: wp.array2d(dtype=wp.vec3),
    multiccd_n2_in: wp.array2d(dtype=wp.vec3),
    multiccd_endvert_in: wp.array2d(dtype=wp.vec3),
    multiccd_face1_in: wp.array2d(dtype=wp.vec3),
    multiccd_face2_in: wp.array2d(dtype=wp.vec3),
    # In:
    geom1: Geom,
    geom2: Geom,
    geoms: wp.vec2i,
    worldid: int,
    tid: int,
    margin: float,
    gap: float,
    condim: int,
    friction: vec5,
    solref: wp.vec2,
    solreffriction: wp.vec2,
    solimp: vec5,
    x1: wp.vec3,
    x2: wp.vec3,
    count: int,
    pairid: wp.vec2i,
    # Data out:
    contact_dist_out: wp.array(dtype=float),
    contact_pos_out: wp.array(dtype=wp.vec3),
    contact_frame_out: wp.array(dtype=wp.mat33),
    contact_includemargin_out: wp.array(dtype=float),
    contact_friction_out: wp.array(dtype=vec5),
    contact_solref_out: wp.array(dtype=wp.vec2),
    contact_solreffriction_out: wp.array(dtype=wp.vec2),
    contact_solimp_out: wp.array(dtype=vec5),
    contact_dim_out: wp.array(dtype=int),
    contact_geom_out: wp.array(dtype=wp.vec2i),
    contact_worldid_out: wp.array(dtype=int),
<<<<<<< HEAD
    collision_out: wp.array2d(dtype=vec7),
=======
    nacon_out: wp.array(dtype=int),
>>>>>>> f38c536d
  ) -> int:
    # TODO(kbayes): remove legacy GJK once multicontact can be enabled
    if wp.static(legacy_gjk):
      simplex, normal = gjk_legacy(
        ccd_iterations,
        geom1,
        geom2,
        geomtype1,
        geomtype2,
      )

      depth, normal = epa_legacy(
        ccd_iterations, geom1, geom2, geomtype1, geomtype2, depth_extension, epa_exact_neg_distance, simplex, normal
      )
      dist = -depth

      if dist >= 0.0 or depth < -depth_extension:
        return 0
      sphere = GeomType.SPHERE
      ellipsoid = GeomType.ELLIPSOID
      g1 = geoms[0]
      g2 = geoms[1]
      if geom_type[g1] == sphere or geom_type[g1] == ellipsoid or geom_type[g2] == sphere or geom_type[g2] == ellipsoid:
        ncontact, points = multicontact_legacy(geom1, geom2, geomtype1, geomtype2, depth_extension, depth, normal, 1, 2, 1.0e-5)
      else:
        ncontact, points = multicontact_legacy(geom1, geom2, geomtype1, geomtype2, depth_extension, depth, normal, 4, 8, 1.0e-1)
      frame = make_frame(normal)
    else:
      points = mat3c()
      geom1.margin = margin
      geom2.margin = margin
      if pairid[1] >= 0:
        # if collision sensor, set large cutoff to work with various sensor cutoff values
        cutoff = 1.0e32
      else:
        cutoff = 0.0
      dist, ncontact, witness1, witness2 = ccd(
        False,  # ignored for box-box, multiccd always on
        opt_ccd_tolerance[worldid],
        cutoff,
        ccd_iterations,
        geom1,
        geom2,
        geomtype1,
        geomtype2,
        x1,
        x2,
        epa_vert_in[tid],
        epa_vert1_in[tid],
        epa_vert2_in[tid],
        epa_vert_index1_in[tid],
        epa_vert_index2_in[tid],
        epa_face_in[tid],
        epa_pr_in[tid],
        epa_norm2_in[tid],
        epa_index_in[tid],
        epa_map_in[tid],
        epa_horizon_in[tid],
        multiccd_polygon_in[tid],
        multiccd_clipped_in[tid],
        multiccd_pnormal_in[tid],
        multiccd_pdist_in[tid],
        multiccd_idx1_in[tid],
        multiccd_idx2_in[tid],
        multiccd_n1_in[tid],
        multiccd_n2_in[tid],
        multiccd_endvert_in[tid],
        multiccd_face1_in[tid],
        multiccd_face2_in[tid],
      )

      # write collision for sensor
      collisionid = pairid[1]
      if collisionid >= 0:
        collision_out[worldid, collisionid] = vec7(
          dist, witness1[0][0], witness1[0][1], witness1[0][2], witness2[0][0], witness2[0][1], witness2[0][2]
        )

      if dist >= 0.0:
        return 0

      for i in range(ncontact):
        points[i] = 0.5 * (witness1[i] + witness2[i])
      normal = witness1[0] - witness2[0]
      frame = make_frame(normal)

    for i in range(ncontact):
      write_contact(
        naconmax_in,
        dist,
        points[i],
        frame,
        margin,
        gap,
        condim,
        friction,
        solref,
        solreffriction,
        solimp,
        geoms,
        pairid,
        worldid,
        contact_dist_out,
        contact_pos_out,
        contact_frame_out,
        contact_includemargin_out,
        contact_friction_out,
        contact_solref_out,
        contact_solreffriction_out,
        contact_solimp_out,
        contact_dim_out,
        contact_geom_out,
        contact_worldid_out,
        nacon_out,
      )
      if count + (i + 1) >= MJ_MAXCONPAIR:
        return i + 1

    return ncontact

  # runs convex collision on a set of geom pairs to recover contact info
  @nested_kernel(module="unique", enable_backward=False)
  def ccd_kernel(
    # Model:
    opt_ccd_tolerance: wp.array(dtype=float),
    geom_type: wp.array(dtype=int),
    geom_condim: wp.array(dtype=int),
    geom_dataid: wp.array(dtype=int),
    geom_priority: wp.array(dtype=int),
    geom_solmix: wp.array2d(dtype=float),
    geom_solref: wp.array2d(dtype=wp.vec2),
    geom_solimp: wp.array2d(dtype=vec5),
    geom_size: wp.array2d(dtype=wp.vec3),
    geom_aabb: wp.array2d(dtype=wp.vec3),
    geom_rbound: wp.array2d(dtype=float),
    geom_friction: wp.array2d(dtype=wp.vec3),
    geom_margin: wp.array2d(dtype=float),
    geom_gap: wp.array2d(dtype=float),
    hfield_adr: wp.array(dtype=int),
    hfield_nrow: wp.array(dtype=int),
    hfield_ncol: wp.array(dtype=int),
    hfield_size: wp.array(dtype=wp.vec4),
    hfield_data: wp.array(dtype=float),
    mesh_vertadr: wp.array(dtype=int),
    mesh_vertnum: wp.array(dtype=int),
    mesh_vert: wp.array(dtype=wp.vec3),
    mesh_graphadr: wp.array(dtype=int),
    mesh_graph: wp.array(dtype=int),
    mesh_polynum: wp.array(dtype=int),
    mesh_polyadr: wp.array(dtype=int),
    mesh_polynormal: wp.array(dtype=wp.vec3),
    mesh_polyvertadr: wp.array(dtype=int),
    mesh_polyvertnum: wp.array(dtype=int),
    mesh_polyvert: wp.array(dtype=int),
    mesh_polymapadr: wp.array(dtype=int),
    mesh_polymapnum: wp.array(dtype=int),
    mesh_polymap: wp.array(dtype=int),
    pair_dim: wp.array(dtype=int),
    pair_solref: wp.array2d(dtype=wp.vec2),
    pair_solreffriction: wp.array2d(dtype=wp.vec2),
    pair_solimp: wp.array2d(dtype=vec5),
    pair_margin: wp.array2d(dtype=float),
    pair_gap: wp.array2d(dtype=float),
    pair_friction: wp.array2d(dtype=vec5),
    # Data in:
    naconmax_in: int,
    geom_xpos_in: wp.array2d(dtype=wp.vec3),
    geom_xmat_in: wp.array2d(dtype=wp.mat33),
    collision_pair_in: wp.array(dtype=wp.vec2i),
    collision_pairid_in: wp.array(dtype=wp.vec2i),
    collision_worldid_in: wp.array(dtype=int),
    ncollision_in: wp.array(dtype=int),
    epa_vert_in: wp.array2d(dtype=wp.vec3),
    epa_vert1_in: wp.array2d(dtype=wp.vec3),
    epa_vert2_in: wp.array2d(dtype=wp.vec3),
    epa_vert_index1_in: wp.array2d(dtype=int),
    epa_vert_index2_in: wp.array2d(dtype=int),
    epa_face_in: wp.array2d(dtype=wp.vec3i),
    epa_pr_in: wp.array2d(dtype=wp.vec3),
    epa_norm2_in: wp.array2d(dtype=float),
    epa_index_in: wp.array2d(dtype=int),
    epa_map_in: wp.array2d(dtype=int),
    epa_horizon_in: wp.array2d(dtype=int),
    multiccd_polygon_in: wp.array2d(dtype=wp.vec3),
    multiccd_clipped_in: wp.array2d(dtype=wp.vec3),
    multiccd_pnormal_in: wp.array2d(dtype=wp.vec3),
    multiccd_pdist_in: wp.array2d(dtype=float),
    multiccd_idx1_in: wp.array2d(dtype=int),
    multiccd_idx2_in: wp.array2d(dtype=int),
    multiccd_n1_in: wp.array2d(dtype=wp.vec3),
    multiccd_n2_in: wp.array2d(dtype=wp.vec3),
    multiccd_endvert_in: wp.array2d(dtype=wp.vec3),
    multiccd_face1_in: wp.array2d(dtype=wp.vec3),
    multiccd_face2_in: wp.array2d(dtype=wp.vec3),
    # Data out:
    nacon_out: wp.array(dtype=int),
    contact_dist_out: wp.array(dtype=float),
    contact_pos_out: wp.array(dtype=wp.vec3),
    contact_frame_out: wp.array(dtype=wp.mat33),
    contact_includemargin_out: wp.array(dtype=float),
    contact_friction_out: wp.array(dtype=vec5),
    contact_solref_out: wp.array(dtype=wp.vec2),
    contact_solreffriction_out: wp.array(dtype=wp.vec2),
    contact_solimp_out: wp.array(dtype=vec5),
    contact_dim_out: wp.array(dtype=int),
    contact_geom_out: wp.array(dtype=wp.vec2i),
    contact_worldid_out: wp.array(dtype=int),
    collision_out: wp.array2d(dtype=vec7),
  ):
    tid = wp.tid()
    if tid >= ncollision_in[0]:
      return

    geoms = collision_pair_in[tid]
    g1 = geoms[0]
    g2 = geoms[1]

    if geom_type[g1] != geomtype1 or geom_type[g2] != geomtype2:
      return

    worldid = collision_worldid_in[tid]

    # height field filter
    if wp.static(is_hfield):
      no_hf_collision, xmin, xmax, ymin, ymax, zmin, zmax = hfield_filter(
        geom_dataid, geom_aabb, geom_rbound, geom_margin, hfield_size, geom_xpos_in, geom_xmat_in, worldid, g1, g2
      )
      if no_hf_collision:
        return

    _, margin, gap, condim, friction, solref, solreffriction, solimp = contact_params(
      geom_condim,
      geom_priority,
      geom_solmix,
      geom_solref,
      geom_solimp,
      geom_friction,
      geom_margin,
      geom_gap,
      pair_dim,
      pair_solref,
      pair_solreffriction,
      pair_solimp,
      pair_margin,
      pair_gap,
      pair_friction,
      collision_pair_in,
      collision_pairid_in,
      tid,
      worldid,
    )

    geom1_dataid = geom_dataid[g1]
    geom1 = geom(
      geomtype1,
      geom1_dataid,
      geom_size[worldid, g1],
      mesh_vertadr,
      mesh_vertnum,
      mesh_graphadr,
      mesh_vert,
      mesh_graph,
      mesh_polynum,
      mesh_polyadr,
      mesh_polynormal,
      mesh_polyvertadr,
      mesh_polyvertnum,
      mesh_polyvert,
      mesh_polymapadr,
      mesh_polymapnum,
      mesh_polymap,
      geom_xpos_in[worldid, g1],
      geom_xmat_in[worldid, g1],
    )

    geom2_dataid = geom_dataid[g2]
    geom2 = geom(
      geomtype2,
      geom2_dataid,
      geom_size[worldid, g2],
      mesh_vertadr,
      mesh_vertnum,
      mesh_graphadr,
      mesh_vert,
      mesh_graph,
      mesh_polynum,
      mesh_polyadr,
      mesh_polynormal,
      mesh_polyvertadr,
      mesh_polyvertnum,
      mesh_polyvert,
      mesh_polymapadr,
      mesh_polymapnum,
      mesh_polymap,
      geom_xpos_in[worldid, g2],
      geom_xmat_in[worldid, g2],
    )

    # see MuJoCo mjc_ConvexHField
    if wp.static(is_hfield):
      # height field subgrid
      nrow = hfield_nrow[g1]
      ncol = hfield_ncol[g1]
      size = hfield_size[g1]

      # subgrid
      x_scale = 0.5 * float(ncol - 1) / size[0]
      y_scale = 0.5 * float(nrow - 1) / size[1]
      cmin = wp.max(0, int(wp.floor((xmin + size[0]) * x_scale)))
      cmax = wp.min(ncol - 1, int(wp.ceil((xmax + size[0]) * x_scale)))
      rmin = wp.max(0, int(wp.floor((ymin + size[1]) * y_scale)))
      rmax = wp.min(nrow - 1, int(wp.ceil((ymax + size[1]) * y_scale)))

      dx = (2.0 * size[0]) / float(ncol - 1)
      dy = (2.0 * size[1]) / float(nrow - 1)
      dr = wp.vec2i(1, 0)

      prism = mat63()

      # set zbottom value using base size
      prism[0, 2] = -size[3]
      prism[1, 2] = -size[3]
      prism[2, 2] = -size[3]

      adr = hfield_adr[geom1_dataid]

      # process all prisms in subgrid
      count = int(0)
      for r in range(rmin, rmax):
        nvert = int(0)
        for c in range(cmin, cmax + 1):
          # add both triangles from this cell
          for i in range(2):
            # add vert
            x = dx * float(c) - size[0]
            y = dy * float(r + dr[i]) - size[1]
            z = hfield_data[adr + (r + dr[i]) * ncol + c] * size[2] + margin

            prism[0] = prism[1]
            prism[1] = prism[2]
            prism[3] = prism[4]
            prism[4] = prism[5]

            prism[2, 0] = x
            prism[5, 0] = x
            prism[2, 1] = y
            prism[5, 1] = y
            prism[5, 2] = z

            nvert += 1

            if nvert <= 2:
              continue

            # prism height test
            if prism[3, 2] < zmin and prism[4, 2] < zmin and prism[5, 2] < zmin:
              continue

            geom1.hfprism = prism

            # prism center
            x1 = geom1.pos
            if wp.static(not legacy_gjk):
              x1_ = wp.vec3(0.0, 0.0, 0.0)
              for i in range(6):
                x1_ += prism[i]
              x1 += geom1.rot @ (x1_ / 6.0)

            ncontact = eval_ccd_write_contact(
              opt_ccd_tolerance,
              geom_type,
              naconmax_in,
              epa_vert_in,
              epa_vert1_in,
              epa_vert2_in,
              epa_vert_index1_in,
              epa_vert_index2_in,
              epa_face_in,
              epa_pr_in,
              epa_norm2_in,
              epa_index_in,
              epa_map_in,
              epa_horizon_in,
              multiccd_polygon_in,
              multiccd_clipped_in,
              multiccd_pnormal_in,
              multiccd_pdist_in,
              multiccd_idx1_in,
              multiccd_idx2_in,
              multiccd_n1_in,
              multiccd_n2_in,
              multiccd_endvert_in,
              multiccd_face1_in,
              multiccd_face2_in,
              geom1,
              geom2,
              geoms,
              worldid,
              tid,
              margin,
              gap,
              condim,
              friction,
              solref,
              solreffriction,
              solimp,
              x1,
              geom2.pos,
              count,
<<<<<<< HEAD
              collision_pairid_in[tid],
              nacon_out,
=======
>>>>>>> f38c536d
              contact_dist_out,
              contact_pos_out,
              contact_frame_out,
              contact_includemargin_out,
              contact_friction_out,
              contact_solref_out,
              contact_solreffriction_out,
              contact_solimp_out,
              contact_dim_out,
              contact_geom_out,
              contact_worldid_out,
<<<<<<< HEAD
              collision_out,
=======
              nacon_out,
>>>>>>> f38c536d
            )
            count += ncontact
            if count >= MJ_MAXCONPAIR:
              return
    else:
      eval_ccd_write_contact(
        opt_ccd_tolerance,
        geom_type,
        naconmax_in,
        epa_vert_in,
        epa_vert1_in,
        epa_vert2_in,
        epa_vert_index1_in,
        epa_vert_index2_in,
        epa_face_in,
        epa_pr_in,
        epa_norm2_in,
        epa_index_in,
        epa_map_in,
        epa_horizon_in,
        multiccd_polygon_in,
        multiccd_clipped_in,
        multiccd_pnormal_in,
        multiccd_pdist_in,
        multiccd_idx1_in,
        multiccd_idx2_in,
        multiccd_n1_in,
        multiccd_n2_in,
        multiccd_endvert_in,
        multiccd_face1_in,
        multiccd_face2_in,
        geom1,
        geom2,
        geoms,
        worldid,
        tid,
        margin,
        gap,
        condim,
        friction,
        solref,
        solreffriction,
        solimp,
        geom1.pos,
        geom2.pos,
        0,
<<<<<<< HEAD
        collision_pairid_in[tid],
        nacon_out,
=======
>>>>>>> f38c536d
        contact_dist_out,
        contact_pos_out,
        contact_frame_out,
        contact_includemargin_out,
        contact_friction_out,
        contact_solref_out,
        contact_solreffriction_out,
        contact_solimp_out,
        contact_dim_out,
        contact_geom_out,
        contact_worldid_out,
<<<<<<< HEAD
        collision_out,
=======
        nacon_out,
>>>>>>> f38c536d
      )

  return ccd_kernel


@event_scope
def convex_narrowphase(m: Model, d: Data):
  """Runs narrowphase collision detection for convex geom pairs.

  This function handles collision detection for pairs of convex geometries that were
  identified during the broadphase. It uses the Gilbert-Johnson-Keerthi (GJK) algorithm to
  determine the distance between shapes and the Expanding Polytope Algorithm (EPA) to find
  the penetration depth and contact normal for colliding pairs.

  The convex geom types handled by this function are SPHERE, CAPSULE, ELLIPSOID, CYLINDER,
  BOX, MESH, HFIELD.

  To optimize performance, this function dynamically builds and launches a specialized
  kernel for each type of convex collision pair present in the model, avoiding unnecessary
  computations for non-existent pair types.
  """
  for geom_pair in _CONVEX_COLLISION_PAIRS:
    g1 = geom_pair[0].value
    g2 = geom_pair[1].value
    if m.geom_pair_type_count[upper_trid_index(len(GeomType), g1, g2)]:
      wp.launch(
        ccd_kernel_builder(m.opt.legacy_gjk, g1, g2, m.opt.ccd_iterations, True, 1e9, g1 == GeomType.HFIELD),
        dim=d.naconmax,
        inputs=[
          m.opt.ccd_tolerance,
          m.geom_type,
          m.geom_condim,
          m.geom_dataid,
          m.geom_priority,
          m.geom_solmix,
          m.geom_solref,
          m.geom_solimp,
          m.geom_size,
          m.geom_aabb,
          m.geom_rbound,
          m.geom_friction,
          m.geom_margin,
          m.geom_gap,
          m.hfield_adr,
          m.hfield_nrow,
          m.hfield_ncol,
          m.hfield_size,
          m.hfield_data,
          m.mesh_vertadr,
          m.mesh_vertnum,
          m.mesh_vert,
          m.mesh_graphadr,
          m.mesh_graph,
          m.mesh_polynum,
          m.mesh_polyadr,
          m.mesh_polynormal,
          m.mesh_polyvertadr,
          m.mesh_polyvertnum,
          m.mesh_polyvert,
          m.mesh_polymapadr,
          m.mesh_polymapnum,
          m.mesh_polymap,
          m.pair_dim,
          m.pair_solref,
          m.pair_solreffriction,
          m.pair_solimp,
          m.pair_margin,
          m.pair_gap,
          m.pair_friction,
          d.naconmax,
          d.geom_xpos,
          d.geom_xmat,
          d.collision_pair,
          d.collision_pairid,
          d.collision_worldid,
          d.ncollision,
          d.epa_vert,
          d.epa_vert1,
          d.epa_vert2,
          d.epa_vert_index1,
          d.epa_vert_index2,
          d.epa_face,
          d.epa_pr,
          d.epa_norm2,
          d.epa_index,
          d.epa_map,
          d.epa_horizon,
          d.multiccd_polygon,
          d.multiccd_clipped,
          d.multiccd_pnormal,
          d.multiccd_pdist,
          d.multiccd_idx1,
          d.multiccd_idx2,
          d.multiccd_n1,
          d.multiccd_n2,
          d.multiccd_endvert,
          d.multiccd_face1,
          d.multiccd_face2,
        ],
        outputs=[
          d.nacon,
          d.contact.dist,
          d.contact.pos,
          d.contact.frame,
          d.contact.includemargin,
          d.contact.friction,
          d.contact.solref,
          d.contact.solreffriction,
          d.contact.solimp,
          d.contact.dim,
          d.contact.geom,
          d.contact.worldid,
          d.collision,
        ],
      )<|MERGE_RESOLUTION|>--- conflicted
+++ resolved
@@ -148,11 +148,8 @@
     contact_dim_out: wp.array(dtype=int),
     contact_geom_out: wp.array(dtype=wp.vec2i),
     contact_worldid_out: wp.array(dtype=int),
-<<<<<<< HEAD
+    nacon_out: wp.array(dtype=int),
     collision_out: wp.array2d(dtype=vec7),
-=======
-    nacon_out: wp.array(dtype=int),
->>>>>>> f38c536d
   ) -> int:
     # TODO(kbayes): remove legacy GJK once multicontact can be enabled
     if wp.static(legacy_gjk):
@@ -562,11 +559,7 @@
               x1,
               geom2.pos,
               count,
-<<<<<<< HEAD
               collision_pairid_in[tid],
-              nacon_out,
-=======
->>>>>>> f38c536d
               contact_dist_out,
               contact_pos_out,
               contact_frame_out,
@@ -578,11 +571,8 @@
               contact_dim_out,
               contact_geom_out,
               contact_worldid_out,
-<<<<<<< HEAD
+              nacon_out,
               collision_out,
-=======
-              nacon_out,
->>>>>>> f38c536d
             )
             count += ncontact
             if count >= MJ_MAXCONPAIR:
@@ -629,11 +619,7 @@
         geom1.pos,
         geom2.pos,
         0,
-<<<<<<< HEAD
         collision_pairid_in[tid],
-        nacon_out,
-=======
->>>>>>> f38c536d
         contact_dist_out,
         contact_pos_out,
         contact_frame_out,
@@ -645,11 +631,8 @@
         contact_dim_out,
         contact_geom_out,
         contact_worldid_out,
-<<<<<<< HEAD
+        nacon_out,
         collision_out,
-=======
-        nacon_out,
->>>>>>> f38c536d
       )
 
   return ccd_kernel
