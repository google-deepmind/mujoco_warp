--- conflicted
+++ resolved
@@ -13,8 +13,6 @@
 # limitations under the License.
 # ==============================================================================
 
-from typing import Tuple
-
 import warp as wp
 
 from .collision_primitive import Geom
@@ -30,6 +28,7 @@
 from .types import Data
 from .types import GeomType
 from .types import Model
+from .types import vec5
 
 # TODO(team): improve compile time to enable backward pass
 wp.config.enable_backward = False
@@ -60,42 +59,25 @@
 
 
 @wp.func
-<<<<<<< HEAD
-def gjk_support_geom(info: Geom, typeGeom: int, dir: wp.vec3, convex_vert: wp.array(dtype=wp.vec3)):
-  local_dir = wp.transpose(info.rot) @ dir
-  if typeGeom == int(GeomType.SPHERE.value):
-    support_pt = info.pos + info.size[0] * dir
-  elif typeGeom == int(GeomType.BOX.value):
-    res = wp.cw_mul(wp.sign(local_dir), info.size)
-    support_pt = info.rot @ res + info.pos
-  elif typeGeom == int(GeomType.CAPSULE.value):
-    res = local_dir * info.size[0]
-=======
-def _gjk_support_geom(
-  geom: Geom,
-  geom_type: int,
-  dir: wp.vec3,
-  verts: wp.array(dtype=wp.vec3),
-):
+def _gjk_support_geom(geom: Geom, geomtype: int, dir: wp.vec3, verts: wp.array(dtype=wp.vec3)):
   local_dir = wp.transpose(geom.rot) @ dir
-  if geom_type == int(GeomType.SPHERE.value):
+  if geomtype == int(GeomType.SPHERE.value):
     support_pt = geom.pos + geom.size[0] * dir
-  elif geom_type == int(GeomType.BOX.value):
+  elif geomtype == int(GeomType.BOX.value):
     res = wp.cw_mul(wp.sign(local_dir), geom.size)
     support_pt = geom.rot @ res + geom.pos
-  elif geom_type == int(GeomType.CAPSULE.value):
+  elif geomtype == int(GeomType.CAPSULE.value):
     res = local_dir * geom.size[0]
->>>>>>> 9ae65b3a
     # add cylinder contribution
     res[2] += wp.sign(local_dir[2]) * geom.size[1]
     support_pt = geom.rot @ res + geom.pos
-  elif geom_type == int(GeomType.ELLIPSOID.value):
+  elif geomtype == int(GeomType.ELLIPSOID.value):
     res = wp.cw_mul(local_dir, geom.size)
     res = wp.normalize(res)
     # transform to ellipsoid
     res = wp.cw_mul(res, geom.size)
     support_pt = geom.rot @ res + geom.pos
-  elif geom_type == int(GeomType.CYLINDER.value):
+  elif geomtype == int(GeomType.CYLINDER.value):
     res = wp.vec3(0.0, 0.0, 0.0)
     # set result in XY plane: support on circle
     d = wp.sqrt(wp.dot(local_dir, local_dir))
@@ -106,7 +88,7 @@
     # set result in Z direction
     res[2] = wp.sign(local_dir[2]) * geom.size[1]
     support_pt = geom.rot @ res + geom.pos
-  elif geom_type == int(GeomType.MESH.value):
+  elif geomtype == int(GeomType.MESH.value):
     max_dist = float(FLOAT_MIN)
     # exhaustive search over all vertices
     # TODO(team): consider hill-climb over graph data
@@ -122,10 +104,8 @@
 
 
 @wp.func
-<<<<<<< HEAD
-def _gjk_support(info1: Geom, info2: Geom, type1: int, type2: int, dir: wp.vec3, convex_vert: wp.array(dtype=wp.vec3)):
-=======
 def _gjk_support(
+  # In:
   geom1: Geom,
   geom2: Geom,
   geomtype1: int,
@@ -133,7 +113,6 @@
   dir: wp.vec3,
   verts: wp.array(dtype=wp.vec3),
 ):
->>>>>>> 9ae65b3a
   # Returns the distance between support points on two geoms, and the support point.
   # Negative distance means objects are not intersecting along direction `dir`.
   # Positive distance means objects are intersecting along the given direction `dir`.
@@ -164,19 +143,8 @@
 
 
 @wp.func
-<<<<<<< HEAD
-def _expand_polytope(count: int, prevCount: int, dists: vecc3, tris: mat2c3, p: matc3):
-  # Expand the polytope greedily.
-=======
-def _expand_polytope(
-  count: int,
-  prev_count: int,
-  dists: vecc3,
-  tris: mat2c3,
-  p: matc3,
-):
+def _expand_polytope(count: int, prev_count: int, dists: vecc3, tris: mat2c3, p: matc3):
   # expand polytope greedily
->>>>>>> 9ae65b3a
   for j in range(count):
     best = int(0)
     dd = dists[0]
@@ -215,34 +183,19 @@
   # determines if two objects intersect, returns simplex and normal
   @wp.func
   def _gjk(
-<<<<<<< HEAD
     # Model:
     mesh_vert: wp.array(dtype=wp.vec3),
     # In:
-    info1: Geom,
-    info2: Geom,
-=======
-    m: Model,
     geom1: Geom,
     geom2: Geom,
->>>>>>> 9ae65b3a
   ):
     dir = wp.vec3(0.0, 0.0, 1.0)
     dir_n = -dir
     depth = float(FLOAT_MAX)
 
-    dist_max, simplex0 = _gjk_support(
-      geom1, geom2, geomtype1, geomtype2, dir, m.mesh_vert
-    )
-    dist_min, simplex1 = _gjk_support(
-      geom1, geom2, geomtype1, geomtype2, dir_n, m.mesh_vert
-    )
-
-<<<<<<< HEAD
-    dist_max, simplex0 = _gjk_support(info1, info2, type1, type2, dir, mesh_vert)
-    dist_min, simplex1 = _gjk_support(info1, info2, type1, type2, dir_n, mesh_vert)
-=======
->>>>>>> 9ae65b3a
+    dist_max, simplex0 = _gjk_support(geom1, geom2, geomtype1, geomtype2, dir, mesh_vert)
+    dist_min, simplex1 = _gjk_support(geom1, geom2, geomtype1, geomtype2, dir_n, mesh_vert)
+
     if dist_max < dist_min:
       depth = dist_max
       normal = dir
@@ -253,14 +206,8 @@
     sd = simplex0 - simplex1
     dir = orthonormal(sd)
 
-<<<<<<< HEAD
-    dist_max, simplex3 = _gjk_support(info1, info2, type1, type2, dir, mesh_vert)
-=======
-    dist_max, simplex3 = _gjk_support(
-      geom1, geom2, geomtype1, geomtype2, dir, m.mesh_vert
-    )
-
->>>>>>> 9ae65b3a
+    dist_max, simplex3 = _gjk_support(geom1, geom2, geomtype1, geomtype2, dir, mesh_vert)
+
     # Initialize a 2-simplex with simplex[2]==simplex[1]. This ensures the
     # correct winding order for face normals defined below. Face 0 and face 3
     # are degenerate, and face 1 and 2 have opposing normals.
@@ -323,13 +270,7 @@
         break
 
       # add new support point to the simplex
-      dist, simplex_i = _gjk_support(
-<<<<<<< HEAD
-        info1, info2, type1, type2, plane[index], mesh_vert
-=======
-        geom1, geom2, geomtype1, geomtype2, plane[index], m.mesh_vert
->>>>>>> 9ae65b3a
-      )
+      dist, simplex_i = _gjk_support(geom1, geom2, geomtype1, geomtype2, plane[index], mesh_vert)
       simplex[index] = simplex_i
 
       if dist < depth:
@@ -351,29 +292,16 @@
   # compute contact normal and depth
   @wp.func
   def _epa(
-<<<<<<< HEAD
     # Model:
     mesh_vert: wp.array(dtype=wp.vec3),
     # In:
-    info1: Geom,
-    info2: Geom,
-=======
-    m: Model,
     geom1: Geom,
     geom2: Geom,
->>>>>>> 9ae65b3a
     simplex: mat43,
     normal: wp.vec3,
   ):
-<<<<<<< HEAD
-    normal = input_normal
-
-    # Get the support. If less than 0, objects are not intersecting.
-    depth, _simplex = _gjk_support(info1, info2, type1, type2, normal, mesh_vert)
-=======
     # get the support, if depth < 0: objects do not intersect
-    depth, _ = _gjk_support(geom1, geom2, geomtype1, geomtype2, normal, m.mesh_vert)
->>>>>>> 9ae65b3a
+    depth, _ = _gjk_support(geom1, geom2, geomtype1, geomtype2, normal, mesh_vert)
 
     if depth < -depth_extension:
       # Objects are not intersecting, and we do not obtain the closest points as
@@ -400,14 +328,8 @@
           p0, pf = gjk_normalize(p0)
 
           if pf:
-<<<<<<< HEAD
-            depth2, _ = _gjk_support(info1, info2, type1, type2, p0, mesh_vert)
-=======
-            depth2, _ = _gjk_support(
-              geom1, geom2, geomtype1, geomtype2, p0, m.mesh_vert
-            )
-
->>>>>>> 9ae65b3a
+            depth2, _ = _gjk_support(geom1, geom2, geomtype1, geomtype2, p0, mesh_vert)
+
             if depth2 < depth:
               depth = depth2
               normal = p0
@@ -457,11 +379,7 @@
           dists[i * 3 + j] = wp.static(float(2 * FLOAT_MAX))
         continue
 
-<<<<<<< HEAD
-      dist, pi = _gjk_support(info1, info2, type1, type2, n, mesh_vert)
-=======
-      dist, pi = _gjk_support(geom1, geom2, geomtype1, geomtype2, n, m.mesh_vert)
->>>>>>> 9ae65b3a
+      dist, pi = _gjk_support(geom1, geom2, geomtype1, geomtype2, n, mesh_vert)
       p[i] = pi
 
       if dist < depth:
@@ -481,14 +399,8 @@
             p0, pf = gjk_normalize(p0)
 
             if pf:
-<<<<<<< HEAD
-              dist2, v = _gjk_support(info1, info2, type1, type2, p0, mesh_vert)
-=======
-              dist2, v = _gjk_support(
-                geom1, geom2, geomtype1, geomtype2, p0, m.mesh_vert
-              )
-
->>>>>>> 9ae65b3a
+              dist2, v = _gjk_support(geom1, geom2, geomtype1, geomtype2, p0, mesh_vert)
+
               if dist2 < depth:
                 depth = dist2
                 normal = p0
@@ -521,19 +433,12 @@
     return depth, normal
 
   @wp.func
-<<<<<<< HEAD
-  def _get_multiple_contacts(
+  def _multiple_contacts(
     # Model:
     mesh_vert: wp.array(dtype=wp.vec3),
     # In:
-    info1: Geom,
-    info2: Geom,
-=======
-  def _multiple_contacts(
-    m: Model,
     geom1: Geom,
     geom2: Geom,
->>>>>>> 9ae65b3a
     depth: float,
     normal: wp.vec3,
   ):
@@ -600,22 +505,14 @@
         mat8 * normal[0] + mat9 * normal[1] + mat10 * normal[2],
       )
 
-<<<<<<< HEAD
-      _, p = gjk_support_geom(info1, type1, n, mesh_vert)
-=======
-      _, p = _gjk_support_geom(geom1, geomtype1, n, m.mesh_vert)
->>>>>>> 9ae65b3a
+      _, p = _gjk_support_geom(geom1, geomtype1, n, mesh_vert)
       v1[v1count] = wp.vec3(wp.dot(p, dir), wp.dot(p, dir2), wp.dot(p, normal))
 
       if i != 0 or any_different(v1[v1count], v1[v1count - 1]):
         v1count += 1
 
       n = -n
-<<<<<<< HEAD
-      _, p = gjk_support_geom(info2, type2, n, mesh_vert)
-=======
-      _, p = _gjk_support_geom(geom2, geomtype2, n, m.mesh_vert)
->>>>>>> 9ae65b3a
+      _, p = _gjk_support_geom(geom2, geomtype2, n, mesh_vert)
       v2[v2count] = wp.vec3(wp.dot(p, dir), wp.dot(p, dir2), wp.dot(p, normal))
 
       if i != 0 or any_different(v2[v2count], v2[v2count - 1]):
@@ -643,11 +540,7 @@
 
           # Checks that orientation of the triangle (v2[j], v2[j2], m1a) is
           # counter-clockwise. If so, point m1a is inside the v2 polygon.
-          is_in = is_in and (
-            (v2[j2][0] - v2[j][0]) * (m1a[1] - v2[j][1])
-            - (v2[j2][1] - v2[j][1]) * (m1a[0] - v2[j][0])
-            >= 0.0
-          )
+          is_in = is_in and ((v2[j2][0] - v2[j][0]) * (m1a[1] - v2[j][1]) - (v2[j2][1] - v2[j][1]) * (m1a[0] - v2[j][0]) >= 0.0)
 
           if not is_in:
             break
@@ -670,12 +563,7 @@
 
         for j in range(v1count):
           j2 = (j + 1) % v1count
-          is_in = (
-            is_in
-            and (v1[j2][0] - v1[j][0]) * (m1a[1] - v1[j][1])
-            - (v1[j2][1] - v1[j][1]) * (m1a[0] - v1[j][0])
-            >= 0.0
-          )
+          is_in = is_in and (v1[j2][0] - v1[j][0]) * (m1a[1] - v1[j][1]) - (v1[j2][1] - v1[j][1]) * (m1a[0] - v1[j][0]) >= 0.0
           if not is_in:
             break
 
@@ -700,9 +588,7 @@
           m2a = v2[j]
           m2b = v2[(j + 1) % v2count]
 
-          det = (m2a[1] - m2b[1]) * (m1b[0] - m1a[0]) - (m1a[1] - m1b[1]) * (
-            m2b[0] - m2a[0]
-          )
+          det = (m2a[1] - m2b[1]) * (m1b[0] - m1a[0]) - (m1a[1] - m1b[1]) * (m2b[0] - m2a[0])
 
           if wp.abs(det) > 1e-12:
             a11 = (m2a[1] - m2b[1]) / det
@@ -718,8 +604,7 @@
               m0 = wp.vec3(
                 m1a[0] + alpha * (m1b[0] - m1a[0]),
                 m1a[1] + alpha * (m1b[1] - m1a[1]),
-                (m1a[2] + alpha * (m1b[2] - m1a[2]) + m2a[2] + beta * (m2b[2] - m2a[2]))
-                * 0.5,
+                (m1a[2] + alpha * (m1b[2] - m1a[2]) + m2a[2] + beta * (m2b[2] - m2a[2])) * 0.5,
               )
               if not candCount or m0[0] < out[0, 0]:
                 out[0] = m0
@@ -764,49 +649,33 @@
 
           if i != 0 and j != 0 or dd < minDist:
             minDist = dd
-            var_rx = (
-              (m1[0] + m2[0]) * dir + (m1[1] + m2[1]) * dir2 + (m1[2] + m2[2]) * normal
-            ) * 0.5
+            var_rx = ((m1[0] + m2[0]) * dir + (m1[1] + m2[1]) * dir2 + (m1[2] + m2[2]) * normal) * 0.5
 
           # Check for a closer point between a point on v2 and an edge on v1.
           m1b = v1[(i + 1) % v1count]
           m2b = v2[(j + 1) % v2count]
 
           if v1count > 1:
-            dd = (m1b[0] - m1[0]) * (m1b[0] - m1[0]) + (m1b[1] - m1[1]) * (
-              m1b[1] - m1[1]
-            )
-            t = (
-              (m2[1] - m1[1]) * (m1b[0] - m1[0]) - (m2[0] - m1[0]) * (m1b[1] - m1[1])
-            ) / dd
+            dd = (m1b[0] - m1[0]) * (m1b[0] - m1[0]) + (m1b[1] - m1[1]) * (m1b[1] - m1[1])
+            t = ((m2[1] - m1[1]) * (m1b[0] - m1[0]) - (m2[0] - m1[0]) * (m1b[1] - m1[1])) / dd
             dx = m2[0] + (m1b[1] - m1[1]) * t
             dy = m2[1] - (m1b[0] - m1[0]) * t
             dist = (dx - m2[0]) * (dx - m2[0]) + (dy - m2[1]) * (dy - m2[1])
 
             if (
               (dist < minDist)
-              and (
-                (dx - m1[0]) * (m1b[0] - m1[0]) + (dy - m1[1]) * (m1b[1] - m1[1]) >= 0
-              )
-              and (
-                (dx - m1b[0]) * (m1[0] - m1b[0]) + (dy - m1b[1]) * (m1[1] - m1b[1]) >= 0
-              )
+              and ((dx - m1[0]) * (m1b[0] - m1[0]) + (dy - m1[1]) * (m1b[1] - m1[1]) >= 0)
+              and ((dx - m1b[0]) * (m1[0] - m1b[0]) + (dy - m1b[1]) * (m1[1] - m1b[1]) >= 0)
             ):
-              alpha = wp.sqrt(
-                ((dx - m1[0]) * (dx - m1[0]) + (dy - m1[1]) * (dy - m1[1])) / dd
-              )
+              alpha = wp.sqrt(((dx - m1[0]) * (dx - m1[0]) + (dy - m1[1]) * (dy - m1[1])) / dd)
               minDist = dist
               w = ((1.0 - alpha) * m1 + alpha * m1b + m2) * 0.5
               var_rx = w[0] * dir + w[1] * dir2 + w[2] * normal
 
           # check for a closer point between a point on v1 and an edge on v2
           if v2count > 1:
-            dd = (m2b[0] - m2[0]) * (m2b[0] - m2[0]) + (m2b[1] - m2[1]) * (
-              m2b[1] - m2[1]
-            )
-            t = (
-              (m1[1] - m2[1]) * (m2b[0] - m2[0]) - (m1[0] - m2[0]) * (m2b[1] - m2[1])
-            ) / dd
+            dd = (m2b[0] - m2[0]) * (m2b[0] - m2[0]) + (m2b[1] - m2[1]) * (m2b[1] - m2[1])
+            t = ((m1[1] - m2[1]) * (m2b[0] - m2[0]) - (m1[0] - m2[0]) * (m2b[1] - m2[1])) / dd
             dx = m1[0] + (m2b[1] - m2[1]) * t
             dy = m1[1] - (m2b[0] - m2[0]) * t
             dist = (dx - m1[0]) * (dx - m1[0]) + (dy - m1[1]) * (dy - m1[1])
@@ -814,12 +683,9 @@
             if (
               dist < minDist
               and (dx - m2[0]) * (m2b[0] - m2[0]) + (dy - m2[1]) * (m2b[1] - m2[1]) >= 0
-              and (dx - m2b[0]) * (m2[0] - m2b[0]) + (dy - m2b[1]) * (m2[1] - m2b[1])
-              >= 0
+              and (dx - m2b[0]) * (m2[0] - m2b[0]) + (dy - m2b[1]) * (m2[1] - m2b[1]) >= 0
             ):
-              alpha = wp.sqrt(
-                ((dx - m2[0]) * (dx - m2[0]) + (dy - m2[1]) * (dy - m2[1])) / dd
-              )
+              alpha = wp.sqrt(((dx - m2[0]) * (dx - m2[0]) + (dy - m2[1]) * (dy - m2[1])) / dd)
               minDist = dist
               w = (m1 + (1.0 - alpha) * m2 + alpha * m2b) * 0.5
               var_rx = w[0] * dir + w[1] * dir2 + w[2] * normal
@@ -833,22 +699,35 @@
 
   # runs GJK and EPA on a set of sparse geom pairs per env
   @wp.kernel
-<<<<<<< HEAD
   def gjk_epa_sparse(
     # Model:
     geom_type: wp.array(dtype=int),
+    geom_condim: wp.array(dtype=int),
     geom_dataid: wp.array(dtype=int),
+    geom_priority: wp.array(dtype=int),
+    geom_solmix: wp.array(dtype=float),
+    geom_solref: wp.array(dtype=wp.vec2),
+    geom_solimp: wp.array(dtype=vec5),
     geom_size: wp.array(dtype=wp.vec3),
+    geom_friction: wp.array(dtype=wp.vec3),
     geom_margin: wp.array(dtype=float),
+    geom_gap: wp.array(dtype=float),
     mesh_vertadr: wp.array(dtype=int),
     mesh_vertnum: wp.array(dtype=int),
     mesh_vert: wp.array(dtype=wp.vec3),
+    pair_dim: wp.array(dtype=int),
+    pair_solref: wp.array(dtype=wp.vec2),
+    pair_solreffriction: wp.array(dtype=wp.vec2),
+    pair_solimp: wp.array(dtype=vec5),
+    pair_margin: wp.array(dtype=float),
+    pair_gap: wp.array(dtype=float),
+    pair_friction: wp.array(dtype=vec5),
     # Data in:
     nconmax_in: int,
-    ncon_in: wp.array(dtype=int),
     geom_xpos_in: wp.array2d(dtype=wp.vec3),
     geom_xmat_in: wp.array2d(dtype=wp.mat33),
     collision_pair_in: wp.array(dtype=wp.vec2i),
+    collision_pairid_in: wp.array(dtype=int),
     collision_worldid_in: wp.array(dtype=int),
     ncollision_in: wp.array(dtype=int),
     # Data out:
@@ -856,40 +735,48 @@
     contact_dist_out: wp.array(dtype=float),
     contact_pos_out: wp.array(dtype=wp.vec3),
     contact_frame_out: wp.array(dtype=wp.mat33),
+    contact_includemargin_out: wp.array(dtype=float),
+    contact_friction_out: wp.array(dtype=vec5),
+    contact_solref_out: wp.array(dtype=wp.vec2),
+    contact_solreffriction_out: wp.array(dtype=wp.vec2),
+    contact_solimp_out: wp.array(dtype=vec5),
+    contact_dim_out: wp.array(dtype=int),
     contact_geom_out: wp.array(dtype=wp.vec2i),
     contact_worldid_out: wp.array(dtype=int),
   ):
-    # Check if we generated max contacts for this env.
-    # TODO(btaba): move max_contact_points_per_env culling to a point later
-    # in the pipline, where we can do a sort on penetration depth per env.
-    if ncon_in[0] > nconmax_in:
-      return
-
-=======
-  def _gjk_epa_sparse(m: Model, d: Data):
->>>>>>> 9ae65b3a
     tid = wp.tid()
     if tid >= ncollision_in[0]:
       return
 
-<<<<<<< HEAD
     worldid = collision_worldid_in[tid]
-    geoms = collision_pair_in[tid]
-=======
-    worldid = d.collision_worldid[tid]
-    geoms, margin, gap, condim, friction, solref, solreffriction, solimp = (
-      contact_params(m, d, tid)
+    geoms, margin, gap, condim, friction, solref, solreffriction, solimp = contact_params(
+      geom_condim,
+      geom_priority,
+      geom_solmix,
+      geom_solref,
+      geom_solimp,
+      geom_friction,
+      geom_margin,
+      geom_gap,
+      pair_dim,
+      pair_solref,
+      pair_solreffriction,
+      pair_solimp,
+      pair_margin,
+      pair_gap,
+      pair_friction,
+      collision_pair_in,
+      collision_pairid_in,
+      tid,
     )
->>>>>>> 9ae65b3a
 
     g1 = geoms[0]
     g2 = geoms[1]
 
-<<<<<<< HEAD
-    if geom_type[g1] != type1 or geom_type[g2] != type2:
+    if geom_type[g1] != geomtype1 or geom_type[g2] != geomtype2:
       return
 
-    info1 = _geom(
+    geom1 = _geom(
       geom_dataid,
       geom_size,
       mesh_vertadr,
@@ -900,7 +787,7 @@
       g1,
     )
 
-    info2 = _geom(
+    geom2 = _geom(
       geom_dataid,
       geom_size,
       mesh_vertadr,
@@ -913,48 +800,23 @@
 
     margin = wp.max(geom_margin[g1], geom_margin[g2])
 
-    simplex, normal = _gjk(mesh_vert, info1, info2)
+    simplex, normal = _gjk(mesh_vert, geom1, geom2)
 
     # TODO(btaba): get depth from GJK, conditionally run EPA.
-    depth, normal = _epa(mesh_vert, info1, info2, simplex, normal)
-=======
-    if m.geom_type[g1] != geomtype1 or m.geom_type[g2] != geomtype2:
-      return
-
-    geom1 = _geom(g1, m, d.geom_xpos[worldid], d.geom_xmat[worldid])
-    geom2 = _geom(g2, m, d.geom_xpos[worldid], d.geom_xmat[worldid])
-
-    margin = wp.max(m.geom_margin[g1], m.geom_margin[g2])
-
-    simplex, normal = _gjk(m, geom1, geom2)
-
-    # TODO(btaba): get depth from GJK, conditionally run EPA.
-    depth, normal = _epa(m, geom1, geom2, simplex, normal)
+    depth, normal = _epa(mesh_vert, geom1, geom2, simplex, normal)
     dist = -depth
->>>>>>> 9ae65b3a
 
     if (dist - margin) >= 0.0 or depth != depth:
       return
 
     # TODO(btaba): split get_multiple_contacts into a separate kernel.
-<<<<<<< HEAD
-    count, points = _get_multiple_contacts(mesh_vert, info1, info2, depth, normal)
-
-    cid = wp.atomic_add(ncon_out, 0, count)
-    for i in range(count):
-      contact_dist_out[cid + i] = -depth
-      contact_geom_out[cid + i] = geoms
-      contact_frame_out[cid + i] = make_frame(normal)
-      contact_pos_out[cid + i] = points[i]
-      contact_worldid_out[cid + i] = worldid
-=======
     # TODO(team): multiccd enablebit
-    count, points = _multiple_contacts(m, geom1, geom2, depth, normal)
+    count, points = _multiple_contacts(mesh_vert, geom1, geom2, depth, normal)
 
     frame = make_frame(normal)
     for i in range(count):
       write_contact(
-        d,
+        nconmax_in,
         dist,
         points[i],
         frame,
@@ -967,10 +829,21 @@
         solimp,
         geoms,
         worldid,
+        ncon_out,
+        contact_dist_out,
+        contact_pos_out,
+        contact_frame_out,
+        contact_includemargin_out,
+        contact_friction_out,
+        contact_solref_out,
+        contact_solreffriction_out,
+        contact_solimp_out,
+        contact_dim_out,
+        contact_geom_out,
+        contact_worldid_out,
       )
->>>>>>> 9ae65b3a
-
-  return _gjk_epa_sparse
+
+  return gjk_epa_sparse
 
 
 _collision_kernels = {}
@@ -996,17 +869,31 @@
       dim=d.nconmax,
       inputs=[
         m.geom_type,
+        m.geom_condim,
         m.geom_dataid,
+        m.geom_priority,
+        m.geom_solmix,
+        m.geom_solref,
+        m.geom_solimp,
         m.geom_size,
+        m.geom_friction,
         m.geom_margin,
+        m.geom_gap,
         m.mesh_vertadr,
         m.mesh_vertnum,
         m.mesh_vert,
+        m.pair_dim,
+        m.pair_solref,
+        m.pair_solreffriction,
+        m.pair_solimp,
+        m.pair_margin,
+        m.pair_gap,
+        m.pair_friction,
         d.nconmax,
-        d.ncon,
         d.geom_xpos,
         d.geom_xmat,
         d.collision_pair,
+        d.collision_pairid,
         d.collision_worldid,
         d.ncollision,
       ],
@@ -1015,6 +902,12 @@
         d.contact.dist,
         d.contact.pos,
         d.contact.frame,
+        d.contact.includemargin,
+        d.contact.friction,
+        d.contact.solref,
+        d.contact.solreffriction,
+        d.contact.solimp,
+        d.contact.dim,
         d.contact.geom,
         d.contact.worldid,
       ],
