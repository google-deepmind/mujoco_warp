# Copyright 2025 The Newton Developers
#
# Licensed under the Apache License, Version 2.0 (the "License");
# you may not use this file except in compliance with the License.
# You may obtain a copy of the License at
#
#     http://www.apache.org/licenses/LICENSE-2.0
#
# Unless required by applicable law or agreed to in writing, software
# distributed under the License is distributed on an "AS IS" BASIS,
# WITHOUT WARRANTIES OR CONDITIONS OF ANY KIND, either express or implied.
# See the License for the specific language governing permissions and
# limitations under the License.
# ==============================================================================

import warp as wp

from .collision_gjk import ccd
from .collision_gjk_legacy import epa_legacy
from .collision_gjk_legacy import gjk_legacy
from .collision_gjk_legacy import multicontact_legacy
from .collision_hfield import hfield_prism_vertex
from .collision_primitive import _geom
from .collision_primitive import contact_params
from .collision_primitive import write_contact
from .math import make_frame
from .math import upper_tri_index
from .math import upper_trid_index
from .types import MJ_MAXCONPAIR
from .types import Data
from .types import GeomType
from .types import Model
from .types import vec5
from .warp_util import cache_kernel
from .warp_util import event_scope
from .warp_util import kernel as nested_kernel

# TODO(team): improve compile time to enable backward pass
wp.set_module_options({"enable_backward": False})

MULTI_CONTACT_COUNT = 8
mat3c = wp.types.matrix(shape=(MULTI_CONTACT_COUNT, 3), dtype=float)

_CONVEX_COLLISION_PAIRS = [
  (GeomType.HFIELD, GeomType.SPHERE),
  (GeomType.HFIELD, GeomType.CAPSULE),
  (GeomType.HFIELD, GeomType.ELLIPSOID),
  (GeomType.HFIELD, GeomType.CYLINDER),
  (GeomType.HFIELD, GeomType.BOX),
  (GeomType.HFIELD, GeomType.MESH),
  (GeomType.SPHERE, GeomType.ELLIPSOID),
  (GeomType.SPHERE, GeomType.MESH),
  (GeomType.CAPSULE, GeomType.ELLIPSOID),
  (GeomType.CAPSULE, GeomType.CYLINDER),
  (GeomType.CAPSULE, GeomType.MESH),
  (GeomType.ELLIPSOID, GeomType.ELLIPSOID),
  (GeomType.ELLIPSOID, GeomType.CYLINDER),
  (GeomType.ELLIPSOID, GeomType.BOX),
  (GeomType.ELLIPSOID, GeomType.MESH),
  (GeomType.CYLINDER, GeomType.CYLINDER),
  (GeomType.CYLINDER, GeomType.BOX),
  (GeomType.CYLINDER, GeomType.MESH),
  (GeomType.BOX, GeomType.MESH),
  (GeomType.MESH, GeomType.MESH),
]


def _check_convex_collision_pairs():
  prev_idx = -1
  for pair in _CONVEX_COLLISION_PAIRS:
    idx = upper_trid_index(len(GeomType), pair[0].value, pair[1].value)
    if pair[1] < pair[0] or idx <= prev_idx:
      return False
    prev_idx = idx
  return True


assert _check_convex_collision_pairs(), "_CONVEX_COLLISION_PAIRS is in invalid order."


@wp.func
def _max_contacts_height_field(
  # Model:
  ngeom: int,
  geom_type: wp.array(dtype=int),
  geompair2hfgeompair: wp.array(dtype=int),
  # In:
  g1: int,
  g2: int,
  worldid: int,
  # Data out:
  ncon_hfield_out: wp.array2d(dtype=int),
):
  if geom_type[g1] == GeomType.HFIELD or (geom_type[g2] == GeomType.HFIELD):
    geompairid = upper_tri_index(ngeom, g1, g2)
    hfgeompairid = geompair2hfgeompair[geompairid]
    hfncon = wp.atomic_add(ncon_hfield_out[worldid], hfgeompairid, 1)
    if hfncon >= MJ_MAXCONPAIR:
      return True

  return False


@cache_kernel
def ccd_kernel_builder(
  legacy_gjk: bool,
  geomtype1: int,
  geomtype2: int,
  gjk_iterations: int,
  epa_iterations: int,
  epa_exact_neg_distance: bool,
  depth_extension: float,
):
  # runs convex collision on a set of geom pairs to recover contact info
  @nested_kernel(module="unique", enable_backward=False)
  def ccd_kernel(
    # Model:
    ngeom: int,
    opt_ccd_tolerance: wp.array(dtype=float),
    geom_type: wp.array(dtype=int),
    geom_condim: wp.array(dtype=int),
    geom_dataid: wp.array(dtype=int),
    geom_priority: wp.array(dtype=int),
    geom_solmix: wp.array2d(dtype=float),
    geom_solref: wp.array2d(dtype=wp.vec2),
    geom_solimp: wp.array2d(dtype=vec5),
    geom_size: wp.array2d(dtype=wp.vec3),
    geom_friction: wp.array2d(dtype=wp.vec3),
    geom_margin: wp.array2d(dtype=float),
    geom_gap: wp.array2d(dtype=float),
    hfield_adr: wp.array(dtype=int),
    hfield_nrow: wp.array(dtype=int),
    hfield_ncol: wp.array(dtype=int),
    hfield_size: wp.array(dtype=wp.vec4),
    hfield_data: wp.array(dtype=float),
    mesh_vertadr: wp.array(dtype=int),
    mesh_vertnum: wp.array(dtype=int),
    mesh_vert: wp.array(dtype=wp.vec3),
    mesh_graphadr: wp.array(dtype=int),
    mesh_graph: wp.array(dtype=int),
    mesh_polynum: wp.array(dtype=int),
    mesh_polyadr: wp.array(dtype=int),
    mesh_polynormal: wp.array(dtype=wp.vec3),
    mesh_polyvertadr: wp.array(dtype=int),
    mesh_polyvertnum: wp.array(dtype=int),
    mesh_polyvert: wp.array(dtype=int),
    mesh_polymapadr: wp.array(dtype=int),
    mesh_polymapnum: wp.array(dtype=int),
    mesh_polymap: wp.array(dtype=int),
    pair_dim: wp.array(dtype=int),
    pair_solref: wp.array2d(dtype=wp.vec2),
    pair_solreffriction: wp.array2d(dtype=wp.vec2),
    pair_solimp: wp.array2d(dtype=vec5),
    pair_margin: wp.array2d(dtype=float),
    pair_gap: wp.array2d(dtype=float),
    pair_friction: wp.array2d(dtype=vec5),
    geompair2hfgeompair: wp.array(dtype=int),
    # Data in:
    nconmax_in: int,
    geom_xpos_in: wp.array2d(dtype=wp.vec3),
    geom_xmat_in: wp.array2d(dtype=wp.mat33),
    collision_pair_in: wp.array(dtype=wp.vec2i),
    collision_hftri_index_in: wp.array(dtype=int),
    collision_pairid_in: wp.array(dtype=int),
    collision_worldid_in: wp.array(dtype=int),
    ncollision_in: wp.array(dtype=int),
    epa_vert_in: wp.array2d(dtype=wp.vec3),
    epa_vert1_in: wp.array2d(dtype=wp.vec3),
    epa_vert2_in: wp.array2d(dtype=wp.vec3),
    epa_vert_index1_in: wp.array2d(dtype=int),
    epa_vert_index2_in: wp.array2d(dtype=int),
    epa_face_in: wp.array2d(dtype=wp.vec3i),
    epa_pr_in: wp.array2d(dtype=wp.vec3),
    epa_norm2_in: wp.array2d(dtype=float),
    epa_index_in: wp.array2d(dtype=int),
    epa_map_in: wp.array2d(dtype=int),
    epa_horizon_in: wp.array2d(dtype=int),
    # Data out:
    ncon_out: wp.array(dtype=int),
    ncon_hfield_out: wp.array2d(dtype=int),
    contact_dist_out: wp.array(dtype=float),
    contact_pos_out: wp.array(dtype=wp.vec3),
    contact_frame_out: wp.array(dtype=wp.mat33),
    contact_includemargin_out: wp.array(dtype=float),
    contact_friction_out: wp.array(dtype=vec5),
    contact_solref_out: wp.array(dtype=wp.vec2),
    contact_solreffriction_out: wp.array(dtype=wp.vec2),
    contact_solimp_out: wp.array(dtype=vec5),
    contact_dim_out: wp.array(dtype=int),
    contact_geom_out: wp.array(dtype=wp.vec2i),
    contact_worldid_out: wp.array(dtype=int),
  ):
    tid = wp.tid()
    if tid >= ncollision_in[0]:
      return

    geoms = collision_pair_in[tid]
    g1 = geoms[0]
    g2 = geoms[1]

    if geom_type[g1] != geomtype1 or geom_type[g2] != geomtype2:
      return

    worldid = collision_worldid_in[tid]
    _, margin, gap, condim, friction, solref, solreffriction, solimp = contact_params(
      geom_condim,
      geom_priority,
      geom_solmix,
      geom_solref,
      geom_solimp,
      geom_friction,
      geom_margin,
      geom_gap,
      pair_dim,
      pair_solref,
      pair_solreffriction,
      pair_solimp,
      pair_margin,
      pair_gap,
      pair_friction,
      collision_pair_in,
      collision_pairid_in,
      tid,
      worldid,
    )

    hftri_index = collision_hftri_index_in[tid]

    geom1_dataid = geom_dataid[g1]
    geom1 = _geom(
      geomtype1,
      geom1_dataid,
      geom_size[worldid, g1],
      hfield_adr[geom1_dataid],
      hfield_nrow[geom1_dataid],
      hfield_ncol[geom1_dataid],
      hfield_size[geom1_dataid],
      hfield_data,
      mesh_vertadr[geom1_dataid],
      mesh_vertnum[geom1_dataid],
      mesh_vert,
      mesh_graphadr[geom1_dataid],
      mesh_graph,
      mesh_polynum[geom1_dataid],
      mesh_polyadr[geom1_dataid],
      mesh_polynormal,
      mesh_polyvertadr,
      mesh_polyvertnum,
      mesh_polyvert,
      mesh_polymapadr,
      mesh_polymapnum,
      mesh_polymap,
      geom_xpos_in[worldid, g1],
      geom_xmat_in[worldid, g1],
      hftri_index,
    )

    geom2_dataid = geom_dataid[g2]
    geom2 = _geom(
      geomtype2,
      geom2_dataid,
      geom_size[worldid, g2],
      hfield_adr[geom2_dataid],
      hfield_nrow[geom2_dataid],
      hfield_ncol[geom2_dataid],
      hfield_size[geom2_dataid],
      hfield_data,
      mesh_vertadr[geom2_dataid],
      mesh_vertnum[geom2_dataid],
      mesh_vert,
      mesh_graphadr[geom2_dataid],
      mesh_graph,
      mesh_polynum[geom2_dataid],
      mesh_polyadr[geom2_dataid],
      mesh_polynormal,
      mesh_polyvertadr,
      mesh_polyvertnum,
      mesh_polyvert,
      mesh_polymapadr,
      mesh_polymapnum,
      mesh_polymap,
      geom_xpos_in[worldid, g2],
      geom_xmat_in[worldid, g2],
      hftri_index,
    )

    # TODO(kbayes): remove legacy GJK once multicontact can be enabled
    if wp.static(legacy_gjk):
      simplex, normal = gjk_legacy(
        gjk_iterations,
        geom1,
        geom2,
        geomtype1,
        geomtype2,
      )

      depth, normal = epa_legacy(
        epa_iterations, geom1, geom2, geomtype1, geomtype2, depth_extension, epa_exact_neg_distance, simplex, normal
      )
      dist = -depth

      if dist >= 0.0 or depth < -depth_extension:
        return

      if (
           geom_type[g1] == GeomType.SPHERE
        or geom_type[g1] == GeomType.ELLIPSOID
        or geom_type[g2] == GeomType.SPHERE
        or geom_type[g2] == GeomType.ELLIPSOID
      ):  # fmt: off
        count, points = multicontact_legacy(geom1, geom2, geomtype1, geomtype2, depth_extension, depth, normal, 1, 2, 1.0e-5)
      else:
        count, points = multicontact_legacy(geom1, geom2, geomtype1, geomtype2, depth_extension, depth, normal, 4, 8, 1.0e-1)
      frame = make_frame(normal)
    else:
      points = mat3c()

      x1 = geom1.pos
      x2 = geom2.pos

      # find prism center for height field
<<<<<<< HEAD
      if geomtype1 == GeomType.HFIELD:
        x1 = wp.vec3(0.0, 0.0, 0.0)
=======
      if geomtype1 == int(GeomType.HFIELD.value):
        x1_ = wp.vec3(0.0, 0.0, 0.0)
>>>>>>> c1ac4b40
        for i in range(6):
          x1_ += hfield_prism_vertex(geom1.hfprism, i)
        x1 += geom1.rot @ (x1_ / 6.0)

      dist, count, witness1, witness2 = ccd(
        False,
        opt_ccd_tolerance[worldid],
        0.0,
        gjk_iterations,
        epa_iterations,
        geom1,
        geom2,
        geomtype1,
        geomtype2,
        x1,
        x2,
        epa_vert_in[tid],
        epa_vert1_in[tid],
        epa_vert2_in[tid],
        epa_vert_index1_in[tid],
        epa_vert_index2_in[tid],
        epa_face_in[tid],
        epa_pr_in[tid],
        epa_norm2_in[tid],
        epa_index_in[tid],
        epa_map_in[tid],
        epa_horizon_in[tid],
      )
      if dist >= 0.0:
        count = 0
        return

      for i in range(count):
        points[i] = 0.5 * (witness1[i] + witness2[i])
      normal = witness1[0] - witness2[0]
      frame = make_frame(normal)

    for i in range(count):
      # limit maximum number of contacts with height field
      if _max_contacts_height_field(ngeom, geom_type, geompair2hfgeompair, g1, g2, worldid, ncon_hfield_out):
        return

      write_contact(
        nconmax_in,
        dist,
        points[i],
        frame,
        margin,
        gap,
        condim,
        friction,
        solref,
        solreffriction,
        solimp,
        geoms,
        worldid,
        ncon_out,
        contact_dist_out,
        contact_pos_out,
        contact_frame_out,
        contact_includemargin_out,
        contact_friction_out,
        contact_solref_out,
        contact_solreffriction_out,
        contact_solimp_out,
        contact_dim_out,
        contact_geom_out,
        contact_worldid_out,
      )

  return ccd_kernel


@event_scope
def convex_narrowphase(m: Model, d: Data):
  """Runs narrowphase collision detection for convex geom pairs.

  This function handles collision detection for pairs of convex geometries that were
  identified during the broadphase. It uses the Gilbert-Johnson-Keerthi (GJK) algorithm to
  determine the distance between shapes and the Expanding Polytope Algorithm (EPA) to find
  the penetration depth and contact normal for colliding pairs.

  The convex geom types handled by this function are SPHERE, CAPSULE, ELLIPSOID, CYLINDER,
  BOX, MESH, HFIELD.

  To optimize performance, this function dynamically builds and launches a specialized
  kernel for each type of convex collision pair present in the model, avoiding unnecessary
  computations for non-existent pair types.
  """
  for geom_pair in _CONVEX_COLLISION_PAIRS:
    if m.geom_pair_type_count[upper_trid_index(len(GeomType), geom_pair[0].value, geom_pair[1].value)]:
      wp.launch(
        ccd_kernel_builder(
<<<<<<< HEAD
          False,
          geom_pair[0].value,
          geom_pair[1].value,
=======
          m.opt.legacy_gjk,
          geom_pair[0],
          geom_pair[1],
>>>>>>> c1ac4b40
          m.opt.gjk_iterations,
          m.opt.epa_iterations,
          True,
          1e9,
        ),
        dim=d.nconmax,
        inputs=[
          m.ngeom,
          m.opt.ccd_tolerance,
          m.geom_type,
          m.geom_condim,
          m.geom_dataid,
          m.geom_priority,
          m.geom_solmix,
          m.geom_solref,
          m.geom_solimp,
          m.geom_size,
          m.geom_friction,
          m.geom_margin,
          m.geom_gap,
          m.hfield_adr,
          m.hfield_nrow,
          m.hfield_ncol,
          m.hfield_size,
          m.hfield_data,
          m.mesh_vertadr,
          m.mesh_vertnum,
          m.mesh_vert,
          m.mesh_graphadr,
          m.mesh_graph,
          m.mesh_polynum,
          m.mesh_polyadr,
          m.mesh_polynormal,
          m.mesh_polyvertadr,
          m.mesh_polyvertnum,
          m.mesh_polyvert,
          m.mesh_polymapadr,
          m.mesh_polymapnum,
          m.mesh_polymap,
          m.pair_dim,
          m.pair_solref,
          m.pair_solreffriction,
          m.pair_solimp,
          m.pair_margin,
          m.pair_gap,
          m.pair_friction,
          m.geompair2hfgeompair,
          d.nconmax,
          d.geom_xpos,
          d.geom_xmat,
          d.collision_pair,
          d.collision_hftri_index,
          d.collision_pairid,
          d.collision_worldid,
          d.ncollision,
          d.epa_vert,
          d.epa_vert1,
          d.epa_vert2,
          d.epa_vert_index1,
          d.epa_vert_index2,
          d.epa_face,
          d.epa_pr,
          d.epa_norm2,
          d.epa_index,
          d.epa_map,
          d.epa_horizon,
        ],
        outputs=[
          d.ncon,
          d.ncon_hfield,
          d.contact.dist,
          d.contact.pos,
          d.contact.frame,
          d.contact.includemargin,
          d.contact.friction,
          d.contact.solref,
          d.contact.solreffriction,
          d.contact.solimp,
          d.contact.dim,
          d.contact.geom,
          d.contact.worldid,
        ],
      )<|MERGE_RESOLUTION|>--- conflicted
+++ resolved
@@ -319,13 +319,8 @@
       x2 = geom2.pos
 
       # find prism center for height field
-<<<<<<< HEAD
       if geomtype1 == GeomType.HFIELD:
-        x1 = wp.vec3(0.0, 0.0, 0.0)
-=======
-      if geomtype1 == int(GeomType.HFIELD.value):
         x1_ = wp.vec3(0.0, 0.0, 0.0)
->>>>>>> c1ac4b40
         for i in range(6):
           x1_ += hfield_prism_vertex(geom1.hfprism, i)
         x1 += geom1.rot @ (x1_ / 6.0)
@@ -419,15 +414,9 @@
     if m.geom_pair_type_count[upper_trid_index(len(GeomType), geom_pair[0].value, geom_pair[1].value)]:
       wp.launch(
         ccd_kernel_builder(
-<<<<<<< HEAD
-          False,
+          m.opt.legacy_gjk,
           geom_pair[0].value,
           geom_pair[1].value,
-=======
-          m.opt.legacy_gjk,
-          geom_pair[0],
-          geom_pair[1],
->>>>>>> c1ac4b40
           m.opt.gjk_iterations,
           m.opt.epa_iterations,
           True,
