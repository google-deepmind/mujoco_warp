# Copyright 2025 The Newton Developers
#
# Licensed under the Apache License, Version 2.0 (the "License");
# you may not use this file except in compliance with the License.
# You may obtain a copy of the License at
#
#     http://www.apache.org/licenses/LICENSE-2.0
#
# Unless required by applicable law or agreed to in writing, software
# distributed under the License is distributed on an "AS IS" BASIS,
# WITHOUT WARRANTIES OR CONDITIONS OF ANY KIND, either express or implied.
# See the License for the specific language governing permissions and
# limitations under the License.
# ==============================================================================

from typing import Any

import warp as wp

from .collision_primitive import Geom
from .collision_primitive import _geom
from .collision_primitive import contact_params
from .collision_primitive import write_contact
from .math import gjk_normalize
from .math import make_frame
from .math import orthonormal
from .support import all_same
from .support import any_different
from .types import MJ_MINVAL
from .types import Data
from .types import GeomType
from .types import Model

# TODO(team): improve compile time to enable backward pass
wp.config.enable_backward = False

FLOAT_MIN = -1e30
FLOAT_MAX = 1e30
EPS_BEST_COUNT = 12
MULTI_CONTACT_COUNT = 4
MULTI_POLYGON_COUNT = 8
MULTI_TILT_ANGLE = 1.0

matc3 = wp.types.matrix(shape=(EPS_BEST_COUNT, 3), dtype=float)
vecc3 = wp.types.vector(EPS_BEST_COUNT * 3, dtype=float)

# Matrix definition for the `tris` scratch space which is used to store the
# triangles of the polytope. Note that the first dimension is 2, as we need
# to store the previous and current polytope. But since Warp doesn't support
# 3D matrices yet, we use 2 * 3 * EPS_BEST_COUNT as the first dimension.
TRIS_DIM = 3 * EPS_BEST_COUNT
mat2c3 = wp.types.matrix(shape=(2 * TRIS_DIM, 3), dtype=float)
mat3p = wp.types.matrix(shape=(MULTI_POLYGON_COUNT, 3), dtype=float)
mat3c = wp.types.matrix(shape=(MULTI_CONTACT_COUNT, 3), dtype=float)
mat43 = wp.types.matrix(shape=(4, 3), dtype=float)

vec6 = wp.types.vector(6, dtype=int)
VECI1 = vec6(0, 0, 0, 1, 1, 2)
VECI2 = vec6(1, 2, 3, 2, 3, 3)


@wp.func
def _gjk_support_geom(
  geom: Geom,
  geom_type: int,
  dir: wp.vec3,
  verts: wp.array(dtype=wp.vec3),
):
  local_dir = wp.transpose(geom.rot) @ dir
  if geom_type == int(GeomType.SPHERE.value):
    support_pt = geom.pos + geom.size[0] * dir
  elif geom_type == int(GeomType.BOX.value):
    res = wp.cw_mul(wp.sign(local_dir), geom.size)
    support_pt = geom.rot @ res + geom.pos
  elif geom_type == int(GeomType.CAPSULE.value):
    res = local_dir * geom.size[0]
    # add cylinder contribution
    res[2] += wp.sign(local_dir[2]) * geom.size[1]
    support_pt = geom.rot @ res + geom.pos
  elif geom_type == int(GeomType.ELLIPSOID.value):
    res = wp.cw_mul(local_dir, geom.size)
    res = wp.normalize(res)
    # transform to ellipsoid
    res = wp.cw_mul(res, geom.size)
    support_pt = geom.rot @ res + geom.pos
  elif geom_type == int(GeomType.CYLINDER.value):
    res = wp.vec3(0.0, 0.0, 0.0)
    # set result in XY plane: support on circle
    d = wp.sqrt(wp.dot(local_dir, local_dir))
    if d > MJ_MINVAL:
      scl = geom.size[0] / d
      res[0] = local_dir[0] * scl
      res[1] = local_dir[1] * scl
    # set result in Z direction
    res[2] = wp.sign(local_dir[2]) * geom.size[1]
    support_pt = geom.rot @ res + geom.pos
  elif geom_type == int(GeomType.MESH.value):
    max_dist = float(FLOAT_MIN)
    # exhaustive search over all vertices
    # TODO(team): consider hill-climb over graph data
    for i in range(geom.vertnum):
      vert = verts[geom.vertadr + i]
      dist = wp.dot(vert, local_dir)
      if dist > max_dist:
        max_dist = dist
        support_pt = vert
<<<<<<< HEAD
    support_pt = info.rot @ support_pt + info.pos
  elif typeGeom == int(GeomType.HFIELD.value):
    max_dist = float(FLOAT_MIN)
    for i in range(6):
      vert = wp.vec3(info.verts[i][0], info.verts[i][1], info.verts[i][2])
      #wp.printf("vert: (%g %g %g)\n", vert[0], vert[1], vert[2])
      dist = wp.dot(vert, local_dir)
      if dist > max_dist:
        max_dist = dist
        support_pt = vert
    support_pt = info.rot @ support_pt + info.pos
=======
    support_pt = geom.rot @ support_pt + geom.pos
>>>>>>> 5d766487

  return wp.dot(support_pt, dir), support_pt


@wp.func
def _gjk_support(
  geom1: Geom,
  geom2: Geom,
  geomtype1: int,
  geomtype2: int,
  dir: wp.vec3,
  verts: wp.array(dtype=wp.vec3),
):
  # Returns the distance between support points on two geoms, and the support point.
  # Negative distance means objects are not intersecting along direction `dir`.
  # Positive distance means objects are intersecting along the given direction `dir`.

  dist1, s1 = _gjk_support_geom(geom1, geomtype1, dir, verts)
  dist2, s2 = _gjk_support_geom(geom2, geomtype2, -dir, verts)

  support_pt = s1 - s2
  return dist1 + dist2, support_pt


<<<<<<< HEAD
convex_collision_functions = {
  (GeomType.HFIELD.value, GeomType.SPHERE.value),
  (GeomType.HFIELD.value, GeomType.CAPSULE.value),
  (GeomType.HFIELD.value, GeomType.ELLIPSOID.value),
  (GeomType.HFIELD.value, GeomType.CYLINDER.value),
  (GeomType.HFIELD.value, GeomType.BOX.value),
  (GeomType.HFIELD.value, GeomType.MESH.value),
=======
_CONVEX_COLLISION_FUNC = {
>>>>>>> 5d766487
  (GeomType.SPHERE.value, GeomType.ELLIPSOID.value),
  (GeomType.SPHERE.value, GeomType.MESH.value),
  (GeomType.CAPSULE.value, GeomType.CYLINDER.value),
  (GeomType.CAPSULE.value, GeomType.ELLIPSOID.value),
  (GeomType.CAPSULE.value, GeomType.MESH.value),
  (GeomType.ELLIPSOID.value, GeomType.ELLIPSOID.value),
  (GeomType.ELLIPSOID.value, GeomType.CYLINDER.value),
  (GeomType.ELLIPSOID.value, GeomType.BOX.value),
  (GeomType.ELLIPSOID.value, GeomType.MESH.value),
  (GeomType.CYLINDER.value, GeomType.CYLINDER.value),
  (GeomType.CYLINDER.value, GeomType.BOX.value),
  (GeomType.CYLINDER.value, GeomType.MESH.value),
  (GeomType.BOX.value, GeomType.MESH.value),
  (GeomType.MESH.value, GeomType.MESH.value),
}


@wp.func
def _expand_polytope(
  count: int,
  prev_count: int,
  dists: vecc3,
  tris: mat2c3,
  p: matc3,
):
  # expand polytope greedily
  for j in range(count):
    best = int(0)
    dd = dists[0]
    for i in range(1, 3 * prev_count):
      if dists[i] < dd:
        dd = dists[i]
        best = i

    dists[best] = float(wp.static(2 * FLOAT_MAX))

    parent_index = best // 3
    child_index = best % 3

    # fill in the new triangle at the next index
    tris[TRIS_DIM + j * 3 + 0] = tris[parent_index * 3 + child_index]
    tris[TRIS_DIM + j * 3 + 1] = tris[parent_index * 3 + ((child_index + 1) % 3)]
    tris[TRIS_DIM + j * 3 + 2] = p[parent_index]

  for r in range(wp.static(EPS_BEST_COUNT * 3)):
    # swap triangles
    swap = tris[TRIS_DIM + r]
    tris[TRIS_DIM + r] = tris[r]
    tris[r] = swap

  return dists, tris


def _gjk_epa_pipeline(
  geomtype1: int,
  geomtype2: int,
  gjk_iterations: int,
  epa_iterations: int,
  epa_exact_neg_distance: bool,
  depth_extension: float,
):
  # determines if two objects intersect, returns simplex and normal
  @wp.func
  def _gjk(
    m: Model,
    geom1: Geom,
    geom2: Geom,
  ):
    dir = wp.vec3(0.0, 0.0, 1.0)
    dir_n = -dir
    depth = float(FLOAT_MAX)

    dist_max, simplex0 = _gjk_support(
      geom1, geom2, geomtype1, geomtype2, dir, m.mesh_vert
    )
    dist_min, simplex1 = _gjk_support(
      geom1, geom2, geomtype1, geomtype2, dir_n, m.mesh_vert
    )

    if dist_max < dist_min:
      depth = dist_max
      normal = dir
    else:
      depth = dist_min
      normal = dir_n

    sd = simplex0 - simplex1
    dir = orthonormal(sd)

    dist_max, simplex3 = _gjk_support(
      geom1, geom2, geomtype1, geomtype2, dir, m.mesh_vert
    )

    # Initialize a 2-simplex with simplex[2]==simplex[1]. This ensures the
    # correct winding order for face normals defined below. Face 0 and face 3
    # are degenerate, and face 1 and 2 have opposing normals.
    simplex = mat43()
    simplex[0] = simplex0
    simplex[1] = simplex1
    simplex[2] = simplex[1]
    simplex[3] = simplex3

    if dist_max < depth:
      depth = dist_max
      normal = dir
    if dist_min < depth:
      depth = dist_min
      normal = dir_n

    plane = mat43()
    for _ in range(gjk_iterations):
      # winding orders: plane[0] ccw, plane[1] cw, plane[2] ccw, plane[3] cw
      plane[0] = wp.cross(simplex[3] - simplex[2], simplex[1] - simplex[2])
      plane[1] = wp.cross(simplex[3] - simplex[0], simplex[2] - simplex[0])
      plane[2] = wp.cross(simplex[3] - simplex[1], simplex[0] - simplex[1])
      plane[3] = wp.cross(simplex[2] - simplex[0], simplex[1] - simplex[0])

      # Compute distance of each face halfspace to the origin. If dplane<0, then the
      # origin is outside the halfspace. If dplane>0 then the origin is inside
      # the halfspace defined by the face plane.

      dplane = wp.vec4(float(FLOAT_MAX))

      plane0, p0 = gjk_normalize(plane[0])
      plane1, p1 = gjk_normalize(plane[1])
      plane2, p2 = gjk_normalize(plane[2])
      plane3, p3 = gjk_normalize(plane[3])

      plane[0] = plane0
      plane[1] = plane1
      plane[2] = plane2
      plane[3] = plane3

      if p0:
        dplane[0] = wp.dot(plane[0], simplex[2])

      if p1:
        dplane[1] = wp.dot(plane[1], simplex[0])

      if p2:
        dplane[2] = wp.dot(plane[2], simplex[1])

      if p3:
        dplane[3] = wp.dot(plane[3], simplex[0])

      # pick plane normal with minimum distance to the origin
      i1 = wp.where(dplane[0] < dplane[1], 0, 1)
      i2 = wp.where(dplane[2] < dplane[3], 2, 3)
      index = wp.where(dplane[i1] < dplane[i2], i1, i2)

      if dplane[index] > 0.0:
        # origin is inside the simplex, objects are intersecting
        break

      # add new support point to the simplex
      dist, simplex_i = _gjk_support(
        geom1, geom2, geomtype1, geomtype2, plane[index], m.mesh_vert
      )
      simplex[index] = simplex_i

      if dist < depth:
        depth = dist
        normal = plane[index]

      # preserve winding order of the simplex faces
      index1 = (index + 1) & 3
      index2 = (index + 2) & 3
      swap = simplex[index1]
      simplex[index1] = simplex[index2]
      simplex[index2] = swap

      if dist < 0.0:
        break  # objects are likely non-intersecting

    return simplex, normal

  # compute contact normal and depth
  @wp.func
  def _epa(
    m: Model,
    geom1: Geom,
    geom2: Geom,
    simplex: mat43,
    normal: wp.vec3,
  ):
    # get the support, if depth < 0: objects do not intersect
    depth, _ = _gjk_support(geom1, geom2, geomtype1, geomtype2, normal, m.mesh_vert)

    if depth < -depth_extension:
      # Objects are not intersecting, and we do not obtain the closest points as
      # specified by depth_extension.
      return wp.nan, wp.vec3(wp.nan, wp.nan, wp.nan)

    if wp.static(epa_exact_neg_distance):
      # Check closest points to all edges of the simplex, rather than just the
      # face normals. This gives the exact depth/normal for the non-intersecting
      # case.
      for i in range(6):
        i1 = VECI1[i]
        i2 = VECI2[i]

        si1 = simplex[i1]
        si2 = simplex[i2]

        if si1[0] != si2[0] or si1[1] != si2[1] or si1[2] != si2[2]:
          v = si1 - si2
          alpha = wp.dot(si1, v) / wp.dot(v, v)

          # p0 is the closest segment point to the origin
          p0 = wp.clamp(alpha, 0.0, 1.0) * v - si1
          p0, pf = gjk_normalize(p0)

          if pf:
            depth2, _ = _gjk_support(
              geom1, geom2, geomtype1, geomtype2, p0, m.mesh_vert
            )

            if depth2 < depth:
              depth = depth2
              normal = p0

    # supporting points for each triangle
    p = matc3()

    # distance to the origin for candidate triangles
    dists = vecc3()

    tris = mat2c3()
    tris[0] = simplex[2]
    tris[1] = simplex[1]
    tris[2] = simplex[3]

    tris[3] = simplex[0]
    tris[4] = simplex[2]
    tris[5] = simplex[3]

    tris[6] = simplex[1]
    tris[7] = simplex[0]
    tris[8] = simplex[3]

    tris[9] = simplex[0]
    tris[10] = simplex[1]
    tris[11] = simplex[2]

    # Calculate the total number of iterations to avoid nested loop
    # This is a hack to reduce compile time
    count = int(4)
    it = int(0)
    for _ in range(wp.static(epa_iterations)):
      it += count
      count = wp.min(count * 3, EPS_BEST_COUNT)

    count = int(4)
    i = int(0)
    for _ in range(it):
      # Loop through all triangles, and obtain distances to the origin for each
      # new triangle candidate.
      ti = 3 * i
      n = wp.cross(tris[ti + 2] - tris[ti + 0], tris[ti + 1] - tris[ti + 0])

      n, nf = gjk_normalize(n)
      if not nf:
        for j in range(3):
          dists[i * 3 + j] = wp.static(float(2 * FLOAT_MAX))
        continue

      dist, pi = _gjk_support(geom1, geom2, geomtype1, geomtype2, n, m.mesh_vert)
      p[i] = pi

      if dist < depth:
        depth = dist
        normal = n

      # iterate over edges and get distance using support point
      for j in range(3):
        if wp.static(epa_exact_neg_distance):
          # obtain closest point between new triangle edge and origin
          tqj = tris[ti + j]

          if (p[i, 0] != tqj[0]) or (p[i, 1] != tqj[1]) or (p[i, 2] != tqj[2]):
            v = p[i] - tris[ti + j]
            alpha = wp.dot(p[i], v) / wp.dot(v, v)
            p0 = wp.clamp(alpha, 0.0, 1.0) * v - p[i]
            p0, pf = gjk_normalize(p0)

            if pf:
              dist2, v = _gjk_support(
                geom1, geom2, geomtype1, geomtype2, p0, m.mesh_vert
              )

              if dist2 < depth:
                depth = dist2
                normal = p0

        plane = wp.cross(p[i] - tris[ti + j], tris[ti + ((j + 1) % 3)] - tris[ti + j])
        plane, pf = gjk_normalize(plane)

        if pf:
          dd = wp.dot(plane, tris[ti + j])
        else:
          dd = float(FLOAT_MAX)

        if (dd < 0 and depth >= 0) or (
          tris[ti + ((j + 2) % 3)][0] == p[i][0]
          and tris[ti + ((j + 2) % 3)][1] == p[i][1]
          and tris[ti + ((j + 2) % 3)][2] == p[i][2]
        ):
          dists[i * 3 + j] = float(FLOAT_MAX)
        else:
          dists[i * 3 + j] = dd

      if i == count - 1:
        prev_count = count
        count = wp.min(count * 3, EPS_BEST_COUNT)
        dists, tris = _expand_polytope(count, prev_count, dists, tris, p)
        i = int(0)
      else:
        i += 1

    return depth, normal

  @wp.func
  def _multiple_contacts(
    m: Model,
    geom1: Geom,
    geom2: Geom,
    depth: float,
    normal: wp.vec3,
  ):
    # Calculates multiple contact points given the normal from EPA.
    #  1. Calculates the polygon on each shape by tiling the normal
    #     "MULTI_TILT_ANGLE" degrees in the orthogonal component of the normal.
    #     The "MULTI_TILT_ANGLE" can be changed to depend on the depth of the
    #     contact, in a future version.
    #  2. The normal is tilted "MULTI_POLYGON_COUNT" times in the directions evenly
    #    spaced in the orthogonal component of the normal.
    #    (works well for >= 6, default is 8).
    #  3. The intersection between these two polygons is calculated in 2D space
    #    (complement to the normal). If they intersect, extreme points in both
    #    directions are found. This can be modified to the extremes in the
    #    direction of eigenvectors of the variance of points of each polygon. If
    #    they do not intersect, the closest points of both polygons are found.
    if depth < -depth_extension:
      return

    dir = orthonormal(normal)
    dir2 = wp.cross(normal, dir)

    angle = wp.static(MULTI_TILT_ANGLE * wp.pi / 180.0)
    c = wp.static(wp.cos(angle))
    s = wp.static(wp.sin(angle))
    tc = wp.static(1.0 - c)

    v1 = mat3p()
    v2 = mat3p()

    contact_points = mat3c()

    # Obtain points on the polygon determined by the support and tilt angle,
    # in the basis of the contact frame.
    v1count = int(0)
    v2count = int(0)
    angle_ratio = wp.static(2.0 * wp.pi / float(MULTI_POLYGON_COUNT))

    for i in range(wp.static(MULTI_POLYGON_COUNT)):
      angle = angle_ratio * float(i)
      axis = wp.cos(angle) * dir + wp.sin(angle) * dir2

      # Axis-angle rotation matrix. See
      # https://en.wikipedia.org/wiki/Rotation_matrix#Rotation_matrix_from_axis_and_angle
      mat0 = c + axis[0] * axis[0] * tc
      mat5 = c + axis[1] * axis[1] * tc
      mat10 = c + axis[2] * axis[2] * tc
      t1 = axis[0] * axis[1] * tc
      t2 = axis[2] * s
      mat4 = t1 + t2
      mat1 = t1 - t2
      t1 = axis[0] * axis[2] * tc
      t2 = axis[1] * s
      mat8 = t1 - t2
      mat2 = t1 + t2
      t1 = axis[1] * axis[2] * tc
      t2 = axis[0] * s
      mat9 = t1 + t2
      mat6 = t1 - t2

      n = wp.vec3(
        mat0 * normal[0] + mat1 * normal[1] + mat2 * normal[2],
        mat4 * normal[0] + mat5 * normal[1] + mat6 * normal[2],
        mat8 * normal[0] + mat9 * normal[1] + mat10 * normal[2],
      )

      _, p = _gjk_support_geom(geom1, geomtype1, n, m.mesh_vert)
      v1[v1count] = wp.vec3(wp.dot(p, dir), wp.dot(p, dir2), wp.dot(p, normal))

      if i != 0 or any_different(v1[v1count], v1[v1count - 1]):
        v1count += 1

      n = -n
      _, p = _gjk_support_geom(geom2, geomtype2, n, m.mesh_vert)
      v2[v2count] = wp.vec3(wp.dot(p, dir), wp.dot(p, dir2), wp.dot(p, normal))

      if i != 0 or any_different(v2[v2count], v2[v2count - 1]):
        v2count += 1

    # remove duplicate vertices on the array boundary
    if v1count > 1 and all_same(v1[v1count - 1], v1[0]):
      v1count -= 1

    if v2count > 1 and all_same(v2[v2count - 1], v2[0]):
      v2count -= 1

    # find an intersecting polygon between v1 and v2 in the 2D plane
    out = mat43()
    candCount = int(0)

    if v2count > 1:
      for i in range(v1count):
        m1a = v1[i]
        is_in = bool(True)

        # check if point m1a is inside the v2 polygon on the 2D plane
        for j in range(v2count):
          j2 = (j + 1) % v2count

          # Checks that orientation of the triangle (v2[j], v2[j2], m1a) is
          # counter-clockwise. If so, point m1a is inside the v2 polygon.
          is_in = is_in and (
            (v2[j2][0] - v2[j][0]) * (m1a[1] - v2[j][1])
            - (v2[j2][1] - v2[j][1]) * (m1a[0] - v2[j][0])
            >= 0.0
          )

          if not is_in:
            break

        if is_in:
          if not candCount or m1a[0] < out[0, 0]:
            out[0] = m1a
          if not candCount or m1a[0] > out[1, 0]:
            out[1] = m1a
          if not candCount or m1a[1] < out[2, 1]:
            out[2] = m1a
          if not candCount or m1a[1] > out[3, 1]:
            out[3] = m1a
          candCount += 1

    if v1count > 1:
      for i in range(v2count):
        m1a = v2[i]
        is_in = bool(True)

        for j in range(v1count):
          j2 = (j + 1) % v1count
          is_in = (
            is_in
            and (v1[j2][0] - v1[j][0]) * (m1a[1] - v1[j][1])
            - (v1[j2][1] - v1[j][1]) * (m1a[0] - v1[j][0])
            >= 0.0
          )
          if not is_in:
            break

        if is_in:
          if not candCount or m1a[0] < out[0, 0]:
            out[0] = m1a
          if not candCount or m1a[0] > out[1, 0]:
            out[1] = m1a
          if not candCount or m1a[1] < out[2, 1]:
            out[2] = m1a
          if not candCount or m1a[1] > out[3, 1]:
            out[3] = m1a
          candCount += 1

    if v1count > 1 and v2count > 1:
      # Check all edge pairs, and store line segment intersections if they are
      # on the edge of the boundary.
      for i in range(v1count):
        for j in range(v2count):
          m1a = v1[i]
          m1b = v1[(i + 1) % v1count]
          m2a = v2[j]
          m2b = v2[(j + 1) % v2count]

          det = (m2a[1] - m2b[1]) * (m1b[0] - m1a[0]) - (m1a[1] - m1b[1]) * (
            m2b[0] - m2a[0]
          )

          if wp.abs(det) > 1e-12:
            a11 = (m2a[1] - m2b[1]) / det
            a12 = (m2b[0] - m2a[0]) / det
            a21 = (m1a[1] - m1b[1]) / det
            a22 = (m1b[0] - m1a[0]) / det
            b1 = m2a[0] - m1a[0]
            b2 = m2a[1] - m1a[1]

            alpha = a11 * b1 + a12 * b2
            beta = a21 * b1 + a22 * b2
            if alpha >= 0.0 and alpha <= 1.0 and beta >= 0.0 and beta <= 1.0:
              m0 = wp.vec3(
                m1a[0] + alpha * (m1b[0] - m1a[0]),
                m1a[1] + alpha * (m1b[1] - m1a[1]),
                (m1a[2] + alpha * (m1b[2] - m1a[2]) + m2a[2] + beta * (m2b[2] - m2a[2]))
                * 0.5,
              )
              if not candCount or m0[0] < out[0, 0]:
                out[0] = m0
              if not candCount or m0[0] > out[1, 0]:
                out[1] = m0
              if not candCount or m0[1] < out[2, 1]:
                out[2] = m0
              if not candCount or m0[1] > out[3, 1]:
                out[3] = m0
              candCount += 1

    var_rx = wp.vec3(0.0)
    contact_count = int(0)
    if candCount > 0:
      # Polygon intersection was found.
      # TODO(btaba): replace the above routine with the manifold point routine
      # from MJX. Deduplicate the points properly.
      last_pt = wp.vec3(FLOAT_MAX, FLOAT_MAX, FLOAT_MAX)

      for k in range(wp.static(MULTI_CONTACT_COUNT)):
        pt = out[k, 0] * dir + out[k, 1] * dir2 + out[k, 2] * normal

        # skip contact points that are too close
        if wp.length(pt - last_pt) <= 1e-6:
          continue

        contact_points[contact_count] = pt
        last_pt = pt
        contact_count += 1

    else:
      # Polygon intersection was not found. Loop through all vertex pairs and
      # calculate an approximate contact point.
      minDist = float(0.0)
      for i in range(v1count):
        for j in range(v2count):
          # Find the closest vertex pair. Calculate a contact point var_rx as the
          # midpoint between the closest vertex pair.
          m1 = v1[i]
          m2 = v2[j]
          dd = (m1[0] - m2[0]) * (m1[0] - m2[0]) + (m1[1] - m2[1]) * (m1[1] - m2[1])

          if i != 0 and j != 0 or dd < minDist:
            minDist = dd
            var_rx = (
              (m1[0] + m2[0]) * dir + (m1[1] + m2[1]) * dir2 + (m1[2] + m2[2]) * normal
            ) * 0.5

          # Check for a closer point between a point on v2 and an edge on v1.
          m1b = v1[(i + 1) % v1count]
          m2b = v2[(j + 1) % v2count]

          if v1count > 1:
            dd = (m1b[0] - m1[0]) * (m1b[0] - m1[0]) + (m1b[1] - m1[1]) * (
              m1b[1] - m1[1]
            )
            t = (
              (m2[1] - m1[1]) * (m1b[0] - m1[0]) - (m2[0] - m1[0]) * (m1b[1] - m1[1])
            ) / dd
            dx = m2[0] + (m1b[1] - m1[1]) * t
            dy = m2[1] - (m1b[0] - m1[0]) * t
            dist = (dx - m2[0]) * (dx - m2[0]) + (dy - m2[1]) * (dy - m2[1])

            if (
              (dist < minDist)
              and (
                (dx - m1[0]) * (m1b[0] - m1[0]) + (dy - m1[1]) * (m1b[1] - m1[1]) >= 0
              )
              and (
                (dx - m1b[0]) * (m1[0] - m1b[0]) + (dy - m1b[1]) * (m1[1] - m1b[1]) >= 0
              )
            ):
              alpha = wp.sqrt(
                ((dx - m1[0]) * (dx - m1[0]) + (dy - m1[1]) * (dy - m1[1])) / dd
              )
              minDist = dist
              w = ((1.0 - alpha) * m1 + alpha * m1b + m2) * 0.5
              var_rx = w[0] * dir + w[1] * dir2 + w[2] * normal

          # check for a closer point between a point on v1 and an edge on v2
          if v2count > 1:
            dd = (m2b[0] - m2[0]) * (m2b[0] - m2[0]) + (m2b[1] - m2[1]) * (
              m2b[1] - m2[1]
            )
            t = (
              (m1[1] - m2[1]) * (m2b[0] - m2[0]) - (m1[0] - m2[0]) * (m2b[1] - m2[1])
            ) / dd
            dx = m1[0] + (m2b[1] - m2[1]) * t
            dy = m1[1] - (m2b[0] - m2[0]) * t
            dist = (dx - m1[0]) * (dx - m1[0]) + (dy - m1[1]) * (dy - m1[1])

            if (
              dist < minDist
              and (dx - m2[0]) * (m2b[0] - m2[0]) + (dy - m2[1]) * (m2b[1] - m2[1]) >= 0
              and (dx - m2b[0]) * (m2[0] - m2b[0]) + (dy - m2b[1]) * (m2[1] - m2b[1])
              >= 0
            ):
              alpha = wp.sqrt(
                ((dx - m2[0]) * (dx - m2[0]) + (dy - m2[1]) * (dy - m2[1])) / dd
              )
              minDist = dist
              w = (m1 + (1.0 - alpha) * m2 + alpha * m2b) * 0.5
              var_rx = w[0] * dir + w[1] * dir2 + w[2] * normal

      for k in range(wp.static(MULTI_CONTACT_COUNT)):
        contact_points[k] = var_rx

      contact_count = 1

    return contact_count, contact_points

  # runs GJK and EPA on a set of sparse geom pairs per env
  @wp.kernel
  def _gjk_epa_sparse(m: Model, d: Data):
    tid = wp.tid()
    if tid >= d.ncollision[0]:
      return

    worldid = d.collision_worldid[tid]
    geoms, margin, gap, condim, friction, solref, solreffriction, solimp = (
      contact_params(m, d, tid)
    )

    g1 = geoms[0]
    g2 = geoms[1]

    if m.geom_type[g1] != geomtype1 or m.geom_type[g2] != geomtype2:
      return

<<<<<<< HEAD
    index = d.collision_index[tid]

    info1 = _geom(g1, m, d.geom_xpos[worldid], d.geom_xmat[worldid], index)
    info2 = _geom(g2, m, d.geom_xpos[worldid], d.geom_xmat[worldid], index)
=======
    geom1 = _geom(g1, m, d.geom_xpos[worldid], d.geom_xmat[worldid])
    geom2 = _geom(g2, m, d.geom_xpos[worldid], d.geom_xmat[worldid])

    margin = wp.max(m.geom_margin[g1], m.geom_margin[g2])
>>>>>>> 5d766487

    simplex, normal = _gjk(m, geom1, geom2)

    # TODO(btaba): get depth from GJK, conditionally run EPA.
    depth, normal = _epa(m, geom1, geom2, simplex, normal)
    dist = -depth

    if (dist - margin) >= 0.0 or depth != depth:
      return

    # TODO(btaba): split get_multiple_contacts into a separate kernel.
    # TODO(team): multiccd enablebit
    count, points = _multiple_contacts(m, geom1, geom2, depth, normal)

    frame = make_frame(normal)
    for i in range(count):
      write_contact(
        d,
        dist,
        points[i],
        frame,
        margin,
        gap,
        condim,
        friction,
        solref,
        solreffriction,
        solimp,
        geoms,
        worldid,
      )

  return _gjk_epa_sparse


_collision_kernels = {}


def gjk_narrowphase(m: Model, d: Data):
  if len(_collision_kernels) == 0:
    for types in _CONVEX_COLLISION_FUNC:
      t1 = types[0]
      t2 = types[1]
      _collision_kernels[(t1, t2)] = _gjk_epa_pipeline(
        t1,
        t2,
        m.opt.gjk_iterations,
        m.opt.epa_iterations,
        m.opt.epa_exact_neg_distance,
        m.opt.depth_extension,
      )

  for collision_kernel in _collision_kernels.values():
    wp.launch(collision_kernel, dim=d.nconmax, inputs=[m, d])<|MERGE_RESOLUTION|>--- conflicted
+++ resolved
@@ -104,21 +104,16 @@
       if dist > max_dist:
         max_dist = dist
         support_pt = vert
-<<<<<<< HEAD
-    support_pt = info.rot @ support_pt + info.pos
-  elif typeGeom == int(GeomType.HFIELD.value):
+    support_pt = geom.rot @ support_pt + geom.pos
+  elif geom_type == int(GeomType.HFIELD.value):
     max_dist = float(FLOAT_MIN)
     for i in range(6):
-      vert = wp.vec3(info.verts[i][0], info.verts[i][1], info.verts[i][2])
-      #wp.printf("vert: (%g %g %g)\n", vert[0], vert[1], vert[2])
+      vert = wp.vec3(geom.verts[i][0], geom.verts[i][1], geom.verts[i][2])
       dist = wp.dot(vert, local_dir)
       if dist > max_dist:
         max_dist = dist
         support_pt = vert
-    support_pt = info.rot @ support_pt + info.pos
-=======
     support_pt = geom.rot @ support_pt + geom.pos
->>>>>>> 5d766487
 
   return wp.dot(support_pt, dir), support_pt
 
@@ -143,17 +138,13 @@
   return dist1 + dist2, support_pt
 
 
-<<<<<<< HEAD
-convex_collision_functions = {
+_CONVEX_COLLISION_FUNC = {
   (GeomType.HFIELD.value, GeomType.SPHERE.value),
   (GeomType.HFIELD.value, GeomType.CAPSULE.value),
   (GeomType.HFIELD.value, GeomType.ELLIPSOID.value),
   (GeomType.HFIELD.value, GeomType.CYLINDER.value),
   (GeomType.HFIELD.value, GeomType.BOX.value),
   (GeomType.HFIELD.value, GeomType.MESH.value),
-=======
-_CONVEX_COLLISION_FUNC = {
->>>>>>> 5d766487
   (GeomType.SPHERE.value, GeomType.ELLIPSOID.value),
   (GeomType.SPHERE.value, GeomType.MESH.value),
   (GeomType.CAPSULE.value, GeomType.CYLINDER.value),
@@ -787,17 +778,12 @@
     if m.geom_type[g1] != geomtype1 or m.geom_type[g2] != geomtype2:
       return
 
-<<<<<<< HEAD
     index = d.collision_index[tid]
 
-    info1 = _geom(g1, m, d.geom_xpos[worldid], d.geom_xmat[worldid], index)
-    info2 = _geom(g2, m, d.geom_xpos[worldid], d.geom_xmat[worldid], index)
-=======
-    geom1 = _geom(g1, m, d.geom_xpos[worldid], d.geom_xmat[worldid])
-    geom2 = _geom(g2, m, d.geom_xpos[worldid], d.geom_xmat[worldid])
+    geom1 = _geom(g1, m, d.geom_xpos[worldid], d.geom_xmat[worldid], index)
+    geom2 = _geom(g2, m, d.geom_xpos[worldid], d.geom_xmat[worldid], index)
 
     margin = wp.max(m.geom_margin[g1], m.geom_margin[g2])
->>>>>>> 5d766487
 
     simplex, normal = _gjk(m, geom1, geom2)
 
