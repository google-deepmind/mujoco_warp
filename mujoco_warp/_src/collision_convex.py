--- conflicted
+++ resolved
@@ -763,13 +763,8 @@
     if m.geom_type[g1] != geomtype1 or m.geom_type[g2] != geomtype2:
       return
 
-<<<<<<< HEAD
-    info1 = _geom(g1, m, d.geom_xpos[worldid], d.geom_xmat[worldid], worldid)
-    info2 = _geom(g2, m, d.geom_xpos[worldid], d.geom_xmat[worldid], worldid)
-=======
-    geom1 = _geom(g1, m, d.geom_xpos[worldid], d.geom_xmat[worldid])
-    geom2 = _geom(g2, m, d.geom_xpos[worldid], d.geom_xmat[worldid])
->>>>>>> 28e41588
+    geom1 = _geom(g1, m, d.geom_xpos[worldid], d.geom_xmat[worldid], worldid)
+    geom2 = _geom(g2, m, d.geom_xpos[worldid], d.geom_xmat[worldid], worldid)
 
     margin = wp.max(
       m.geom_margin[worldid, g1],
