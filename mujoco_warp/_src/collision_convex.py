# Copyright 2025 The Newton Developers
#
# Licensed under the Apache License, Version 2.0 (the "License");
# you may not use this file except in compliance with the License.
# You may obtain a copy of the License at
#
#     http://www.apache.org/licenses/LICENSE-2.0
#
# Unless required by applicable law or agreed to in writing, software
# distributed under the License is distributed on an "AS IS" BASIS,
# WITHOUT WARRANTIES OR CONDITIONS OF ANY KIND, either express or implied.
# See the License for the specific language governing permissions and
# limitations under the License.
# ==============================================================================

import warp as wp

from .collision_gjk import ccd
from .collision_gjk_legacy import epa_legacy
from .collision_gjk_legacy import gjk_legacy
from .collision_gjk_legacy import multicontact_legacy
from .collision_hfield import hfield_filter
from .collision_primitive import Geom
from .collision_primitive import contact_params
from .collision_primitive import geom
from .collision_primitive import write_contact
from .math import make_frame
from .math import upper_trid_index
from .types import MJ_MAXCONPAIR
from .types import Data
from .types import GeomType
from .types import Model
from .types import vec5
from .warp_util import cache_kernel
from .warp_util import event_scope
from .warp_util import kernel as nested_kernel

# TODO(team): improve compile time to enable backward pass
wp.set_module_options({"enable_backward": False})

MULTI_CONTACT_COUNT = 8
mat3c = wp.types.matrix(shape=(MULTI_CONTACT_COUNT, 3), dtype=float)
mat63 = wp.types.matrix(shape=(6, 3), dtype=float)

_CONVEX_COLLISION_PAIRS = [
  (GeomType.HFIELD, GeomType.SPHERE),
  (GeomType.HFIELD, GeomType.CAPSULE),
  (GeomType.HFIELD, GeomType.ELLIPSOID),
  (GeomType.HFIELD, GeomType.CYLINDER),
  (GeomType.HFIELD, GeomType.BOX),
  (GeomType.HFIELD, GeomType.MESH),
  (GeomType.SPHERE, GeomType.ELLIPSOID),
  (GeomType.SPHERE, GeomType.MESH),
  (GeomType.CAPSULE, GeomType.ELLIPSOID),
  (GeomType.CAPSULE, GeomType.CYLINDER),
  (GeomType.CAPSULE, GeomType.MESH),
  (GeomType.ELLIPSOID, GeomType.ELLIPSOID),
  (GeomType.ELLIPSOID, GeomType.CYLINDER),
  (GeomType.ELLIPSOID, GeomType.BOX),
  (GeomType.ELLIPSOID, GeomType.MESH),
  (GeomType.CYLINDER, GeomType.CYLINDER),
  (GeomType.CYLINDER, GeomType.BOX),
  (GeomType.CYLINDER, GeomType.MESH),
  (GeomType.BOX, GeomType.MESH),
  (GeomType.MESH, GeomType.MESH),
]


def _check_convex_collision_pairs():
  prev_idx = -1
  for pair in _CONVEX_COLLISION_PAIRS:
    idx = upper_trid_index(len(GeomType), pair[0].value, pair[1].value)
    if pair[1] < pair[0] or idx <= prev_idx:
      return False
    prev_idx = idx
  return True


assert _check_convex_collision_pairs(), "_CONVEX_COLLISION_PAIRS is in invalid order."


@cache_kernel
def ccd_kernel_builder(
  legacy_gjk: bool,
  geomtype1: int,
  geomtype2: int,
  ccd_iterations: int,
  epa_exact_neg_distance: bool,
  depth_extension: float,
  is_hfield: bool,
):
  @wp.func
  def eval_ccd_write_contact(
    # Model:
    opt_ccd_tolerance: wp.array(dtype=float),
    geom_type: wp.array(dtype=int),
    # Data in:
    nconmax_in: int,
    epa_vert_in: wp.array2d(dtype=wp.vec3),
    epa_vert1_in: wp.array2d(dtype=wp.vec3),
    epa_vert2_in: wp.array2d(dtype=wp.vec3),
    epa_vert_index1_in: wp.array2d(dtype=int),
    epa_vert_index2_in: wp.array2d(dtype=int),
    epa_face_in: wp.array2d(dtype=wp.vec3i),
    epa_pr_in: wp.array2d(dtype=wp.vec3),
    epa_norm2_in: wp.array2d(dtype=float),
    epa_index_in: wp.array2d(dtype=int),
    epa_map_in: wp.array2d(dtype=int),
    epa_horizon_in: wp.array2d(dtype=int),
    multiccd_polygon_in: wp.array2d(dtype=wp.vec3),
    multiccd_clipped_in: wp.array2d(dtype=wp.vec3),
    multiccd_pnormal_in: wp.array2d(dtype=wp.vec3),
    multiccd_pdist_in: wp.array2d(dtype=float),
    multiccd_idx1_in: wp.array2d(dtype=int),
    multiccd_idx2_in: wp.array2d(dtype=int),
    multiccd_n1_in: wp.array2d(dtype=wp.vec3),
    multiccd_n2_in: wp.array2d(dtype=wp.vec3),
    multiccd_endvert_in: wp.array2d(dtype=wp.vec3),
    multiccd_face1_in: wp.array2d(dtype=wp.vec3),
    multiccd_face2_in: wp.array2d(dtype=wp.vec3),
    # In:
    geom1: Geom,
    geom2: Geom,
    geoms: wp.vec2i,
    worldid: int,
    tid: int,
    margin: float,
    gap: float,
    condim: int,
    friction: vec5,
    solref: wp.vec2,
    solreffriction: wp.vec2,
    solimp: vec5,
    x1: wp.vec3,
    x2: wp.vec3,
    count: int,
    # Data out:
    ncon_out: wp.array(dtype=int),
    contact_dist_out: wp.array(dtype=float),
    contact_pos_out: wp.array(dtype=wp.vec3),
    contact_frame_out: wp.array(dtype=wp.mat33),
    contact_includemargin_out: wp.array(dtype=float),
    contact_friction_out: wp.array(dtype=vec5),
    contact_solref_out: wp.array(dtype=wp.vec2),
    contact_solreffriction_out: wp.array(dtype=wp.vec2),
    contact_solimp_out: wp.array(dtype=vec5),
    contact_dim_out: wp.array(dtype=int),
    contact_geom_out: wp.array(dtype=wp.vec2i),
    contact_worldid_out: wp.array(dtype=int),
  ) -> int:
    # TODO(kbayes): remove legacy GJK once multicontact can be enabled
    if wp.static(legacy_gjk):
      simplex, normal = gjk_legacy(
        ccd_iterations,
        geom1,
        geom2,
        geomtype1,
        geomtype2,
      )

      depth, normal = epa_legacy(
        ccd_iterations, geom1, geom2, geomtype1, geomtype2, depth_extension, epa_exact_neg_distance, simplex, normal
      )
      dist = -depth

      if dist >= 0.0 or depth < -depth_extension:
        return 0
      sphere = GeomType.SPHERE
      ellipsoid = GeomType.ELLIPSOID
      g1 = geoms[0]
      g2 = geoms[1]
      if geom_type[g1] == sphere or geom_type[g1] == ellipsoid or geom_type[g2] == sphere or geom_type[g2] == ellipsoid:
        ncontact, points = multicontact_legacy(geom1, geom2, geomtype1, geomtype2, depth_extension, depth, normal, 1, 2, 1.0e-5)
      else:
        ncontact, points = multicontact_legacy(geom1, geom2, geomtype1, geomtype2, depth_extension, depth, normal, 4, 8, 1.0e-1)
      frame = make_frame(normal)
    else:
      points = mat3c()
      geom1.margin = margin
      geom2.margin = margin
      dist, ncontact, witness1, witness2 = ccd(
        False,
        opt_ccd_tolerance[worldid],
        0.0,
        ccd_iterations,
        geom1,
        geom2,
        geomtype1,
        geomtype2,
        x1,
        x2,
        epa_vert_in[tid],
        epa_vert1_in[tid],
        epa_vert2_in[tid],
        epa_vert_index1_in[tid],
        epa_vert_index2_in[tid],
        epa_face_in[tid],
        epa_pr_in[tid],
        epa_norm2_in[tid],
        epa_index_in[tid],
        epa_map_in[tid],
        epa_horizon_in[tid],
        multiccd_polygon_in[tid],
        multiccd_clipped_in[tid],
        multiccd_pnormal_in[tid],
        multiccd_pdist_in[tid],
        multiccd_idx1_in[tid],
        multiccd_idx2_in[tid],
        multiccd_n1_in[tid],
        multiccd_n2_in[tid],
        multiccd_endvert_in[tid],
        multiccd_face1_in[tid],
        multiccd_face2_in[tid],
      )
      if dist >= 0.0:
        return 0

      for i in range(ncontact):
        points[i] = 0.5 * (witness1[i] + witness2[i])
      normal = witness1[0] - witness2[0]
      frame = make_frame(normal)

    for i in range(ncontact):
      write_contact(
        nconmax_in,
        dist,
        points[i],
        frame,
        margin,
        gap,
        condim,
        friction,
        solref,
        solreffriction,
        solimp,
        geoms,
        worldid,
        ncon_out,
        contact_dist_out,
        contact_pos_out,
        contact_frame_out,
        contact_includemargin_out,
        contact_friction_out,
        contact_solref_out,
        contact_solreffriction_out,
        contact_solimp_out,
        contact_dim_out,
        contact_geom_out,
        contact_worldid_out,
      )
      if count + (i + 1) >= MJ_MAXCONPAIR:
        return i + 1

    return ncontact

  # runs convex collision on a set of geom pairs to recover contact info
  @nested_kernel(module="unique", enable_backward=False)
  def ccd_kernel(
    # Model:
    opt_ccd_tolerance: wp.array(dtype=float),
    geom_type: wp.array(dtype=int),
    geom_condim: wp.array(dtype=int),
    geom_dataid: wp.array(dtype=int),
    geom_priority: wp.array(dtype=int),
    geom_solmix: wp.array2d(dtype=float),
    geom_solref: wp.array2d(dtype=wp.vec2),
    geom_solimp: wp.array2d(dtype=vec5),
    geom_size: wp.array2d(dtype=wp.vec3),
    geom_aabb: wp.array2d(dtype=wp.vec3),
    geom_rbound: wp.array2d(dtype=float),
    geom_friction: wp.array2d(dtype=wp.vec3),
    geom_margin: wp.array2d(dtype=float),
    geom_gap: wp.array2d(dtype=float),
    hfield_adr: wp.array(dtype=int),
    hfield_nrow: wp.array(dtype=int),
    hfield_ncol: wp.array(dtype=int),
    hfield_size: wp.array(dtype=wp.vec4),
    hfield_data: wp.array(dtype=float),
    mesh_vertadr: wp.array(dtype=int),
    mesh_vertnum: wp.array(dtype=int),
    mesh_vert: wp.array(dtype=wp.vec3),
    mesh_graphadr: wp.array(dtype=int),
    mesh_graph: wp.array(dtype=int),
    mesh_polynum: wp.array(dtype=int),
    mesh_polyadr: wp.array(dtype=int),
    mesh_polynormal: wp.array(dtype=wp.vec3),
    mesh_polyvertadr: wp.array(dtype=int),
    mesh_polyvertnum: wp.array(dtype=int),
    mesh_polyvert: wp.array(dtype=int),
    mesh_polymapadr: wp.array(dtype=int),
    mesh_polymapnum: wp.array(dtype=int),
    mesh_polymap: wp.array(dtype=int),
    pair_dim: wp.array(dtype=int),
    pair_solref: wp.array2d(dtype=wp.vec2),
    pair_solreffriction: wp.array2d(dtype=wp.vec2),
    pair_solimp: wp.array2d(dtype=vec5),
    pair_margin: wp.array2d(dtype=float),
    pair_gap: wp.array2d(dtype=float),
    pair_friction: wp.array2d(dtype=vec5),
    # Data in:
    nconmax_in: int,
    geom_xpos_in: wp.array2d(dtype=wp.vec3),
    geom_xmat_in: wp.array2d(dtype=wp.mat33),
    collision_pair_in: wp.array(dtype=wp.vec2i),
    collision_pairid_in: wp.array(dtype=int),
    collision_worldid_in: wp.array(dtype=int),
    ncollision_in: wp.array(dtype=int),
    epa_vert_in: wp.array2d(dtype=wp.vec3),
    epa_vert1_in: wp.array2d(dtype=wp.vec3),
    epa_vert2_in: wp.array2d(dtype=wp.vec3),
    epa_vert_index1_in: wp.array2d(dtype=int),
    epa_vert_index2_in: wp.array2d(dtype=int),
    epa_face_in: wp.array2d(dtype=wp.vec3i),
    epa_pr_in: wp.array2d(dtype=wp.vec3),
    epa_norm2_in: wp.array2d(dtype=float),
    epa_index_in: wp.array2d(dtype=int),
    epa_map_in: wp.array2d(dtype=int),
    epa_horizon_in: wp.array2d(dtype=int),
    multiccd_polygon_in: wp.array2d(dtype=wp.vec3),
    multiccd_clipped_in: wp.array2d(dtype=wp.vec3),
    multiccd_pnormal_in: wp.array2d(dtype=wp.vec3),
    multiccd_pdist_in: wp.array2d(dtype=float),
    multiccd_idx1_in: wp.array2d(dtype=int),
    multiccd_idx2_in: wp.array2d(dtype=int),
    multiccd_n1_in: wp.array2d(dtype=wp.vec3),
    multiccd_n2_in: wp.array2d(dtype=wp.vec3),
    multiccd_endvert_in: wp.array2d(dtype=wp.vec3),
    multiccd_face1_in: wp.array2d(dtype=wp.vec3),
    multiccd_face2_in: wp.array2d(dtype=wp.vec3),
    # Data out:
    ncon_out: wp.array(dtype=int),
    contact_dist_out: wp.array(dtype=float),
    contact_pos_out: wp.array(dtype=wp.vec3),
    contact_frame_out: wp.array(dtype=wp.mat33),
    contact_includemargin_out: wp.array(dtype=float),
    contact_friction_out: wp.array(dtype=vec5),
    contact_solref_out: wp.array(dtype=wp.vec2),
    contact_solreffriction_out: wp.array(dtype=wp.vec2),
    contact_solimp_out: wp.array(dtype=vec5),
    contact_dim_out: wp.array(dtype=int),
    contact_geom_out: wp.array(dtype=wp.vec2i),
    contact_worldid_out: wp.array(dtype=int),
  ):
    tid = wp.tid()
    if tid >= ncollision_in[0]:
      return

    geoms = collision_pair_in[tid]
    g1 = geoms[0]
    g2 = geoms[1]

    if geom_type[g1] != geomtype1 or geom_type[g2] != geomtype2:
      return

    worldid = collision_worldid_in[tid]

    # height field filter
    if wp.static(is_hfield):
      no_hf_collision, xmin, xmax, ymin, ymax, zmin, zmax = hfield_filter(
        geom_dataid, geom_aabb, geom_rbound, geom_margin, hfield_size, geom_xpos_in, geom_xmat_in, worldid, g1, g2
      )
      if no_hf_collision:
        return

    _, margin, gap, condim, friction, solref, solreffriction, solimp = contact_params(
      geom_condim,
      geom_priority,
      geom_solmix,
      geom_solref,
      geom_solimp,
      geom_friction,
      geom_margin,
      geom_gap,
      pair_dim,
      pair_solref,
      pair_solreffriction,
      pair_solimp,
      pair_margin,
      pair_gap,
      pair_friction,
      collision_pair_in,
      collision_pairid_in,
      tid,
      worldid,
    )

    geom1_dataid = geom_dataid[g1]
    geom1 = geom(
      geomtype1,
      geom1_dataid,
      geom_size[worldid, g1],
      mesh_vertadr[geom1_dataid],
      mesh_vertnum[geom1_dataid],
      mesh_vert,
      mesh_graphadr[geom1_dataid],
      mesh_graph,
      mesh_polynum[geom1_dataid],
      mesh_polyadr[geom1_dataid],
      mesh_polynormal,
      mesh_polyvertadr,
      mesh_polyvertnum,
      mesh_polyvert,
      mesh_polymapadr,
      mesh_polymapnum,
      mesh_polymap,
      geom_xpos_in[worldid, g1],
      geom_xmat_in[worldid, g1],
    )

    geom2_dataid = geom_dataid[g2]
    geom2 = geom(
      geomtype2,
      geom2_dataid,
      geom_size[worldid, g2],
      mesh_vertadr[geom2_dataid],
      mesh_vertnum[geom2_dataid],
      mesh_vert,
      mesh_graphadr[geom2_dataid],
      mesh_graph,
      mesh_polynum[geom2_dataid],
      mesh_polyadr[geom2_dataid],
      mesh_polynormal,
      mesh_polyvertadr,
      mesh_polyvertnum,
      mesh_polyvert,
      mesh_polymapadr,
      mesh_polymapnum,
      mesh_polymap,
      geom_xpos_in[worldid, g2],
      geom_xmat_in[worldid, g2],
    )

    # see MuJoCo mjc_ConvexHField
    if wp.static(is_hfield):
      # height field subgrid
      nrow = hfield_nrow[g1]
      ncol = hfield_ncol[g1]
      size = hfield_size[g1]

      # subgrid
      x_scale = 0.5 * float(ncol - 1) / size[0]
      y_scale = 0.5 * float(nrow - 1) / size[1]
      cmin = wp.max(0, int(wp.floor((xmin + size[0]) * x_scale)))
      cmax = wp.min(ncol - 1, int(wp.ceil((xmax + size[0]) * x_scale)))
      rmin = wp.max(0, int(wp.floor((ymin + size[1]) * y_scale)))
      rmax = wp.min(nrow - 1, int(wp.ceil((ymax + size[1]) * y_scale)))

      dx = (2.0 * size[0]) / float(ncol - 1)
      dy = (2.0 * size[1]) / float(nrow - 1)
      dr = wp.vec2i(1, 0)

      prism = mat63()

      # set zbottom value using base size
      prism[0, 2] = -size[3]
      prism[1, 2] = -size[3]
      prism[2, 2] = -size[3]

      adr = hfield_adr[geom1_dataid]

      # process all prisms in subgrid
      count = int(0)
      for r in range(rmin, rmax):
        nvert = int(0)
        for c in range(cmin, cmax + 1):
          # add both triangles from this cell
          for i in range(2):
            # add vert
            x = dx * float(c) - size[0]
            y = dy * float(r + dr[i]) - size[1]
            z = hfield_data[adr + (r + dr[i]) * ncol + c] * size[2] + margin

            prism[0] = prism[1]
            prism[1] = prism[2]
            prism[3] = prism[4]
            prism[4] = prism[5]

            prism[2, 0] = x
            prism[5, 0] = x
            prism[2, 1] = y
            prism[5, 1] = y
            prism[5, 2] = z

            nvert += 1

            if nvert <= 2:
              continue

            # prism height test
            if prism[3, 2] < zmin and prism[4, 2] < zmin and prism[5, 2] < zmin:
              continue

            geom1.hfprism = prism

            # prism center
            x1 = geom1.pos
            if wp.static(not legacy_gjk):
              x1_ = wp.vec3(0.0, 0.0, 0.0)
              for i in range(6):
                x1_ += prism[i]
              x1 += geom1.rot @ (x1_ / 6.0)

            ncontact = eval_ccd_write_contact(
              opt_ccd_tolerance,
              geom_type,
              nconmax_in,
              epa_vert_in,
              epa_vert1_in,
              epa_vert2_in,
              epa_vert_index1_in,
              epa_vert_index2_in,
              epa_face_in,
              epa_pr_in,
              epa_norm2_in,
              epa_index_in,
              epa_map_in,
              epa_horizon_in,
              multiccd_polygon_in,
              multiccd_clipped_in,
              multiccd_pnormal_in,
              multiccd_pdist_in,
              multiccd_idx1_in,
              multiccd_idx2_in,
              multiccd_n1_in,
              multiccd_n2_in,
              multiccd_endvert_in,
              multiccd_face1_in,
              multiccd_face2_in,
              geom1,
              geom2,
              geoms,
              worldid,
              tid,
              margin,
              gap,
              condim,
              friction,
              solref,
              solreffriction,
              solimp,
              x1,
              geom2.pos,
              count,
              ncon_out,
              contact_dist_out,
              contact_pos_out,
              contact_frame_out,
              contact_includemargin_out,
              contact_friction_out,
              contact_solref_out,
              contact_solreffriction_out,
              contact_solimp_out,
              contact_dim_out,
              contact_geom_out,
              contact_worldid_out,
            )
            count += ncontact
            if count >= MJ_MAXCONPAIR:
              return
    else:
      eval_ccd_write_contact(
        opt_ccd_tolerance,
        geom_type,
        nconmax_in,
        epa_vert_in,
        epa_vert1_in,
        epa_vert2_in,
        epa_vert_index1_in,
        epa_vert_index2_in,
        epa_face_in,
        epa_pr_in,
        epa_norm2_in,
        epa_index_in,
        epa_map_in,
        epa_horizon_in,
        multiccd_polygon_in,
        multiccd_clipped_in,
        multiccd_pnormal_in,
        multiccd_pdist_in,
        multiccd_idx1_in,
        multiccd_idx2_in,
        multiccd_n1_in,
        multiccd_n2_in,
        multiccd_endvert_in,
        multiccd_face1_in,
        multiccd_face2_in,
        geom1,
        geom2,
        geoms,
        worldid,
        tid,
        margin,
        gap,
        condim,
        friction,
        solref,
        solreffriction,
        solimp,
        geom1.pos,
        geom2.pos,
        0,
        ncon_out,
        contact_dist_out,
        contact_pos_out,
        contact_frame_out,
        contact_includemargin_out,
        contact_friction_out,
        contact_solref_out,
        contact_solreffriction_out,
        contact_solimp_out,
        contact_dim_out,
        contact_geom_out,
        contact_worldid_out,
      )

  return ccd_kernel


@event_scope
def convex_narrowphase(m: Model, d: Data):
  """Runs narrowphase collision detection for convex geom pairs.

  This function handles collision detection for pairs of convex geometries that were
  identified during the broadphase. It uses the Gilbert-Johnson-Keerthi (GJK) algorithm to
  determine the distance between shapes and the Expanding Polytope Algorithm (EPA) to find
  the penetration depth and contact normal for colliding pairs.

  The convex geom types handled by this function are SPHERE, CAPSULE, ELLIPSOID, CYLINDER,
  BOX, MESH, HFIELD.

  To optimize performance, this function dynamically builds and launches a specialized
  kernel for each type of convex collision pair present in the model, avoiding unnecessary
  computations for non-existent pair types.
  """
  for geom_pair in _CONVEX_COLLISION_PAIRS:
    g1 = geom_pair[0].value
    g2 = geom_pair[1].value
    if m.geom_pair_type_count[upper_trid_index(len(GeomType), g1, g2)]:
      wp.launch(
<<<<<<< HEAD
        ccd_kernel_builder(m.opt.legacy_gjk, g1, g2, m.opt.ccd_iterations, True, 1e9, g1 == int(GeomType.HFIELD.value)),
=======
        ccd_kernel_builder(
          m.opt.legacy_gjk, g1, g2, m.opt.gjk_iterations, m.opt.epa_iterations, True, 1e9, g1 == GeomType.HFIELD
        ),
>>>>>>> 7999a0d1
        dim=d.nconmax,
        inputs=[
          m.opt.ccd_tolerance,
          m.geom_type,
          m.geom_condim,
          m.geom_dataid,
          m.geom_priority,
          m.geom_solmix,
          m.geom_solref,
          m.geom_solimp,
          m.geom_size,
          m.geom_aabb,
          m.geom_rbound,
          m.geom_friction,
          m.geom_margin,
          m.geom_gap,
          m.hfield_adr,
          m.hfield_nrow,
          m.hfield_ncol,
          m.hfield_size,
          m.hfield_data,
          m.mesh_vertadr,
          m.mesh_vertnum,
          m.mesh_vert,
          m.mesh_graphadr,
          m.mesh_graph,
          m.mesh_polynum,
          m.mesh_polyadr,
          m.mesh_polynormal,
          m.mesh_polyvertadr,
          m.mesh_polyvertnum,
          m.mesh_polyvert,
          m.mesh_polymapadr,
          m.mesh_polymapnum,
          m.mesh_polymap,
          m.pair_dim,
          m.pair_solref,
          m.pair_solreffriction,
          m.pair_solimp,
          m.pair_margin,
          m.pair_gap,
          m.pair_friction,
          d.nconmax,
          d.geom_xpos,
          d.geom_xmat,
          d.collision_pair,
          d.collision_pairid,
          d.collision_worldid,
          d.ncollision,
          d.epa_vert,
          d.epa_vert1,
          d.epa_vert2,
          d.epa_vert_index1,
          d.epa_vert_index2,
          d.epa_face,
          d.epa_pr,
          d.epa_norm2,
          d.epa_index,
          d.epa_map,
          d.epa_horizon,
          d.multiccd_polygon,
          d.multiccd_clipped,
          d.multiccd_pnormal,
          d.multiccd_pdist,
          d.multiccd_idx1,
          d.multiccd_idx2,
          d.multiccd_n1,
          d.multiccd_n2,
          d.multiccd_endvert,
          d.multiccd_face1,
          d.multiccd_face2,
        ],
        outputs=[
          d.ncon,
          d.contact.dist,
          d.contact.pos,
          d.contact.frame,
          d.contact.includemargin,
          d.contact.friction,
          d.contact.solref,
          d.contact.solreffriction,
          d.contact.solimp,
          d.contact.dim,
          d.contact.geom,
          d.contact.worldid,
        ],
      )<|MERGE_RESOLUTION|>--- conflicted
+++ resolved
@@ -637,13 +637,7 @@
     g2 = geom_pair[1].value
     if m.geom_pair_type_count[upper_trid_index(len(GeomType), g1, g2)]:
       wp.launch(
-<<<<<<< HEAD
-        ccd_kernel_builder(m.opt.legacy_gjk, g1, g2, m.opt.ccd_iterations, True, 1e9, g1 == int(GeomType.HFIELD.value)),
-=======
-        ccd_kernel_builder(
-          m.opt.legacy_gjk, g1, g2, m.opt.gjk_iterations, m.opt.epa_iterations, True, 1e9, g1 == GeomType.HFIELD
-        ),
->>>>>>> 7999a0d1
+        ccd_kernel_builder(m.opt.legacy_gjk, g1, g2, m.opt.ccd_iterations, True, 1e9, g1 == GeomType.HFIELD),
         dim=d.nconmax,
         inputs=[
           m.opt.ccd_tolerance,
