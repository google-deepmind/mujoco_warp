# Copyright 2025 The Newton Developers
#
# Licensed under the Apache License, Version 2.0 (the "License");
# you may not use this file except in compliance with the License.
# You may obtain a copy of the License at
#
#     http://www.apache.org/licenses/LICENSE-2.0
#
# Unless required by applicable law or agreed to in writing, software
# distributed under the License is distributed on an "AS IS" BASIS,
# WITHOUT WARRANTIES OR CONDITIONS OF ANY KIND, either express or implied.
# See the License for the specific language governing permissions and
# limitations under the License.
# ==============================================================================

from typing import Any, Tuple

import warp as wp

from . import math
from . import ray
from . import smooth
from . import support
from .collision_sdf import get_sdf_params
from .collision_sdf import sdf
from .types import MJ_MAX_EPAFACES
from .types import MJ_MAX_EPAHORIZON
from .types import MJ_MINVAL
from .types import ConeType
from .types import ConstraintType
from .types import ContactType
from .types import Data
from .types import DataType
from .types import DisableBit
from .types import JointType
from .types import Model
from .types import ObjType
from .types import SensorType
from .types import TrnType
from .types import vec5
from .types import vec6
from .types import vec8f
from .types import vec8i
from .util_misc import inside_geom
from .warp_util import cache_kernel
from .warp_util import event_scope
from .warp_util import kernel as nested_kernel

wp.set_module_options({"enable_backward": False})


@wp.func
def _write_scalar(
  # Model:
  sensor_type: wp.array(dtype=int),
  sensor_datatype: wp.array(dtype=int),
  sensor_adr: wp.array(dtype=int),
  sensor_cutoff: wp.array(dtype=float),
  # In:
  sensorid: int,
  sensor: Any,
  # Out:
  out: wp.array(dtype=float),
):
  adr = sensor_adr[sensorid]
  cutoff = sensor_cutoff[sensorid]

  if cutoff > 0.0 and not (sensor_type[sensorid] == int(SensorType.GEOMFROMTO.value)):
    datatype = sensor_datatype[sensorid]
    if datatype == DataType.REAL:
      out[adr] = wp.clamp(sensor, -cutoff, cutoff)
      return
    elif datatype == DataType.POSITIVE:
      out[adr] = wp.min(sensor, cutoff)
      return

  out[adr] = sensor


@wp.func
def _write_vector(
  # Model:
  sensor_type: wp.array(dtype=int),
  sensor_datatype: wp.array(dtype=int),
  sensor_adr: wp.array(dtype=int),
  sensor_cutoff: wp.array(dtype=float),
  # In:
  sensorid: int,
  sensordim: int,
  sensor: Any,
  # Out:
  out: wp.array(dtype=float),
):
  adr = sensor_adr[sensorid]
  cutoff = sensor_cutoff[sensorid]

  if cutoff > 0.0 and not (sensor_type[sensorid] == int(SensorType.GEOMFROMTO.value)):
    datatype = sensor_datatype[sensorid]
    if datatype == DataType.REAL:
      for i in range(sensordim):
        out[adr + i] = wp.clamp(sensor[i], -cutoff, cutoff)
      return
    elif datatype == DataType.POSITIVE:
      for i in range(sensordim):
        out[adr + i] = wp.min(sensor[i], cutoff)
      return

  for i in range(sensordim):
    out[adr + i] = sensor[i]


@wp.func
def _magnetometer(
  # Model:
  opt_magnetic: wp.array(dtype=wp.vec3),
  # Data in:
  site_xmat_in: wp.array2d(dtype=wp.mat33),
  # In:
  worldid: int,
  objid: int,
) -> wp.vec3:
  magnetic = opt_magnetic[worldid % opt_magnetic.shape[0]]
  return wp.transpose(site_xmat_in[worldid, objid]) @ magnetic


@wp.func
def _cam_projection(
  # Model:
  cam_fovy: wp.array(dtype=float),
  cam_resolution: wp.array(dtype=wp.vec2i),
  cam_sensorsize: wp.array(dtype=wp.vec2),
  cam_intrinsic: wp.array(dtype=wp.vec4),
  # Data in:
  site_xpos_in: wp.array2d(dtype=wp.vec3),
  cam_xpos_in: wp.array2d(dtype=wp.vec3),
  cam_xmat_in: wp.array2d(dtype=wp.mat33),
  # In:
  worldid: int,
  objid: int,
  refid: int,
) -> wp.vec2:
  sensorsize = cam_sensorsize[refid]
  intrinsic = cam_intrinsic[refid]
  fovy = cam_fovy[refid]
  res = cam_resolution[refid]

  target_xpos = site_xpos_in[worldid, objid]
  xpos = cam_xpos_in[worldid, refid]
  xmat = cam_xmat_in[worldid, refid]

  translation = wp.mat44f(1.0, 0.0, 0.0, -xpos[0], 0.0, 1.0, 0.0, -xpos[1], 0.0, 0.0, 1.0, -xpos[2], 0.0, 0.0, 0.0, 1.0)
  rotation = wp.mat44f(
    xmat[0, 0], xmat[1, 0], xmat[2, 0], 0.0,
    xmat[0, 1], xmat[1, 1], xmat[2, 1], 0.0,
    xmat[0, 2], xmat[1, 2], xmat[2, 2], 0.0,
    0.0, 0.0, 0.0, 1.0,
  )  # fmt: skip

  # focal transformation matrix (3 x 4)
  if sensorsize[0] != 0.0 and sensorsize[1] != 0.0:
    fx = intrinsic[0] / (sensorsize[0] + MJ_MINVAL) * float(res[0])
    fy = intrinsic[1] / (sensorsize[1] + MJ_MINVAL) * float(res[1])
    focal = wp.mat44f(-fx, 0.0, 0.0, 0.0, 0.0, fy, 0.0, 0.0, 0.0, 0.0, 1.0, 0.0, 0.0, 0.0, 0.0, 0.0)
  else:
    f = 0.5 / wp.tan(fovy * wp.static(wp.pi / 360.0)) * float(res[1])
    focal = wp.mat44f(-f, 0.0, 0.0, 0.0, 0.0, f, 0.0, 0.0, 0.0, 0.0, 1.0, 0.0, 0.0, 0.0, 0.0, 0.0)

  # image matrix (3 x 3)
  image = wp.mat44f(
    1.0, 0.0, 0.5 * float(res[0]), 0.0, 0.0, 1.0, 0.5 * float(res[1]), 0.0, 0.0, 0.0, 1.0, 0.0, 0.0, 0.0, 0.0, 0.0
  )

  # projection matrix (3 x 4): product of all 4 matrices
  # TODO(team): compute proj directly
  proj = image @ focal @ rotation @ translation

  # projection matrix multiples homogeneous [x, y, z, 1] vectors
  pos_hom = wp.vec4(target_xpos[0], target_xpos[1], target_xpos[2], 1.0)

  # project world coordinates into pixel space, see:
  # https://en.wikipedia.org/wiki/3D_projection#Mathematical_formula
  pixel_coord_hom = proj @ pos_hom

  # avoid dividing by tiny numbers
  denom = pixel_coord_hom[2]
  if wp.abs(denom) < MJ_MINVAL:
    denom = wp.clamp(denom, -MJ_MINVAL, MJ_MINVAL)

  # compute projection
  return wp.vec2f(pixel_coord_hom[0], pixel_coord_hom[1]) / denom


@wp.kernel
def _sensor_rangefinder_init(
  # Model:
  sensor_objid: wp.array(dtype=int),
  sensor_rangefinder_adr: wp.array(dtype=int),
  # Data in:
  site_xpos_in: wp.array2d(dtype=wp.vec3),
  site_xmat_in: wp.array2d(dtype=wp.mat33),
  # Data out:
  sensor_rangefinder_pnt_out: wp.array2d(dtype=wp.vec3),
  sensor_rangefinder_vec_out: wp.array2d(dtype=wp.vec3),
):
  worldid, rfid = wp.tid()
  sensorid = sensor_rangefinder_adr[rfid]
  objid = sensor_objid[sensorid]
  site_xpos = site_xpos_in[worldid, objid]
  site_xmat = site_xmat_in[worldid, objid]

  sensor_rangefinder_pnt_out[worldid, rfid] = site_xpos
  sensor_rangefinder_vec_out[worldid, rfid] = wp.vec3(site_xmat[0, 2], site_xmat[1, 2], site_xmat[2, 2])


@wp.func
def _joint_pos(jnt_qposadr: wp.array(dtype=int), qpos_in: wp.array2d(dtype=float), worldid: int, objid: int) -> float:
  return qpos_in[worldid, jnt_qposadr[objid]]


@wp.func
def _tendon_pos(ten_length_in: wp.array2d(dtype=float), worldid: int, objid: int) -> float:
  return ten_length_in[worldid, objid]


@wp.func
def _actuator_pos(actuator_length_in: wp.array2d(dtype=float), worldid: int, objid: int) -> float:
  return actuator_length_in[worldid, objid]


@wp.func
def _ball_quat(jnt_qposadr: wp.array(dtype=int), qpos_in: wp.array2d(dtype=float), worldid: int, objid: int) -> wp.quat:
  adr = jnt_qposadr[objid]
  quat = wp.quat(
    qpos_in[worldid, adr + 0],
    qpos_in[worldid, adr + 1],
    qpos_in[worldid, adr + 2],
    qpos_in[worldid, adr + 3],
  )
  return wp.normalize(quat)


@wp.kernel
def _limit_pos(
  # Model:
  sensor_type: wp.array(dtype=int),
  sensor_datatype: wp.array(dtype=int),
  sensor_objid: wp.array(dtype=int),
  sensor_adr: wp.array(dtype=int),
  sensor_cutoff: wp.array(dtype=float),
  sensor_limitpos_adr: wp.array(dtype=int),
  # Data in:
  ne_in: wp.array(dtype=int),
  nf_in: wp.array(dtype=int),
  nl_in: wp.array(dtype=int),
  efc_type_in: wp.array2d(dtype=int),
  efc_id_in: wp.array2d(dtype=int),
  efc_pos_in: wp.array2d(dtype=float),
  efc_margin_in: wp.array2d(dtype=float),
  # Data out:
  sensordata_out: wp.array2d(dtype=float),
):
  worldid, efcid, limitposid = wp.tid()

  ne = ne_in[worldid]
  nf = nf_in[worldid]
  nl = nl_in[worldid]

  # skip if not limit
  if efcid < ne + nf or efcid >= ne + nf + nl:
    return

  sensorid = sensor_limitpos_adr[limitposid]
  if efc_id_in[worldid, efcid] == sensor_objid[sensorid]:
    efc_type = efc_type_in[worldid, efcid]
    if efc_type == ConstraintType.LIMIT_JOINT or efc_type == ConstraintType.LIMIT_TENDON:
      val = efc_pos_in[worldid, efcid] - efc_margin_in[worldid, efcid]
      _write_scalar(sensor_type, sensor_datatype, sensor_adr, sensor_cutoff, sensorid, val, sensordata_out[worldid])


@wp.func
def _frame_pos(
  # Data in:
  xpos_in: wp.array2d(dtype=wp.vec3),
  xmat_in: wp.array2d(dtype=wp.mat33),
  xipos_in: wp.array2d(dtype=wp.vec3),
  ximat_in: wp.array2d(dtype=wp.mat33),
  geom_xpos_in: wp.array2d(dtype=wp.vec3),
  geom_xmat_in: wp.array2d(dtype=wp.mat33),
  site_xpos_in: wp.array2d(dtype=wp.vec3),
  site_xmat_in: wp.array2d(dtype=wp.mat33),
  cam_xpos_in: wp.array2d(dtype=wp.vec3),
  cam_xmat_in: wp.array2d(dtype=wp.mat33),
  # In:
  worldid: int,
  objid: int,
  objtype: int,
  refid: int,
  reftype: int,
) -> wp.vec3:
  if objtype == ObjType.BODY:
    xpos = xipos_in[worldid, objid]
  elif objtype == ObjType.XBODY:
    xpos = xpos_in[worldid, objid]
  elif objtype == ObjType.GEOM:
    xpos = geom_xpos_in[worldid, objid]
  elif objtype == ObjType.SITE:
    xpos = site_xpos_in[worldid, objid]
  elif objtype == ObjType.CAMERA:
    xpos = cam_xpos_in[worldid, objid]
  else:  # UNKNOWN
    xpos = wp.vec3(0.0)

  if refid == -1:
    return xpos

  if reftype == ObjType.BODY:
    xpos_ref = xipos_in[worldid, refid]
    xmat_ref = ximat_in[worldid, refid]
  elif objtype == ObjType.XBODY:
    xpos_ref = xpos_in[worldid, refid]
    xmat_ref = xmat_in[worldid, refid]
  elif reftype == ObjType.GEOM:
    xpos_ref = geom_xpos_in[worldid, refid]
    xmat_ref = geom_xmat_in[worldid, refid]
  elif reftype == ObjType.SITE:
    xpos_ref = site_xpos_in[worldid, refid]
    xmat_ref = site_xmat_in[worldid, refid]
  elif reftype == ObjType.CAMERA:
    xpos_ref = cam_xpos_in[worldid, refid]
    xmat_ref = cam_xmat_in[worldid, refid]

  else:  # UNKNOWN
    xpos_ref = wp.vec3(0.0)
    xmat_ref = wp.identity(3, wp.float32)

  return wp.transpose(xmat_ref) @ (xpos - xpos_ref)


@wp.func
def _frame_axis(
  # Data in:
  xmat_in: wp.array2d(dtype=wp.mat33),
  ximat_in: wp.array2d(dtype=wp.mat33),
  geom_xmat_in: wp.array2d(dtype=wp.mat33),
  site_xmat_in: wp.array2d(dtype=wp.mat33),
  cam_xmat_in: wp.array2d(dtype=wp.mat33),
  # In:
  worldid: int,
  objid: int,
  objtype: int,
  refid: int,
  reftype: int,
  frame_axis: int,
) -> wp.vec3:
  if objtype == ObjType.BODY:
    xmat = ximat_in[worldid, objid]
    axis = wp.vec3(xmat[0, frame_axis], xmat[1, frame_axis], xmat[2, frame_axis])
  elif objtype == ObjType.XBODY:
    xmat = xmat_in[worldid, objid]
    axis = wp.vec3(xmat[0, frame_axis], xmat[1, frame_axis], xmat[2, frame_axis])
  elif objtype == ObjType.GEOM:
    xmat = geom_xmat_in[worldid, objid]
    axis = wp.vec3(xmat[0, frame_axis], xmat[1, frame_axis], xmat[2, frame_axis])
  elif objtype == ObjType.SITE:
    xmat = site_xmat_in[worldid, objid]
    axis = wp.vec3(xmat[0, frame_axis], xmat[1, frame_axis], xmat[2, frame_axis])
  elif objtype == ObjType.CAMERA:
    xmat = cam_xmat_in[worldid, objid]
    axis = wp.vec3(xmat[0, frame_axis], xmat[1, frame_axis], xmat[2, frame_axis])
  else:  # UNKNOWN
    axis = wp.vec3(xmat[0, frame_axis], xmat[1, frame_axis], xmat[2, frame_axis])

  if refid == -1:
    return axis

  if reftype == ObjType.BODY:
    xmat_ref = ximat_in[worldid, refid]
  elif reftype == ObjType.XBODY:
    xmat_ref = xmat_in[worldid, refid]
  elif reftype == ObjType.GEOM:
    xmat_ref = geom_xmat_in[worldid, refid]
  elif reftype == ObjType.SITE:
    xmat_ref = site_xmat_in[worldid, refid]
  elif reftype == ObjType.CAMERA:
    xmat_ref = cam_xmat_in[worldid, refid]
  else:  # UNKNOWN
    xmat_ref = wp.identity(3, dtype=wp.float32)

  return wp.transpose(xmat_ref) @ axis


@wp.func
def _frame_quat(
  # Model:
  body_iquat: wp.array2d(dtype=wp.quat),
  geom_bodyid: wp.array(dtype=int),
  geom_quat: wp.array2d(dtype=wp.quat),
  site_bodyid: wp.array(dtype=int),
  site_quat: wp.array2d(dtype=wp.quat),
  cam_bodyid: wp.array(dtype=int),
  cam_quat: wp.array2d(dtype=wp.quat),
  # Data in:
  xquat_in: wp.array2d(dtype=wp.quat),
  # In:
  worldid: int,
  objid: int,
  objtype: int,
  refid: int,
  reftype: int,
) -> wp.quat:
  body_iquat_id = worldid % body_iquat.shape[0]
  geom_quat_id = worldid % geom_quat.shape[0]
  site_quat_id = worldid % site_quat.shape[0]
  cam_quat_id = worldid % cam_quat.shape[0]
  if objtype == ObjType.BODY:
    quat = math.mul_quat(xquat_in[worldid, objid], body_iquat[body_iquat_id, objid])
  elif objtype == ObjType.XBODY:
    quat = xquat_in[worldid, objid]
  elif objtype == ObjType.GEOM:
    quat = math.mul_quat(xquat_in[worldid, geom_bodyid[objid]], geom_quat[geom_quat_id, objid])
  elif objtype == ObjType.SITE:
    quat = math.mul_quat(xquat_in[worldid, site_bodyid[objid]], site_quat[site_quat_id, objid])
  elif objtype == ObjType.CAMERA:
    quat = math.mul_quat(xquat_in[worldid, cam_bodyid[objid]], cam_quat[cam_quat_id, objid])
  else:  # UNKNOWN
    quat = wp.quat(1.0, 0.0, 0.0, 0.0)

  if refid == -1:
    return quat

  if reftype == ObjType.BODY:
    refquat = math.mul_quat(xquat_in[worldid, refid], body_iquat[body_iquat_id, refid])
  elif reftype == ObjType.XBODY:
    refquat = xquat_in[worldid, refid]
  elif reftype == ObjType.GEOM:
    refquat = math.mul_quat(xquat_in[worldid, geom_bodyid[refid]], geom_quat[geom_quat_id, refid])
  elif reftype == ObjType.SITE:
    refquat = math.mul_quat(xquat_in[worldid, site_bodyid[refid]], site_quat[site_quat_id, refid])
  elif reftype == ObjType.CAMERA:
    refquat = math.mul_quat(xquat_in[worldid, cam_bodyid[refid]], cam_quat[cam_quat_id, refid])
  else:  # UNKNOWN
    refquat = wp.quat(1.0, 0.0, 0.0, 0.0)

  return math.mul_quat(math.quat_inv(refquat), quat)


@wp.func
def _subtree_com(subtree_com_in: wp.array2d(dtype=wp.vec3), worldid: int, objid: int) -> wp.vec3:
  return subtree_com_in[worldid, objid]


@wp.func
def _clock(time_in: wp.array(dtype=float), worldid: int) -> float:
  return time_in[worldid]


@wp.kernel
def _sensor_pos(
  # Model:
  ngeom: int,
  opt_magnetic: wp.array(dtype=wp.vec3),
  body_geomnum: wp.array(dtype=int),
  body_geomadr: wp.array(dtype=int),
  body_iquat: wp.array2d(dtype=wp.quat),
  jnt_qposadr: wp.array(dtype=int),
  geom_type: wp.array(dtype=int),
  geom_bodyid: wp.array(dtype=int),
  geom_quat: wp.array2d(dtype=wp.quat),
  site_type: wp.array(dtype=int),
  site_bodyid: wp.array(dtype=int),
  site_size: wp.array(dtype=wp.vec3),
  site_quat: wp.array2d(dtype=wp.quat),
  cam_bodyid: wp.array(dtype=int),
  cam_quat: wp.array2d(dtype=wp.quat),
  cam_fovy: wp.array(dtype=float),
  cam_resolution: wp.array(dtype=wp.vec2i),
  cam_sensorsize: wp.array(dtype=wp.vec2),
  cam_intrinsic: wp.array(dtype=wp.vec4),
  sensor_type: wp.array(dtype=int),
  sensor_datatype: wp.array(dtype=int),
  sensor_objtype: wp.array(dtype=int),
  sensor_objid: wp.array(dtype=int),
  sensor_reftype: wp.array(dtype=int),
  sensor_refid: wp.array(dtype=int),
  sensor_adr: wp.array(dtype=int),
  sensor_cutoff: wp.array(dtype=float),
  sensor_pos_adr: wp.array(dtype=int),
  sensor_collision_start_adr: wp.array(dtype=int),
  rangefinder_sensor_adr: wp.array(dtype=int),
  collision_sensor_adr: wp.array(dtype=int),
  # Data in:
  time_in: wp.array(dtype=float),
  energy_in: wp.array(dtype=wp.vec2),
  qpos_in: wp.array2d(dtype=float),
  xpos_in: wp.array2d(dtype=wp.vec3),
  xquat_in: wp.array2d(dtype=wp.quat),
  xmat_in: wp.array2d(dtype=wp.mat33),
  xipos_in: wp.array2d(dtype=wp.vec3),
  ximat_in: wp.array2d(dtype=wp.mat33),
  geom_xpos_in: wp.array2d(dtype=wp.vec3),
  geom_xmat_in: wp.array2d(dtype=wp.mat33),
  site_xpos_in: wp.array2d(dtype=wp.vec3),
  site_xmat_in: wp.array2d(dtype=wp.mat33),
  cam_xpos_in: wp.array2d(dtype=wp.vec3),
  cam_xmat_in: wp.array2d(dtype=wp.mat33),
  subtree_com_in: wp.array2d(dtype=wp.vec3),
  ten_length_in: wp.array2d(dtype=float),
  actuator_length_in: wp.array2d(dtype=float),
<<<<<<< HEAD
  contact_dist_in: wp.array(dtype=float),
  contact_pos_in: wp.array(dtype=wp.vec3),
  contact_frame_in: wp.array(dtype=wp.mat33),
  contact_geom_in: wp.array(dtype=wp.vec2i),
  contact_worldid_in: wp.array(dtype=int),
  contact_type_in: wp.array(dtype=int),
  nacon_in: wp.array(dtype=int),
  collision_pairid_in: wp.array(dtype=wp.vec2i),
  sensor_rangefinder_dist_in: wp.array2d(dtype=float),
=======
  sensor_rangefinder_dist_in: wp.array2d(dtype=float),
  # In:
  epa_vert_in: wp.array2d(dtype=wp.vec3),
  epa_vert1_in: wp.array2d(dtype=wp.vec3),
  epa_vert2_in: wp.array2d(dtype=wp.vec3),
  epa_vert_index1_in: wp.array2d(dtype=int),
  epa_vert_index2_in: wp.array2d(dtype=int),
  epa_face_in: wp.array2d(dtype=wp.vec3i),
  epa_pr_in: wp.array2d(dtype=wp.vec3),
  epa_norm2_in: wp.array2d(dtype=float),
  epa_index_in: wp.array2d(dtype=int),
  epa_map_in: wp.array2d(dtype=int),
  epa_horizon_in: wp.array2d(dtype=int),
  multiccd_polygon_in: wp.array2d(dtype=wp.vec3),
  multiccd_clipped_in: wp.array2d(dtype=wp.vec3),
  multiccd_pnormal_in: wp.array2d(dtype=wp.vec3),
  multiccd_pdist_in: wp.array2d(dtype=float),
  multiccd_idx1_in: wp.array2d(dtype=int),
  multiccd_idx2_in: wp.array2d(dtype=int),
  multiccd_n1_in: wp.array2d(dtype=wp.vec3),
  multiccd_n2_in: wp.array2d(dtype=wp.vec3),
  multiccd_endvert_in: wp.array2d(dtype=wp.vec3),
  multiccd_face1_in: wp.array2d(dtype=wp.vec3),
  multiccd_face2_in: wp.array2d(dtype=wp.vec3),
  nsensor_collision: int,
>>>>>>> 317bde16
  # Data out:
  sensordata_out: wp.array2d(dtype=float),
):
  worldid, posid = wp.tid()
  sensorid = sensor_pos_adr[posid]
  sensortype = sensor_type[sensorid]
  objid = sensor_objid[sensorid]
  out = sensordata_out[worldid]

  if sensortype == SensorType.MAGNETOMETER:
    vec3 = _magnetometer(opt_magnetic, site_xmat_in, worldid, objid)
    _write_vector(sensor_type, sensor_datatype, sensor_adr, sensor_cutoff, sensorid, 3, vec3, out)
  elif sensortype == SensorType.CAMPROJECTION:
    refid = sensor_refid[sensorid]
    vec2 = _cam_projection(
      cam_fovy, cam_resolution, cam_sensorsize, cam_intrinsic, site_xpos_in, cam_xpos_in, cam_xmat_in, worldid, objid, refid
    )
    _write_vector(sensor_type, sensor_datatype, sensor_adr, sensor_cutoff, sensorid, 2, vec2, out)
  elif sensortype == SensorType.RANGEFINDER:
    val = sensor_rangefinder_dist_in[worldid, rangefinder_sensor_adr[sensorid]]
    _write_scalar(sensor_type, sensor_datatype, sensor_adr, sensor_cutoff, sensorid, val, out)
  elif sensortype == SensorType.JOINTPOS:
    val = _joint_pos(jnt_qposadr, qpos_in, worldid, objid)
    _write_scalar(sensor_type, sensor_datatype, sensor_adr, sensor_cutoff, sensorid, val, out)
  elif sensortype == SensorType.TENDONPOS:
    val = _tendon_pos(ten_length_in, worldid, objid)
    _write_scalar(sensor_type, sensor_datatype, sensor_adr, sensor_cutoff, sensorid, val, out)
  elif sensortype == SensorType.ACTUATORPOS:
    val = _actuator_pos(actuator_length_in, worldid, objid)
    _write_scalar(sensor_type, sensor_datatype, sensor_adr, sensor_cutoff, sensorid, val, out)
  elif sensortype == SensorType.BALLQUAT:
    quat = _ball_quat(jnt_qposadr, qpos_in, worldid, objid)
    _write_vector(sensor_type, sensor_datatype, sensor_adr, sensor_cutoff, sensorid, 4, quat, out)
  elif sensortype == SensorType.FRAMEPOS:
    objtype = sensor_objtype[sensorid]
    refid = sensor_refid[sensorid]
    reftype = sensor_reftype[sensorid]
    vec3 = _frame_pos(
      xpos_in,
      xmat_in,
      xipos_in,
      ximat_in,
      geom_xpos_in,
      geom_xmat_in,
      site_xpos_in,
      site_xmat_in,
      cam_xpos_in,
      cam_xmat_in,
      worldid,
      objid,
      objtype,
      refid,
      reftype,
    )
    _write_vector(sensor_type, sensor_datatype, sensor_adr, sensor_cutoff, sensorid, 3, vec3, out)
  elif sensortype == SensorType.FRAMEXAXIS or sensortype == SensorType.FRAMEYAXIS or sensortype == SensorType.FRAMEZAXIS:
    objtype = sensor_objtype[sensorid]
    refid = sensor_refid[sensorid]
    reftype = sensor_reftype[sensorid]
    if sensortype == SensorType.FRAMEXAXIS:
      axis = 0
    elif sensortype == SensorType.FRAMEYAXIS:
      axis = 1
    elif sensortype == SensorType.FRAMEZAXIS:
      axis = 2
    vec3 = _frame_axis(
      ximat_in, xmat_in, geom_xmat_in, site_xmat_in, cam_xmat_in, worldid, objid, objtype, refid, reftype, axis
    )
    _write_vector(sensor_type, sensor_datatype, sensor_adr, sensor_cutoff, sensorid, 3, vec3, out)
  elif sensortype == SensorType.FRAMEQUAT:
    objtype = sensor_objtype[sensorid]
    refid = sensor_refid[sensorid]
    reftype = sensor_reftype[sensorid]
    quat = _frame_quat(
      body_iquat,
      geom_bodyid,
      geom_quat,
      site_bodyid,
      site_quat,
      cam_bodyid,
      cam_quat,
      xquat_in,
      worldid,
      objid,
      objtype,
      refid,
      reftype,
    )
    _write_vector(sensor_type, sensor_datatype, sensor_adr, sensor_cutoff, sensorid, 4, quat, out)
  elif sensortype == SensorType.SUBTREECOM:
    vec3 = _subtree_com(subtree_com_in, worldid, objid)
    _write_vector(sensor_type, sensor_datatype, sensor_adr, sensor_cutoff, sensorid, 3, vec3, out)
  elif sensortype == SensorType.GEOMDIST or sensortype == SensorType.GEOMNORMAL or sensortype == SensorType.GEOMFROMTO:
    objtype = sensor_objtype[sensorid]
<<<<<<< HEAD
    objid = sensor_objid[sensorid]
=======
    geom_size_id = worldid % geom_size.shape[0]
>>>>>>> 317bde16
    reftype = sensor_reftype[sensorid]
    refid = sensor_refid[sensorid]

    # initialize
<<<<<<< HEAD
    dist = float(1.0e32)
    pnts = vec6(0.0, 0.0, 0.0, 0.0, 0.0, 0.0)
    flip = bool(False)
    best_geom = wp.vec2i(-1, -1)

    collision_sensorid = collision_sensor_adr[sensorid]
    collision_start_adr = sensor_collision_start_adr[collision_sensorid]

    # TODO(team): improve performance by iterating over all contacts once for all collision sensors?
    for conid in range(nacon_in[0]):
      if contact_worldid_in[conid] != worldid:
        continue
      if not contact_type_in[conid] & ContactType.SENSOR:
        continue

      geom = contact_geom_in[conid]
      pairid = math.upper_tri_index(ngeom, geom[0], geom[1])
      collisionid = collision_pairid_in[pairid][1]

      if collisionid != collision_start_adr:
        continue

      dist_new = contact_dist_in[conid]

      if dist_new < dist:
        dist = dist_new
        if sensortype == SensorType.GEOMNORMAL or sensortype == SensorType.GEOMFROMTO:
          best_geom = geom
          pos = contact_pos_in[conid]
          frame = contact_frame_in[conid]
          normal = wp.vec3(frame[0, 0], frame[0, 1], frame[0, 2])
          if sensortype == SensorType.GEOMFROMTO:
            witness1 = pos - 0.5 * dist * normal
            witness2 = pos + 0.5 * dist * normal
            pnts = vec6(witness1[0], witness1[1], witness1[2], witness2[0], witness2[1], witness2[2])

    # if sensortype == SensorType.GEOMNORMAL or sensortype == SensorType.GEOMFROMTO:
    # check for flip direction
=======
    dist = cutoff
    fromto = vec6(0.0, 0.0, 0.0, 0.0, 0.0, 0.0)

    # settings
    tolerance = opt_ccd_tolerance[worldid % opt_ccd_tolerance.shape[0]]

    # get lists of geoms to collide
>>>>>>> 317bde16
    if objtype == int(ObjType.BODY.value):
      n1 = body_geomnum[objid]
      id1 = body_geomadr[objid]
    else:
      n1 = 1
      id1 = objid
    if reftype == int(ObjType.BODY.value):
      n2 = body_geomnum[refid]
      id2 = body_geomadr[refid]
    else:
      n2 = 1
      id2 = refid

<<<<<<< HEAD
    for geom1 in range(n1):
      for geom2 in range(n2):
        geomid1 = id1 + geom1
        geomid2 = id2 + geom2

        if ((geomid1 == best_geom[0]) and (geomid2 == best_geom[1])) or (
          (geomid1 == best_geom[1]) and (geomid2 == best_geom[0])
        ):
          if geom_type[geomid2] < geom_type[geomid1]:
            flip = True
          elif geom_type[geomid1] == geom_type[geomid2]:
            if geomid2 < geomid1:
              flip = True
=======
    tid = worldid * nsensor_collision + collision_sensor_adr[sensorid]

    # collide all pairs
    for geom1id in range(id1, id1 + n1):
      geomtype1 = geom_type[geom1id]
      geom1_dataid = geom_dataid[geom1id]
      pos1 = geom_xpos_in[worldid, geom1id]
      geom1 = geom(
        geomtype1,
        geom1_dataid,
        geom_size[geom_size_id, geom1id],
        mesh_vertadr,
        mesh_vertnum,
        mesh_graphadr,
        mesh_vert,
        mesh_graph,
        mesh_polynum,
        mesh_polyadr,
        mesh_polynormal,
        mesh_polyvertadr,
        mesh_polyvertnum,
        mesh_polyvert,
        mesh_polymapadr,
        mesh_polymapnum,
        mesh_polymap,
        pos1,
        geom_xmat_in[worldid, geom1id],
      )
      for geom2id in range(id2, id2 + n2):
        geomtype2 = geom_type[geom2id]
        geom2_dataid = geom_dataid[geom2id]
        pos2 = geom_xpos_in[worldid, geom2id]
        geom2 = geom(
          geomtype2,
          geom2_dataid,
          geom_size[geom_size_id, geom2id],
          mesh_vertadr,
          mesh_vertnum,
          mesh_graphadr,
          mesh_vert,
          mesh_graph,
          mesh_polynum,
          mesh_polyadr,
          mesh_polynormal,
          mesh_polyvertadr,
          mesh_polyvertnum,
          mesh_polyvert,
          mesh_polymapadr,
          mesh_polymapnum,
          mesh_polymap,
          pos2,
          geom_xmat_in[worldid, geom2id],
        )

        dist_new, _, witness1_new, witness2_new = ccd(
          False,  # no multiccd
          tolerance,
          cutoff,
          opt_ccd_iterations,
          geom1,
          geom2,
          geomtype1,
          geomtype2,
          pos1,
          pos2,
          epa_vert_in[tid],
          epa_vert1_in[tid],
          epa_vert2_in[tid],
          epa_vert_index1_in[tid],
          epa_vert_index2_in[tid],
          epa_face_in[tid],
          epa_pr_in[tid],
          epa_norm2_in[tid],
          epa_index_in[tid],
          epa_map_in[tid],
          epa_horizon_in[tid],
          # TODO(team): since multiccd will always be off, empty arrays?
          multiccd_polygon_in[tid],
          multiccd_clipped_in[tid],
          multiccd_pnormal_in[tid],
          multiccd_pdist_in[tid],
          multiccd_idx1_in[tid],
          multiccd_idx2_in[tid],
          multiccd_n1_in[tid],
          multiccd_n2_in[tid],
          multiccd_endvert_in[tid],
          multiccd_face1_in[tid],
          multiccd_face2_in[tid],
        )

        if dist_new < dist:
          dist = dist_new
          fromto = vec6(
            witness1_new[0][0],
            witness1_new[0][1],
            witness1_new[0][2],
            witness2_new[0][0],
            witness2_new[0][1],
            witness2_new[0][2],
          )

>>>>>>> 317bde16
    if sensortype == int(SensorType.GEOMDIST.value):
      _write_scalar(sensor_type, sensor_datatype, sensor_adr, sensor_cutoff, sensorid, dist, out)
    elif sensortype == int(SensorType.GEOMNORMAL.value):
      if dist <= sensor_cutoff[sensorid]:
        if flip:
          normal *= -1.0
      else:
        normal = wp.vec3(0.0, 0.0, 0.0)
      _write_vector(sensor_type, sensor_datatype, sensor_adr, sensor_cutoff, sensorid, 3, normal, out)
    elif sensortype == int(SensorType.GEOMFROMTO.value):
      if dist <= sensor_cutoff[sensorid]:
        if flip:
          fromto = vec6(pnts[3], pnts[4], pnts[5], pnts[0], pnts[1], pnts[2])
        else:
          fromto = pnts
      else:
        fromto = vec6(0.0, 0.0, 0.0, 0.0, 0.0, 0.0)
      _write_vector(sensor_type, sensor_datatype, sensor_adr, sensor_cutoff, sensorid, 6, fromto, out)
  elif sensortype == SensorType.INSIDESITE:
    objtype = sensor_objtype[sensorid]
    if objtype == ObjType.XBODY:
      xpos = xpos_in[worldid, objid]
    elif objtype == ObjType.BODY:
      xpos = xipos_in[worldid, objid]
    elif objtype == ObjType.GEOM:
      xpos = geom_xpos_in[worldid, objid]
    elif objtype == ObjType.SITE:
      xpos = site_xpos_in[worldid, objid]
    elif objtype == ObjType.CAMERA:
      xpos = cam_xpos_in[worldid, objid]
    else:
      return  # should not occur
    refid = sensor_refid[sensorid]
    val_bool = inside_geom(site_xpos_in[worldid, refid], site_xmat_in[worldid, refid], site_size[refid], site_type[refid], xpos)
    _write_scalar(sensor_type, sensor_datatype, sensor_adr, sensor_cutoff, sensorid, float(val_bool), out)
  elif sensortype == SensorType.E_POTENTIAL:
    val = energy_in[worldid][0]
    _write_scalar(sensor_type, sensor_datatype, sensor_adr, sensor_cutoff, sensorid, val, out)
  elif sensortype == SensorType.E_KINETIC:
    val = energy_in[worldid][1]
    _write_scalar(sensor_type, sensor_datatype, sensor_adr, sensor_cutoff, sensorid, val, out)
  elif sensortype == SensorType.CLOCK:
    val = _clock(time_in, worldid)
    _write_scalar(sensor_type, sensor_datatype, sensor_adr, sensor_cutoff, sensorid, val, out)


@event_scope
def sensor_pos(m: Model, d: Data):
  """Compute position-dependent sensor values."""

  if m.opt.disableflags & DisableBit.SENSOR:
    return

  # rangefinder
  if m.sensor_rangefinder_adr.size > 0:
    # get position and direction
    wp.launch(
      _sensor_rangefinder_init,
      dim=(d.nworld, m.sensor_rangefinder_adr.size),
      inputs=[
        m.sensor_objid,
        m.sensor_rangefinder_adr,
        d.site_xpos,
        d.site_xmat,
      ],
      outputs=[
        d.sensor_rangefinder_pnt,
        d.sensor_rangefinder_vec,
      ],
    )

    # get distances
    ray.rays(
      m,
      d,
      d.sensor_rangefinder_pnt,
      d.sensor_rangefinder_vec,
      vec6(wp.inf, wp.inf, wp.inf, wp.inf, wp.inf, wp.inf),
      True,
      m.sensor_rangefinder_bodyid,
      d.sensor_rangefinder_dist,
      d.sensor_rangefinder_geomid,
    )

  if m.sensor_e_potential:
    energy_pos(m, d)

  if m.sensor_e_kinetic:
    energy_vel(m, d)

<<<<<<< HEAD
  wp.launch(
    _sensor_pos,
    dim=(d.nworld, m.sensor_pos_adr.size),
    inputs=[
      m.ngeom,
      m.opt.magnetic,
      m.body_geomnum,
      m.body_geomadr,
      m.body_iquat,
      m.jnt_qposadr,
      m.geom_type,
      m.geom_bodyid,
      m.geom_quat,
      m.site_type,
      m.site_bodyid,
      m.site_size,
      m.site_quat,
      m.cam_bodyid,
      m.cam_quat,
      m.cam_fovy,
      m.cam_resolution,
      m.cam_sensorsize,
      m.cam_intrinsic,
      m.sensor_type,
      m.sensor_datatype,
      m.sensor_objtype,
      m.sensor_objid,
      m.sensor_reftype,
      m.sensor_refid,
      m.sensor_adr,
      m.sensor_cutoff,
      m.sensor_pos_adr,
      m.sensor_collision_start_adr,
      m.rangefinder_sensor_adr,
      m.collision_sensor_adr,
      d.time,
      d.energy,
      d.qpos,
      d.xpos,
      d.xquat,
      d.xmat,
      d.xipos,
      d.ximat,
      d.geom_xpos,
      d.geom_xmat,
      d.site_xpos,
      d.site_xmat,
      d.cam_xpos,
      d.cam_xmat,
      d.subtree_com,
      d.ten_length,
      d.actuator_length,
      d.contact.dist,
      d.contact.pos,
      d.contact.frame,
      d.contact.geom,
      d.contact.worldid,
      d.contact.type,
      d.nacon,
      d.collision_pairid,
      d.sensor_rangefinder_dist,
    ],
    outputs=[d.sensordata],
  )
=======
  if m.sensor_pos_adr.size > 0:
    # TODO(erikfrey): remove this after #755 is merged
    epa_vert = wp.empty(shape=(d.naconmax, 5 + m.opt.ccd_iterations), dtype=wp.vec3)
    epa_vert1 = wp.empty(shape=(d.naconmax, 5 + m.opt.ccd_iterations), dtype=wp.vec3)
    epa_vert2 = wp.empty(shape=(d.naconmax, 5 + m.opt.ccd_iterations), dtype=wp.vec3)
    epa_vert_index1 = wp.empty(shape=(d.naconmax, 5 + m.opt.ccd_iterations), dtype=int)
    epa_vert_index2 = wp.empty(shape=(d.naconmax, 5 + m.opt.ccd_iterations), dtype=int)
    epa_face = wp.empty(shape=(d.naconmax, 6 + MJ_MAX_EPAFACES * m.opt.ccd_iterations), dtype=wp.vec3i)
    epa_pr = wp.empty(shape=(d.naconmax, 6 + MJ_MAX_EPAFACES * m.opt.ccd_iterations), dtype=wp.vec3)
    epa_norm2 = wp.empty(shape=(d.naconmax, 6 + MJ_MAX_EPAFACES * m.opt.ccd_iterations), dtype=float)
    epa_index = wp.empty(shape=(d.naconmax, 6 + MJ_MAX_EPAFACES * m.opt.ccd_iterations), dtype=int)
    epa_map = wp.empty(shape=(d.naconmax, 6 + MJ_MAX_EPAFACES * m.opt.ccd_iterations), dtype=int)
    epa_horizon = wp.empty(shape=(d.naconmax, 2 * MJ_MAX_EPAHORIZON), dtype=int)
    multiccd_polygon = wp.empty(shape=(d.naconmax, 2 * m.nmaxpolygon), dtype=wp.vec3)
    multiccd_clipped = wp.empty(shape=(d.naconmax, 2 * m.nmaxpolygon), dtype=wp.vec3)
    multiccd_pnormal = wp.empty(shape=(d.naconmax, m.nmaxpolygon), dtype=wp.vec3)
    multiccd_pdist = wp.empty(shape=(d.naconmax, m.nmaxpolygon), dtype=float)
    multiccd_idx1 = wp.empty(shape=(d.naconmax, m.nmaxmeshdeg), dtype=int)
    multiccd_idx2 = wp.empty(shape=(d.naconmax, m.nmaxmeshdeg), dtype=int)
    multiccd_n1 = wp.empty(shape=(d.naconmax, m.nmaxmeshdeg), dtype=wp.vec3)
    multiccd_n2 = wp.empty(shape=(d.naconmax, m.nmaxmeshdeg), dtype=wp.vec3)
    multiccd_endvert = wp.empty(shape=(d.naconmax, m.nmaxmeshdeg), dtype=wp.vec3)
    multiccd_face1 = wp.empty(shape=(d.naconmax, m.nmaxpolygon), dtype=wp.vec3)
    multiccd_face2 = wp.empty(shape=(d.naconmax, m.nmaxpolygon), dtype=wp.vec3)

    wp.launch(
      _sensor_pos,
      dim=(d.nworld, m.sensor_pos_adr.size),
      inputs=[
        m.opt.ccd_tolerance,
        m.opt.magnetic,
        m.opt.ccd_iterations,
        m.body_geomnum,
        m.body_geomadr,
        m.body_iquat,
        m.jnt_qposadr,
        m.geom_type,
        m.geom_bodyid,
        m.geom_dataid,
        m.geom_size,
        m.geom_quat,
        m.site_type,
        m.site_bodyid,
        m.site_size,
        m.site_quat,
        m.cam_bodyid,
        m.cam_quat,
        m.cam_fovy,
        m.cam_resolution,
        m.cam_sensorsize,
        m.cam_intrinsic,
        m.mesh_vertadr,
        m.mesh_vertnum,
        m.mesh_graphadr,
        m.mesh_vert,
        m.mesh_graph,
        m.mesh_polynum,
        m.mesh_polyadr,
        m.mesh_polynormal,
        m.mesh_polyvertadr,
        m.mesh_polyvertnum,
        m.mesh_polyvert,
        m.mesh_polymapadr,
        m.mesh_polymapnum,
        m.mesh_polymap,
        m.sensor_type,
        m.sensor_datatype,
        m.sensor_objtype,
        m.sensor_objid,
        m.sensor_reftype,
        m.sensor_refid,
        m.sensor_adr,
        m.sensor_cutoff,
        m.sensor_pos_adr,
        m.rangefinder_sensor_adr,
        m.collision_sensor_adr,
        d.time,
        d.energy,
        d.qpos,
        d.xpos,
        d.xquat,
        d.xmat,
        d.xipos,
        d.ximat,
        d.geom_xpos,
        d.geom_xmat,
        d.site_xpos,
        d.site_xmat,
        d.cam_xpos,
        d.cam_xmat,
        d.subtree_com,
        d.ten_length,
        d.actuator_length,
        d.sensor_rangefinder_dist,
        epa_vert,
        epa_vert1,
        epa_vert2,
        epa_vert_index1,
        epa_vert_index2,
        epa_face,
        epa_pr,
        epa_norm2,
        epa_index,
        epa_map,
        epa_horizon,
        multiccd_polygon,
        multiccd_clipped,
        multiccd_pnormal,
        multiccd_pdist,
        multiccd_idx1,
        multiccd_idx2,
        multiccd_n1,
        multiccd_n2,
        multiccd_endvert,
        multiccd_face1,
        multiccd_face2,
        m.collision_sensor_adr.size,
      ],
      outputs=[d.sensordata],
    )
>>>>>>> 317bde16

  # jointlimitpos and tendonlimitpos
  wp.launch(
    _limit_pos,
    dim=(d.nworld, d.njmax, m.sensor_limitpos_adr.size),
    inputs=[
      m.sensor_type,
      m.sensor_datatype,
      m.sensor_objid,
      m.sensor_adr,
      m.sensor_cutoff,
      m.sensor_limitpos_adr,
      d.ne,
      d.nf,
      d.nl,
      d.efc.type,
      d.efc.id,
      d.efc.pos,
      d.efc.margin,
    ],
    outputs=[
      d.sensordata,
    ],
  )


@wp.func
def _velocimeter(
  # Model:
  body_rootid: wp.array(dtype=int),
  site_bodyid: wp.array(dtype=int),
  # Data in:
  site_xpos_in: wp.array2d(dtype=wp.vec3),
  site_xmat_in: wp.array2d(dtype=wp.mat33),
  subtree_com_in: wp.array2d(dtype=wp.vec3),
  cvel_in: wp.array2d(dtype=wp.spatial_vector),
  # In:
  worldid: int,
  objid: int,
) -> wp.vec3:
  bodyid = site_bodyid[objid]
  pos = site_xpos_in[worldid, objid]
  rot = site_xmat_in[worldid, objid]
  cvel = cvel_in[worldid, bodyid]
  ang = wp.spatial_top(cvel)
  lin = wp.spatial_bottom(cvel)
  subtree_com = subtree_com_in[worldid, body_rootid[bodyid]]
  dif = pos - subtree_com
  return wp.transpose(rot) @ (lin - wp.cross(dif, ang))


@wp.func
def _gyro(
  # Model:
  site_bodyid: wp.array(dtype=int),
  # Data in:
  site_xmat_in: wp.array2d(dtype=wp.mat33),
  cvel_in: wp.array2d(dtype=wp.spatial_vector),
  # In:
  worldid: int,
  objid: int,
) -> wp.vec3:
  bodyid = site_bodyid[objid]
  rot = site_xmat_in[worldid, objid]
  cvel = cvel_in[worldid, bodyid]
  ang = wp.spatial_top(cvel)
  return wp.transpose(rot) @ ang


@wp.func
def _joint_vel(jnt_dofadr: wp.array(dtype=int), qvel_in: wp.array2d(dtype=float), worldid: int, objid: int) -> float:
  return qvel_in[worldid, jnt_dofadr[objid]]


@wp.func
def _tendon_vel(ten_velocity_in: wp.array2d(dtype=float), worldid: int, objid: int) -> float:
  return ten_velocity_in[worldid, objid]


@wp.func
def _actuator_vel(actuator_velocity_in: wp.array2d(dtype=float), worldid: int, objid: int) -> float:
  return actuator_velocity_in[worldid, objid]


@wp.func
def _ball_ang_vel(jnt_dofadr: wp.array(dtype=int), qvel_in: wp.array2d(dtype=float), worldid: int, objid: int) -> wp.vec3:
  adr = jnt_dofadr[objid]
  return wp.vec3(qvel_in[worldid, adr + 0], qvel_in[worldid, adr + 1], qvel_in[worldid, adr + 2])


@wp.kernel
def _limit_vel(
  # Model:
  sensor_type: wp.array(dtype=int),
  sensor_datatype: wp.array(dtype=int),
  sensor_objid: wp.array(dtype=int),
  sensor_adr: wp.array(dtype=int),
  sensor_cutoff: wp.array(dtype=float),
  sensor_limitvel_adr: wp.array(dtype=int),
  # Data in:
  ne_in: wp.array(dtype=int),
  nf_in: wp.array(dtype=int),
  nl_in: wp.array(dtype=int),
  efc_type_in: wp.array2d(dtype=int),
  efc_id_in: wp.array2d(dtype=int),
  efc_vel_in: wp.array2d(dtype=float),
  # Data out:
  sensordata_out: wp.array2d(dtype=float),
):
  worldid, efcid, limitvelid = wp.tid()

  ne = ne_in[worldid]
  nf = nf_in[worldid]
  nl = nl_in[worldid]

  # skip if not limit
  if efcid < ne + nf or efcid >= ne + nf + nl:
    return

  sensorid = sensor_limitvel_adr[limitvelid]
  if efc_id_in[worldid, efcid] == sensor_objid[sensorid]:
    efc_type = efc_type_in[worldid, efcid]
    if efc_type == ConstraintType.LIMIT_JOINT or efc_type == ConstraintType.LIMIT_TENDON:
      _write_scalar(
        sensor_type, sensor_datatype, sensor_adr, sensor_cutoff, sensorid, efc_vel_in[worldid, efcid], sensordata_out[worldid]
      )


@wp.func
def _cvel_offset(
  # Model:
  body_rootid: wp.array(dtype=int),
  geom_bodyid: wp.array(dtype=int),
  site_bodyid: wp.array(dtype=int),
  cam_bodyid: wp.array(dtype=int),
  # Data in:
  xpos_in: wp.array2d(dtype=wp.vec3),
  xipos_in: wp.array2d(dtype=wp.vec3),
  geom_xpos_in: wp.array2d(dtype=wp.vec3),
  site_xpos_in: wp.array2d(dtype=wp.vec3),
  cam_xpos_in: wp.array2d(dtype=wp.vec3),
  subtree_com_in: wp.array2d(dtype=wp.vec3),
  cvel_in: wp.array2d(dtype=wp.spatial_vector),
  # In:
  worldid: int,
  objtype: int,
  objid: int,
) -> Tuple[wp.spatial_vector, wp.vec3]:
  if objtype == ObjType.BODY:
    pos = xipos_in[worldid, objid]
    bodyid = objid
  elif objtype == ObjType.XBODY:
    pos = xpos_in[worldid, objid]
    bodyid = objid
  elif objtype == ObjType.GEOM:
    pos = geom_xpos_in[worldid, objid]
    bodyid = geom_bodyid[objid]
  elif objtype == ObjType.SITE:
    pos = site_xpos_in[worldid, objid]
    bodyid = site_bodyid[objid]
  elif objtype == ObjType.CAMERA:
    pos = cam_xpos_in[worldid, objid]
    bodyid = cam_bodyid[objid]
  else:  # UNKNOWN
    pos = wp.vec3(0.0)
    bodyid = 0

  return cvel_in[worldid, bodyid], pos - subtree_com_in[worldid, body_rootid[bodyid]]


@wp.func
def _frame_linvel(
  # Model:
  body_rootid: wp.array(dtype=int),
  geom_bodyid: wp.array(dtype=int),
  site_bodyid: wp.array(dtype=int),
  cam_bodyid: wp.array(dtype=int),
  # Data in:
  xpos_in: wp.array2d(dtype=wp.vec3),
  xmat_in: wp.array2d(dtype=wp.mat33),
  xipos_in: wp.array2d(dtype=wp.vec3),
  ximat_in: wp.array2d(dtype=wp.mat33),
  geom_xpos_in: wp.array2d(dtype=wp.vec3),
  geom_xmat_in: wp.array2d(dtype=wp.mat33),
  site_xpos_in: wp.array2d(dtype=wp.vec3),
  site_xmat_in: wp.array2d(dtype=wp.mat33),
  cam_xpos_in: wp.array2d(dtype=wp.vec3),
  cam_xmat_in: wp.array2d(dtype=wp.mat33),
  subtree_com_in: wp.array2d(dtype=wp.vec3),
  cvel_in: wp.array2d(dtype=wp.spatial_vector),
  # In:
  worldid: int,
  objid: int,
  objtype: int,
  refid: int,
  reftype: int,
) -> wp.vec3:
  if objtype == ObjType.BODY:
    xpos = xipos_in[worldid, objid]
  elif objtype == ObjType.XBODY:
    xpos = xpos_in[worldid, objid]
  elif objtype == ObjType.GEOM:
    xpos = geom_xpos_in[worldid, objid]
  elif objtype == ObjType.SITE:
    xpos = site_xpos_in[worldid, objid]
  elif objtype == ObjType.CAMERA:
    xpos = cam_xpos_in[worldid, objid]
  else:  # UNKNOWN
    xpos = wp.vec3(0.0)

  if reftype == ObjType.BODY:
    xposref = xipos_in[worldid, refid]
    xmatref = ximat_in[worldid, refid]
  elif reftype == ObjType.XBODY:
    xposref = xpos_in[worldid, refid]
    xmatref = xmat_in[worldid, refid]
  elif reftype == ObjType.GEOM:
    xposref = geom_xpos_in[worldid, refid]
    xmatref = geom_xmat_in[worldid, refid]
  elif reftype == ObjType.SITE:
    xposref = site_xpos_in[worldid, refid]
    xmatref = site_xmat_in[worldid, refid]
  elif reftype == ObjType.CAMERA:
    xposref = cam_xpos_in[worldid, refid]
    xmatref = cam_xmat_in[worldid, refid]
  else:  # UNKNOWN
    xposref = wp.vec3(0.0)
    xmatref = wp.identity(3, dtype=float)

  cvel, offset = _cvel_offset(
    body_rootid,
    geom_bodyid,
    site_bodyid,
    cam_bodyid,
    xpos_in,
    xipos_in,
    geom_xpos_in,
    site_xpos_in,
    cam_xpos_in,
    subtree_com_in,
    cvel_in,
    worldid,
    objtype,
    objid,
  )
  cvelref, offsetref = _cvel_offset(
    body_rootid,
    geom_bodyid,
    site_bodyid,
    cam_bodyid,
    xpos_in,
    xipos_in,
    geom_xpos_in,
    site_xpos_in,
    cam_xpos_in,
    subtree_com_in,
    cvel_in,
    worldid,
    reftype,
    refid,
  )
  clinvel = wp.spatial_bottom(cvel)
  cangvel = wp.spatial_top(cvel)
  cangvelref = wp.spatial_top(cvelref)
  xlinvel = clinvel - wp.cross(offset, cangvel)

  if refid > -1:
    clinvelref = wp.spatial_bottom(cvelref)
    xlinvelref = clinvelref - wp.cross(offsetref, cangvelref)
    rvec = xpos - xposref
    rel_vel = xlinvel - xlinvelref + wp.cross(rvec, cangvelref)
    return wp.transpose(xmatref) @ rel_vel
  else:
    return xlinvel


@wp.func
def _frame_angvel(
  # Model:
  body_rootid: wp.array(dtype=int),
  geom_bodyid: wp.array(dtype=int),
  site_bodyid: wp.array(dtype=int),
  cam_bodyid: wp.array(dtype=int),
  # Data in:
  xpos_in: wp.array2d(dtype=wp.vec3),
  xmat_in: wp.array2d(dtype=wp.mat33),
  xipos_in: wp.array2d(dtype=wp.vec3),
  ximat_in: wp.array2d(dtype=wp.mat33),
  geom_xpos_in: wp.array2d(dtype=wp.vec3),
  geom_xmat_in: wp.array2d(dtype=wp.mat33),
  site_xpos_in: wp.array2d(dtype=wp.vec3),
  site_xmat_in: wp.array2d(dtype=wp.mat33),
  cam_xpos_in: wp.array2d(dtype=wp.vec3),
  cam_xmat_in: wp.array2d(dtype=wp.mat33),
  subtree_com_in: wp.array2d(dtype=wp.vec3),
  cvel_in: wp.array2d(dtype=wp.spatial_vector),
  # In:
  worldid: int,
  objid: int,
  objtype: int,
  refid: int,
  reftype: int,
) -> wp.vec3:
  cvel, _ = _cvel_offset(
    body_rootid,
    geom_bodyid,
    site_bodyid,
    cam_bodyid,
    xpos_in,
    xipos_in,
    geom_xpos_in,
    site_xpos_in,
    cam_xpos_in,
    subtree_com_in,
    cvel_in,
    worldid,
    objtype,
    objid,
  )
  cangvel = wp.spatial_top(cvel)

  if refid > -1:
    if reftype == ObjType.BODY:
      xmatref = ximat_in[worldid, refid]
    elif reftype == ObjType.XBODY:
      xmatref = xmat_in[worldid, refid]
    elif reftype == ObjType.GEOM:
      xmatref = geom_xmat_in[worldid, refid]
    elif reftype == ObjType.SITE:
      xmatref = site_xmat_in[worldid, refid]
    elif reftype == ObjType.CAMERA:
      xmatref = cam_xmat_in[worldid, refid]
    else:  # UNKNOWN
      xmatref = wp.identity(3, dtype=float)

    cvelref, _ = _cvel_offset(
      body_rootid,
      geom_bodyid,
      site_bodyid,
      cam_bodyid,
      xpos_in,
      xipos_in,
      geom_xpos_in,
      site_xpos_in,
      cam_xpos_in,
      subtree_com_in,
      cvel_in,
      worldid,
      reftype,
      refid,
    )
    cangvelref = wp.spatial_top(cvelref)

    return wp.transpose(xmatref) @ (cangvel - cangvelref)
  else:
    return cangvel


@wp.func
def _subtree_linvel(subtree_linvel_in: wp.array2d(dtype=wp.vec3), worldid: int, objid: int) -> wp.vec3:
  return subtree_linvel_in[worldid, objid]


@wp.func
def _subtree_angmom(subtree_angmom_in: wp.array2d(dtype=wp.vec3), worldid: int, objid: int) -> wp.vec3:
  return subtree_angmom_in[worldid, objid]


@wp.kernel
def _sensor_vel(
  # Model:
  body_rootid: wp.array(dtype=int),
  jnt_dofadr: wp.array(dtype=int),
  geom_bodyid: wp.array(dtype=int),
  site_bodyid: wp.array(dtype=int),
  cam_bodyid: wp.array(dtype=int),
  sensor_type: wp.array(dtype=int),
  sensor_datatype: wp.array(dtype=int),
  sensor_objtype: wp.array(dtype=int),
  sensor_objid: wp.array(dtype=int),
  sensor_reftype: wp.array(dtype=int),
  sensor_refid: wp.array(dtype=int),
  sensor_adr: wp.array(dtype=int),
  sensor_cutoff: wp.array(dtype=float),
  sensor_vel_adr: wp.array(dtype=int),
  # Data in:
  qvel_in: wp.array2d(dtype=float),
  xpos_in: wp.array2d(dtype=wp.vec3),
  xmat_in: wp.array2d(dtype=wp.mat33),
  xipos_in: wp.array2d(dtype=wp.vec3),
  ximat_in: wp.array2d(dtype=wp.mat33),
  geom_xpos_in: wp.array2d(dtype=wp.vec3),
  geom_xmat_in: wp.array2d(dtype=wp.mat33),
  site_xpos_in: wp.array2d(dtype=wp.vec3),
  site_xmat_in: wp.array2d(dtype=wp.mat33),
  cam_xpos_in: wp.array2d(dtype=wp.vec3),
  cam_xmat_in: wp.array2d(dtype=wp.mat33),
  subtree_com_in: wp.array2d(dtype=wp.vec3),
  ten_velocity_in: wp.array2d(dtype=float),
  actuator_velocity_in: wp.array2d(dtype=float),
  cvel_in: wp.array2d(dtype=wp.spatial_vector),
  subtree_linvel_in: wp.array2d(dtype=wp.vec3),
  subtree_angmom_in: wp.array2d(dtype=wp.vec3),
  # Data out:
  sensordata_out: wp.array2d(dtype=float),
):
  worldid, velid = wp.tid()
  sensorid = sensor_vel_adr[velid]
  sensortype = sensor_type[sensorid]
  objid = sensor_objid[sensorid]
  out = sensordata_out[worldid]

  if sensortype == SensorType.VELOCIMETER:
    vec3 = _velocimeter(body_rootid, site_bodyid, site_xpos_in, site_xmat_in, subtree_com_in, cvel_in, worldid, objid)
    _write_vector(sensor_type, sensor_datatype, sensor_adr, sensor_cutoff, sensorid, 3, vec3, out)
  elif sensortype == SensorType.GYRO:
    vec3 = _gyro(site_bodyid, site_xmat_in, cvel_in, worldid, objid)
    _write_vector(sensor_type, sensor_datatype, sensor_adr, sensor_cutoff, sensorid, 3, vec3, out)
  elif sensortype == SensorType.JOINTVEL:
    val = _joint_vel(jnt_dofadr, qvel_in, worldid, objid)
    _write_scalar(sensor_type, sensor_datatype, sensor_adr, sensor_cutoff, sensorid, val, out)
  elif sensortype == SensorType.TENDONVEL:
    val = _tendon_vel(ten_velocity_in, worldid, objid)
    _write_scalar(sensor_type, sensor_datatype, sensor_adr, sensor_cutoff, sensorid, val, out)
  elif sensortype == SensorType.ACTUATORVEL:
    val = _actuator_vel(actuator_velocity_in, worldid, objid)
    _write_scalar(sensor_type, sensor_datatype, sensor_adr, sensor_cutoff, sensorid, val, out)
  elif sensortype == SensorType.BALLANGVEL:
    vec3 = _ball_ang_vel(jnt_dofadr, qvel_in, worldid, objid)
    _write_vector(sensor_type, sensor_datatype, sensor_adr, sensor_cutoff, sensorid, 3, vec3, out)
  elif sensortype == SensorType.FRAMELINVEL:
    objtype = sensor_objtype[sensorid]
    refid = sensor_refid[sensorid]
    reftype = sensor_reftype[sensorid]
    frame_linvel = _frame_linvel(
      body_rootid,
      geom_bodyid,
      site_bodyid,
      cam_bodyid,
      xpos_in,
      xmat_in,
      xipos_in,
      ximat_in,
      geom_xpos_in,
      geom_xmat_in,
      site_xpos_in,
      site_xmat_in,
      cam_xpos_in,
      cam_xmat_in,
      subtree_com_in,
      cvel_in,
      worldid,
      objid,
      objtype,
      refid,
      reftype,
    )
    _write_vector(sensor_type, sensor_datatype, sensor_adr, sensor_cutoff, sensorid, 3, frame_linvel, out)
  elif sensortype == SensorType.FRAMEANGVEL:
    objtype = sensor_objtype[sensorid]
    refid = sensor_refid[sensorid]
    reftype = sensor_reftype[sensorid]
    frame_angvel = _frame_angvel(
      body_rootid,
      geom_bodyid,
      site_bodyid,
      cam_bodyid,
      xpos_in,
      xmat_in,
      xipos_in,
      ximat_in,
      geom_xpos_in,
      geom_xmat_in,
      site_xpos_in,
      site_xmat_in,
      cam_xpos_in,
      cam_xmat_in,
      subtree_com_in,
      cvel_in,
      worldid,
      objid,
      objtype,
      refid,
      reftype,
    )
    _write_vector(sensor_type, sensor_datatype, sensor_adr, sensor_cutoff, sensorid, 3, frame_angvel, out)
  elif sensortype == SensorType.SUBTREELINVEL:
    vec3 = _subtree_linvel(subtree_linvel_in, worldid, objid)
    _write_vector(sensor_type, sensor_datatype, sensor_adr, sensor_cutoff, sensorid, 3, vec3, out)
  elif sensortype == SensorType.SUBTREEANGMOM:
    vec3 = _subtree_angmom(subtree_angmom_in, worldid, objid)
    _write_vector(sensor_type, sensor_datatype, sensor_adr, sensor_cutoff, sensorid, 3, vec3, out)


@event_scope
def sensor_vel(m: Model, d: Data):
  """Compute velocity-dependent sensor values."""

  if m.opt.disableflags & DisableBit.SENSOR:
    return

  if m.sensor_subtree_vel:
    smooth.subtree_vel(m, d)

  wp.launch(
    _sensor_vel,
    dim=(d.nworld, m.sensor_vel_adr.size),
    inputs=[
      m.body_rootid,
      m.jnt_dofadr,
      m.geom_bodyid,
      m.site_bodyid,
      m.cam_bodyid,
      m.sensor_type,
      m.sensor_datatype,
      m.sensor_objtype,
      m.sensor_objid,
      m.sensor_reftype,
      m.sensor_refid,
      m.sensor_adr,
      m.sensor_cutoff,
      m.sensor_vel_adr,
      d.qvel,
      d.xpos,
      d.xmat,
      d.xipos,
      d.ximat,
      d.geom_xpos,
      d.geom_xmat,
      d.site_xpos,
      d.site_xmat,
      d.cam_xpos,
      d.cam_xmat,
      d.subtree_com,
      d.ten_velocity,
      d.actuator_velocity,
      d.cvel,
      d.subtree_linvel,
      d.subtree_angmom,
    ],
    outputs=[d.sensordata],
  )

  wp.launch(
    _limit_vel,
    dim=(d.nworld, d.njmax, m.sensor_limitvel_adr.size),
    inputs=[
      m.sensor_type,
      m.sensor_datatype,
      m.sensor_objid,
      m.sensor_adr,
      m.sensor_cutoff,
      m.sensor_limitvel_adr,
      d.ne,
      d.nf,
      d.nl,
      d.efc.type,
      d.efc.id,
      d.efc.vel,
    ],
    outputs=[
      d.sensordata,
    ],
  )


@wp.func
def _accelerometer(
  # Model:
  body_rootid: wp.array(dtype=int),
  site_bodyid: wp.array(dtype=int),
  # Data in:
  site_xpos_in: wp.array2d(dtype=wp.vec3),
  site_xmat_in: wp.array2d(dtype=wp.mat33),
  subtree_com_in: wp.array2d(dtype=wp.vec3),
  cvel_in: wp.array2d(dtype=wp.spatial_vector),
  cacc_in: wp.array2d(dtype=wp.spatial_vector),
  # In:
  worldid: int,
  objid: int,
) -> wp.vec3:
  bodyid = site_bodyid[objid]
  rot = site_xmat_in[worldid, objid]
  rotT = wp.transpose(rot)
  cvel = cvel_in[worldid, bodyid]
  cvel_top = wp.spatial_top(cvel)
  cvel_bottom = wp.spatial_bottom(cvel)
  cacc = cacc_in[worldid, bodyid]
  cacc_top = wp.spatial_top(cacc)
  cacc_bottom = wp.spatial_bottom(cacc)
  dif = site_xpos_in[worldid, objid] - subtree_com_in[worldid, body_rootid[bodyid]]
  ang = rotT @ cvel_top
  lin = rotT @ (cvel_bottom - wp.cross(dif, cvel_top))
  acc = rotT @ (cacc_bottom - wp.cross(dif, cacc_top))
  correction = wp.cross(ang, lin)
  return acc + correction


@wp.func
def _force(
  # Model:
  site_bodyid: wp.array(dtype=int),
  # Data in:
  site_xmat_in: wp.array2d(dtype=wp.mat33),
  cfrc_int_in: wp.array2d(dtype=wp.spatial_vector),
  # In:
  worldid: int,
  objid: int,
) -> wp.vec3:
  bodyid = site_bodyid[objid]
  cfrc_int = cfrc_int_in[worldid, bodyid]
  site_xmat = site_xmat_in[worldid, objid]
  return wp.transpose(site_xmat) @ wp.spatial_bottom(cfrc_int)


@wp.func
def _torque(
  # Model:
  body_rootid: wp.array(dtype=int),
  site_bodyid: wp.array(dtype=int),
  # Data in:
  site_xpos_in: wp.array2d(dtype=wp.vec3),
  site_xmat_in: wp.array2d(dtype=wp.mat33),
  subtree_com_in: wp.array2d(dtype=wp.vec3),
  cfrc_int_in: wp.array2d(dtype=wp.spatial_vector),
  # In:
  worldid: int,
  objid: int,
) -> wp.vec3:
  bodyid = site_bodyid[objid]
  cfrc_int = cfrc_int_in[worldid, bodyid]
  site_xmat = site_xmat_in[worldid, objid]
  dif = site_xpos_in[worldid, objid] - subtree_com_in[worldid, body_rootid[bodyid]]
  return wp.transpose(site_xmat) @ (wp.spatial_top(cfrc_int) - wp.cross(dif, wp.spatial_bottom(cfrc_int)))


@wp.func
def _actuator_force(actuator_force_in: wp.array2d(dtype=float), worldid: int, objid: int) -> float:
  return actuator_force_in[worldid, objid]


@wp.func
def _joint_actuator_force(
  # Model:
  jnt_dofadr: wp.array(dtype=int),
  # Data in:
  qfrc_actuator_in: wp.array2d(dtype=float),
  # In:
  worldid: int,
  objid: int,
) -> float:
  return qfrc_actuator_in[worldid, jnt_dofadr[objid]]


@wp.kernel
def _tendon_actuator_force(
  # Model:
  actuator_trntype: wp.array(dtype=int),
  actuator_trnid: wp.array(dtype=wp.vec2i),
  sensor_objid: wp.array(dtype=int),
  sensor_adr: wp.array(dtype=int),
  sensor_tendonactfrc_adr: wp.array(dtype=int),
  # Data in:
  actuator_force_in: wp.array2d(dtype=float),
  # Data out:
  sensordata_out: wp.array2d(dtype=float),
):
  worldid, tenactfrcid, actid = wp.tid()
  sensorid = sensor_tendonactfrc_adr[tenactfrcid]

  if actuator_trntype[actid] == TrnType.TENDON and actuator_trnid[actid][0] == sensor_objid[sensorid]:
    adr = sensor_adr[sensorid]
    sensordata_out[worldid, adr] += actuator_force_in[worldid, actid]


@wp.kernel
def _tendon_actuator_force_cutoff(
  # Model:
  sensor_type: wp.array(dtype=int),
  sensor_datatype: wp.array(dtype=int),
  sensor_adr: wp.array(dtype=int),
  sensor_cutoff: wp.array(dtype=float),
  sensor_tendonactfrc_adr: wp.array(dtype=int),
  # Data in:
  sensordata_in: wp.array2d(dtype=float),
  # Data out:
  sensordata_out: wp.array2d(dtype=float),
):
  worldid, tenactfrcid = wp.tid()
  sensorid = sensor_tendonactfrc_adr[tenactfrcid]
  adr = sensor_adr[sensorid]
  val = sensordata_in[worldid, adr]

  _write_scalar(sensor_type, sensor_datatype, sensor_adr, sensor_cutoff, sensorid, val, sensordata_out[worldid])


@wp.kernel
def _limit_frc(
  # Model:
  sensor_type: wp.array(dtype=int),
  sensor_datatype: wp.array(dtype=int),
  sensor_objid: wp.array(dtype=int),
  sensor_adr: wp.array(dtype=int),
  sensor_cutoff: wp.array(dtype=float),
  sensor_limitfrc_adr: wp.array(dtype=int),
  # Data in:
  ne_in: wp.array(dtype=int),
  nf_in: wp.array(dtype=int),
  nl_in: wp.array(dtype=int),
  efc_type_in: wp.array2d(dtype=int),
  efc_id_in: wp.array2d(dtype=int),
  efc_force_in: wp.array2d(dtype=float),
  # Data out:
  sensordata_out: wp.array2d(dtype=float),
):
  worldid, efcid, limitfrcid = wp.tid()

  ne = ne_in[worldid]
  nf = nf_in[worldid]
  nl = nl_in[worldid]

  # skip if not limit
  if efcid < ne + nf or efcid >= ne + nf + nl:
    return

  sensorid = sensor_limitfrc_adr[limitfrcid]
  if efc_id_in[worldid, efcid] == sensor_objid[sensorid]:
    efc_type = efc_type_in[worldid, efcid]
    if efc_type == ConstraintType.LIMIT_JOINT or efc_type == ConstraintType.LIMIT_TENDON:
      _write_scalar(
        sensor_type, sensor_datatype, sensor_adr, sensor_cutoff, sensorid, efc_force_in[worldid, efcid], sensordata_out[worldid]
      )


@wp.func
def _framelinacc(
  # Model:
  body_rootid: wp.array(dtype=int),
  geom_bodyid: wp.array(dtype=int),
  site_bodyid: wp.array(dtype=int),
  cam_bodyid: wp.array(dtype=int),
  # Data in:
  xpos_in: wp.array2d(dtype=wp.vec3),
  xipos_in: wp.array2d(dtype=wp.vec3),
  geom_xpos_in: wp.array2d(dtype=wp.vec3),
  site_xpos_in: wp.array2d(dtype=wp.vec3),
  cam_xpos_in: wp.array2d(dtype=wp.vec3),
  subtree_com_in: wp.array2d(dtype=wp.vec3),
  cvel_in: wp.array2d(dtype=wp.spatial_vector),
  cacc_in: wp.array2d(dtype=wp.spatial_vector),
  # In:
  worldid: int,
  objid: int,
  objtype: int,
) -> wp.vec3:
  if objtype == ObjType.BODY:
    bodyid = objid
    pos = xipos_in[worldid, objid]
  elif objtype == ObjType.XBODY:
    bodyid = objid
    pos = xpos_in[worldid, objid]
  elif objtype == ObjType.GEOM:
    bodyid = geom_bodyid[objid]
    pos = geom_xpos_in[worldid, objid]
  elif objtype == ObjType.SITE:
    bodyid = site_bodyid[objid]
    pos = site_xpos_in[worldid, objid]
  elif objtype == ObjType.CAMERA:
    bodyid = cam_bodyid[objid]
    pos = cam_xpos_in[worldid, objid]
  else:  # UNKNOWN
    bodyid = 0
    pos = wp.vec3(0.0)

  cacc = cacc_in[worldid, bodyid]
  cvel = cvel_in[worldid, bodyid]
  offset = pos - subtree_com_in[worldid, body_rootid[bodyid]]
  ang = wp.spatial_top(cvel)
  lin = wp.spatial_bottom(cvel) - wp.cross(offset, ang)
  acc = wp.spatial_bottom(cacc) - wp.cross(offset, wp.spatial_top(cacc))
  correction = wp.cross(ang, lin)

  return acc + correction


@wp.func
def _frameangacc(
  # Model:
  geom_bodyid: wp.array(dtype=int),
  site_bodyid: wp.array(dtype=int),
  cam_bodyid: wp.array(dtype=int),
  # Data in:
  cacc_in: wp.array2d(dtype=wp.spatial_vector),
  # In:
  worldid: int,
  objid: int,
  objtype: int,
) -> wp.vec3:
  if objtype == ObjType.BODY or objtype == ObjType.XBODY:
    bodyid = objid
  elif objtype == ObjType.GEOM:
    bodyid = geom_bodyid[objid]
  elif objtype == ObjType.SITE:
    bodyid = site_bodyid[objid]
  elif objtype == ObjType.CAMERA:
    bodyid = cam_bodyid[objid]
  else:  # UNKNOWN
    bodyid = 0

  return wp.spatial_top(cacc_in[worldid, bodyid])


@wp.kernel
def _sensor_acc(
  # Model:
  opt_cone: int,
  body_rootid: wp.array(dtype=int),
  jnt_dofadr: wp.array(dtype=int),
  geom_bodyid: wp.array(dtype=int),
  site_bodyid: wp.array(dtype=int),
  cam_bodyid: wp.array(dtype=int),
  sensor_type: wp.array(dtype=int),
  sensor_datatype: wp.array(dtype=int),
  sensor_objtype: wp.array(dtype=int),
  sensor_objid: wp.array(dtype=int),
  sensor_intprm: wp.array2d(dtype=int),
  sensor_dim: wp.array(dtype=int),
  sensor_adr: wp.array(dtype=int),
  sensor_cutoff: wp.array(dtype=float),
  sensor_acc_adr: wp.array(dtype=int),
  sensor_adr_to_contact_adr: wp.array(dtype=int),
  # Data in:
  xpos_in: wp.array2d(dtype=wp.vec3),
  xipos_in: wp.array2d(dtype=wp.vec3),
  geom_xpos_in: wp.array2d(dtype=wp.vec3),
  site_xpos_in: wp.array2d(dtype=wp.vec3),
  site_xmat_in: wp.array2d(dtype=wp.mat33),
  cam_xpos_in: wp.array2d(dtype=wp.vec3),
  subtree_com_in: wp.array2d(dtype=wp.vec3),
  cvel_in: wp.array2d(dtype=wp.spatial_vector),
  actuator_force_in: wp.array2d(dtype=float),
  qfrc_actuator_in: wp.array2d(dtype=float),
  cacc_in: wp.array2d(dtype=wp.spatial_vector),
  cfrc_int_in: wp.array2d(dtype=wp.spatial_vector),
  contact_dist_in: wp.array(dtype=float),
  contact_pos_in: wp.array(dtype=wp.vec3),
  contact_frame_in: wp.array(dtype=wp.mat33),
  contact_friction_in: wp.array(dtype=vec5),
  contact_dim_in: wp.array(dtype=int),
  contact_efc_address_in: wp.array2d(dtype=int),
  efc_force_in: wp.array2d(dtype=float),
  njmax_in: int,
  nacon_in: wp.array(dtype=int),
  sensor_contact_nmatch_in: wp.array2d(dtype=int),
  sensor_contact_matchid_in: wp.array3d(dtype=int),
  sensor_contact_direction_in: wp.array3d(dtype=float),
  # Data out:
  sensordata_out: wp.array2d(dtype=float),
):
  worldid, accid = wp.tid()
  sensorid = sensor_acc_adr[accid]
  sensortype = sensor_type[sensorid]
  objid = sensor_objid[sensorid]
  out = sensordata_out[worldid]

  if sensortype == SensorType.CONTACT:
    dataspec = sensor_intprm[sensorid, 0]
    dim = sensor_dim[sensorid]
    objtype = sensor_objtype[sensorid]
    reduce = sensor_intprm[sensorid, 1]

    # found, force, torque, dist, pos, normal, tangent
    # TODO(thowell): precompute slot size
    found = False
    force = False
    torque = False
    dist = False
    pos = False
    normal = False
    tangent = False

    size = int(0)
    for i in range(7):
      if dataspec & (1 << i):
        if i == 0:
          found = True
          size += 1
        elif i == 1:
          force = True
          size += 3
        elif i == 2:
          torque = True
          size += 3
        elif i == 3:
          dist = True
          size += 1
        elif i == 4:
          pos = True
          size += 3
        elif i == 5:
          normal = True
          size += 3
        elif i == 6:
          tangent = True
          size += 3

    num = dim // size  # number of slots

    adr = sensor_adr[sensorid]
    contactsensorid = sensor_adr_to_contact_adr[sensorid]
    nmatch = sensor_contact_nmatch_in[worldid, contactsensorid]

    if reduce == 3:  # netforce
      # compute point: force-weighted centroid of contact position
      net_pos = wp.vec3(0.0)
      total_force_magnitude = float(0.0)

      for i in range(nmatch):
        cid = sensor_contact_matchid_in[worldid, contactsensorid, i]

        contact_forcetorque = support.contact_force_fn(
          opt_cone,
          contact_frame_in,
          contact_friction_in,
          contact_dim_in,
          contact_efc_address_in,
          efc_force_in,
          njmax_in,
          nacon_in,
          worldid,
          cid,
          False,
        )

        weight = wp.norm_l2(wp.spatial_top(contact_forcetorque))
        net_pos += weight * contact_pos_in[cid]
        total_force_magnitude += weight

      net_pos /= wp.max(total_force_magnitude, MJ_MINVAL)

      # TODO(team): iterate over matches once

      # compute total wrench about point, in the global frame
      net_force = wp.vec3(0.0)
      net_torque = wp.vec3(0.0)

      for i in range(nmatch):
        cid = sensor_contact_matchid_in[worldid, contactsensorid, i]
        dir = sensor_contact_direction_in[worldid, contactsensorid, i]

        contact_forcetorque = support.contact_force_fn(
          opt_cone,
          contact_frame_in,
          contact_friction_in,
          contact_dim_in,
          contact_efc_address_in,
          efc_force_in,
          njmax_in,
          nacon_in,
          worldid,
          cid,
          False,
        )
        contact_forcetorque *= dir

        force_local = wp.spatial_top(contact_forcetorque)
        torque_local = wp.spatial_bottom(contact_forcetorque)

        frame = contact_frame_in[cid]
        frameT = wp.transpose(frame)

        force_global = frameT @ force_local
        torque_global = frameT @ torque_local

        # add to total force, torque
        net_force += force_global
        net_torque += torque_global

        # add induced moment: torque += (pos - point) x force
        net_torque += wp.cross(contact_pos_in[cid] - net_pos, force_global)

      adr_slot = adr

      if found:
        out[adr_slot] = float(nmatch)
        adr_slot += 1
      if force:
        out[adr_slot + 0] = net_force[0]
        out[adr_slot + 1] = net_force[1]
        out[adr_slot + 2] = net_force[2]
        adr_slot += 3
      if torque:
        out[adr_slot + 0] = net_torque[0]
        out[adr_slot + 1] = net_torque[1]
        out[adr_slot + 2] = net_torque[2]
        adr_slot += 3
      if dist:
        out[adr_slot] = 0.0
        adr_slot += 1
      if pos:
        out[adr_slot + 0] = net_pos[0]
        out[adr_slot + 1] = net_pos[1]
        out[adr_slot + 2] = net_pos[2]
        adr_slot += 3
      if normal:
        out[adr_slot + 0] = 1.0
        out[adr_slot + 1] = 0.0
        out[adr_slot + 2] = 0.0
        adr_slot += 3
      if tangent:
        out[adr_slot + 0] = 0.0
        out[adr_slot + 1] = 1.0
        out[adr_slot + 2] = 0.0
    else:
      for i in range(wp.min(nmatch, num)):
        # sorted contact id
        cid = sensor_contact_matchid_in[worldid, contactsensorid, i]

        # contact direction
        dir = sensor_contact_direction_in[worldid, contactsensorid, i]

        adr_slot = adr + i * size

        if found:
          out[adr_slot] = float(nmatch)
          adr_slot += 1
        if force or torque:
          contact_forcetorque = support.contact_force_fn(
            opt_cone,
            contact_frame_in,
            contact_friction_in,
            contact_dim_in,
            contact_efc_address_in,
            efc_force_in,
            njmax_in,
            nacon_in,
            worldid,
            cid,
            False,
          )
        if force:
          out[adr_slot + 0] = contact_forcetorque[0]
          out[adr_slot + 1] = contact_forcetorque[1]
          out[adr_slot + 2] = dir * contact_forcetorque[2]
          adr_slot += 3
        if torque:
          out[adr_slot + 0] = contact_forcetorque[3]
          out[adr_slot + 1] = contact_forcetorque[4]
          out[adr_slot + 2] = dir * contact_forcetorque[5]
          adr_slot += 3
        if dist:
          out[adr_slot] = contact_dist_in[cid]
          adr_slot += 1
        if pos:
          contact_pos = contact_pos_in[cid]
          out[adr_slot + 0] = contact_pos[0]
          out[adr_slot + 1] = contact_pos[1]
          out[adr_slot + 2] = contact_pos[2]
          adr_slot += 3
        if normal:
          contact_normal = contact_frame_in[cid][0]
          out[adr_slot + 0] = dir * contact_normal[0]
          out[adr_slot + 1] = dir * contact_normal[1]
          out[adr_slot + 2] = dir * contact_normal[2]
          adr_slot += 3
        if tangent:
          contact_tangent = contact_frame_in[cid][1]
          out[adr_slot + 0] = dir * contact_tangent[0]
          out[adr_slot + 1] = dir * contact_tangent[1]
          out[adr_slot + 2] = dir * contact_tangent[2]

      # zero remaining slots
      for i in range(nmatch, num):
        for j in range(size):
          out[adr + i * size + j] = 0.0

  elif sensortype == SensorType.ACCELEROMETER:
    vec3 = _accelerometer(
      body_rootid, site_bodyid, site_xpos_in, site_xmat_in, subtree_com_in, cvel_in, cacc_in, worldid, objid
    )
    _write_vector(sensor_type, sensor_datatype, sensor_adr, sensor_cutoff, sensorid, 3, vec3, out)
  elif sensortype == SensorType.FORCE:
    vec3 = _force(site_bodyid, site_xmat_in, cfrc_int_in, worldid, objid)
    _write_vector(sensor_type, sensor_datatype, sensor_adr, sensor_cutoff, sensorid, 3, vec3, out)
  elif sensortype == SensorType.TORQUE:
    vec3 = _torque(body_rootid, site_bodyid, site_xpos_in, site_xmat_in, subtree_com_in, cfrc_int_in, worldid, objid)
    _write_vector(sensor_type, sensor_datatype, sensor_adr, sensor_cutoff, sensorid, 3, vec3, out)
  elif sensortype == SensorType.ACTUATORFRC:
    val = _actuator_force(actuator_force_in, worldid, objid)
    _write_scalar(sensor_type, sensor_datatype, sensor_adr, sensor_cutoff, sensorid, val, out)
  elif sensortype == SensorType.JOINTACTFRC:
    val = _joint_actuator_force(jnt_dofadr, qfrc_actuator_in, worldid, objid)
    _write_scalar(sensor_type, sensor_datatype, sensor_adr, sensor_cutoff, sensorid, val, out)
  elif sensortype == SensorType.FRAMELINACC:
    objtype = sensor_objtype[sensorid]
    vec3 = _framelinacc(
      body_rootid,
      geom_bodyid,
      site_bodyid,
      cam_bodyid,
      xpos_in,
      xipos_in,
      geom_xpos_in,
      site_xpos_in,
      cam_xpos_in,
      subtree_com_in,
      cvel_in,
      cacc_in,
      worldid,
      objid,
      objtype,
    )
    _write_vector(sensor_type, sensor_datatype, sensor_adr, sensor_cutoff, sensorid, 3, vec3, out)
  elif sensortype == SensorType.FRAMEANGACC:
    objtype = sensor_objtype[sensorid]
    vec3 = _frameangacc(
      geom_bodyid,
      site_bodyid,
      cam_bodyid,
      cacc_in,
      worldid,
      objid,
      objtype,
    )
    _write_vector(sensor_type, sensor_datatype, sensor_adr, sensor_cutoff, sensorid, 3, vec3, out)


@wp.kernel
def _sensor_touch(
  # Model:
  opt_cone: int,
  geom_bodyid: wp.array(dtype=int),
  site_type: wp.array(dtype=int),
  site_bodyid: wp.array(dtype=int),
  site_size: wp.array(dtype=wp.vec3),
  sensor_objid: wp.array(dtype=int),
  sensor_adr: wp.array(dtype=int),
  sensor_touch_adr: wp.array(dtype=int),
  # Data in:
  site_xpos_in: wp.array2d(dtype=wp.vec3),
  site_xmat_in: wp.array2d(dtype=wp.mat33),
  contact_pos_in: wp.array(dtype=wp.vec3),
  contact_frame_in: wp.array(dtype=wp.mat33),
  contact_dim_in: wp.array(dtype=int),
  contact_geom_in: wp.array(dtype=wp.vec2i),
  contact_efc_address_in: wp.array2d(dtype=int),
  contact_worldid_in: wp.array(dtype=int),
  efc_force_in: wp.array2d(dtype=float),
  nacon_in: wp.array(dtype=int),
  # Data out:
  sensordata_out: wp.array2d(dtype=float),
):
  conid, sensortouchadrid = wp.tid()

  if conid >= nacon_in[0]:
    return

  sensorid = sensor_touch_adr[sensortouchadrid]

  objid = sensor_objid[sensorid]
  bodyid = site_bodyid[objid]

  # find contact in sensor zone, add normal force

  # contacting bodies
  geom = contact_geom_in[conid]
  conbody = wp.vec2i(geom_bodyid[geom[0]], geom_bodyid[geom[1]])

  # select contacts involving sensorized body
  worldid = contact_worldid_in[conid]
  efc_address0 = contact_efc_address_in[conid, 0]
  if efc_address0 >= 0 and (bodyid == conbody[0] or bodyid == conbody[1]):
    # get contact normal force
    normalforce = efc_force_in[worldid, efc_address0]

    if opt_cone == ConeType.PYRAMIDAL:
      dim = contact_dim_in[conid]
      for i in range(1, 2 * (dim - 1)):
        normalforce += efc_force_in[worldid, contact_efc_address_in[conid, i]]

    if normalforce <= 0.0:
      return

    # convert contact normal force to global frame, normalize
    frame = contact_frame_in[conid]
    conray = wp.vec3(frame[0, 0], frame[0, 1], frame[0, 2]) * normalforce
    conray, _ = math.normalize_with_norm(conray)

    # flip ray direction if sensor is on body2
    if bodyid == conbody[1]:
      conray = -conray

    # add if ray-zone intersection (always true when contact.pos inside zone)
    if (
      ray.ray_geom(
        site_xpos_in[worldid, objid],
        site_xmat_in[worldid, objid],
        site_size[objid],
        contact_pos_in[conid],
        conray,
        site_type[objid],
      )
      >= 0.0
    ):
      adr = sensor_adr[sensorid]
      wp.atomic_add(sensordata_out[worldid], adr, normalforce)


@wp.func
def _transform_spatial(vec: wp.spatial_vector, dif: wp.vec3) -> wp.vec3:
  return wp.spatial_bottom(vec) - wp.cross(dif, wp.spatial_top(vec))


@wp.kernel
def _sensor_tactile(
  # Model:
  body_rootid: wp.array(dtype=int),
  body_weldid: wp.array(dtype=int),
  oct_child: wp.array(dtype=vec8i),
  oct_aabb: wp.array2d(dtype=wp.vec3),
  oct_coeff: wp.array(dtype=vec8f),
  geom_type: wp.array(dtype=int),
  geom_bodyid: wp.array(dtype=int),
  geom_size: wp.array2d(dtype=wp.vec3),
  mesh_vertadr: wp.array(dtype=int),
  mesh_normaladr: wp.array(dtype=int),
  mesh_vert: wp.array(dtype=wp.vec3),
  mesh_normal: wp.array(dtype=wp.vec3),
  mesh_quat: wp.array(dtype=wp.quat),
  sensor_objid: wp.array(dtype=int),
  sensor_refid: wp.array(dtype=int),
  sensor_dim: wp.array(dtype=int),
  sensor_adr: wp.array(dtype=int),
  plugin: wp.array(dtype=int),
  plugin_attr: wp.array(dtype=wp.vec3f),
  geom_plugin_index: wp.array(dtype=int),
  taxel_vertadr: wp.array(dtype=int),
  taxel_sensorid: wp.array(dtype=int),
  # Data in:
  geom_xpos_in: wp.array2d(dtype=wp.vec3),
  geom_xmat_in: wp.array2d(dtype=wp.mat33),
  subtree_com_in: wp.array2d(dtype=wp.vec3),
  cvel_in: wp.array2d(dtype=wp.spatial_vector),
  contact_geom_in: wp.array(dtype=wp.vec2i),
  contact_worldid_in: wp.array(dtype=int),
  nacon_in: wp.array(dtype=int),
  # Data out:
  sensordata_out: wp.array2d(dtype=float),
):
  conid, taxelid = wp.tid()

  if conid >= nacon_in[0]:
    return

  worldid = contact_worldid_in[conid]

  # get sensor_id
  sensor_id = taxel_sensorid[taxelid]

  # get parent weld id
  mesh_id = sensor_objid[sensor_id]
  geom_id = sensor_refid[sensor_id]
  parent_body = geom_bodyid[geom_id]
  parent_weld = body_weldid[parent_body]

  # contact geom
  body1 = body_weldid[geom_bodyid[contact_geom_in[conid][0]]]
  body2 = body_weldid[geom_bodyid[contact_geom_in[conid][1]]]
  if body1 == parent_weld:
    geom = contact_geom_in[conid][1]
  elif body2 == parent_weld:
    geom = contact_geom_in[conid][0]
  else:
    return
  body = geom_bodyid[geom]

  # vertex local position
  vertid = taxel_vertadr[taxelid] - mesh_vertadr[mesh_id]
  pos = mesh_vert[vertid + mesh_vertadr[mesh_id]]

  # position in global frame
  xpos = geom_xmat_in[worldid, geom_id] @ pos
  xpos += geom_xpos_in[worldid, geom_id]

  # position in other geom frame
  tmp = xpos - geom_xpos_in[worldid, geom]
  lpos = wp.transpose(geom_xmat_in[worldid, geom]) @ tmp

  plugin_id = geom_plugin_index[geom]

  contact_type = geom_type[geom]

  plugin_attributes, plugin_index, volume_data, mesh_data = get_sdf_params(
    oct_child, oct_aabb, oct_coeff, plugin, plugin_attr, contact_type, geom_size[worldid, geom], plugin_id, mesh_id
  )

  depth = wp.min(sdf(contact_type, lpos, plugin_attributes, plugin_index, volume_data, mesh_data), 0.0)
  if depth >= 0.0:
    return

  # get velocity in global
  vel_sensor = _transform_spatial(cvel_in[worldid, parent_weld], xpos - subtree_com_in[worldid, body_rootid[parent_weld]])
  vel_other = _transform_spatial(
    cvel_in[worldid, body], geom_xpos_in[worldid, geom] - subtree_com_in[worldid, body_rootid[body]]
  )
  vel_rel = vel_sensor - vel_other

  # get contact force/torque, rotate into node frame
  offset = mesh_normaladr[mesh_id] + 3 * vertid
  normal = math.rot_vec_quat(mesh_normal[offset], mesh_quat[mesh_id])
  tang1 = math.rot_vec_quat(mesh_normal[offset + 1], mesh_quat[mesh_id])
  tang2 = math.rot_vec_quat(mesh_normal[offset + 2], mesh_quat[mesh_id])
  kMaxDepth = 0.05
  pressure = depth / wp.max(kMaxDepth - depth, MJ_MINVAL)
  force = wp.mul(normal, pressure)

  # one row of mat^T * force
  forceT = wp.vec3()
  forceT[0] = wp.dot(force, normal)
  forceT[1] = wp.abs(wp.dot(vel_rel, tang1))
  forceT[2] = wp.abs(wp.dot(vel_rel, tang2))

  # add to sensor output
  dim = sensor_dim[sensor_id] / 3
  wp.atomic_add(sensordata_out[worldid], sensor_adr[sensor_id] + 0 * dim + vertid, forceT[0])
  wp.atomic_add(sensordata_out[worldid], sensor_adr[sensor_id] + 1 * dim + vertid, forceT[1])
  wp.atomic_add(sensordata_out[worldid], sensor_adr[sensor_id] + 2 * dim + vertid, forceT[2])


@wp.func
def _check_match(body_parentid: wp.array(dtype=int), body: int, geom: int, objtype: int, objid: int) -> bool:
  """Check if a contact body/geom matches a sensor spec (objtype, objid)."""
  if objtype == ObjType.UNKNOWN:
    return True
  if objtype == ObjType.SITE:
    return True  # already passed site filter test
  if objtype == ObjType.GEOM:
    return objid == geom
  if objtype == ObjType.BODY:
    return objid == body
  if objtype == ObjType.XBODY:
    # traverse up the tree from body, return true if we land on id
    while body > objid:
      body = body_parentid[body]
    return body == objid
  return False


@wp.kernel
def _contact_match(
  # Model:
  opt_cone: int,
  opt_contact_sensor_maxmatch: int,
  body_parentid: wp.array(dtype=int),
  geom_bodyid: wp.array(dtype=int),
  site_type: wp.array(dtype=int),
  site_size: wp.array(dtype=wp.vec3),
  sensor_objtype: wp.array(dtype=int),
  sensor_objid: wp.array(dtype=int),
  sensor_reftype: wp.array(dtype=int),
  sensor_refid: wp.array(dtype=int),
  sensor_intprm: wp.array2d(dtype=int),
  sensor_contact_adr: wp.array(dtype=int),
  # Data in:
  site_xpos_in: wp.array2d(dtype=wp.vec3),
  site_xmat_in: wp.array2d(dtype=wp.mat33),
  contact_dist_in: wp.array(dtype=float),
  contact_pos_in: wp.array(dtype=wp.vec3),
  contact_frame_in: wp.array(dtype=wp.mat33),
  contact_friction_in: wp.array(dtype=vec5),
  contact_dim_in: wp.array(dtype=int),
  contact_geom_in: wp.array(dtype=wp.vec2i),
  contact_efc_address_in: wp.array2d(dtype=int),
  contact_worldid_in: wp.array(dtype=int),
  efc_force_in: wp.array2d(dtype=float),
  njmax_in: int,
  nacon_in: wp.array(dtype=int),
  # Data out:
  sensor_contact_nmatch_out: wp.array2d(dtype=int),
  sensor_contact_matchid_out: wp.array3d(dtype=int),
  sensor_contact_criteria_out: wp.array3d(dtype=float),
  sensor_contact_direction_out: wp.array3d(dtype=float),
):
  contactsensorid, contactid = wp.tid()
  sensorid = sensor_contact_adr[contactsensorid]

  if contactid >= nacon_in[0]:
    return

  # sensor information
  objtype = sensor_objtype[sensorid]
  objid = sensor_objid[sensorid]
  reftype = sensor_reftype[sensorid]
  refid = sensor_refid[sensorid]
  reduce = sensor_intprm[sensorid, 1]

  worldid = contact_worldid_in[contactid]

  # site filter
  if objtype == ObjType.SITE:
    if not inside_geom(
      site_xpos_in[worldid, objid], site_xmat_in[worldid, objid], site_size[objid], site_type[objid], contact_pos_in[contactid]
    ):
      return

  # unknown-unknown match
  if objtype == ObjType.UNKNOWN and reftype == ObjType.UNKNOWN:
    dir = 1.0
  else:
    # contact information
    geom = contact_geom_in[contactid]
    geom1 = geom[0]
    geom2 = geom[1]
    body1 = geom_bodyid[geom1]
    body2 = geom_bodyid[geom2]

    # check match of sensor objects with contact objects
    match11 = _check_match(body_parentid, body1, geom1, objtype, objid)
    match12 = _check_match(body_parentid, body2, geom2, objtype, objid)
    match21 = _check_match(body_parentid, body1, geom1, reftype, refid)
    match22 = _check_match(body_parentid, body2, geom2, reftype, refid)

    # if a sensor object is specified, it must be involved in the contact
    if not match11 and not match12:
      return
    if not match21 and not match22:
      return

    # determine direction
    dir = 1.0
    if objtype != ObjType.UNKNOWN and reftype != ObjType.UNKNOWN:
      # both obj1 and obj2 specified: direction depends on order
      order_regular = match11 and match22
      order_reverse = match12 and match21
      if not order_regular and not order_reverse:
        return
      if order_reverse and not order_regular:
        dir = -1.0
    elif objtype != ObjType.UNKNOWN:
      if not match11:
        dir = -1.0
    elif reftype != ObjType.UNKNOWN:
      if not match22:
        dir = -1.0

  contactmatchid = wp.atomic_add(sensor_contact_nmatch_out[worldid], contactsensorid, 1)

  if contactmatchid >= opt_contact_sensor_maxmatch:
    # TODO(team): alternative to wp.printf for reporting overflow?
    wp.printf("contact match overflow: please increase Option.contact_sensor_maxmatch to %u\n", contactmatchid)
    return

  sensor_contact_matchid_out[worldid, contactsensorid, contactmatchid] = contactid

  if reduce == 1:  # mindist
    sensor_contact_criteria_out[worldid, contactsensorid, contactmatchid] = contact_dist_in[contactid]
  elif reduce == 2:  # maxforce
    contact_force = support.contact_force_fn(
      opt_cone,
      contact_frame_in,
      contact_friction_in,
      contact_dim_in,
      contact_efc_address_in,
      efc_force_in,
      njmax_in,
      nacon_in,
      worldid,
      contactid,
      False,
    )
    force_magnitude = (
      contact_force[0] * contact_force[0] + contact_force[1] * contact_force[1] + contact_force[2] * contact_force[2]
    )
    sensor_contact_criteria_out[worldid, contactsensorid, contactmatchid] = -force_magnitude

  # contact direction
  sensor_contact_direction_out[worldid, contactsensorid, contactmatchid] = dir


@cache_kernel
def _contact_sort(maxmatch: int):
  @nested_kernel(module="unique", enable_backward=False)
  def contact_sort(
    # Model:
    sensor_intprm: wp.array2d(dtype=int),
    sensor_contact_adr: wp.array(dtype=int),
    # Data in:
    sensor_contact_nmatch_in: wp.array2d(dtype=int),
    sensor_contact_matchid_in: wp.array3d(dtype=int),
    sensor_contact_criteria_in: wp.array3d(dtype=float),
    # Data out:
    sensor_contact_matchid_out: wp.array3d(dtype=int),
  ):
    worldid, contactsensorid = wp.tid()

    worldid, contactsensorid = wp.tid()
    sensorid = sensor_contact_adr[contactsensorid]

    reduce = sensor_intprm[sensorid, 1]
    if reduce == 0 or reduce == 3:  # none or netforce
      return

    nmatch = sensor_contact_nmatch_in[worldid, contactsensorid]

    # skip sort
    if nmatch <= 1:
      return

    criteria_tile = wp.tile_load(sensor_contact_criteria_in[worldid, contactsensorid], shape=maxmatch)
    matchid_tile = wp.tile_load(sensor_contact_matchid_in[worldid, contactsensorid], shape=maxmatch)
    wp.tile_sort(criteria_tile, matchid_tile)
    wp.tile_store(sensor_contact_matchid_out[worldid, contactsensorid], matchid_tile)

  return contact_sort


@event_scope
def sensor_acc(m: Model, d: Data):
  """Compute acceleration-dependent sensor values."""
  if m.opt.disableflags & DisableBit.SENSOR:
    return

  wp.launch(
    _sensor_touch,
    dim=(d.naconmax, m.sensor_touch_adr.size),
    inputs=[
      m.opt.cone,
      m.geom_bodyid,
      m.site_type,
      m.site_bodyid,
      m.site_size,
      m.sensor_objid,
      m.sensor_adr,
      m.sensor_touch_adr,
      d.site_xpos,
      d.site_xmat,
      d.contact.pos,
      d.contact.frame,
      d.contact.dim,
      d.contact.geom,
      d.contact.efc_address,
      d.contact.worldid,
      d.efc.force,
      d.nacon,
    ],
    outputs=[
      d.sensordata,
    ],
  )

  wp.launch(
    _sensor_tactile,
    dim=(d.naconmax, m.nsensortaxel),
    inputs=[
      m.body_rootid,
      m.body_weldid,
      m.oct_child,
      m.oct_aabb,
      m.oct_coeff,
      m.geom_type,
      m.geom_bodyid,
      m.geom_size,
      m.mesh_vertadr,
      m.mesh_normaladr,
      m.mesh_vert,
      m.mesh_normal,
      m.mesh_quat,
      m.sensor_objid,
      m.sensor_refid,
      m.sensor_dim,
      m.sensor_adr,
      m.plugin,
      m.plugin_attr,
      m.geom_plugin_index,
      m.taxel_vertadr,
      m.taxel_sensorid,
      d.geom_xpos,
      d.geom_xmat,
      d.subtree_com,
      d.cvel,
      d.contact.geom,
      d.contact.worldid,
      d.nacon,
    ],
    outputs=[
      d.sensordata,
    ],
  )

  if m.sensor_contact_adr.size:
    # match criteria
    d.sensor_contact_nmatch.zero_()
    d.sensor_contact_matchid.fill_(-1)
    d.sensor_contact_criteria.fill_(1.0e32)

    wp.launch(
      _contact_match,
      dim=(m.sensor_contact_adr.size, d.naconmax),
      inputs=[
        m.opt.cone,
        m.opt.contact_sensor_maxmatch,
        m.body_parentid,
        m.geom_bodyid,
        m.site_type,
        m.site_size,
        m.sensor_objtype,
        m.sensor_objid,
        m.sensor_reftype,
        m.sensor_refid,
        m.sensor_intprm,
        m.sensor_contact_adr,
        d.site_xpos,
        d.site_xmat,
        d.contact.dist,
        d.contact.pos,
        d.contact.frame,
        d.contact.friction,
        d.contact.dim,
        d.contact.geom,
        d.contact.efc_address,
        d.contact.worldid,
        d.efc.force,
        d.njmax,
        d.nacon,
      ],
      outputs=[
        d.sensor_contact_nmatch,
        d.sensor_contact_matchid,
        d.sensor_contact_criteria,
        d.sensor_contact_direction,
      ],
    )

    # sorting
    wp.launch_tiled(
      _contact_sort(m.opt.contact_sensor_maxmatch),
      dim=(d.nworld, m.sensor_contact_adr.size),
      inputs=[
        m.sensor_intprm,
        m.sensor_contact_adr,
        d.sensor_contact_nmatch,
        d.sensor_contact_matchid,
        d.sensor_contact_criteria,
      ],
      outputs=[
        d.sensor_contact_matchid,
      ],
      block_dim=m.block_dim.contact_sort,
    )

  if m.sensor_rne_postconstraint:
    smooth.rne_postconstraint(m, d)

  wp.launch(
    _sensor_acc,
    dim=(d.nworld, m.sensor_acc_adr.size),
    inputs=[
      m.opt.cone,
      m.body_rootid,
      m.jnt_dofadr,
      m.geom_bodyid,
      m.site_bodyid,
      m.cam_bodyid,
      m.sensor_type,
      m.sensor_datatype,
      m.sensor_objtype,
      m.sensor_objid,
      m.sensor_intprm,
      m.sensor_dim,
      m.sensor_adr,
      m.sensor_cutoff,
      m.sensor_acc_adr,
      m.sensor_adr_to_contact_adr,
      d.xpos,
      d.xipos,
      d.geom_xpos,
      d.site_xpos,
      d.site_xmat,
      d.cam_xpos,
      d.subtree_com,
      d.cvel,
      d.actuator_force,
      d.qfrc_actuator,
      d.cacc,
      d.cfrc_int,
      d.contact.dist,
      d.contact.pos,
      d.contact.frame,
      d.contact.friction,
      d.contact.dim,
      d.contact.efc_address,
      d.efc.force,
      d.njmax,
      d.nacon,
      d.sensor_contact_nmatch,
      d.sensor_contact_matchid,
      d.sensor_contact_direction,
    ],
    outputs=[d.sensordata],
  )

  wp.launch(
    _tendon_actuator_force,
    dim=(d.nworld, m.sensor_tendonactfrc_adr.size, m.nu),
    inputs=[
      m.actuator_trntype,
      m.actuator_trnid,
      m.sensor_objid,
      m.sensor_adr,
      m.sensor_tendonactfrc_adr,
      d.actuator_force,
    ],
    outputs=[
      d.sensordata,
    ],
  )

  wp.launch(
    _tendon_actuator_force_cutoff,
    dim=(d.nworld, m.sensor_tendonactfrc_adr.size),
    inputs=[
      m.sensor_type,
      m.sensor_datatype,
      m.sensor_adr,
      m.sensor_cutoff,
      m.sensor_tendonactfrc_adr,
      d.sensordata,
    ],
    outputs=[d.sensordata],
  )

  wp.launch(
    _limit_frc,
    dim=(d.nworld, d.njmax, m.sensor_limitfrc_adr.size),
    inputs=[
      m.sensor_type,
      m.sensor_datatype,
      m.sensor_objid,
      m.sensor_adr,
      m.sensor_cutoff,
      m.sensor_limitfrc_adr,
      d.ne,
      d.nf,
      d.nl,
      d.efc.type,
      d.efc.id,
      d.efc.force,
    ],
    outputs=[
      d.sensordata,
    ],
  )


@wp.kernel
def _energy_pos_zero(
  # Data out:
  energy_out: wp.array(dtype=wp.vec2),
):
  worldid = wp.tid()
  energy_out[worldid][0] = 0.0


@wp.kernel
def _energy_pos_gravity(
  # Model:
  opt_gravity: wp.array(dtype=wp.vec3),
  body_mass: wp.array2d(dtype=float),
  # Data in:
  xipos_in: wp.array2d(dtype=wp.vec3),
  # Data out:
  energy_out: wp.array(dtype=wp.vec2),
):
  worldid, bodyid = wp.tid()
  gravity = opt_gravity[worldid % opt_gravity.shape[0]]
  bodyid += 1  # skip world body

  energy = wp.vec2(
    body_mass[worldid % body_mass.shape[0], bodyid] * wp.dot(gravity, xipos_in[worldid, bodyid]),
    0.0,
  )

  wp.atomic_sub(energy_out, worldid, energy)


@wp.kernel
def _energy_pos_passive_joint(
  # Model:
  qpos_spring: wp.array2d(dtype=float),
  jnt_type: wp.array(dtype=int),
  jnt_qposadr: wp.array(dtype=int),
  jnt_stiffness: wp.array2d(dtype=float),
  # Data in:
  qpos_in: wp.array2d(dtype=float),
  # Data out:
  energy_out: wp.array(dtype=wp.vec2),
):
  worldid, jntid = wp.tid()
  jnt_stiffness_id = worldid % jnt_stiffness.shape[0]
  stiffness = jnt_stiffness[jnt_stiffness_id, jntid]

  if stiffness == 0.0:
    return

  padr = jnt_qposadr[jntid]
  jnttype = jnt_type[jntid]
  qpos_spring_id = worldid % qpos_spring.shape[0]

  if jnttype == JointType.FREE:
    dif0 = wp.vec3(
      qpos_in[worldid, padr + 0] - qpos_spring[qpos_spring_id, padr + 0],
      qpos_in[worldid, padr + 1] - qpos_spring[qpos_spring_id, padr + 1],
      qpos_in[worldid, padr + 2] - qpos_spring[qpos_spring_id, padr + 2],
    )

    # convert quaternion difference into angular "velocity"
    quat1 = wp.quat(
      qpos_in[worldid, padr + 3],
      qpos_in[worldid, padr + 4],
      qpos_in[worldid, padr + 5],
      qpos_in[worldid, padr + 6],
    )
    quat1 = wp.normalize(quat1)

    quat_spring = wp.quat(
      qpos_spring[qpos_spring_id, padr + 3],
      qpos_spring[qpos_spring_id, padr + 4],
      qpos_spring[qpos_spring_id, padr + 5],
      qpos_spring[qpos_spring_id, padr + 6],
    )

    dif1 = math.quat_sub(quat1, quat_spring)

    energy = wp.vec2(
      0.5 * stiffness * (wp.dot(dif0, dif0) + wp.dot(dif1, dif1)),
      0.0,
    )

    wp.atomic_add(energy_out, worldid, energy)

  elif jnttype == JointType.BALL:
    quat = wp.quat(
      qpos_in[worldid, padr + 0],
      qpos_in[worldid, padr + 1],
      qpos_in[worldid, padr + 2],
      qpos_in[worldid, padr + 3],
    )
    quat = wp.normalize(quat)

    quat_spring = wp.quat(
      qpos_spring[qpos_spring_id, padr + 0],
      qpos_spring[qpos_spring_id, padr + 1],
      qpos_spring[qpos_spring_id, padr + 2],
      qpos_spring[qpos_spring_id, padr + 3],
    )

    dif = math.quat_sub(quat, quat_spring)
    energy = wp.vec2(
      0.5 * stiffness * wp.dot(dif, dif),
      0.0,
    )
    wp.atomic_add(energy_out, worldid, energy)
  elif jnttype == JointType.SLIDE or jnttype == JointType.HINGE:
    dif_ = qpos_in[worldid, padr] - qpos_spring[qpos_spring_id, padr]
    energy = wp.vec2(
      0.5 * stiffness * dif_ * dif_,
      0.0,
    )
    wp.atomic_add(energy_out, worldid, energy)


@wp.kernel
def _energy_pos_passive_tendon(
  # Model:
  tendon_stiffness: wp.array2d(dtype=float),
  tendon_lengthspring: wp.array2d(dtype=wp.vec2),
  # Data in:
  ten_length_in: wp.array2d(dtype=float),
  # Data out:
  energy_out: wp.array(dtype=wp.vec2),
):
  worldid, tenid = wp.tid()

  tendon_stiffness_id = worldid % tendon_stiffness.shape[0]
  stiffness = tendon_stiffness[tendon_stiffness_id, tenid]

  if stiffness == 0.0:
    return

  length = ten_length_in[worldid, tenid]

  # compute spring displacement
  tendon_lengthspring_id = worldid % tendon_lengthspring.shape[0]
  lengthspring = tendon_lengthspring[tendon_lengthspring_id, tenid]
  lower = lengthspring[0]
  upper = lengthspring[1]

  if length > upper:
    displacement = upper - length
  elif length < lower:
    displacement = lower - length
  else:
    displacement = 0.0

  energy = wp.vec2(0.5 * stiffness * displacement * displacement, 0.0)
  wp.atomic_add(energy_out, worldid, energy)


def energy_pos(m: Model, d: Data):
  """Position-dependent energy (potential)."""
  wp.launch(_energy_pos_zero, dim=(d.nworld,), outputs=[d.energy])

  # init potential energy: -sum_i(body_i.mass * dot(gravity, body_i.pos))
  if not m.opt.disableflags & DisableBit.GRAVITY:
    wp.launch(
      _energy_pos_gravity, dim=(d.nworld, m.nbody - 1), inputs=[m.opt.gravity, m.body_mass, d.xipos], outputs=[d.energy]
    )

  if not m.opt.disableflags & DisableBit.SPRING:
    # add joint-level springs
    wp.launch(
      _energy_pos_passive_joint,
      dim=(d.nworld, m.njnt),
      inputs=[
        m.qpos_spring,
        m.jnt_type,
        m.jnt_qposadr,
        m.jnt_stiffness,
        d.qpos,
      ],
      outputs=[d.energy],
    )

    # add tendon-level springs
    if m.ntendon:
      wp.launch(
        _energy_pos_passive_tendon,
        dim=(d.nworld, m.ntendon),
        inputs=[
          m.tendon_stiffness,
          m.tendon_lengthspring,
          d.ten_length,
        ],
        outputs=[d.energy],
      )

    # TODO(team): flex


@cache_kernel
def _energy_vel_kinetic(nv: int):
  @nested_kernel(module="unique", enable_backward=False)
  def energy_vel_kinetic(
    # Data in:
    qvel_in: wp.array2d(dtype=float),
    # In:
    Mqvel: wp.array2d(dtype=float),
    # Out:
    energy_out: wp.array(dtype=wp.vec2),
  ):
    worldid = wp.tid()

    qvel_tile = wp.tile_load(qvel_in[worldid], shape=wp.static(nv))
    Mqvel_tile = wp.tile_load(Mqvel[worldid], shape=wp.static(nv))

    # qvel * (M @ qvel)
    qvelMqvel_tile = wp.tile_map(wp.mul, qvel_tile, Mqvel_tile)

    # sum(qvel * (M @ qvel))
    quadratic_tile = wp.tile_reduce(wp.add, qvelMqvel_tile)

    energy_out[worldid][1] = 0.5 * quadratic_tile[0]

  return energy_vel_kinetic


def energy_vel(m: Model, d: Data):
  """Velocity-dependent energy (kinetic)."""

  # kinetic energy: 0.5 * qvel.T @ M @ qvel

  # M @ qvel
  skip = wp.zeros(d.nworld, dtype=bool)
  support.mul_m(m, d, d.efc.mv, d.qvel, skip)

  wp.launch_tiled(
    _energy_vel_kinetic(m.nv),
    dim=(d.nworld,),
    inputs=[d.qvel, d.efc.mv],
    outputs=[d.energy],
    block_dim=m.block_dim.energy_vel_kinetic,
  )<|MERGE_RESOLUTION|>--- conflicted
+++ resolved
@@ -506,7 +506,6 @@
   subtree_com_in: wp.array2d(dtype=wp.vec3),
   ten_length_in: wp.array2d(dtype=float),
   actuator_length_in: wp.array2d(dtype=float),
-<<<<<<< HEAD
   contact_dist_in: wp.array(dtype=float),
   contact_pos_in: wp.array(dtype=wp.vec3),
   contact_frame_in: wp.array(dtype=wp.mat33),
@@ -516,33 +515,6 @@
   nacon_in: wp.array(dtype=int),
   collision_pairid_in: wp.array(dtype=wp.vec2i),
   sensor_rangefinder_dist_in: wp.array2d(dtype=float),
-=======
-  sensor_rangefinder_dist_in: wp.array2d(dtype=float),
-  # In:
-  epa_vert_in: wp.array2d(dtype=wp.vec3),
-  epa_vert1_in: wp.array2d(dtype=wp.vec3),
-  epa_vert2_in: wp.array2d(dtype=wp.vec3),
-  epa_vert_index1_in: wp.array2d(dtype=int),
-  epa_vert_index2_in: wp.array2d(dtype=int),
-  epa_face_in: wp.array2d(dtype=wp.vec3i),
-  epa_pr_in: wp.array2d(dtype=wp.vec3),
-  epa_norm2_in: wp.array2d(dtype=float),
-  epa_index_in: wp.array2d(dtype=int),
-  epa_map_in: wp.array2d(dtype=int),
-  epa_horizon_in: wp.array2d(dtype=int),
-  multiccd_polygon_in: wp.array2d(dtype=wp.vec3),
-  multiccd_clipped_in: wp.array2d(dtype=wp.vec3),
-  multiccd_pnormal_in: wp.array2d(dtype=wp.vec3),
-  multiccd_pdist_in: wp.array2d(dtype=float),
-  multiccd_idx1_in: wp.array2d(dtype=int),
-  multiccd_idx2_in: wp.array2d(dtype=int),
-  multiccd_n1_in: wp.array2d(dtype=wp.vec3),
-  multiccd_n2_in: wp.array2d(dtype=wp.vec3),
-  multiccd_endvert_in: wp.array2d(dtype=wp.vec3),
-  multiccd_face1_in: wp.array2d(dtype=wp.vec3),
-  multiccd_face2_in: wp.array2d(dtype=wp.vec3),
-  nsensor_collision: int,
->>>>>>> 317bde16
   # Data out:
   sensordata_out: wp.array2d(dtype=float),
 ):
@@ -637,16 +609,11 @@
     _write_vector(sensor_type, sensor_datatype, sensor_adr, sensor_cutoff, sensorid, 3, vec3, out)
   elif sensortype == SensorType.GEOMDIST or sensortype == SensorType.GEOMNORMAL or sensortype == SensorType.GEOMFROMTO:
     objtype = sensor_objtype[sensorid]
-<<<<<<< HEAD
     objid = sensor_objid[sensorid]
-=======
-    geom_size_id = worldid % geom_size.shape[0]
->>>>>>> 317bde16
     reftype = sensor_reftype[sensorid]
     refid = sensor_refid[sensorid]
 
     # initialize
-<<<<<<< HEAD
     dist = float(1.0e32)
     pnts = vec6(0.0, 0.0, 0.0, 0.0, 0.0, 0.0)
     flip = bool(False)
@@ -685,15 +652,6 @@
 
     # if sensortype == SensorType.GEOMNORMAL or sensortype == SensorType.GEOMFROMTO:
     # check for flip direction
-=======
-    dist = cutoff
-    fromto = vec6(0.0, 0.0, 0.0, 0.0, 0.0, 0.0)
-
-    # settings
-    tolerance = opt_ccd_tolerance[worldid % opt_ccd_tolerance.shape[0]]
-
-    # get lists of geoms to collide
->>>>>>> 317bde16
     if objtype == int(ObjType.BODY.value):
       n1 = body_geomnum[objid]
       id1 = body_geomadr[objid]
@@ -707,7 +665,6 @@
       n2 = 1
       id2 = refid
 
-<<<<<<< HEAD
     for geom1 in range(n1):
       for geom2 in range(n2):
         geomid1 = id1 + geom1
@@ -721,109 +678,6 @@
           elif geom_type[geomid1] == geom_type[geomid2]:
             if geomid2 < geomid1:
               flip = True
-=======
-    tid = worldid * nsensor_collision + collision_sensor_adr[sensorid]
-
-    # collide all pairs
-    for geom1id in range(id1, id1 + n1):
-      geomtype1 = geom_type[geom1id]
-      geom1_dataid = geom_dataid[geom1id]
-      pos1 = geom_xpos_in[worldid, geom1id]
-      geom1 = geom(
-        geomtype1,
-        geom1_dataid,
-        geom_size[geom_size_id, geom1id],
-        mesh_vertadr,
-        mesh_vertnum,
-        mesh_graphadr,
-        mesh_vert,
-        mesh_graph,
-        mesh_polynum,
-        mesh_polyadr,
-        mesh_polynormal,
-        mesh_polyvertadr,
-        mesh_polyvertnum,
-        mesh_polyvert,
-        mesh_polymapadr,
-        mesh_polymapnum,
-        mesh_polymap,
-        pos1,
-        geom_xmat_in[worldid, geom1id],
-      )
-      for geom2id in range(id2, id2 + n2):
-        geomtype2 = geom_type[geom2id]
-        geom2_dataid = geom_dataid[geom2id]
-        pos2 = geom_xpos_in[worldid, geom2id]
-        geom2 = geom(
-          geomtype2,
-          geom2_dataid,
-          geom_size[geom_size_id, geom2id],
-          mesh_vertadr,
-          mesh_vertnum,
-          mesh_graphadr,
-          mesh_vert,
-          mesh_graph,
-          mesh_polynum,
-          mesh_polyadr,
-          mesh_polynormal,
-          mesh_polyvertadr,
-          mesh_polyvertnum,
-          mesh_polyvert,
-          mesh_polymapadr,
-          mesh_polymapnum,
-          mesh_polymap,
-          pos2,
-          geom_xmat_in[worldid, geom2id],
-        )
-
-        dist_new, _, witness1_new, witness2_new = ccd(
-          False,  # no multiccd
-          tolerance,
-          cutoff,
-          opt_ccd_iterations,
-          geom1,
-          geom2,
-          geomtype1,
-          geomtype2,
-          pos1,
-          pos2,
-          epa_vert_in[tid],
-          epa_vert1_in[tid],
-          epa_vert2_in[tid],
-          epa_vert_index1_in[tid],
-          epa_vert_index2_in[tid],
-          epa_face_in[tid],
-          epa_pr_in[tid],
-          epa_norm2_in[tid],
-          epa_index_in[tid],
-          epa_map_in[tid],
-          epa_horizon_in[tid],
-          # TODO(team): since multiccd will always be off, empty arrays?
-          multiccd_polygon_in[tid],
-          multiccd_clipped_in[tid],
-          multiccd_pnormal_in[tid],
-          multiccd_pdist_in[tid],
-          multiccd_idx1_in[tid],
-          multiccd_idx2_in[tid],
-          multiccd_n1_in[tid],
-          multiccd_n2_in[tid],
-          multiccd_endvert_in[tid],
-          multiccd_face1_in[tid],
-          multiccd_face2_in[tid],
-        )
-
-        if dist_new < dist:
-          dist = dist_new
-          fromto = vec6(
-            witness1_new[0][0],
-            witness1_new[0][1],
-            witness1_new[0][2],
-            witness2_new[0][0],
-            witness2_new[0][1],
-            witness2_new[0][2],
-          )
-
->>>>>>> 317bde16
     if sensortype == int(SensorType.GEOMDIST.value):
       _write_scalar(sensor_type, sensor_datatype, sensor_adr, sensor_cutoff, sensorid, dist, out)
     elif sensortype == int(SensorType.GEOMNORMAL.value):
@@ -914,7 +768,6 @@
   if m.sensor_e_kinetic:
     energy_vel(m, d)
 
-<<<<<<< HEAD
   wp.launch(
     _sensor_pos,
     dim=(d.nworld, m.sensor_pos_adr.size),
@@ -979,128 +832,6 @@
     ],
     outputs=[d.sensordata],
   )
-=======
-  if m.sensor_pos_adr.size > 0:
-    # TODO(erikfrey): remove this after #755 is merged
-    epa_vert = wp.empty(shape=(d.naconmax, 5 + m.opt.ccd_iterations), dtype=wp.vec3)
-    epa_vert1 = wp.empty(shape=(d.naconmax, 5 + m.opt.ccd_iterations), dtype=wp.vec3)
-    epa_vert2 = wp.empty(shape=(d.naconmax, 5 + m.opt.ccd_iterations), dtype=wp.vec3)
-    epa_vert_index1 = wp.empty(shape=(d.naconmax, 5 + m.opt.ccd_iterations), dtype=int)
-    epa_vert_index2 = wp.empty(shape=(d.naconmax, 5 + m.opt.ccd_iterations), dtype=int)
-    epa_face = wp.empty(shape=(d.naconmax, 6 + MJ_MAX_EPAFACES * m.opt.ccd_iterations), dtype=wp.vec3i)
-    epa_pr = wp.empty(shape=(d.naconmax, 6 + MJ_MAX_EPAFACES * m.opt.ccd_iterations), dtype=wp.vec3)
-    epa_norm2 = wp.empty(shape=(d.naconmax, 6 + MJ_MAX_EPAFACES * m.opt.ccd_iterations), dtype=float)
-    epa_index = wp.empty(shape=(d.naconmax, 6 + MJ_MAX_EPAFACES * m.opt.ccd_iterations), dtype=int)
-    epa_map = wp.empty(shape=(d.naconmax, 6 + MJ_MAX_EPAFACES * m.opt.ccd_iterations), dtype=int)
-    epa_horizon = wp.empty(shape=(d.naconmax, 2 * MJ_MAX_EPAHORIZON), dtype=int)
-    multiccd_polygon = wp.empty(shape=(d.naconmax, 2 * m.nmaxpolygon), dtype=wp.vec3)
-    multiccd_clipped = wp.empty(shape=(d.naconmax, 2 * m.nmaxpolygon), dtype=wp.vec3)
-    multiccd_pnormal = wp.empty(shape=(d.naconmax, m.nmaxpolygon), dtype=wp.vec3)
-    multiccd_pdist = wp.empty(shape=(d.naconmax, m.nmaxpolygon), dtype=float)
-    multiccd_idx1 = wp.empty(shape=(d.naconmax, m.nmaxmeshdeg), dtype=int)
-    multiccd_idx2 = wp.empty(shape=(d.naconmax, m.nmaxmeshdeg), dtype=int)
-    multiccd_n1 = wp.empty(shape=(d.naconmax, m.nmaxmeshdeg), dtype=wp.vec3)
-    multiccd_n2 = wp.empty(shape=(d.naconmax, m.nmaxmeshdeg), dtype=wp.vec3)
-    multiccd_endvert = wp.empty(shape=(d.naconmax, m.nmaxmeshdeg), dtype=wp.vec3)
-    multiccd_face1 = wp.empty(shape=(d.naconmax, m.nmaxpolygon), dtype=wp.vec3)
-    multiccd_face2 = wp.empty(shape=(d.naconmax, m.nmaxpolygon), dtype=wp.vec3)
-
-    wp.launch(
-      _sensor_pos,
-      dim=(d.nworld, m.sensor_pos_adr.size),
-      inputs=[
-        m.opt.ccd_tolerance,
-        m.opt.magnetic,
-        m.opt.ccd_iterations,
-        m.body_geomnum,
-        m.body_geomadr,
-        m.body_iquat,
-        m.jnt_qposadr,
-        m.geom_type,
-        m.geom_bodyid,
-        m.geom_dataid,
-        m.geom_size,
-        m.geom_quat,
-        m.site_type,
-        m.site_bodyid,
-        m.site_size,
-        m.site_quat,
-        m.cam_bodyid,
-        m.cam_quat,
-        m.cam_fovy,
-        m.cam_resolution,
-        m.cam_sensorsize,
-        m.cam_intrinsic,
-        m.mesh_vertadr,
-        m.mesh_vertnum,
-        m.mesh_graphadr,
-        m.mesh_vert,
-        m.mesh_graph,
-        m.mesh_polynum,
-        m.mesh_polyadr,
-        m.mesh_polynormal,
-        m.mesh_polyvertadr,
-        m.mesh_polyvertnum,
-        m.mesh_polyvert,
-        m.mesh_polymapadr,
-        m.mesh_polymapnum,
-        m.mesh_polymap,
-        m.sensor_type,
-        m.sensor_datatype,
-        m.sensor_objtype,
-        m.sensor_objid,
-        m.sensor_reftype,
-        m.sensor_refid,
-        m.sensor_adr,
-        m.sensor_cutoff,
-        m.sensor_pos_adr,
-        m.rangefinder_sensor_adr,
-        m.collision_sensor_adr,
-        d.time,
-        d.energy,
-        d.qpos,
-        d.xpos,
-        d.xquat,
-        d.xmat,
-        d.xipos,
-        d.ximat,
-        d.geom_xpos,
-        d.geom_xmat,
-        d.site_xpos,
-        d.site_xmat,
-        d.cam_xpos,
-        d.cam_xmat,
-        d.subtree_com,
-        d.ten_length,
-        d.actuator_length,
-        d.sensor_rangefinder_dist,
-        epa_vert,
-        epa_vert1,
-        epa_vert2,
-        epa_vert_index1,
-        epa_vert_index2,
-        epa_face,
-        epa_pr,
-        epa_norm2,
-        epa_index,
-        epa_map,
-        epa_horizon,
-        multiccd_polygon,
-        multiccd_clipped,
-        multiccd_pnormal,
-        multiccd_pdist,
-        multiccd_idx1,
-        multiccd_idx2,
-        multiccd_n1,
-        multiccd_n2,
-        multiccd_endvert,
-        multiccd_face1,
-        multiccd_face2,
-        m.collision_sensor_adr.size,
-      ],
-      outputs=[d.sensordata],
-    )
->>>>>>> 317bde16
 
   # jointlimitpos and tendonlimitpos
   wp.launch(
