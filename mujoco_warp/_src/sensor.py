--- conflicted
+++ resolved
@@ -37,12 +37,9 @@
 from .types import TrnType
 from .types import vec5
 from .types import vec6
-<<<<<<< HEAD
-from .util_misc import inside_geom
-=======
 from .types import vec8f
 from .types import vec8i
->>>>>>> 58c4fefd
+from .util_misc import inside_geom
 from .warp_util import cache_kernel
 from .warp_util import event_scope
 from .warp_util import kernel as nested_kernel
@@ -2075,7 +2072,6 @@
   refid = sensor_refid[sensorid]
   reduce = sensor_intprm[sensorid, 1]
 
-<<<<<<< HEAD
   worldid = contact_worldid_in[contactid]
 
   # site filter
@@ -2084,40 +2080,6 @@
       site_xpos_in[worldid, objid], site_xmat_in[worldid, objid], site_size[objid], site_type[objid], contact_pos_in[contactid]
     ):
       return
-=======
-  # contact information
-  geom = contact_geom_in[contactid]
-
-  # geom-geom match
-  geom0geom1 = objid == geom[0] and refid == geom[1]
-  geom1geom0 = objid == geom[1] and refid == geom[0]
-  if geom0geom1 or geom1geom0:
-    worldid = contact_worldid_in[contactid]
-
-    contactmatchid = wp.atomic_add(sensor_contact_nmatch_out[worldid], contactsensorid, 1)
-    sensor_contact_matchid_out[worldid, contactsensorid, contactmatchid] = contactid
-
-    if reduce == 1:  # mindist
-      sensor_contact_criteria_out[worldid, contactsensorid, contactmatchid] = contact_dist_in[contactid]
-    elif reduce == 2:  # maxforce
-      contact_force = support.contact_force_fn(
-        opt_cone,
-        njmax_in,
-        ncon_in,
-        contact_frame_in,
-        contact_friction_in,
-        contact_dim_in,
-        contact_efc_address_in,
-        efc_force_in,
-        worldid,
-        contactid,
-        False,
-      )
-      force_magnitude = (
-        contact_force[0] * contact_force[0] + contact_force[1] * contact_force[1] + contact_force[2] * contact_force[2]
-      )
-      sensor_contact_criteria_out[worldid, contactsensorid, contactmatchid] = -force_magnitude
->>>>>>> 58c4fefd
 
   # unknown-unknown match
   if objtype == int(ObjType.UNKNOWN.value) and reftype == int(ObjType.UNKNOWN.value):
@@ -2186,36 +2148,17 @@
       contact_force[0] * contact_force[0] + contact_force[1] * contact_force[1] + contact_force[2] * contact_force[2]
     )
     sensor_contact_criteria_out[worldid, contactsensorid, contactmatchid] = -force_magnitude
-  # TODO(thowell): netforce
 
   # contact direction
   sensor_contact_direction_out[worldid, contactsensorid, contactmatchid] = dir
 
-<<<<<<< HEAD
-=======
-@wp.kernel
-def _contact_sort(
-  # Model:
-  sensor_intprm: wp.array2d(dtype=int),
-  sensor_contact_adr: wp.array(dtype=int),
-  # Data in:
-  sensor_contact_nmatch_in: wp.array2d(dtype=int),
-  sensor_contact_matchid_in: wp.array3d(dtype=int),
-  sensor_contact_criteria_in: wp.array3d(dtype=float),
-  # Data out:
-  sensor_contact_matchid_out: wp.array3d(dtype=int),
-):
-  worldid, contactsensorid = wp.tid()
-  sensorid = sensor_contact_adr[contactsensorid]
-
-  reduce = sensor_intprm[sensorid, 1]
-  if reduce == 0 or reduce == 3:  # none or netforce
-    return
->>>>>>> 58c4fefd
 
 def _contact_sort(maxmatch: int):
   @nested_kernel(module="unique", enable_backward=False)
   def contact_sort(
+    # Model:
+    sensor_intprm: wp.array2d(dtype=int),
+    sensor_contact_adr: wp.array(dtype=int),
     # Data in:
     sensor_contact_nmatch_in: wp.array2d(dtype=int),
     sensor_contact_matchid_in: wp.array3d(dtype=int),
@@ -2224,6 +2167,13 @@
     sensor_contact_matchid_out: wp.array3d(dtype=int),
   ):
     worldid, contactsensorid = wp.tid()
+
+    worldid, contactsensorid = wp.tid()
+    sensorid = sensor_contact_adr[contactsensorid]
+
+    reduce = sensor_intprm[sensorid, 1]
+    if reduce == 0 or reduce == 3:  # none or netforce
+      return
 
     nmatch = sensor_contact_nmatch_in[worldid, contactsensorid]
 
