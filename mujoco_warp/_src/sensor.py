# Copyright 2025 The Newton Developers
#
# Licensed under the Apache License, Version 2.0 (the "License");
# you may not use this file except in compliance with the License.
# You may obtain a copy of the License at
#
#     http://www.apache.org/licenses/LICENSE-2.0
#
# Unless required by applicable law or agreed to in writing, software
# distributed under the License is distributed on an "AS IS" BASIS,
# WITHOUT WARRANTIES OR CONDITIONS OF ANY KIND, either express or implied.
# See the License for the specific language governing permissions and
# limitations under the License.
# ==============================================================================

from typing import Any, Tuple

import numpy as np
import warp as wp

from . import math
<<<<<<< HEAD

# from . import smooth
=======
from . import smooth
from .types import MJ_MINVAL
>>>>>>> 9ae65b3a
from .types import Data
from .types import DataType
from .types import DisableBit
from .types import Model
from .types import ObjType
from .types import SensorType
from .warp_util import event_scope


@wp.func
<<<<<<< HEAD
def _joint_pos(jnt_qposadr: wp.array(dtype=int), qpos_in: wp.array2d(dtype=float), worldid: int, objid: int) -> float:
  return qpos_in[worldid, jnt_qposadr[objid]]
=======
def _apply_cutoff(m: Model, sensorid: int, sensor: wp.float32) -> wp.float32:
  cutoff = m.sensor_cutoff[sensorid]

  if cutoff > 0.0:
    datatype = m.sensor_datatype[sensorid]
    if datatype == int(DataType.REAL.value):
      return wp.clamp(sensor, -cutoff, cutoff)
    elif datatype == int(DataType.POSITIVE.value):
      return wp.min(sensor, cutoff)

  return sensor


@wp.func
def _apply_cutoff(m: Model, sensorid: int, sensordim: int, sensor: Any) -> Any:
  cutoff = m.sensor_cutoff[sensorid]

  if cutoff > 0.0:
    datatype = m.sensor_datatype[sensorid]
    if datatype == int(DataType.REAL.value):
      for i in range(sensordim):
        sensor[i] = wp.clamp(sensor[i], -cutoff, cutoff)
    elif datatype == int(DataType.POSITIVE.value):
      for i in range(sensordim):
        sensor[i] = wp.min(sensor[i], cutoff)

  return sensor


@wp.func
def _cam_projection(
  m: Model, d: Data, worldid: int, objid: int, refid: int
) -> wp.vec2f:
  sensorsize = m.cam_sensorsize[refid]
  intrinsic = m.cam_intrinsic[refid]
  fovy = m.cam_fovy[refid]
  res = m.cam_resolution[refid]

  target_xpos = d.site_xpos[worldid, objid]
  xpos = d.cam_xpos[worldid, refid]
  xmat = d.cam_xmat[worldid, refid]

  translation = wp.mat44f(
    1.0,
    0.0,
    0.0,
    -xpos[0],
    0.0,
    1.0,
    0.0,
    -xpos[1],
    0.0,
    0.0,
    1.0,
    -xpos[2],
    0.0,
    0.0,
    0.0,
    1.0,
  )
  rotation = wp.mat44f(
    xmat[0, 0],
    xmat[1, 0],
    xmat[2, 0],
    0.0,
    xmat[0, 1],
    xmat[1, 1],
    xmat[2, 1],
    0.0,
    xmat[0, 2],
    xmat[1, 2],
    xmat[2, 2],
    0.0,
    0.0,
    0.0,
    0.0,
    1.0,
  )

  # focal transformation matrix (3 x 4)
  if sensorsize[0] != 0.0 and sensorsize[1] != 0.0:
    fx = intrinsic[0] / (sensorsize[0] + MJ_MINVAL) * float(res[0])
    fy = intrinsic[1] / (sensorsize[1] + MJ_MINVAL) * float(res[1])
    focal = wp.mat44f(
      -fx, 0.0, 0.0, 0.0, 0.0, fy, 0.0, 0.0, 0.0, 0.0, 1.0, 0.0, 0.0, 0.0, 0.0, 0.0
    )
  else:
    f = 0.5 / wp.tan(fovy * wp.static(wp.pi / 360.0)) * float(res[1])
    focal = wp.mat44f(
      -f, 0.0, 0.0, 0.0, 0.0, f, 0.0, 0.0, 0.0, 0.0, 1.0, 0.0, 0.0, 0.0, 0.0, 0.0
    )

  # image matrix (3 x 3)
  image = wp.mat44f(
    1.0,
    0.0,
    0.5 * float(res[0]),
    0.0,
    0.0,
    1.0,
    0.5 * float(res[1]),
    0.0,
    0.0,
    0.0,
    1.0,
    0.0,
    0.0,
    0.0,
    0.0,
    0.0,
  )

  # projection matrix (3 x 4): product of all 4 matrices
  # TODO(team): compute proj directly
  proj = image @ focal @ rotation @ translation

  # projection matrix multiples homogenous [x, y, z, 1] vectors
  pos_hom = wp.vec4(target_xpos[0], target_xpos[1], target_xpos[2], 1.0)

  # project world coordinates into pixel space, see:
  # https://en.wikipedia.org/wiki/3D_projection#Mathematical_formula
  pixel_coord_hom = proj @ pos_hom

  # avoid dividing by tiny numbers
  denom = pixel_coord_hom[2]
  if wp.abs(denom) < MJ_MINVAL:
    denom = wp.clamp(denom, -MJ_MINVAL, MJ_MINVAL)

  # compute projection
  return wp.vec2f(pixel_coord_hom[0], pixel_coord_hom[1]) / denom


@wp.func
def _joint_pos(m: Model, d: Data, worldid: int, objid: int) -> wp.float32:
  return d.qpos[worldid, m.jnt_qposadr[objid]]
>>>>>>> 9ae65b3a


@wp.func
def _tendon_pos(ten_length_in: wp.array2d(dtype=float), worldid: int, objid: int) -> float:
  return ten_length_in[worldid, objid]


@wp.func
def _actuator_pos(actuator_length_in: wp.array2d(dtype=float), worldid: int, objid: int) -> float:
  return actuator_length_in[worldid, objid]


@wp.func
def _ball_quat(jnt_qposadr: wp.array(dtype=int), qpos_in: wp.array2d(dtype=float), worldid: int, objid: int) -> wp.quat:
  adr = jnt_qposadr[objid]
  quat = wp.quat(
    qpos_in[worldid, adr + 0],
    qpos_in[worldid, adr + 1],
    qpos_in[worldid, adr + 2],
    qpos_in[worldid, adr + 3],
  )
  return wp.normalize(quat)


@wp.func
def _frame_pos(
  # Data in:
  xpos_in: wp.array2d(dtype=wp.vec3),
  xmat_in: wp.array2d(dtype=wp.mat33),
  xipos_in: wp.array2d(dtype=wp.vec3),
  ximat_in: wp.array2d(dtype=wp.mat33),
  geom_xpos_in: wp.array2d(dtype=wp.vec3),
  geom_xmat_in: wp.array2d(dtype=wp.mat33),
  site_xpos_in: wp.array2d(dtype=wp.vec3),
  site_xmat_in: wp.array2d(dtype=wp.mat33),
  # In:
  worldid: int,
  objid: int,
  objtype: int,
  refid: int,
) -> wp.vec3:
  if objtype == int(ObjType.BODY.value):
    xpos = xipos_in[worldid, objid]
    if refid == -1:
      return xpos
    xpos_ref = xipos_in[worldid, refid]
    xmat_ref = ximat_in[worldid, refid]
  elif objtype == int(ObjType.XBODY.value):
    xpos = xpos_in[worldid, objid]
    if refid == -1:
      return xpos
    xpos_ref = xpos_in[worldid, refid]
    xmat_ref = xmat_in[worldid, refid]
  elif objtype == int(ObjType.GEOM.value):
    xpos = geom_xpos_in[worldid, objid]
    if refid == -1:
      return xpos
    xpos_ref = geom_xpos_in[worldid, refid]
    xmat_ref = geom_xmat_in[worldid, refid]
  elif objtype == int(ObjType.SITE.value):
    xpos = site_xpos_in[worldid, objid]
    if refid == -1:
      return xpos
    xpos_ref = site_xpos_in[worldid, refid]
    xmat_ref = site_xmat_in[worldid, refid]

  # TODO(team): camera

  else:  # UNKNOWN
    return wp.vec3(0.0)

  return wp.transpose(xmat_ref) @ (xpos - xpos_ref)


@wp.func
def _frame_axis(
  # Data in:
  xmat_in: wp.array2d(dtype=wp.mat33),
  ximat_in: wp.array2d(dtype=wp.mat33),
  geom_xmat_in: wp.array2d(dtype=wp.mat33),
  site_xmat_in: wp.array2d(dtype=wp.mat33),
  # In:
  worldid: int,
  objid: int,
  objtype: int,
  refid: int,
  frame_axis: int,
) -> wp.vec3:
  if objtype == int(ObjType.BODY.value):
    xmat = ximat_in[worldid, objid]
    axis = wp.vec3(xmat[0, frame_axis], xmat[1, frame_axis], xmat[2, frame_axis])
    if refid == -1:
      return axis
    xmat_ref = ximat_in[worldid, refid]
  elif objtype == int(ObjType.XBODY.value):
    xmat = xmat_in[worldid, objid]
    axis = wp.vec3(xmat[0, frame_axis], xmat[1, frame_axis], xmat[2, frame_axis])
    if refid == -1:
      return axis
    xmat_ref = xmat_in[worldid, refid]
  elif objtype == int(ObjType.GEOM.value):
    xmat = geom_xmat_in[worldid, objid]
    axis = wp.vec3(xmat[0, frame_axis], xmat[1, frame_axis], xmat[2, frame_axis])
    if refid == -1:
      return axis
    xmat_ref = geom_xmat_in[worldid, refid]
  elif objtype == int(ObjType.SITE.value):
    xmat = site_xmat_in[worldid, objid]
    axis = wp.vec3(xmat[0, frame_axis], xmat[1, frame_axis], xmat[2, frame_axis])
    if refid == -1:
      return axis
    xmat_ref = site_xmat_in[worldid, refid]

  # TODO(team): camera

  else:  # UNKNOWN
    xmat = wp.identity(3, dtype=float)
    return wp.vec3(xmat[0, frame_axis], xmat[1, frame_axis], xmat[2, frame_axis])

  return wp.transpose(xmat_ref) @ axis


@wp.func
def _frame_quat(
  # Model:
  body_iquat: wp.array(dtype=wp.quat),
  geom_bodyid: wp.array(dtype=int),
  geom_quat: wp.array(dtype=wp.quat),
  site_bodyid: wp.array(dtype=int),
  site_quat: wp.array(dtype=wp.quat),
  # Data in:
  xquat_in: wp.array2d(dtype=wp.quat),
  # In:
  worldid: int,
  objid: int,
  objtype: int,
  refid: int,
) -> wp.quat:
  if objtype == int(ObjType.BODY.value):
    quat = math.mul_quat(xquat_in[worldid, objid], body_iquat[objid])
    if refid == -1:
      return quat
    refquat = math.mul_quat(xquat_in[worldid, refid], body_iquat[refid])
  elif objtype == int(ObjType.XBODY.value):
    quat = xquat_in[worldid, objid]
    if refid == -1:
      return quat
    refquat = xquat_in[worldid, refid]
  elif objtype == int(ObjType.GEOM.value):
    quat = math.mul_quat(xquat_in[worldid, geom_bodyid[objid]], geom_quat[objid])
    if refid == -1:
      return quat
    refquat = math.mul_quat(xquat_in[worldid, geom_bodyid[refid]], geom_quat[refid])
  elif objtype == int(ObjType.SITE.value):
    quat = math.mul_quat(xquat_in[worldid, site_bodyid[objid]], site_quat[objid])
    if refid == -1:
      return quat
    refquat = math.mul_quat(xquat_in[worldid, site_bodyid[refid]], site_quat[refid])

  # TODO(team): camera

  else:  # UNKNOWN
    return wp.quat(1.0, 0.0, 0.0, 0.0)

  return math.mul_quat(math.quat_inv(refquat), quat)


@wp.func
def _subtree_com(subtree_com_in: wp.array2d(dtype=wp.vec3), worldid: int, objid: int) -> wp.vec3:
  return subtree_com_in[worldid, objid]


@wp.func
def _clock(time_in: wp.array(dtype=float), worldid: int) -> float:
  return time_in[worldid]


@wp.kernel
def _sensor_pos(
  # Model:
  body_iquat: wp.array(dtype=wp.quat),
  jnt_qposadr: wp.array(dtype=int),
  geom_bodyid: wp.array(dtype=int),
  geom_quat: wp.array(dtype=wp.quat),
  site_bodyid: wp.array(dtype=int),
  site_quat: wp.array(dtype=wp.quat),
  sensor_type: wp.array(dtype=int),
  sensor_objtype: wp.array(dtype=int),
  sensor_objid: wp.array(dtype=int),
  sensor_refid: wp.array(dtype=int),
  sensor_adr: wp.array(dtype=int),
  sensor_pos_adr: wp.array(dtype=int),
  # Data in:
  time_in: wp.array(dtype=float),
  qpos_in: wp.array2d(dtype=float),
  xpos_in: wp.array2d(dtype=wp.vec3),
  xquat_in: wp.array2d(dtype=wp.quat),
  xmat_in: wp.array2d(dtype=wp.mat33),
  xipos_in: wp.array2d(dtype=wp.vec3),
  ximat_in: wp.array2d(dtype=wp.mat33),
  geom_xpos_in: wp.array2d(dtype=wp.vec3),
  geom_xmat_in: wp.array2d(dtype=wp.mat33),
  site_xpos_in: wp.array2d(dtype=wp.vec3),
  site_xmat_in: wp.array2d(dtype=wp.mat33),
  subtree_com_in: wp.array2d(dtype=wp.vec3),
  actuator_length_in: wp.array2d(dtype=float),
  ten_length_in: wp.array2d(dtype=float),
  # Data out:
  sensordata_out: wp.array2d(dtype=float),
):
  worldid, posid = wp.tid()
  posadr = sensor_pos_adr[posid]
  sensortype = sensor_type[posadr]
  objid = sensor_objid[posadr]
  adr = sensor_adr[posadr]

  if sensortype == int(SensorType.JOINTPOS.value):
    sensordata_out[worldid, adr] = _joint_pos(jnt_qposadr, qpos_in, worldid, objid)
  elif sensortype == int(SensorType.TENDONPOS.value):
    sensordata_out[worldid, adr] = _tendon_pos(ten_length_in, worldid, objid)
  elif sensortype == int(SensorType.ACTUATORPOS.value):
    sensordata_out[worldid, adr] = _actuator_pos(actuator_length_in, worldid, objid)
  elif sensortype == int(SensorType.BALLQUAT.value):
    quat = _ball_quat(jnt_qposadr, qpos_in, worldid, objid)
    sensordata_out[worldid, adr + 0] = quat[0]
    sensordata_out[worldid, adr + 1] = quat[1]
    sensordata_out[worldid, adr + 2] = quat[2]
    sensordata_out[worldid, adr + 3] = quat[3]
  elif sensortype == int(SensorType.FRAMEPOS.value):
    objtype = sensor_objtype[posadr]
    refid = sensor_refid[posadr]
    framepos = _frame_pos(
      xpos_in,
      xmat_in,
      xipos_in,
      ximat_in,
      geom_xpos_in,
      geom_xmat_in,
      site_xpos_in,
      site_xmat_in,
      worldid,
      objid,
      objtype,
      refid,
    )
    sensordata_out[worldid, adr + 0] = framepos[0]
    sensordata_out[worldid, adr + 1] = framepos[1]
    sensordata_out[worldid, adr + 2] = framepos[2]
  elif (
    sensortype == int(SensorType.FRAMEXAXIS.value)
    or sensortype == int(SensorType.FRAMEYAXIS.value)
    or sensortype == int(SensorType.FRAMEZAXIS.value)
  ):
    objtype = sensor_objtype[posadr]
    refid = sensor_refid[posadr]
    if sensortype == int(SensorType.FRAMEXAXIS.value):
      axis = 0
    elif sensortype == int(SensorType.FRAMEYAXIS.value):
      axis = 1
    elif sensortype == int(SensorType.FRAMEZAXIS.value):
      axis = 2
    frameaxis = _frame_axis(ximat_in, xmat_in, geom_xmat_in, site_xmat_in, worldid, objid, objtype, refid, axis)
    sensordata_out[worldid, adr + 0] = frameaxis[0]
    sensordata_out[worldid, adr + 1] = frameaxis[1]
    sensordata_out[worldid, adr + 2] = frameaxis[2]
  elif sensortype == int(SensorType.FRAMEQUAT.value):
    objtype = sensor_objtype[posadr]
    refid = sensor_refid[posadr]
    quat = _frame_quat(body_iquat, geom_bodyid, geom_quat, site_bodyid, site_quat, xquat_in, worldid, objid, objtype, refid)
    sensordata_out[worldid, adr + 0] = quat[0]
    sensordata_out[worldid, adr + 1] = quat[1]
    sensordata_out[worldid, adr + 2] = quat[2]
    sensordata_out[worldid, adr + 3] = quat[3]
  elif sensortype == int(SensorType.SUBTREECOM.value):
    subtree_com = _subtree_com(subtree_com_in, worldid, objid)
    sensordata_out[worldid, adr + 0] = subtree_com[0]
    sensordata_out[worldid, adr + 1] = subtree_com[1]
    sensordata_out[worldid, adr + 2] = subtree_com[2]
  elif sensortype == int(SensorType.CLOCK.value):
    clock = _clock(time_in, worldid)
    sensordata_out[worldid, adr] = clock


@event_scope
def sensor_pos(m: Model, d: Data):
  """Compute position-dependent sensor values."""

<<<<<<< HEAD
=======
  @kernel
  def _sensor_pos(m: Model, d: Data):
    worldid, posid = wp.tid()
    posadr = m.sensor_pos_adr[posid]
    sensortype = m.sensor_type[posadr]
    objid = m.sensor_objid[posadr]
    adr = m.sensor_adr[posadr]

    if sensortype == int(SensorType.CAMPROJECTION.value):
      refid = m.sensor_refid[posadr]
      cam_projection = _cam_projection(m, d, worldid, objid, refid)
      cam_projection = _apply_cutoff(m, posadr, 2, cam_projection)
      d.sensordata[worldid, adr + 0] = cam_projection[0]
      d.sensordata[worldid, adr + 1] = cam_projection[1]
    elif sensortype == int(SensorType.JOINTPOS.value):
      joint_pos = _joint_pos(m, d, worldid, objid)
      joint_pos = _apply_cutoff(m, posadr, joint_pos)
      d.sensordata[worldid, adr] = joint_pos
    elif sensortype == int(SensorType.TENDONPOS.value):
      tendon_pos = _tendon_pos(m, d, worldid, objid)
      tendon_pos = _apply_cutoff(m, posadr, tendon_pos)
      d.sensordata[worldid, adr] = tendon_pos
    elif sensortype == int(SensorType.ACTUATORPOS.value):
      actuator_length = _actuator_length(m, d, worldid, objid)
      actuator_length = _apply_cutoff(m, posadr, actuator_length)
      d.sensordata[worldid, adr] = actuator_length
    elif sensortype == int(SensorType.BALLQUAT.value):
      quat = _ball_quat(m, d, worldid, objid)
      d.sensordata[worldid, adr + 0] = quat[0]
      d.sensordata[worldid, adr + 1] = quat[1]
      d.sensordata[worldid, adr + 2] = quat[2]
      d.sensordata[worldid, adr + 3] = quat[3]
    elif sensortype == int(SensorType.FRAMEPOS.value):
      objtype = m.sensor_objtype[posadr]
      refid = m.sensor_refid[posadr]
      framepos = _frame_pos(m, d, worldid, objid, objtype, refid)
      framepos = _apply_cutoff(m, posadr, 3, framepos)
      d.sensordata[worldid, adr + 0] = framepos[0]
      d.sensordata[worldid, adr + 1] = framepos[1]
      d.sensordata[worldid, adr + 2] = framepos[2]
    elif (
      sensortype == int(SensorType.FRAMEXAXIS.value)
      or sensortype == int(SensorType.FRAMEYAXIS.value)
      or sensortype == int(SensorType.FRAMEZAXIS.value)
    ):
      objtype = m.sensor_objtype[posadr]
      refid = m.sensor_refid[posadr]
      if sensortype == int(SensorType.FRAMEXAXIS.value):
        axis = 0
      elif sensortype == int(SensorType.FRAMEYAXIS.value):
        axis = 1
      elif sensortype == int(SensorType.FRAMEZAXIS.value):
        axis = 2
      frameaxis = _frame_axis(m, d, worldid, objid, objtype, refid, axis)
      d.sensordata[worldid, adr + 0] = frameaxis[0]
      d.sensordata[worldid, adr + 1] = frameaxis[1]
      d.sensordata[worldid, adr + 2] = frameaxis[2]
    elif sensortype == int(SensorType.FRAMEQUAT.value):
      objtype = m.sensor_objtype[posadr]
      refid = m.sensor_refid[posadr]
      frame_quat = _frame_quat(m, d, worldid, objid, objtype, refid)
      d.sensordata[worldid, adr + 0] = frame_quat[0]
      d.sensordata[worldid, adr + 1] = frame_quat[1]
      d.sensordata[worldid, adr + 2] = frame_quat[2]
      d.sensordata[worldid, adr + 3] = frame_quat[3]
    elif sensortype == int(SensorType.SUBTREECOM.value):
      subtree_com = _subtree_com(m, d, worldid, objid)
      subtree_com = _apply_cutoff(m, posadr, 3, subtree_com)
      d.sensordata[worldid, adr + 0] = subtree_com[0]
      d.sensordata[worldid, adr + 1] = subtree_com[1]
      d.sensordata[worldid, adr + 2] = subtree_com[2]
    elif sensortype == int(SensorType.CLOCK.value):
      clock = _clock(m, d, worldid)
      clock = _apply_cutoff(m, posadr, clock)
      d.sensordata[worldid, adr] = clock

>>>>>>> 9ae65b3a
  if (m.sensor_pos_adr.size == 0) or (m.opt.disableflags & DisableBit.SENSOR):
    return

  wp.launch(
    _sensor_pos,
    dim=(d.nworld, m.sensor_pos_adr.size),
    inputs=[
      m.body_iquat,
      m.jnt_qposadr,
      m.geom_bodyid,
      m.geom_quat,
      m.site_bodyid,
      m.site_quat,
      m.sensor_type,
      m.sensor_objtype,
      m.sensor_objid,
      m.sensor_refid,
      m.sensor_adr,
      m.sensor_pos_adr,
      d.time,
      d.qpos,
      d.xpos,
      d.xquat,
      d.xmat,
      d.xipos,
      d.ximat,
      d.geom_xpos,
      d.geom_xmat,
      d.site_xpos,
      d.site_xmat,
      d.subtree_com,
      d.actuator_length,
      d.ten_length,
    ],
    outputs=[d.sensordata],
  )


@wp.func
def _velocimeter(
  # Model:
  body_rootid: wp.array(dtype=int),
  site_bodyid: wp.array(dtype=int),
  # Data in:
  site_xpos_in: wp.array2d(dtype=wp.vec3),
  site_xmat_in: wp.array2d(dtype=wp.mat33),
  subtree_com_in: wp.array2d(dtype=wp.vec3),
  cvel_in: wp.array2d(dtype=wp.spatial_vector),
  # In:
  worldid: int,
  objid: int,
) -> wp.vec3:
  bodyid = site_bodyid[objid]
  pos = site_xpos_in[worldid, objid]
  rot = site_xmat_in[worldid, objid]
  cvel = cvel_in[worldid, bodyid]
  ang = wp.spatial_top(cvel)
  lin = wp.spatial_bottom(cvel)
  subtree_com = subtree_com_in[worldid, body_rootid[bodyid]]
  dif = pos - subtree_com
  return wp.transpose(rot) @ (lin - wp.cross(dif, ang))


@wp.func
def _gyro(
  # Model:
  site_bodyid: wp.array(dtype=int),
  # Data in:
  site_xmat_in: wp.array2d(dtype=wp.mat33),
  cvel_in: wp.array2d(dtype=wp.spatial_vector),
  # In:
  worldid: int,
  objid: int,
) -> wp.vec3:
  bodyid = site_bodyid[objid]
  rot = site_xmat_in[worldid, objid]
  cvel = cvel_in[worldid, bodyid]
  ang = wp.spatial_top(cvel)
  return wp.transpose(rot) @ ang


@wp.func
def _joint_vel(jnt_dofadr: wp.array(dtype=int), qvel_in: wp.array2d(dtype=float), worldid: int, objid: int) -> float:
  return qvel_in[worldid, jnt_dofadr[objid]]


@wp.func
def _tendon_vel(ten_velocity_in: wp.array2d(dtype=float), worldid: int, objid: int) -> float:
  return ten_velocity_in[worldid, objid]


@wp.func
def _actuator_vel(actuator_velocity_in: wp.array2d(dtype=float), worldid: int, objid: int) -> float:
  return actuator_velocity_in[worldid, objid]


@wp.func
def _ball_ang_vel(jnt_dofadr: wp.array(dtype=int), qvel_in: wp.array2d(dtype=float), worldid: int, objid: int) -> wp.vec3:
  adr = jnt_dofadr[objid]
  return wp.vec3(qvel_in[worldid, adr + 0], qvel_in[worldid, adr + 1], qvel_in[worldid, adr + 2])


@wp.func
def _cvel_offset(
  # Model:
  body_rootid: wp.array(dtype=int),
  geom_bodyid: wp.array(dtype=int),
  site_bodyid: wp.array(dtype=int),
  cam_bodyid: wp.array(dtype=int),
  # Data in:
  xpos_in: wp.array2d(dtype=wp.vec3),
  xipos_in: wp.array2d(dtype=wp.vec3),
  geom_xpos_in: wp.array2d(dtype=wp.vec3),
  site_xpos_in: wp.array2d(dtype=wp.vec3),
  cam_xpos_in: wp.array2d(dtype=wp.vec3),
  subtree_com_in: wp.array2d(dtype=wp.vec3),
  cvel_in: wp.array2d(dtype=wp.spatial_vector),
  # In:
  worldid: int,
  objtype: int,
  objid: int,
) -> Tuple[wp.spatial_vector, wp.vec3]:
  if objtype == int(ObjType.BODY.value):
    pos = xipos_in[worldid, objid]
    bodyid = objid
  elif objtype == int(ObjType.XBODY.value):
    pos = xpos_in[worldid, objid]
    bodyid = objid
  elif objtype == int(ObjType.GEOM.value):
    pos = geom_xpos_in[worldid, objid]
    bodyid = geom_bodyid[objid]
  elif objtype == int(ObjType.SITE.value):
    pos = site_xpos_in[worldid, objid]
    bodyid = site_bodyid[objid]
  elif objtype == int(ObjType.CAMERA.value):
    pos = cam_xpos_in[worldid, objid]
    bodyid = cam_bodyid[objid]
  else:  # UNKNOWN
    pos = wp.vec3(0.0)
    bodyid = 0

  return cvel_in[worldid, bodyid], pos - subtree_com_in[worldid, body_rootid[bodyid]]


@wp.func
def _frame_linvel(
  # Model:
  body_rootid: wp.array(dtype=int),
  geom_bodyid: wp.array(dtype=int),
  site_bodyid: wp.array(dtype=int),
  cam_bodyid: wp.array(dtype=int),
  # Data in:
  xpos_in: wp.array2d(dtype=wp.vec3),
  xmat_in: wp.array2d(dtype=wp.mat33),
  xipos_in: wp.array2d(dtype=wp.vec3),
  ximat_in: wp.array2d(dtype=wp.mat33),
  geom_xpos_in: wp.array2d(dtype=wp.vec3),
  geom_xmat_in: wp.array2d(dtype=wp.mat33),
  site_xpos_in: wp.array2d(dtype=wp.vec3),
  site_xmat_in: wp.array2d(dtype=wp.mat33),
  cam_xpos_in: wp.array2d(dtype=wp.vec3),
  cam_xmat_in: wp.array2d(dtype=wp.mat33),
  subtree_com_in: wp.array2d(dtype=wp.vec3),
  cvel_in: wp.array2d(dtype=wp.spatial_vector),
  # In:
  worldid: int,
  objid: int,
  objtype: int,
  refid: int,
  reftype: int,
) -> wp.vec3:
  if objtype == int(ObjType.BODY.value):
    xpos = xipos_in[worldid, objid]
  elif objtype == int(ObjType.XBODY.value):
    xpos = xpos_in[worldid, objid]
  elif objtype == int(ObjType.GEOM.value):
    xpos = geom_xpos_in[worldid, objid]
  elif objtype == int(ObjType.SITE.value):
    xpos = site_xpos_in[worldid, objid]
  elif objtype == int(ObjType.CAMERA.value):
    xpos = cam_xpos_in[worldid, objid]
  else:  # UNKNOWN
    xpos = wp.vec3(0.0)

  if reftype == int(ObjType.BODY.value):
    xposref = xipos_in[worldid, refid]
    xmatref = ximat_in[worldid, refid]
  elif reftype == int(ObjType.XBODY.value):
    xposref = xpos_in[worldid, refid]
    xmatref = xmat_in[worldid, refid]
  elif reftype == int(ObjType.GEOM.value):
    xposref = geom_xpos_in[worldid, refid]
    xmatref = geom_xmat_in[worldid, refid]
  elif reftype == int(ObjType.SITE.value):
    xposref = site_xpos_in[worldid, refid]
    xmatref = site_xmat_in[worldid, refid]
  elif reftype == int(ObjType.CAMERA.value):
    xposref = cam_xpos_in[worldid, refid]
    xmatref = cam_xmat_in[worldid, refid]
  else:  # UNKNOWN
    xposref = wp.vec3(0.0)
    xmatref = wp.identity(3, dtype=float)

  cvel, offset = _cvel_offset(
    body_rootid,
    geom_bodyid,
    site_bodyid,
    cam_bodyid,
    xpos_in,
    xipos_in,
    geom_xpos_in,
    site_xpos_in,
    cam_xpos_in,
    subtree_com_in,
    cvel_in,
    worldid,
    objtype,
    objid,
  )
  cvelref, offsetref = _cvel_offset(
    body_rootid,
    geom_bodyid,
    site_bodyid,
    cam_bodyid,
    xpos_in,
    xipos_in,
    geom_xpos_in,
    site_xpos_in,
    cam_xpos_in,
    subtree_com_in,
    cvel_in,
    worldid,
    reftype,
    refid,
  )
  clinvel = wp.spatial_bottom(cvel)
  cangvel = wp.spatial_top(cvel)
  cangvelref = wp.spatial_top(cvelref)
  xlinvel = clinvel - wp.cross(offset, cangvel)

  if refid > -1:
    clinvelref = wp.spatial_bottom(cvelref)
    xlinvelref = clinvelref - wp.cross(offsetref, cangvelref)
    rvec = xpos - xposref
    rel_vel = xlinvel - xlinvelref + wp.cross(rvec, cangvelref)
    return wp.transpose(xmatref) @ rel_vel
  else:
    return xlinvel


@wp.func
def _frame_angvel(
  # Model:
  body_rootid: wp.array(dtype=int),
  geom_bodyid: wp.array(dtype=int),
  site_bodyid: wp.array(dtype=int),
  cam_bodyid: wp.array(dtype=int),
  # Data in:
  xpos_in: wp.array2d(dtype=wp.vec3),
  xmat_in: wp.array2d(dtype=wp.mat33),
  xipos_in: wp.array2d(dtype=wp.vec3),
  ximat_in: wp.array2d(dtype=wp.mat33),
  geom_xpos_in: wp.array2d(dtype=wp.vec3),
  geom_xmat_in: wp.array2d(dtype=wp.mat33),
  site_xpos_in: wp.array2d(dtype=wp.vec3),
  site_xmat_in: wp.array2d(dtype=wp.mat33),
  cam_xpos_in: wp.array2d(dtype=wp.vec3),
  cam_xmat_in: wp.array2d(dtype=wp.mat33),
  subtree_com_in: wp.array2d(dtype=wp.vec3),
  cvel_in: wp.array2d(dtype=wp.spatial_vector),
  # In:
  worldid: int,
  objid: int,
  objtype: int,
  refid: int,
  reftype: int,
) -> wp.vec3:
  cvel, _ = _cvel_offset(
    body_rootid,
    geom_bodyid,
    site_bodyid,
    cam_bodyid,
    xpos_in,
    xipos_in,
    geom_xpos_in,
    site_xpos_in,
    cam_xpos_in,
    subtree_com_in,
    cvel_in,
    worldid,
    objtype,
    objid,
  )
  cangvel = wp.spatial_top(cvel)

  if refid > -1:
    if reftype == int(ObjType.BODY.value):
      xmatref = ximat_in[worldid, refid]
    elif reftype == int(ObjType.XBODY.value):
      xmatref = xmat_in[worldid, refid]
    elif reftype == int(ObjType.GEOM.value):
      xmatref = geom_xmat_in[worldid, refid]
    elif reftype == int(ObjType.SITE.value):
      xmatref = site_xmat_in[worldid, refid]
    elif reftype == int(ObjType.CAMERA.value):
      xmatref = cam_xmat_in[worldid, refid]
    else:  # UNKNOWN
      xmatref = wp.identity(3, dtype=float)

    cvelref, _ = _cvel_offset(
      body_rootid,
      geom_bodyid,
      site_bodyid,
      cam_bodyid,
      xpos_in,
      xipos_in,
      geom_xpos_in,
      site_xpos_in,
      cam_xpos_in,
      subtree_com_in,
      cvel_in,
      worldid,
      objtype,
      objid,
    )
    cangvelref = wp.spatial_top(cvelref)

    return wp.transpose(xmatref) @ (cangvel - cangvelref)
  else:
    return cangvel


@wp.func
def _subtree_linvel(subtree_linvel_in: wp.array2d(dtype=wp.vec3), worldid: int, objid: int) -> wp.vec3:
  return subtree_linvel_in[worldid, objid]


@wp.func
def _subtree_angmom(subtree_angmom_in: wp.array2d(dtype=wp.vec3), worldid: int, objid: int) -> wp.vec3:
  return subtree_angmom_in[worldid, objid]


@wp.kernel
def _sensor_vel(
  # Model:
  body_rootid: wp.array(dtype=int),
  jnt_dofadr: wp.array(dtype=int),
  geom_bodyid: wp.array(dtype=int),
  site_bodyid: wp.array(dtype=int),
  cam_bodyid: wp.array(dtype=int),
  sensor_type: wp.array(dtype=int),
  sensor_objtype: wp.array(dtype=int),
  sensor_objid: wp.array(dtype=int),
  sensor_reftype: wp.array(dtype=int),
  sensor_refid: wp.array(dtype=int),
  sensor_adr: wp.array(dtype=int),
  sensor_vel_adr: wp.array(dtype=int),
  # Data in:
  qvel_in: wp.array2d(dtype=float),
  xpos_in: wp.array2d(dtype=wp.vec3),
  xmat_in: wp.array2d(dtype=wp.mat33),
  xipos_in: wp.array2d(dtype=wp.vec3),
  ximat_in: wp.array2d(dtype=wp.mat33),
  geom_xpos_in: wp.array2d(dtype=wp.vec3),
  geom_xmat_in: wp.array2d(dtype=wp.mat33),
  site_xpos_in: wp.array2d(dtype=wp.vec3),
  site_xmat_in: wp.array2d(dtype=wp.mat33),
  cam_xpos_in: wp.array2d(dtype=wp.vec3),
  cam_xmat_in: wp.array2d(dtype=wp.mat33),
  subtree_com_in: wp.array2d(dtype=wp.vec3),
  ten_velocity_in: wp.array2d(dtype=float),
  actuator_velocity_in: wp.array2d(dtype=float),
  cvel_in: wp.array2d(dtype=wp.spatial_vector),
  subtree_linvel_in: wp.array2d(dtype=wp.vec3),
  subtree_angmom_in: wp.array2d(dtype=wp.vec3),
  # Data out:
  sensordata_out: wp.array2d(dtype=float),
):
  worldid, velid = wp.tid()
  veladr = sensor_vel_adr[velid]
  sensortype = sensor_type[veladr]
  objid = sensor_objid[veladr]
  adr = sensor_adr[veladr]

  if sensortype == int(SensorType.VELOCIMETER.value):
    vel = _velocimeter(body_rootid, site_bodyid, site_xpos_in, site_xmat_in, subtree_com_in, cvel_in, worldid, objid)
    sensordata_out[worldid, adr + 0] = vel[0]
    sensordata_out[worldid, adr + 1] = vel[1]
    sensordata_out[worldid, adr + 2] = vel[2]
  elif sensortype == int(SensorType.GYRO.value):
    gyro = _gyro(site_bodyid, site_xmat_in, cvel_in, worldid, objid)
    sensordata_out[worldid, adr + 0] = gyro[0]
    sensordata_out[worldid, adr + 1] = gyro[1]
    sensordata_out[worldid, adr + 2] = gyro[2]
  elif sensortype == int(SensorType.JOINTVEL.value):
    sensordata_out[worldid, adr] = _joint_vel(jnt_dofadr, qvel_in, worldid, objid)
  elif sensortype == int(SensorType.TENDONVEL.value):
    sensordata_out[worldid, adr] = _tendon_vel(ten_velocity_in, worldid, objid)
  elif sensortype == int(SensorType.ACTUATORVEL.value):
    sensordata_out[worldid, adr] = _actuator_vel(actuator_velocity_in, worldid, objid)
  elif sensortype == int(SensorType.BALLANGVEL.value):
    angvel = _ball_ang_vel(jnt_dofadr, qvel_in, worldid, objid)
    sensordata_out[worldid, adr + 0] = angvel[0]
    sensordata_out[worldid, adr + 1] = angvel[1]
    sensordata_out[worldid, adr + 2] = angvel[2]
  elif sensortype == int(SensorType.FRAMELINVEL.value):
    objtype = sensor_objtype[veladr]
    refid = sensor_refid[veladr]
    reftype = sensor_reftype[veladr]
    frame_linvel = _frame_linvel(
      body_rootid,
      geom_bodyid,
      site_bodyid,
      cam_bodyid,
      xpos_in,
      xmat_in,
      xipos_in,
      ximat_in,
      geom_xpos_in,
      geom_xmat_in,
      site_xpos_in,
      site_xmat_in,
      cam_xpos_in,
      cam_xmat_in,
      subtree_com_in,
      cvel_in,
      worldid,
      objid,
      objtype,
      refid,
      reftype,
    )
    sensordata_out[worldid, adr + 0] = frame_linvel[0]
    sensordata_out[worldid, adr + 1] = frame_linvel[1]
    sensordata_out[worldid, adr + 2] = frame_linvel[2]
  elif sensortype == int(SensorType.FRAMEANGVEL.value):
    objtype = sensor_objtype[veladr]
    refid = sensor_refid[veladr]
    reftype = sensor_reftype[veladr]
    frame_angvel = _frame_angvel(
      body_rootid,
      geom_bodyid,
      site_bodyid,
      cam_bodyid,
      xpos_in,
      xmat_in,
      xipos_in,
      ximat_in,
      geom_xpos_in,
      geom_xmat_in,
      site_xpos_in,
      site_xmat_in,
      cam_xpos_in,
      cam_xmat_in,
      subtree_com_in,
      cvel_in,
      worldid,
      objid,
      objtype,
      refid,
      reftype,
    )
    sensordata_out[worldid, adr + 0] = frame_angvel[0]
    sensordata_out[worldid, adr + 1] = frame_angvel[1]
    sensordata_out[worldid, adr + 2] = frame_angvel[2]
  elif sensortype == int(SensorType.SUBTREELINVEL.value):
    subtree_linvel = _subtree_linvel(subtree_linvel_in, worldid, objid)
    sensordata_out[worldid, adr + 0] = subtree_linvel[0]
    sensordata_out[worldid, adr + 1] = subtree_linvel[1]
    sensordata_out[worldid, adr + 2] = subtree_linvel[2]
  elif sensortype == int(SensorType.SUBTREEANGMOM.value):
    subtree_angmom = _subtree_angmom(subtree_angmom_in, worldid, objid)
    sensordata_out[worldid, adr + 0] = subtree_angmom[0]
    sensordata_out[worldid, adr + 1] = subtree_angmom[1]
    sensordata_out[worldid, adr + 2] = subtree_angmom[2]


@event_scope
def sensor_vel(m: Model, d: Data):
  """Compute velocity-dependent sensor values."""

<<<<<<< HEAD
  if (m.sensor_vel_adr.size == 0) or (m.opt.disableflags & DisableBit.SENSOR):
    return

  if wp.static(np.isin(m.sensor_type.numpy(), [SensorType.SUBTREELINVEL, SensorType.SUBTREEANGMOM]).any()):
    pass
    # smooth.subtree_vel(m, d)

  wp.launch(
    _sensor_vel,
    dim=(d.nworld, m.sensor_vel_adr.size),
    inputs=[
      m.body_rootid,
      m.jnt_dofadr,
      m.geom_bodyid,
      m.site_bodyid,
      m.cam_bodyid,
      m.sensor_type,
      m.sensor_objtype,
      m.sensor_objid,
      m.sensor_reftype,
      m.sensor_refid,
      m.sensor_adr,
      m.sensor_vel_adr,
      d.qvel,
      d.xpos,
      d.xmat,
      d.xipos,
      d.ximat,
      d.geom_xpos,
      d.geom_xmat,
      d.site_xpos,
      d.site_xmat,
      d.cam_xpos,
      d.cam_xmat,
      d.subtree_com,
      d.ten_velocity,
      d.actuator_velocity,
      d.cvel,
      d.subtree_linvel,
      d.subtree_angmom,
    ],
    outputs=[d.sensordata],
  )
=======
  @kernel
  def _sensor_vel(m: Model, d: Data):
    worldid, velid = wp.tid()
    veladr = m.sensor_vel_adr[velid]
    sensortype = m.sensor_type[veladr]
    objid = m.sensor_objid[veladr]
    adr = m.sensor_adr[veladr]

    if sensortype == int(SensorType.VELOCIMETER.value):
      vel = _velocimeter(m, d, worldid, objid)
      vel = _apply_cutoff(m, veladr, 3, vel)
      d.sensordata[worldid, adr + 0] = vel[0]
      d.sensordata[worldid, adr + 1] = vel[1]
      d.sensordata[worldid, adr + 2] = vel[2]
    elif sensortype == int(SensorType.GYRO.value):
      gyro = _gyro(m, d, worldid, objid)
      gyro = _apply_cutoff(m, veladr, 3, gyro)
      d.sensordata[worldid, adr + 0] = gyro[0]
      d.sensordata[worldid, adr + 1] = gyro[1]
      d.sensordata[worldid, adr + 2] = gyro[2]
    elif sensortype == int(SensorType.JOINTVEL.value):
      joint_vel = _joint_vel(m, d, worldid, objid)
      joint_vel = _apply_cutoff(m, veladr, joint_vel)
      d.sensordata[worldid, adr] = joint_vel
    elif sensortype == int(SensorType.TENDONVEL.value):
      tendon_vel = _tendon_vel(m, d, worldid, objid)
      tendon_vel = _apply_cutoff(m, veladr, tendon_vel)
      d.sensordata[worldid, adr] = tendon_vel
    elif sensortype == int(SensorType.ACTUATORVEL.value):
      actuator_vel = _actuator_vel(m, d, worldid, objid)
      actuator_vel = _apply_cutoff(m, veladr, actuator_vel)
      d.sensordata[worldid, adr] = actuator_vel
    elif sensortype == int(SensorType.BALLANGVEL.value):
      angvel = _ball_ang_vel(m, d, worldid, objid)
      angvel = _apply_cutoff(m, veladr, 3, angvel)
      d.sensordata[worldid, adr + 0] = angvel[0]
      d.sensordata[worldid, adr + 1] = angvel[1]
      d.sensordata[worldid, adr + 2] = angvel[2]
    elif sensortype == int(SensorType.FRAMELINVEL.value):
      objtype = m.sensor_objtype[veladr]
      refid = m.sensor_refid[veladr]
      reftype = m.sensor_reftype[veladr]
      frame_linvel = _frame_linvel(m, d, worldid, objid, objtype, refid, reftype)
      frame_linvel = _apply_cutoff(m, veladr, 3, frame_linvel)
      d.sensordata[worldid, adr + 0] = frame_linvel[0]
      d.sensordata[worldid, adr + 1] = frame_linvel[1]
      d.sensordata[worldid, adr + 2] = frame_linvel[2]
    elif sensortype == int(SensorType.FRAMEANGVEL.value):
      objtype = m.sensor_objtype[veladr]
      refid = m.sensor_refid[veladr]
      reftype = m.sensor_reftype[veladr]
      frame_angvel = _frame_angvel(m, d, worldid, objid, objtype, refid, reftype)
      frame_angvel = _apply_cutoff(m, veladr, 3, frame_angvel)
      d.sensordata[worldid, adr + 0] = frame_angvel[0]
      d.sensordata[worldid, adr + 1] = frame_angvel[1]
      d.sensordata[worldid, adr + 2] = frame_angvel[2]
    elif sensortype == int(SensorType.SUBTREELINVEL.value):
      subtree_linvel = _subtree_linvel(m, d, worldid, objid)
      subtree_linvel = _apply_cutoff(m, veladr, 3, subtree_linvel)
      d.sensordata[worldid, adr + 0] = subtree_linvel[0]
      d.sensordata[worldid, adr + 1] = subtree_linvel[1]
      d.sensordata[worldid, adr + 2] = subtree_linvel[2]
    elif sensortype == int(SensorType.SUBTREEANGMOM.value):
      subtree_angmom = _subtree_angmom(m, d, worldid, objid)
      subtree_angmom = _apply_cutoff(m, veladr, 3, subtree_angmom)
      d.sensordata[worldid, adr + 0] = subtree_angmom[0]
      d.sensordata[worldid, adr + 1] = subtree_angmom[1]
      d.sensordata[worldid, adr + 2] = subtree_angmom[2]

  if (m.sensor_vel_adr.size == 0) or (m.opt.disableflags & DisableBit.SENSOR):
    return

  if m.sensor_subtree_vel:
    smooth.subtree_vel(m, d)

  wp.launch(_sensor_vel, dim=(d.nworld, m.sensor_vel_adr.size), inputs=[m, d])
>>>>>>> 9ae65b3a


@wp.func
def _accelerometer(
  # Model:
  body_rootid: wp.array(dtype=int),
  site_bodyid: wp.array(dtype=int),
  # Data in:
  site_xpos_in: wp.array2d(dtype=wp.vec3),
  site_xmat_in: wp.array2d(dtype=wp.mat33),
  subtree_com_in: wp.array2d(dtype=wp.vec3),
  cvel_in: wp.array2d(dtype=wp.spatial_vector),
  cacc_in: wp.array2d(dtype=wp.spatial_vector),
  # In:
  worldid: int,
  objid: int,
) -> wp.vec3:
  bodyid = site_bodyid[objid]
  rot = site_xmat_in[worldid, objid]
  rotT = wp.transpose(rot)
  cvel = cvel_in[worldid, bodyid]
  cvel_top = wp.spatial_top(cvel)
  cvel_bottom = wp.spatial_bottom(cvel)
  cacc = cacc_in[worldid, bodyid]
  cacc_top = wp.spatial_top(cacc)
  cacc_bottom = wp.spatial_bottom(cacc)
  dif = site_xpos_in[worldid, objid] - subtree_com_in[worldid, body_rootid[bodyid]]
  ang = rotT @ cvel_top
  lin = rotT @ (cvel_bottom - wp.cross(dif, cvel_top))
  acc = rotT @ (cacc_bottom - wp.cross(dif, cacc_top))
  correction = wp.cross(ang, lin)
  return acc + correction


@wp.func
def _force(
  # Model:
  site_bodyid: wp.array(dtype=int),
  # Data in:
  site_xmat_in: wp.array2d(dtype=wp.mat33),
  cfrc_int_in: wp.array2d(dtype=wp.spatial_vector),
  # In:
  worldid: int,
  objid: int,
) -> wp.vec3:
  bodyid = site_bodyid[objid]
  cfrc_int = cfrc_int_in[worldid, bodyid]
  site_xmat = site_xmat_in[worldid, objid]
  return wp.transpose(site_xmat) @ wp.spatial_bottom(cfrc_int)


@wp.func
def _torque(
  # Model:
  body_rootid: wp.array(dtype=int),
  site_bodyid: wp.array(dtype=int),
  # Data in:
  site_xpos_in: wp.array2d(dtype=wp.vec3),
  site_xmat_in: wp.array2d(dtype=wp.mat33),
  subtree_com_in: wp.array2d(dtype=wp.vec3),
  cfrc_int_in: wp.array2d(dtype=wp.spatial_vector),
  # In:
  worldid: int,
  objid: int,
) -> wp.vec3:
  bodyid = site_bodyid[objid]
  cfrc_int = cfrc_int_in[worldid, bodyid]
  site_xmat = site_xmat_in[worldid, objid]
  dif = site_xpos_in[worldid, objid] - subtree_com_in[worldid, body_rootid[bodyid]]
  return wp.transpose(site_xmat) @ (wp.spatial_top(cfrc_int) - wp.cross(dif, wp.spatial_bottom(cfrc_int)))


@wp.func
def _actuator_force(actuator_force_in: wp.array2d(dtype=float), worldid: int, objid: int) -> float:
  return actuator_force_in[worldid, objid]


@wp.func
def _joint_actuator_force(
  # Model:
  jnt_dofadr: wp.array(dtype=int),
  # Data in:
  qfrc_actuator_in: wp.array2d(dtype=float),
  # In:
  worldid: int,
  objid: int,
) -> float:
  return qfrc_actuator_in[worldid, jnt_dofadr[objid]]


@wp.func
def _framelinacc(
  # Model:
  body_rootid: wp.array(dtype=int),
  geom_bodyid: wp.array(dtype=int),
  site_bodyid: wp.array(dtype=int),
  # Data in:
  xpos_in: wp.array2d(dtype=wp.vec3),
  xipos_in: wp.array2d(dtype=wp.vec3),
  geom_xpos_in: wp.array2d(dtype=wp.vec3),
  site_xpos_in: wp.array2d(dtype=wp.vec3),
  subtree_com_in: wp.array2d(dtype=wp.vec3),
  cvel_in: wp.array2d(dtype=wp.spatial_vector),
  cacc_in: wp.array2d(dtype=wp.spatial_vector),
  # In:
  worldid: int,
  objid: int,
  objtype: int,
) -> wp.vec3:
  if objtype == int(ObjType.BODY.value):
    bodyid = objid
    pos = xipos_in[worldid, objid]
  elif objtype == int(ObjType.XBODY.value):
    bodyid = objid
    pos = xpos_in[worldid, objid]
  elif objtype == int(ObjType.GEOM.value):
    bodyid = geom_bodyid[objid]
    pos = geom_xpos_in[worldid, objid]
  elif objtype == int(ObjType.SITE.value):
    bodyid = site_bodyid[objid]
    pos = site_xpos_in[worldid, objid]
  # TODO(team): camera
  else:  # UNKNOWN
    bodyid = 0
    pos = wp.vec3(0.0)

  cacc = cacc_in[worldid, bodyid]
  cvel = cvel_in[worldid, bodyid]
  offset = pos - subtree_com_in[worldid, body_rootid[bodyid]]
  ang = wp.spatial_top(cvel)
  lin = wp.spatial_bottom(cvel) - wp.cross(offset, ang)
  acc = wp.spatial_bottom(cacc) - wp.cross(offset, wp.spatial_top(cacc))
  correction = wp.cross(ang, lin)

  return acc + correction


@wp.func
def _frameangacc(
  # Model:
  geom_bodyid: wp.array(dtype=int),
  site_bodyid: wp.array(dtype=int),
  # Data in:
  cacc_in: wp.array2d(dtype=wp.spatial_vector),
  # In:
  worldid: int,
  objid: int,
  objtype: int,
) -> wp.vec3:
  if objtype == int(ObjType.BODY.value) or objtype == int(ObjType.XBODY.value):
    bodyid = objid
  elif objtype == int(ObjType.GEOM.value):
    bodyid = geom_bodyid[objid]
  elif objtype == int(ObjType.SITE.value):
    bodyid = site_bodyid[objid]
  # TODO(team): camera
  else:  # UNKNOWN
    bodyid = 0

  return wp.spatial_top(cacc_in[worldid, bodyid])


@wp.kernel
def _sensor_acc(
  # Model:
  body_rootid: wp.array(dtype=int),
  jnt_dofadr: wp.array(dtype=int),
  geom_bodyid: wp.array(dtype=int),
  site_bodyid: wp.array(dtype=int),
  sensor_type: wp.array(dtype=int),
  sensor_objtype: wp.array(dtype=int),
  sensor_objid: wp.array(dtype=int),
  sensor_adr: wp.array(dtype=int),
  sensor_acc_adr: wp.array(dtype=int),
  # Data in:
  xpos_in: wp.array2d(dtype=wp.vec3),
  xipos_in: wp.array2d(dtype=wp.vec3),
  geom_xpos_in: wp.array2d(dtype=wp.vec3),
  site_xpos_in: wp.array2d(dtype=wp.vec3),
  site_xmat_in: wp.array2d(dtype=wp.mat33),
  subtree_com_in: wp.array2d(dtype=wp.vec3),
  cvel_in: wp.array2d(dtype=wp.spatial_vector),
  actuator_force_in: wp.array2d(dtype=float),
  qfrc_actuator_in: wp.array2d(dtype=float),
  cacc_in: wp.array2d(dtype=wp.spatial_vector),
  cfrc_int_in: wp.array2d(dtype=wp.spatial_vector),
  # Data out:
  sensordata_out: wp.array2d(dtype=float),
):
  worldid, accid = wp.tid()
  accadr = sensor_acc_adr[accid]
  sensortype = sensor_type[accadr]
  objid = sensor_objid[accadr]
  adr = sensor_adr[accadr]

  if sensortype == int(SensorType.ACCELEROMETER.value):
    accelerometer = _accelerometer(
      body_rootid, site_bodyid, site_xpos_in, site_xmat_in, subtree_com_in, cvel_in, cacc_in, worldid, objid
    )
    sensordata_out[worldid, adr + 0] = accelerometer[0]
    sensordata_out[worldid, adr + 1] = accelerometer[1]
    sensordata_out[worldid, adr + 2] = accelerometer[2]
  elif sensortype == int(SensorType.FORCE.value):
    force = _force(site_bodyid, site_xmat_in, cfrc_int_in, worldid, objid)
    sensordata_out[worldid, adr + 0] = force[0]
    sensordata_out[worldid, adr + 1] = force[1]
    sensordata_out[worldid, adr + 2] = force[2]
  elif sensortype == int(SensorType.TORQUE.value):
    torque = _torque(body_rootid, site_bodyid, site_xpos_in, site_xmat_in, subtree_com_in, cfrc_int_in, worldid, objid)
    sensordata_out[worldid, adr + 0] = torque[0]
    sensordata_out[worldid, adr + 1] = torque[1]
    sensordata_out[worldid, adr + 2] = torque[2]
  elif sensortype == int(SensorType.ACTUATORFRC.value):
    sensordata_out[worldid, adr] = _actuator_force(actuator_force_in, worldid, objid)
  elif sensortype == int(SensorType.JOINTACTFRC.value):
    sensordata_out[worldid, adr] = _joint_actuator_force(jnt_dofadr, qfrc_actuator_in, worldid, objid)
  elif sensortype == int(SensorType.FRAMELINACC.value):
    objtype = sensor_objtype[accadr]
    framelinacc = _framelinacc(
      body_rootid,
      geom_bodyid,
      site_bodyid,
      xpos_in,
      xipos_in,
      geom_xpos_in,
      site_xpos_in,
      subtree_com_in,
      cvel_in,
      cacc_in,
      worldid,
      objid,
      objtype,
    )
    sensordata_out[worldid, adr + 0] = framelinacc[0]
    sensordata_out[worldid, adr + 1] = framelinacc[1]
    sensordata_out[worldid, adr + 2] = framelinacc[2]
  elif sensortype == int(SensorType.FRAMEANGACC.value):
    objtype = sensor_objtype[accadr]

    frameangacc = _frameangacc(
      geom_bodyid,
      site_bodyid,
      cacc_in,
      worldid,
      objid,
      objtype,
    )
    sensordata_out[worldid, adr + 0] = frameangacc[0]
    sensordata_out[worldid, adr + 1] = frameangacc[1]
    sensordata_out[worldid, adr + 2] = frameangacc[2]


@event_scope
def sensor_acc(m: Model, d: Data):
  """Compute acceleration-dependent sensor values."""

<<<<<<< HEAD
  if (m.sensor_acc_adr.size == 0) or (m.opt.disableflags & DisableBit.SENSOR):
    return

  if wp.static(
    np.isin(
      m.sensor_type.numpy(),
      [SensorType.ACCELEROMETER, SensorType.FORCE, SensorType.TORQUE],
    ).any()
  ):
    pass
    # smooth.rne_postconstraint(m, d)

  wp.launch(
    _sensor_acc,
    dim=(d.nworld, m.sensor_acc_adr.size),
    inputs=[
      m.body_rootid,
      m.jnt_dofadr,
      m.geom_bodyid,
      m.site_bodyid,
      m.sensor_type,
      m.sensor_objtype,
      m.sensor_objid,
      m.sensor_adr,
      m.sensor_acc_adr,
      d.xpos,
      d.xipos,
      d.geom_xpos,
      d.site_xpos,
      d.site_xmat,
      d.subtree_com,
      d.cvel,
      d.actuator_force,
      d.qfrc_actuator,
      d.cacc,
      d.cfrc_int,
    ],
    outputs=[d.sensordata],
  )
=======
  @kernel
  def _sensor_acc(m: Model, d: Data):
    worldid, accid = wp.tid()
    accadr = m.sensor_acc_adr[accid]
    sensortype = m.sensor_type[accadr]
    objid = m.sensor_objid[accadr]
    adr = m.sensor_adr[accadr]

    if sensortype == int(SensorType.ACCELEROMETER.value):
      accelerometer = _accelerometer(m, d, worldid, objid)
      accelerometer = _apply_cutoff(m, accadr, 3, accelerometer)
      d.sensordata[worldid, adr + 0] = accelerometer[0]
      d.sensordata[worldid, adr + 1] = accelerometer[1]
      d.sensordata[worldid, adr + 2] = accelerometer[2]
    elif sensortype == int(SensorType.FORCE.value):
      force = _force(m, d, worldid, objid)
      force = _apply_cutoff(m, accadr, 3, force)
      d.sensordata[worldid, adr + 0] = force[0]
      d.sensordata[worldid, adr + 1] = force[1]
      d.sensordata[worldid, adr + 2] = force[2]
    elif sensortype == int(SensorType.TORQUE.value):
      torque = _torque(m, d, worldid, objid)
      torque = _apply_cutoff(m, accadr, 3, torque)
      d.sensordata[worldid, adr + 0] = torque[0]
      d.sensordata[worldid, adr + 1] = torque[1]
      d.sensordata[worldid, adr + 2] = torque[2]
    elif sensortype == int(SensorType.ACTUATORFRC.value):
      actuator_force = _actuator_force(m, d, worldid, objid)
      actuator_force = _apply_cutoff(m, accadr, actuator_force)
      d.sensordata[worldid, adr] = actuator_force
    elif sensortype == int(SensorType.JOINTACTFRC.value):
      joint_actuator_force = _joint_actuator_force(m, d, worldid, objid)
      joint_actuator_force = _apply_cutoff(m, accadr, joint_actuator_force)
      d.sensordata[worldid, adr] = joint_actuator_force
    elif sensortype == int(SensorType.FRAMELINACC.value):
      objtype = m.sensor_objtype[accadr]
      frame_linacc = _framelinacc(m, d, worldid, objid, objtype)
      frame_linacc = _apply_cutoff(m, accadr, 3, frame_linacc)
      d.sensordata[worldid, adr + 0] = frame_linacc[0]
      d.sensordata[worldid, adr + 1] = frame_linacc[1]
      d.sensordata[worldid, adr + 2] = frame_linacc[2]
    elif sensortype == int(SensorType.FRAMEANGACC.value):
      objtype = m.sensor_objtype[accadr]
      frame_angacc = _frameangacc(m, d, worldid, objid, objtype)
      frame_angacc = _apply_cutoff(m, accadr, 3, frame_angacc)
      d.sensordata[worldid, adr + 0] = frame_angacc[0]
      d.sensordata[worldid, adr + 1] = frame_angacc[1]
      d.sensordata[worldid, adr + 2] = frame_angacc[2]

  if (m.sensor_acc_adr.size == 0) or (m.opt.disableflags & DisableBit.SENSOR):
    return

  if m.sensor_rne_postconstraint:
    smooth.rne_postconstraint(m, d)

  wp.launch(_sensor_acc, dim=(d.nworld, m.sensor_acc_adr.size), inputs=[m, d])
>>>>>>> 9ae65b3a
<|MERGE_RESOLUTION|>--- conflicted
+++ resolved
@@ -19,13 +19,8 @@
 import warp as wp
 
 from . import math
-<<<<<<< HEAD
-
-# from . import smooth
-=======
 from . import smooth
 from .types import MJ_MINVAL
->>>>>>> 9ae65b3a
 from .types import Data
 from .types import DataType
 from .types import DisableBit
@@ -36,120 +31,103 @@
 
 
 @wp.func
-<<<<<<< HEAD
-def _joint_pos(jnt_qposadr: wp.array(dtype=int), qpos_in: wp.array2d(dtype=float), worldid: int, objid: int) -> float:
-  return qpos_in[worldid, jnt_qposadr[objid]]
-=======
-def _apply_cutoff(m: Model, sensorid: int, sensor: wp.float32) -> wp.float32:
-  cutoff = m.sensor_cutoff[sensorid]
+def _write_scalar(
+  # Model:
+  sensor_datatype: wp.array(dtype=int),
+  sensor_adr: wp.array(dtype=int),
+  sensor_cutoff: wp.array(dtype=float),
+  # In:
+  sensorid: int,
+  sensor: Any,
+  # Out:
+  out: wp.array(dtype=float),
+):
+  adr = sensor_adr[sensorid]
+  cutoff = sensor_cutoff[sensorid]
 
   if cutoff > 0.0:
-    datatype = m.sensor_datatype[sensorid]
+    datatype = sensor_datatype[sensorid]
     if datatype == int(DataType.REAL.value):
-      return wp.clamp(sensor, -cutoff, cutoff)
+      out[adr] = wp.clamp(sensor, -cutoff, cutoff)
     elif datatype == int(DataType.POSITIVE.value):
-      return wp.min(sensor, cutoff)
-
-  return sensor
-
-
-@wp.func
-def _apply_cutoff(m: Model, sensorid: int, sensordim: int, sensor: Any) -> Any:
-  cutoff = m.sensor_cutoff[sensorid]
+      out[adr] = wp.min(sensor, cutoff)
+  else:
+    out[adr] = sensor
+
+@wp.func
+def _write_vector(
+  # Model:
+  sensor_datatype: wp.array(dtype=int),
+  sensor_adr: wp.array(dtype=int),
+  sensor_cutoff: wp.array(dtype=float),
+  # In:
+  sensorid: int,
+  sensordim: int,
+  sensor: Any,
+  # Out:
+  out: wp.array(dtype=float),
+):
+  adr = sensor_adr[sensorid]
+  cutoff = sensor_cutoff[sensorid]
 
   if cutoff > 0.0:
-    datatype = m.sensor_datatype[sensorid]
+    datatype = sensor_datatype[sensorid]
     if datatype == int(DataType.REAL.value):
       for i in range(sensordim):
-        sensor[i] = wp.clamp(sensor[i], -cutoff, cutoff)
+        out[adr + i] = wp.clamp(sensor[i], -cutoff, cutoff)
     elif datatype == int(DataType.POSITIVE.value):
       for i in range(sensordim):
-        sensor[i] = wp.min(sensor[i], cutoff)
-
-  return sensor
+        out[adr + i] = wp.min(sensor[i], cutoff)
+  else:
+    for i in range(sensordim):
+      out[adr + i] = sensor[i]
 
 
 @wp.func
 def _cam_projection(
-  m: Model, d: Data, worldid: int, objid: int, refid: int
-) -> wp.vec2f:
-  sensorsize = m.cam_sensorsize[refid]
-  intrinsic = m.cam_intrinsic[refid]
-  fovy = m.cam_fovy[refid]
-  res = m.cam_resolution[refid]
-
-  target_xpos = d.site_xpos[worldid, objid]
-  xpos = d.cam_xpos[worldid, refid]
-  xmat = d.cam_xmat[worldid, refid]
-
-  translation = wp.mat44f(
-    1.0,
-    0.0,
-    0.0,
-    -xpos[0],
-    0.0,
-    1.0,
-    0.0,
-    -xpos[1],
-    0.0,
-    0.0,
-    1.0,
-    -xpos[2],
-    0.0,
-    0.0,
-    0.0,
-    1.0,
-  )
+  # Model:
+  cam_fovy: wp.array(dtype=float),
+  cam_resolution: wp.array(dtype=wp.vec2i),
+  cam_sensorsize: wp.array(dtype=wp.vec2),
+  cam_intrinsic: wp.array(dtype=wp.vec4),
+  # Data in:
+  site_xpos_in: wp.array2d(dtype=wp.vec3),
+  cam_xpos_in: wp.array2d(dtype=wp.vec3),
+  cam_xmat_in: wp.array2d(dtype=wp.mat33),
+  # In:
+  worldid: int,
+  objid: int,
+  refid: int,
+) -> wp.vec2:
+  sensorsize = cam_sensorsize[refid]
+  intrinsic = cam_intrinsic[refid]
+  fovy = cam_fovy[refid]
+  res = cam_resolution[refid]
+
+  target_xpos = site_xpos_in[worldid, objid]
+  xpos = cam_xpos_in[worldid, refid]
+  xmat = cam_xmat_in[worldid, refid]
+
+  translation = wp.mat44f(1.0, 0.0, 0.0, -xpos[0], 0.0, 1.0, 0.0, -xpos[1], 0.0, 0.0, 1.0, -xpos[2], 0.0, 0.0, 0.0, 1.0)
   rotation = wp.mat44f(
-    xmat[0, 0],
-    xmat[1, 0],
-    xmat[2, 0],
-    0.0,
-    xmat[0, 1],
-    xmat[1, 1],
-    xmat[2, 1],
-    0.0,
-    xmat[0, 2],
-    xmat[1, 2],
-    xmat[2, 2],
-    0.0,
-    0.0,
-    0.0,
-    0.0,
-    1.0,
-  )
+    xmat[0, 0], xmat[1, 0], xmat[2, 0], 0.0,
+    xmat[0, 1], xmat[1, 1], xmat[2, 1], 0.0,
+    xmat[0, 2], xmat[1, 2], xmat[2, 2], 0.0,
+    0.0, 0.0, 0.0, 1.0,
+  )  # fmt: skip
 
   # focal transformation matrix (3 x 4)
   if sensorsize[0] != 0.0 and sensorsize[1] != 0.0:
     fx = intrinsic[0] / (sensorsize[0] + MJ_MINVAL) * float(res[0])
     fy = intrinsic[1] / (sensorsize[1] + MJ_MINVAL) * float(res[1])
-    focal = wp.mat44f(
-      -fx, 0.0, 0.0, 0.0, 0.0, fy, 0.0, 0.0, 0.0, 0.0, 1.0, 0.0, 0.0, 0.0, 0.0, 0.0
-    )
+    focal = wp.mat44f(-fx, 0.0, 0.0, 0.0, 0.0, fy, 0.0, 0.0, 0.0, 0.0, 1.0, 0.0, 0.0, 0.0, 0.0, 0.0)
   else:
     f = 0.5 / wp.tan(fovy * wp.static(wp.pi / 360.0)) * float(res[1])
-    focal = wp.mat44f(
-      -f, 0.0, 0.0, 0.0, 0.0, f, 0.0, 0.0, 0.0, 0.0, 1.0, 0.0, 0.0, 0.0, 0.0, 0.0
-    )
+    focal = wp.mat44f(-f, 0.0, 0.0, 0.0, 0.0, f, 0.0, 0.0, 0.0, 0.0, 1.0, 0.0, 0.0, 0.0, 0.0, 0.0)
 
   # image matrix (3 x 3)
   image = wp.mat44f(
-    1.0,
-    0.0,
-    0.5 * float(res[0]),
-    0.0,
-    0.0,
-    1.0,
-    0.5 * float(res[1]),
-    0.0,
-    0.0,
-    0.0,
-    1.0,
-    0.0,
-    0.0,
-    0.0,
-    0.0,
-    0.0,
+    1.0, 0.0, 0.5 * float(res[0]), 0.0, 0.0, 1.0, 0.5 * float(res[1]), 0.0, 0.0, 0.0, 1.0, 0.0, 0.0, 0.0, 0.0, 0.0
   )
 
   # projection matrix (3 x 4): product of all 4 matrices
@@ -173,9 +151,8 @@
 
 
 @wp.func
-def _joint_pos(m: Model, d: Data, worldid: int, objid: int) -> wp.float32:
-  return d.qpos[worldid, m.jnt_qposadr[objid]]
->>>>>>> 9ae65b3a
+def _joint_pos(jnt_qposadr: wp.array(dtype=int), qpos_in: wp.array2d(dtype=float), worldid: int, objid: int) -> float:
+  return qpos_in[worldid, jnt_qposadr[objid]]
 
 
 @wp.func
@@ -362,11 +339,17 @@
   geom_quat: wp.array(dtype=wp.quat),
   site_bodyid: wp.array(dtype=int),
   site_quat: wp.array(dtype=wp.quat),
+  cam_fovy: wp.array(dtype=float),
+  cam_resolution: wp.array(dtype=wp.vec2i),
+  cam_sensorsize: wp.array(dtype=wp.vec2),
+  cam_intrinsic: wp.array(dtype=wp.vec4),
   sensor_type: wp.array(dtype=int),
+  sensor_datatype: wp.array(dtype=int),
   sensor_objtype: wp.array(dtype=int),
   sensor_objid: wp.array(dtype=int),
   sensor_refid: wp.array(dtype=int),
   sensor_adr: wp.array(dtype=int),
+  sensor_cutoff: wp.array(dtype=float),
   sensor_pos_adr: wp.array(dtype=int),
   # Data in:
   time_in: wp.array(dtype=float),
@@ -380,6 +363,8 @@
   geom_xmat_in: wp.array2d(dtype=wp.mat33),
   site_xpos_in: wp.array2d(dtype=wp.vec3),
   site_xmat_in: wp.array2d(dtype=wp.mat33),
+  cam_xpos_in: wp.array2d(dtype=wp.vec3),
+  cam_xmat_in: wp.array2d(dtype=wp.mat33),
   subtree_com_in: wp.array2d(dtype=wp.vec3),
   actuator_length_in: wp.array2d(dtype=float),
   ten_length_in: wp.array2d(dtype=float),
@@ -387,27 +372,33 @@
   sensordata_out: wp.array2d(dtype=float),
 ):
   worldid, posid = wp.tid()
-  posadr = sensor_pos_adr[posid]
-  sensortype = sensor_type[posadr]
-  objid = sensor_objid[posadr]
-  adr = sensor_adr[posadr]
-
-  if sensortype == int(SensorType.JOINTPOS.value):
-    sensordata_out[worldid, adr] = _joint_pos(jnt_qposadr, qpos_in, worldid, objid)
+  sensorid = sensor_pos_adr[posid]
+  sensortype = sensor_type[sensorid]
+  objid = sensor_objid[sensorid]
+  out = sensordata_out[worldid]
+
+  if sensortype == int(SensorType.CAMPROJECTION.value):
+    refid = sensor_refid[sensorid]
+    vec2 = _cam_projection(
+      cam_fovy, cam_resolution, cam_sensorsize, cam_intrinsic, site_xpos_in, cam_xpos_in, cam_xmat_in, worldid, objid, refid
+    )
+    _write_vector(sensor_datatype, sensor_adr, sensor_cutoff, sensorid, 2, vec2, out)
+  elif sensortype == int(SensorType.JOINTPOS.value):
+    val = _joint_pos(jnt_qposadr, qpos_in, worldid, objid)
+    _write_scalar(sensor_datatype, sensor_adr, sensor_cutoff, sensorid, val, out)
   elif sensortype == int(SensorType.TENDONPOS.value):
-    sensordata_out[worldid, adr] = _tendon_pos(ten_length_in, worldid, objid)
+    val = _tendon_pos(ten_length_in, worldid, objid)
+    _write_scalar(sensor_datatype, sensor_adr, sensor_cutoff, sensorid, val, out)
   elif sensortype == int(SensorType.ACTUATORPOS.value):
-    sensordata_out[worldid, adr] = _actuator_pos(actuator_length_in, worldid, objid)
+    val = _actuator_pos(actuator_length_in, worldid, objid)
+    _write_scalar(sensor_datatype, sensor_adr, sensor_cutoff, sensorid, val, out)
   elif sensortype == int(SensorType.BALLQUAT.value):
     quat = _ball_quat(jnt_qposadr, qpos_in, worldid, objid)
-    sensordata_out[worldid, adr + 0] = quat[0]
-    sensordata_out[worldid, adr + 1] = quat[1]
-    sensordata_out[worldid, adr + 2] = quat[2]
-    sensordata_out[worldid, adr + 3] = quat[3]
+    _write_vector(sensor_datatype, sensor_adr, sensor_cutoff, sensorid, 4, quat, out)
   elif sensortype == int(SensorType.FRAMEPOS.value):
-    objtype = sensor_objtype[posadr]
-    refid = sensor_refid[posadr]
-    framepos = _frame_pos(
+    objtype = sensor_objtype[sensorid]
+    refid = sensor_refid[sensorid]
+    vec3 = _frame_pos(
       xpos_in,
       xmat_in,
       xipos_in,
@@ -421,127 +412,39 @@
       objtype,
       refid,
     )
-    sensordata_out[worldid, adr + 0] = framepos[0]
-    sensordata_out[worldid, adr + 1] = framepos[1]
-    sensordata_out[worldid, adr + 2] = framepos[2]
+    _write_vector(sensor_datatype, sensor_adr, sensor_cutoff, sensorid, 3, vec3, out)
   elif (
     sensortype == int(SensorType.FRAMEXAXIS.value)
     or sensortype == int(SensorType.FRAMEYAXIS.value)
     or sensortype == int(SensorType.FRAMEZAXIS.value)
   ):
-    objtype = sensor_objtype[posadr]
-    refid = sensor_refid[posadr]
+    objtype = sensor_objtype[sensorid]
+    refid = sensor_refid[sensorid]
     if sensortype == int(SensorType.FRAMEXAXIS.value):
       axis = 0
     elif sensortype == int(SensorType.FRAMEYAXIS.value):
       axis = 1
     elif sensortype == int(SensorType.FRAMEZAXIS.value):
       axis = 2
-    frameaxis = _frame_axis(ximat_in, xmat_in, geom_xmat_in, site_xmat_in, worldid, objid, objtype, refid, axis)
-    sensordata_out[worldid, adr + 0] = frameaxis[0]
-    sensordata_out[worldid, adr + 1] = frameaxis[1]
-    sensordata_out[worldid, adr + 2] = frameaxis[2]
+    vec3 = _frame_axis(ximat_in, xmat_in, geom_xmat_in, site_xmat_in, worldid, objid, objtype, refid, axis)
+    _write_vector(sensor_datatype, sensor_adr, sensor_cutoff, sensorid, 3, vec3, out)
   elif sensortype == int(SensorType.FRAMEQUAT.value):
-    objtype = sensor_objtype[posadr]
-    refid = sensor_refid[posadr]
+    objtype = sensor_objtype[sensorid]
+    refid = sensor_refid[sensorid]
     quat = _frame_quat(body_iquat, geom_bodyid, geom_quat, site_bodyid, site_quat, xquat_in, worldid, objid, objtype, refid)
-    sensordata_out[worldid, adr + 0] = quat[0]
-    sensordata_out[worldid, adr + 1] = quat[1]
-    sensordata_out[worldid, adr + 2] = quat[2]
-    sensordata_out[worldid, adr + 3] = quat[3]
+    _write_vector(sensor_datatype, sensor_adr, sensor_cutoff, sensorid, 4, quat, out)
   elif sensortype == int(SensorType.SUBTREECOM.value):
-    subtree_com = _subtree_com(subtree_com_in, worldid, objid)
-    sensordata_out[worldid, adr + 0] = subtree_com[0]
-    sensordata_out[worldid, adr + 1] = subtree_com[1]
-    sensordata_out[worldid, adr + 2] = subtree_com[2]
+    vec3 = _subtree_com(subtree_com_in, worldid, objid)
+    _write_vector(sensor_datatype, sensor_adr, sensor_cutoff, sensorid, 3, vec3, out)
   elif sensortype == int(SensorType.CLOCK.value):
-    clock = _clock(time_in, worldid)
-    sensordata_out[worldid, adr] = clock
+    val = _clock(time_in, worldid)
+    _write_scalar(sensor_datatype, sensor_adr, sensor_cutoff, sensorid, val, out)
 
 
 @event_scope
 def sensor_pos(m: Model, d: Data):
   """Compute position-dependent sensor values."""
 
-<<<<<<< HEAD
-=======
-  @kernel
-  def _sensor_pos(m: Model, d: Data):
-    worldid, posid = wp.tid()
-    posadr = m.sensor_pos_adr[posid]
-    sensortype = m.sensor_type[posadr]
-    objid = m.sensor_objid[posadr]
-    adr = m.sensor_adr[posadr]
-
-    if sensortype == int(SensorType.CAMPROJECTION.value):
-      refid = m.sensor_refid[posadr]
-      cam_projection = _cam_projection(m, d, worldid, objid, refid)
-      cam_projection = _apply_cutoff(m, posadr, 2, cam_projection)
-      d.sensordata[worldid, adr + 0] = cam_projection[0]
-      d.sensordata[worldid, adr + 1] = cam_projection[1]
-    elif sensortype == int(SensorType.JOINTPOS.value):
-      joint_pos = _joint_pos(m, d, worldid, objid)
-      joint_pos = _apply_cutoff(m, posadr, joint_pos)
-      d.sensordata[worldid, adr] = joint_pos
-    elif sensortype == int(SensorType.TENDONPOS.value):
-      tendon_pos = _tendon_pos(m, d, worldid, objid)
-      tendon_pos = _apply_cutoff(m, posadr, tendon_pos)
-      d.sensordata[worldid, adr] = tendon_pos
-    elif sensortype == int(SensorType.ACTUATORPOS.value):
-      actuator_length = _actuator_length(m, d, worldid, objid)
-      actuator_length = _apply_cutoff(m, posadr, actuator_length)
-      d.sensordata[worldid, adr] = actuator_length
-    elif sensortype == int(SensorType.BALLQUAT.value):
-      quat = _ball_quat(m, d, worldid, objid)
-      d.sensordata[worldid, adr + 0] = quat[0]
-      d.sensordata[worldid, adr + 1] = quat[1]
-      d.sensordata[worldid, adr + 2] = quat[2]
-      d.sensordata[worldid, adr + 3] = quat[3]
-    elif sensortype == int(SensorType.FRAMEPOS.value):
-      objtype = m.sensor_objtype[posadr]
-      refid = m.sensor_refid[posadr]
-      framepos = _frame_pos(m, d, worldid, objid, objtype, refid)
-      framepos = _apply_cutoff(m, posadr, 3, framepos)
-      d.sensordata[worldid, adr + 0] = framepos[0]
-      d.sensordata[worldid, adr + 1] = framepos[1]
-      d.sensordata[worldid, adr + 2] = framepos[2]
-    elif (
-      sensortype == int(SensorType.FRAMEXAXIS.value)
-      or sensortype == int(SensorType.FRAMEYAXIS.value)
-      or sensortype == int(SensorType.FRAMEZAXIS.value)
-    ):
-      objtype = m.sensor_objtype[posadr]
-      refid = m.sensor_refid[posadr]
-      if sensortype == int(SensorType.FRAMEXAXIS.value):
-        axis = 0
-      elif sensortype == int(SensorType.FRAMEYAXIS.value):
-        axis = 1
-      elif sensortype == int(SensorType.FRAMEZAXIS.value):
-        axis = 2
-      frameaxis = _frame_axis(m, d, worldid, objid, objtype, refid, axis)
-      d.sensordata[worldid, adr + 0] = frameaxis[0]
-      d.sensordata[worldid, adr + 1] = frameaxis[1]
-      d.sensordata[worldid, adr + 2] = frameaxis[2]
-    elif sensortype == int(SensorType.FRAMEQUAT.value):
-      objtype = m.sensor_objtype[posadr]
-      refid = m.sensor_refid[posadr]
-      frame_quat = _frame_quat(m, d, worldid, objid, objtype, refid)
-      d.sensordata[worldid, adr + 0] = frame_quat[0]
-      d.sensordata[worldid, adr + 1] = frame_quat[1]
-      d.sensordata[worldid, adr + 2] = frame_quat[2]
-      d.sensordata[worldid, adr + 3] = frame_quat[3]
-    elif sensortype == int(SensorType.SUBTREECOM.value):
-      subtree_com = _subtree_com(m, d, worldid, objid)
-      subtree_com = _apply_cutoff(m, posadr, 3, subtree_com)
-      d.sensordata[worldid, adr + 0] = subtree_com[0]
-      d.sensordata[worldid, adr + 1] = subtree_com[1]
-      d.sensordata[worldid, adr + 2] = subtree_com[2]
-    elif sensortype == int(SensorType.CLOCK.value):
-      clock = _clock(m, d, worldid)
-      clock = _apply_cutoff(m, posadr, clock)
-      d.sensordata[worldid, adr] = clock
-
->>>>>>> 9ae65b3a
   if (m.sensor_pos_adr.size == 0) or (m.opt.disableflags & DisableBit.SENSOR):
     return
 
@@ -555,11 +458,17 @@
       m.geom_quat,
       m.site_bodyid,
       m.site_quat,
+      m.cam_fovy,
+      m.cam_resolution,
+      m.cam_sensorsize,
+      m.cam_intrinsic,
       m.sensor_type,
+      m.sensor_datatype,
       m.sensor_objtype,
       m.sensor_objid,
       m.sensor_refid,
       m.sensor_adr,
+      m.sensor_cutoff,
       m.sensor_pos_adr,
       d.time,
       d.qpos,
@@ -572,6 +481,8 @@
       d.geom_xmat,
       d.site_xpos,
       d.site_xmat,
+      d.cam_xpos,
+      d.cam_xmat,
       d.subtree_com,
       d.actuator_length,
       d.ten_length,
@@ -893,11 +804,13 @@
   site_bodyid: wp.array(dtype=int),
   cam_bodyid: wp.array(dtype=int),
   sensor_type: wp.array(dtype=int),
+  sensor_datatype: wp.array(dtype=int),
   sensor_objtype: wp.array(dtype=int),
   sensor_objid: wp.array(dtype=int),
   sensor_reftype: wp.array(dtype=int),
   sensor_refid: wp.array(dtype=int),
   sensor_adr: wp.array(dtype=int),
+  sensor_cutoff: wp.array(dtype=float),
   sensor_vel_adr: wp.array(dtype=int),
   # Data in:
   qvel_in: wp.array2d(dtype=float),
@@ -921,36 +834,33 @@
   sensordata_out: wp.array2d(dtype=float),
 ):
   worldid, velid = wp.tid()
-  veladr = sensor_vel_adr[velid]
-  sensortype = sensor_type[veladr]
-  objid = sensor_objid[veladr]
-  adr = sensor_adr[veladr]
+  sensorid = sensor_vel_adr[velid]
+  sensortype = sensor_type[sensorid]
+  objid = sensor_objid[sensorid]
+  out = sensordata_out[worldid]
 
   if sensortype == int(SensorType.VELOCIMETER.value):
-    vel = _velocimeter(body_rootid, site_bodyid, site_xpos_in, site_xmat_in, subtree_com_in, cvel_in, worldid, objid)
-    sensordata_out[worldid, adr + 0] = vel[0]
-    sensordata_out[worldid, adr + 1] = vel[1]
-    sensordata_out[worldid, adr + 2] = vel[2]
+    vec3 = _velocimeter(body_rootid, site_bodyid, site_xpos_in, site_xmat_in, subtree_com_in, cvel_in, worldid, objid)
+    _write_vector(sensor_datatype, sensor_adr, sensor_cutoff, sensorid, 3, vec3, out)
   elif sensortype == int(SensorType.GYRO.value):
-    gyro = _gyro(site_bodyid, site_xmat_in, cvel_in, worldid, objid)
-    sensordata_out[worldid, adr + 0] = gyro[0]
-    sensordata_out[worldid, adr + 1] = gyro[1]
-    sensordata_out[worldid, adr + 2] = gyro[2]
+    vec3 = _gyro(site_bodyid, site_xmat_in, cvel_in, worldid, objid)
+    _write_vector(sensor_datatype, sensor_adr, sensor_cutoff, sensorid, 3, vec3, out)
   elif sensortype == int(SensorType.JOINTVEL.value):
-    sensordata_out[worldid, adr] = _joint_vel(jnt_dofadr, qvel_in, worldid, objid)
+    val = _joint_vel(jnt_dofadr, qvel_in, worldid, objid)
+    _write_scalar(sensor_datatype, sensor_adr, sensor_cutoff, sensorid, val, out)
   elif sensortype == int(SensorType.TENDONVEL.value):
-    sensordata_out[worldid, adr] = _tendon_vel(ten_velocity_in, worldid, objid)
+    val = _tendon_vel(ten_velocity_in, worldid, objid)
+    _write_scalar(sensor_datatype, sensor_adr, sensor_cutoff, sensorid, val, out)
   elif sensortype == int(SensorType.ACTUATORVEL.value):
-    sensordata_out[worldid, adr] = _actuator_vel(actuator_velocity_in, worldid, objid)
+    val = _actuator_vel(actuator_velocity_in, worldid, objid)
+    _write_scalar(sensor_datatype, sensor_adr, sensor_cutoff, sensorid, val, out)
   elif sensortype == int(SensorType.BALLANGVEL.value):
-    angvel = _ball_ang_vel(jnt_dofadr, qvel_in, worldid, objid)
-    sensordata_out[worldid, adr + 0] = angvel[0]
-    sensordata_out[worldid, adr + 1] = angvel[1]
-    sensordata_out[worldid, adr + 2] = angvel[2]
+    vec3 = _ball_ang_vel(jnt_dofadr, qvel_in, worldid, objid)
+    _write_vector(sensor_datatype, sensor_adr, sensor_cutoff, sensorid, 3, vec3, out)
   elif sensortype == int(SensorType.FRAMELINVEL.value):
-    objtype = sensor_objtype[veladr]
-    refid = sensor_refid[veladr]
-    reftype = sensor_reftype[veladr]
+    objtype = sensor_objtype[sensorid]
+    refid = sensor_refid[sensorid]
+    reftype = sensor_reftype[sensorid]
     frame_linvel = _frame_linvel(
       body_rootid,
       geom_bodyid,
@@ -974,13 +884,11 @@
       refid,
       reftype,
     )
-    sensordata_out[worldid, adr + 0] = frame_linvel[0]
-    sensordata_out[worldid, adr + 1] = frame_linvel[1]
-    sensordata_out[worldid, adr + 2] = frame_linvel[2]
+    _write_vector(sensor_datatype, sensor_adr, sensor_cutoff, sensorid, 3, frame_linvel, out)
   elif sensortype == int(SensorType.FRAMEANGVEL.value):
-    objtype = sensor_objtype[veladr]
-    refid = sensor_refid[veladr]
-    reftype = sensor_reftype[veladr]
+    objtype = sensor_objtype[sensorid]
+    refid = sensor_refid[sensorid]
+    reftype = sensor_reftype[sensorid]
     frame_angvel = _frame_angvel(
       body_rootid,
       geom_bodyid,
@@ -1004,32 +912,24 @@
       refid,
       reftype,
     )
-    sensordata_out[worldid, adr + 0] = frame_angvel[0]
-    sensordata_out[worldid, adr + 1] = frame_angvel[1]
-    sensordata_out[worldid, adr + 2] = frame_angvel[2]
+    _write_vector(sensor_datatype, sensor_adr, sensor_cutoff, sensorid, 3, frame_angvel, out)
   elif sensortype == int(SensorType.SUBTREELINVEL.value):
-    subtree_linvel = _subtree_linvel(subtree_linvel_in, worldid, objid)
-    sensordata_out[worldid, adr + 0] = subtree_linvel[0]
-    sensordata_out[worldid, adr + 1] = subtree_linvel[1]
-    sensordata_out[worldid, adr + 2] = subtree_linvel[2]
+    vec3 = _subtree_linvel(subtree_linvel_in, worldid, objid)
+    _write_vector(sensor_datatype, sensor_adr, sensor_cutoff, sensorid, 3, vec3, out)
   elif sensortype == int(SensorType.SUBTREEANGMOM.value):
-    subtree_angmom = _subtree_angmom(subtree_angmom_in, worldid, objid)
-    sensordata_out[worldid, adr + 0] = subtree_angmom[0]
-    sensordata_out[worldid, adr + 1] = subtree_angmom[1]
-    sensordata_out[worldid, adr + 2] = subtree_angmom[2]
+    vec3 = _subtree_angmom(subtree_angmom_in, worldid, objid)
+    _write_vector(sensor_datatype, sensor_adr, sensor_cutoff, sensorid, 3, vec3, out)
 
 
 @event_scope
 def sensor_vel(m: Model, d: Data):
   """Compute velocity-dependent sensor values."""
 
-<<<<<<< HEAD
   if (m.sensor_vel_adr.size == 0) or (m.opt.disableflags & DisableBit.SENSOR):
     return
 
-  if wp.static(np.isin(m.sensor_type.numpy(), [SensorType.SUBTREELINVEL, SensorType.SUBTREEANGMOM]).any()):
-    pass
-    # smooth.subtree_vel(m, d)
+  if m.sensor_subtree_vel:
+    smooth.subtree_vel(m, d)
 
   wp.launch(
     _sensor_vel,
@@ -1041,11 +941,13 @@
       m.site_bodyid,
       m.cam_bodyid,
       m.sensor_type,
+      m.sensor_datatype,
       m.sensor_objtype,
       m.sensor_objid,
       m.sensor_reftype,
       m.sensor_refid,
       m.sensor_adr,
+      m.sensor_cutoff,
       m.sensor_vel_adr,
       d.qvel,
       d.xpos,
@@ -1067,84 +969,6 @@
     ],
     outputs=[d.sensordata],
   )
-=======
-  @kernel
-  def _sensor_vel(m: Model, d: Data):
-    worldid, velid = wp.tid()
-    veladr = m.sensor_vel_adr[velid]
-    sensortype = m.sensor_type[veladr]
-    objid = m.sensor_objid[veladr]
-    adr = m.sensor_adr[veladr]
-
-    if sensortype == int(SensorType.VELOCIMETER.value):
-      vel = _velocimeter(m, d, worldid, objid)
-      vel = _apply_cutoff(m, veladr, 3, vel)
-      d.sensordata[worldid, adr + 0] = vel[0]
-      d.sensordata[worldid, adr + 1] = vel[1]
-      d.sensordata[worldid, adr + 2] = vel[2]
-    elif sensortype == int(SensorType.GYRO.value):
-      gyro = _gyro(m, d, worldid, objid)
-      gyro = _apply_cutoff(m, veladr, 3, gyro)
-      d.sensordata[worldid, adr + 0] = gyro[0]
-      d.sensordata[worldid, adr + 1] = gyro[1]
-      d.sensordata[worldid, adr + 2] = gyro[2]
-    elif sensortype == int(SensorType.JOINTVEL.value):
-      joint_vel = _joint_vel(m, d, worldid, objid)
-      joint_vel = _apply_cutoff(m, veladr, joint_vel)
-      d.sensordata[worldid, adr] = joint_vel
-    elif sensortype == int(SensorType.TENDONVEL.value):
-      tendon_vel = _tendon_vel(m, d, worldid, objid)
-      tendon_vel = _apply_cutoff(m, veladr, tendon_vel)
-      d.sensordata[worldid, adr] = tendon_vel
-    elif sensortype == int(SensorType.ACTUATORVEL.value):
-      actuator_vel = _actuator_vel(m, d, worldid, objid)
-      actuator_vel = _apply_cutoff(m, veladr, actuator_vel)
-      d.sensordata[worldid, adr] = actuator_vel
-    elif sensortype == int(SensorType.BALLANGVEL.value):
-      angvel = _ball_ang_vel(m, d, worldid, objid)
-      angvel = _apply_cutoff(m, veladr, 3, angvel)
-      d.sensordata[worldid, adr + 0] = angvel[0]
-      d.sensordata[worldid, adr + 1] = angvel[1]
-      d.sensordata[worldid, adr + 2] = angvel[2]
-    elif sensortype == int(SensorType.FRAMELINVEL.value):
-      objtype = m.sensor_objtype[veladr]
-      refid = m.sensor_refid[veladr]
-      reftype = m.sensor_reftype[veladr]
-      frame_linvel = _frame_linvel(m, d, worldid, objid, objtype, refid, reftype)
-      frame_linvel = _apply_cutoff(m, veladr, 3, frame_linvel)
-      d.sensordata[worldid, adr + 0] = frame_linvel[0]
-      d.sensordata[worldid, adr + 1] = frame_linvel[1]
-      d.sensordata[worldid, adr + 2] = frame_linvel[2]
-    elif sensortype == int(SensorType.FRAMEANGVEL.value):
-      objtype = m.sensor_objtype[veladr]
-      refid = m.sensor_refid[veladr]
-      reftype = m.sensor_reftype[veladr]
-      frame_angvel = _frame_angvel(m, d, worldid, objid, objtype, refid, reftype)
-      frame_angvel = _apply_cutoff(m, veladr, 3, frame_angvel)
-      d.sensordata[worldid, adr + 0] = frame_angvel[0]
-      d.sensordata[worldid, adr + 1] = frame_angvel[1]
-      d.sensordata[worldid, adr + 2] = frame_angvel[2]
-    elif sensortype == int(SensorType.SUBTREELINVEL.value):
-      subtree_linvel = _subtree_linvel(m, d, worldid, objid)
-      subtree_linvel = _apply_cutoff(m, veladr, 3, subtree_linvel)
-      d.sensordata[worldid, adr + 0] = subtree_linvel[0]
-      d.sensordata[worldid, adr + 1] = subtree_linvel[1]
-      d.sensordata[worldid, adr + 2] = subtree_linvel[2]
-    elif sensortype == int(SensorType.SUBTREEANGMOM.value):
-      subtree_angmom = _subtree_angmom(m, d, worldid, objid)
-      subtree_angmom = _apply_cutoff(m, veladr, 3, subtree_angmom)
-      d.sensordata[worldid, adr + 0] = subtree_angmom[0]
-      d.sensordata[worldid, adr + 1] = subtree_angmom[1]
-      d.sensordata[worldid, adr + 2] = subtree_angmom[2]
-
-  if (m.sensor_vel_adr.size == 0) or (m.opt.disableflags & DisableBit.SENSOR):
-    return
-
-  if m.sensor_subtree_vel:
-    smooth.subtree_vel(m, d)
-
-  wp.launch(_sensor_vel, dim=(d.nworld, m.sensor_vel_adr.size), inputs=[m, d])
->>>>>>> 9ae65b3a
 
 
 @wp.func
@@ -1315,9 +1139,11 @@
   geom_bodyid: wp.array(dtype=int),
   site_bodyid: wp.array(dtype=int),
   sensor_type: wp.array(dtype=int),
+  sensor_datatype: wp.array(dtype=int),
   sensor_objtype: wp.array(dtype=int),
   sensor_objid: wp.array(dtype=int),
   sensor_adr: wp.array(dtype=int),
+  sensor_cutoff: wp.array(dtype=float),
   sensor_acc_adr: wp.array(dtype=int),
   # Data in:
   xpos_in: wp.array2d(dtype=wp.vec3),
@@ -1335,35 +1161,31 @@
   sensordata_out: wp.array2d(dtype=float),
 ):
   worldid, accid = wp.tid()
-  accadr = sensor_acc_adr[accid]
-  sensortype = sensor_type[accadr]
-  objid = sensor_objid[accadr]
-  adr = sensor_adr[accadr]
+  sensorid = sensor_acc_adr[accid]
+  sensortype = sensor_type[sensorid]
+  objid = sensor_objid[sensorid]
+  out = sensordata_out[worldid]
 
   if sensortype == int(SensorType.ACCELEROMETER.value):
-    accelerometer = _accelerometer(
+    vec3 = _accelerometer(
       body_rootid, site_bodyid, site_xpos_in, site_xmat_in, subtree_com_in, cvel_in, cacc_in, worldid, objid
     )
-    sensordata_out[worldid, adr + 0] = accelerometer[0]
-    sensordata_out[worldid, adr + 1] = accelerometer[1]
-    sensordata_out[worldid, adr + 2] = accelerometer[2]
+    _write_vector(sensor_datatype, sensor_adr, sensor_cutoff, sensorid, 3, vec3, out)
   elif sensortype == int(SensorType.FORCE.value):
-    force = _force(site_bodyid, site_xmat_in, cfrc_int_in, worldid, objid)
-    sensordata_out[worldid, adr + 0] = force[0]
-    sensordata_out[worldid, adr + 1] = force[1]
-    sensordata_out[worldid, adr + 2] = force[2]
+    vec3 = _force(site_bodyid, site_xmat_in, cfrc_int_in, worldid, objid)
+    _write_vector(sensor_datatype, sensor_adr, sensor_cutoff, sensorid, 3, vec3, out)
   elif sensortype == int(SensorType.TORQUE.value):
-    torque = _torque(body_rootid, site_bodyid, site_xpos_in, site_xmat_in, subtree_com_in, cfrc_int_in, worldid, objid)
-    sensordata_out[worldid, adr + 0] = torque[0]
-    sensordata_out[worldid, adr + 1] = torque[1]
-    sensordata_out[worldid, adr + 2] = torque[2]
+    vec3 = _torque(body_rootid, site_bodyid, site_xpos_in, site_xmat_in, subtree_com_in, cfrc_int_in, worldid, objid)
+    _write_vector(sensor_datatype, sensor_adr, sensor_cutoff, sensorid, 3, vec3, out)
   elif sensortype == int(SensorType.ACTUATORFRC.value):
-    sensordata_out[worldid, adr] = _actuator_force(actuator_force_in, worldid, objid)
+    val = _actuator_force(actuator_force_in, worldid, objid)
+    _write_scalar(sensor_datatype, sensor_adr, sensor_cutoff, sensorid, val, out)
   elif sensortype == int(SensorType.JOINTACTFRC.value):
-    sensordata_out[worldid, adr] = _joint_actuator_force(jnt_dofadr, qfrc_actuator_in, worldid, objid)
+    val = _joint_actuator_force(jnt_dofadr, qfrc_actuator_in, worldid, objid)
+    _write_scalar(sensor_datatype, sensor_adr, sensor_cutoff, sensorid, val, out)
   elif sensortype == int(SensorType.FRAMELINACC.value):
-    objtype = sensor_objtype[accadr]
-    framelinacc = _framelinacc(
+    objtype = sensor_objtype[sensorid]
+    vec3 = _framelinacc(
       body_rootid,
       geom_bodyid,
       site_bodyid,
@@ -1378,13 +1200,10 @@
       objid,
       objtype,
     )
-    sensordata_out[worldid, adr + 0] = framelinacc[0]
-    sensordata_out[worldid, adr + 1] = framelinacc[1]
-    sensordata_out[worldid, adr + 2] = framelinacc[2]
+    _write_vector(sensor_datatype, sensor_adr, sensor_cutoff, sensorid, 3, vec3, out)
   elif sensortype == int(SensorType.FRAMEANGACC.value):
-    objtype = sensor_objtype[accadr]
-
-    frameangacc = _frameangacc(
+    objtype = sensor_objtype[sensorid]
+    vec3 = _frameangacc(
       geom_bodyid,
       site_bodyid,
       cacc_in,
@@ -1392,27 +1211,18 @@
       objid,
       objtype,
     )
-    sensordata_out[worldid, adr + 0] = frameangacc[0]
-    sensordata_out[worldid, adr + 1] = frameangacc[1]
-    sensordata_out[worldid, adr + 2] = frameangacc[2]
+    _write_vector(sensor_datatype, sensor_adr, sensor_cutoff, sensorid, 3, vec3, out)
 
 
 @event_scope
 def sensor_acc(m: Model, d: Data):
   """Compute acceleration-dependent sensor values."""
 
-<<<<<<< HEAD
   if (m.sensor_acc_adr.size == 0) or (m.opt.disableflags & DisableBit.SENSOR):
     return
 
-  if wp.static(
-    np.isin(
-      m.sensor_type.numpy(),
-      [SensorType.ACCELEROMETER, SensorType.FORCE, SensorType.TORQUE],
-    ).any()
-  ):
-    pass
-    # smooth.rne_postconstraint(m, d)
+  if m.sensor_rne_postconstraint:
+    smooth.rne_postconstraint(m, d)
 
   wp.launch(
     _sensor_acc,
@@ -1423,9 +1233,11 @@
       m.geom_bodyid,
       m.site_bodyid,
       m.sensor_type,
+      m.sensor_datatype,
       m.sensor_objtype,
       m.sensor_objid,
       m.sensor_adr,
+      m.sensor_cutoff,
       m.sensor_acc_adr,
       d.xpos,
       d.xipos,
@@ -1440,62 +1252,4 @@
       d.cfrc_int,
     ],
     outputs=[d.sensordata],
-  )
-=======
-  @kernel
-  def _sensor_acc(m: Model, d: Data):
-    worldid, accid = wp.tid()
-    accadr = m.sensor_acc_adr[accid]
-    sensortype = m.sensor_type[accadr]
-    objid = m.sensor_objid[accadr]
-    adr = m.sensor_adr[accadr]
-
-    if sensortype == int(SensorType.ACCELEROMETER.value):
-      accelerometer = _accelerometer(m, d, worldid, objid)
-      accelerometer = _apply_cutoff(m, accadr, 3, accelerometer)
-      d.sensordata[worldid, adr + 0] = accelerometer[0]
-      d.sensordata[worldid, adr + 1] = accelerometer[1]
-      d.sensordata[worldid, adr + 2] = accelerometer[2]
-    elif sensortype == int(SensorType.FORCE.value):
-      force = _force(m, d, worldid, objid)
-      force = _apply_cutoff(m, accadr, 3, force)
-      d.sensordata[worldid, adr + 0] = force[0]
-      d.sensordata[worldid, adr + 1] = force[1]
-      d.sensordata[worldid, adr + 2] = force[2]
-    elif sensortype == int(SensorType.TORQUE.value):
-      torque = _torque(m, d, worldid, objid)
-      torque = _apply_cutoff(m, accadr, 3, torque)
-      d.sensordata[worldid, adr + 0] = torque[0]
-      d.sensordata[worldid, adr + 1] = torque[1]
-      d.sensordata[worldid, adr + 2] = torque[2]
-    elif sensortype == int(SensorType.ACTUATORFRC.value):
-      actuator_force = _actuator_force(m, d, worldid, objid)
-      actuator_force = _apply_cutoff(m, accadr, actuator_force)
-      d.sensordata[worldid, adr] = actuator_force
-    elif sensortype == int(SensorType.JOINTACTFRC.value):
-      joint_actuator_force = _joint_actuator_force(m, d, worldid, objid)
-      joint_actuator_force = _apply_cutoff(m, accadr, joint_actuator_force)
-      d.sensordata[worldid, adr] = joint_actuator_force
-    elif sensortype == int(SensorType.FRAMELINACC.value):
-      objtype = m.sensor_objtype[accadr]
-      frame_linacc = _framelinacc(m, d, worldid, objid, objtype)
-      frame_linacc = _apply_cutoff(m, accadr, 3, frame_linacc)
-      d.sensordata[worldid, adr + 0] = frame_linacc[0]
-      d.sensordata[worldid, adr + 1] = frame_linacc[1]
-      d.sensordata[worldid, adr + 2] = frame_linacc[2]
-    elif sensortype == int(SensorType.FRAMEANGACC.value):
-      objtype = m.sensor_objtype[accadr]
-      frame_angacc = _frameangacc(m, d, worldid, objid, objtype)
-      frame_angacc = _apply_cutoff(m, accadr, 3, frame_angacc)
-      d.sensordata[worldid, adr + 0] = frame_angacc[0]
-      d.sensordata[worldid, adr + 1] = frame_angacc[1]
-      d.sensordata[worldid, adr + 2] = frame_angacc[2]
-
-  if (m.sensor_acc_adr.size == 0) or (m.opt.disableflags & DisableBit.SENSOR):
-    return
-
-  if m.sensor_rne_postconstraint:
-    smooth.rne_postconstraint(m, d)
-
-  wp.launch(_sensor_acc, dim=(d.nworld, m.sensor_acc_adr.size), inputs=[m, d])
->>>>>>> 9ae65b3a
+  )