# Copyright 2025 The Newton Developers
#
# Licensed under the Apache License, Version 2.0 (the "License");
# you may not use this file except in compliance with the License.
# You may obtain a copy of the License at
#
#     http://www.apache.org/licenses/LICENSE-2.0
#
# Unless required by applicable law or agreed to in writing, software
# distributed under the License is distributed on an "AS IS" BASIS,
# WITHOUT WARRANTIES OR CONDITIONS OF ANY KIND, either express or implied.
# See the License for the specific language governing permissions and
# limitations under the License.
# ==============================================================================
"""Tests the collision driver."""

import mujoco
import numpy as np
from absl.testing import absltest
from absl.testing import parameterized

import mujoco_warp as mjwarp

from . import test_util


class CollisionTest(parameterized.TestCase):
  """Tests the collision contact functions."""

  _BOX_PLANE = """
        <mujoco>
          <worldbody>
            <geom size="40 40 40" type="plane"/>
            <body pos="0 0 0.3" euler="45 0 0">
              <freejoint/>
              <geom size="0.5 0.5 0.5" type="box"/>
            </body>
          </worldbody>
        </mujoco>
      """
  _PLANE_SPHERE = """
        <mujoco>
          <worldbody>
            <geom size="40 40 40" type="plane"/>
            <body pos="0 0 0.2" euler="45 0 0">
              <freejoint/>
              <geom size="0.5" type="sphere"/>
            </body>
          </worldbody>
        </mujoco>
        """
  _PLANE_CAPSULE = """
        <mujoco>
          <worldbody>
            <geom size="40 40 40" type="plane"/>
            <body pos="0 0 0.0" euler="30 30 0">
              <freejoint/>
              <geom size="0.05 0.05" type="capsule"/>
            </body>
          </worldbody>
        </mujoco>
        """
  _CONVEX_CONVEX = """
        <mujoco>
          <asset>
            <mesh name="poly"
            vertex="0.3 0 0  0 0.5 0  -0.3 0 0  0 -0.5 0  0 -1 1  0 1 1"
            face="0 1 5  0 5 4  0 4 3  3 4 2  2 4 5  1 2 5  0 2 1  0 3 2"/>
          </asset>
          <worldbody>
            <body pos="0.0 2.0 0.35" euler="0 0 90">
              <freejoint/>
              <geom size="0.2 0.2 0.2" type="mesh" mesh="poly"/>
            </body>
            <body pos="0.0 2.0 2.281" euler="180 0 0">
              <freejoint/>
              <geom size="0.2 0.2 0.2" type="mesh" mesh="poly"/>
            </body>
          </worldbody>
        </mujoco>
        """
  _CAPSULE_CAPSULE = """
        <mujoco model="two_capsules">
          <worldbody>
            <body>
              <joint type="free"/>
              <geom fromto="0.62235904  0.58846647 0.651046 1.5330081 0.33564585 0.977849"
               size="0.05" type="capsule"/>
            </body>
            <body>
              <joint type="free"/>
              <geom fromto="0.5505271 0.60345304 0.476661 1.3900293 0.30709633 0.932082"
               size="0.05" type="capsule"/>
            </body>
          </worldbody>
        </mujoco>
        """
  _SPHERE_SPHERE = """
        <mujoco>
          <worldbody>
            <body>
              <joint type="free"/>
              <geom pos="0 0 0" size="0.2" type="sphere"/>
            </body>
            <body >
              <joint type="free"/>
              <geom pos="0 0.3 0" size="0.11" type="sphere"/>
            </body>
          </worldbody>
        </mujoco>
<<<<<<< HEAD
        """

  @parameterized.parameters(
    (_BOX_PLANE),
    (_PLANE_SPHERE),
    (_PLANE_CAPSULE),
    (_CONVEX_CONVEX),
    (_SPHERE_SPHERE),
    (_CAPSULE_CAPSULE),
=======
        """,
    "sphere_capsule": """
        <mujoco>
          <worldbody>
            <body>
              <joint type="free"/>
              <geom pos="0 0 0" size="0.2" type="sphere"/>
            </body>
            <body>
              <joint type="free"/>
              <geom fromto="0.3 0 0 0.7 0 0" size="0.1" type="capsule"/>
            </body>
          </worldbody>
        </mujoco>
        """,
  }

  @parameterized.parameters(
    "box_plane",
    "plane_sphere",
    "sphere_sphere",
    "plane_capsule",
    "capsule_capsule",
    "sphere_capsule",
>>>>>>> edb981ca
  )
  def test_collision(self, xml_string):
    """Tests convex collision with different geometries."""
    m = mujoco.MjModel.from_xml_string(xml_string)
    d = mujoco.MjData(m)
    mujoco.mj_forward(m, d)
    mx = mjwarp.put_model(m)
    dx = mjwarp.put_data(m, d)
    # Enable Gjk algorithm
    mjwarp.collision(mx, dx)
    mujoco.mj_collision(m, d)
    for i in range(d.ncon):
      actual_dist = d.contact.dist[i]
      actual_pos = d.contact.pos[i]
      actual_frame = d.contact.frame[i]
      # This is because Gjk generates more contact
      result = False
      for j in range(dx.ncon.numpy()[0]):
        test_dist = dx.contact.dist.numpy()[j]
        test_pos = dx.contact.pos.numpy()[j, :]
        test_frame = dx.contact.frame.numpy()[j].flatten()
        check_dist = np.allclose(actual_dist, test_dist, rtol=5e-2, atol=1.0e-2)
        check_pos = np.allclose(actual_pos, test_pos, rtol=5e-2, atol=1.0e-2)
        check_frame = np.allclose(actual_frame, test_frame, rtol=5e-2, atol=1.0e-2)
        if check_dist and check_pos and check_frame:
          result = True
          break
      np.testing.assert_equal(result, True, f"Contact {i} not found in Gjk results")

  @parameterized.parameters(
    (True, True),
    (True, False),
    (False, True),
    (False, False),
  )
  def test_collision_disableflags(self, dsbl_constraint, dsbl_contact):
    """Tests collision disableflags."""
    mjm, mjd, _, _ = test_util.fixture("humanoid/humanoid.xml")

    if dsbl_constraint:
      mjm.opt.disableflags |= mujoco.mjtDisableBit.mjDSBL_CONSTRAINT
    if dsbl_contact:
      mjm.opt.disableflags |= mujoco.mjtDisableBit.mjDSBL_CONTACT

    mjd = mujoco.MjData(mjm)
    mujoco.mj_resetDataKeyframe(mjm, mjd, 0)
    mujoco.mj_forward(mjm, mjd)
    m = mjwarp.put_model(mjm)
    d = mjwarp.put_data(mjm, mjd)

    mujoco.mj_collision(mjm, mjd)
    mjwarp.collision(m, d)

    self.assertEqual(d.ncon.numpy()[0], mjd.ncon)


if __name__ == "__main__":
  absltest.main()<|MERGE_RESOLUTION|>--- conflicted
+++ resolved
@@ -108,19 +108,8 @@
             </body>
           </worldbody>
         </mujoco>
-<<<<<<< HEAD
         """
-
-  @parameterized.parameters(
-    (_BOX_PLANE),
-    (_PLANE_SPHERE),
-    (_PLANE_CAPSULE),
-    (_CONVEX_CONVEX),
-    (_SPHERE_SPHERE),
-    (_CAPSULE_CAPSULE),
-=======
-        """,
-    "sphere_capsule": """
+  _SPHERE_CAPSULE = """
         <mujoco>
           <worldbody>
             <body>
@@ -133,17 +122,16 @@
             </body>
           </worldbody>
         </mujoco>
-        """,
-  }
+        """
 
   @parameterized.parameters(
-    "box_plane",
-    "plane_sphere",
-    "sphere_sphere",
-    "plane_capsule",
-    "capsule_capsule",
-    "sphere_capsule",
->>>>>>> edb981ca
+    (_BOX_PLANE),
+    (_PLANE_SPHERE),
+    (_PLANE_CAPSULE),
+    (_CONVEX_CONVEX),
+    (_SPHERE_SPHERE),
+    (_SPHERE_CAPSULE),
+    (_CAPSULE_CAPSULE),
   )
   def test_collision(self, xml_string):
     """Tests convex collision with different geometries."""
