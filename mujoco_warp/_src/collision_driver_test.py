# Copyright 2025 The Newton Developers
#
# Licensed under the Apache License, Version 2.0 (the "License");
# you may not use this file except in compliance with the License.
# You may obtain a copy of the License at
#
#     http://www.apache.org/licenses/LICENSE-2.0
#
# Unless required by applicable law or agreed to in writing, software
# distributed under the License is distributed on an "AS IS" BASIS,
# WITHOUT WARRANTIES OR CONDITIONS OF ANY KIND, either express or implied.
# See the License for the specific language governing permissions and
# limitations under the License.
# ==============================================================================
"""Tests the collision driver."""

import mujoco
import numpy as np
from absl.testing import absltest
from absl.testing import parameterized

import mujoco_warp as mjwarp

from . import io
from . import test_util


class CollisionTest(parameterized.TestCase):
  """Tests the collision contact functions."""

  _FIXTURES = {
    "box_plane": """
        <mujoco>
          <worldbody>
            <geom size="40 40 40" type="plane"/>
            <body pos="0 0 0.3" euler="45 0 0">
              <freejoint/>
              <geom size="0.5 0.5 0.5" type="box"/>
            </body>
          </worldbody>
        </mujoco>
      """,
    "plane_sphere": """
        <mujoco>
          <worldbody>
            <geom size="40 40 40" type="plane"/>
            <body pos="0 0 0.2" euler="45 0 0">
              <freejoint/>
              <geom size="0.5" type="sphere"/>
            </body>
          </worldbody>
        </mujoco>
        """,
    "plane_capsule": """
        <mujoco>
          <worldbody>
            <geom size="40 40 40" type="plane"/>
            <body pos="0 0 0.0" euler="30 30 0">
              <freejoint/>
              <geom size="0.05 0.05" type="capsule"/>
            </body>
          </worldbody>
        </mujoco>
        """,
    "convex_convex": """
        <mujoco>
          <asset>
            <mesh name="poly"
            vertex="0.3 0 0  0 0.5 0  -0.3 0 0  0 -0.5 0  0 -1 1  0 1 1"
            face="0 1 5  0 5 4  0 4 3  3 4 2  2 4 5  1 2 5  0 2 1  0 3 2"/>
          </asset>
          <worldbody>
            <body pos="0.0 2.0 0.35" euler="0 0 90">
              <freejoint/>
              <geom size="0.2 0.2 0.2" type="mesh" mesh="poly"/>
            </body>
            <body pos="0.0 2.0 2.281" euler="180 0 0">
              <freejoint/>
              <geom size="0.2 0.2 0.2" type="mesh" mesh="poly"/>
            </body>
          </worldbody>
        </mujoco>
        """,
    "capsule_capsule": """
        <mujoco model="two_capsules">
          <worldbody>
            <body>
              <joint type="free"/>
              <geom fromto="0.62235904  0.58846647 0.651046 1.5330081 0.33564585 0.977849"
               size="0.05" type="capsule"/>
            </body>
            <body>
              <joint type="free"/>
              <geom fromto="0.5505271 0.60345304 0.476661 1.3900293 0.30709633 0.932082"
               size="0.05" type="capsule"/>
            </body>
          </worldbody>
        </mujoco>
        """,
    "sphere_sphere": """
        <mujoco>
          <worldbody>
            <body>
              <joint type="free"/>
              <geom pos="0 0 0" size="0.2" type="sphere"/>
            </body>
            <body >
              <joint type="free"/>
              <geom pos="0 0.3 0" size="0.11" type="sphere"/>
            </body>
          </worldbody>
        </mujoco>
        """,
    "sphere_capsule": """
        <mujoco>
          <worldbody>
            <body>
              <joint type="free"/>
              <geom pos="0 0 0" size="0.2" type="sphere"/>
            </body>
            <body>
              <joint type="free"/>
              <geom fromto="0.3 0 0 0.7 0 0" size="0.1" type="capsule"/>
            </body>
          </worldbody>
        </mujoco>
        """,
    "sphere_cylinder_corner": """
        <mujoco>
          <worldbody>
            <body>
              <joint type="slide" axis="1 0 0"/>
              <joint type="slide" axis="0 1 0"/>
              <joint type="slide" axis="0 0 1"/>
              <geom size="0.1" type="sphere" pos=".33 0 0"/>
            </body>
            <body>
              <geom size="0.15 0.2" type="cylinder" euler="30 45 0"/>
            </body>
          </worldbody>
        </mujoco>
        """,
    "sphere_cylinder_cap": """
        <mujoco>
          <worldbody>
            <body>
              <joint type="slide" axis="1 0 0"/>
              <joint type="slide" axis="0 1 0"/>
              <joint type="slide" axis="0 0 1"/>
              <geom size="0.1" type="sphere" pos=".26 -.14 .1"/>
            </body>
            <body>
              <geom size="0.15 0.2" type="cylinder" euler="30 45 0"/>
            </body>
          </worldbody>
        </mujoco>
        """,
    "sphere_cylinder_side": """
        <mujoco>
          <worldbody>
            <body>
              <joint type="slide" axis="1 0 0"/>
              <joint type="slide" axis="0 1 0"/>
              <joint type="slide" axis="0 0 1"/>
              <geom size="0.1" type="sphere" pos="0 -.26 0"/>
            </body>
            <body>
              <geom size="0.15 0.2" type="cylinder" euler="30 45 0"/>
            </body>
          </worldbody>
        </mujoco>
        """,
    "plane_cylinder_1": """
        <mujoco>
          <worldbody>
            <geom size="40 40 40" type="plane" euler="3 0 0"/>
            <body pos="0 0 0.1" euler="30 30 0">
              <freejoint/>
              <geom size="0.05 0.1" type="cylinder"/>
            </body>           
          </worldbody>
        </mujoco>
        """,
    "plane_cylinder_2": """
        <mujoco>
          <worldbody>
            <geom size="40 40 40" type="plane" euler="3 0 0"/>            
            <body pos="0.2 0 0.04" euler="90 0 0">
              <freejoint/>
              <geom size="0.05 0.1" type="cylinder"/>
            </body>            
          </worldbody>
        </mujoco>
        """,
    "plane_cylinder_3": """
        <mujoco>
          <worldbody>
            <geom size="40 40 40" type="plane" euler="3 0 0"/>            
            <body pos="0.5 0 0.1" euler="3 0 0">
              <freejoint/>
              <geom size="0.05 0.1" type="cylinder"/>
            </body>
          </worldbody>
        </mujoco>
        """,
    "sphere_box_shallow": """
        <mujoco>
          <worldbody>
            <geom type="box" pos="0 0 0" size=".5 .5 .5" />
            <body pos="-0.6 -0.6 0.7">
              <geom type="sphere" size="0.5"/>
              <freejoint/>
            </body>
          </worldbody>
        </mujoco>
        """,
    "sphere_box_deep": """
        <mujoco>
          <worldbody>
            <geom type="box" pos="0 0 0" size=".5 .5 .5" />
            <body pos="-0.6 -0.6 0.7">
              <geom type="sphere" size="0.5"/>
              <freejoint/>
            </body>
          </worldbody>
        </mujoco>
        """,
<<<<<<< HEAD
    "capsule_box_cap": """
        <mujoco>
          <worldbody>
            <geom type="box" pos="0 0 0" size=".5 .4 .9" />
            <body pos="0 0 1.5" >
              <geom type="capsule" size="0.5 0.8"/>
              <freejoint/>
            </body>
          </worldbody>
        </mujoco>
        """,
    "capsule_box_edge": """
        <mujoco>
          <worldbody>
            <geom type="box" pos="0 0 0" size=".5 .4 .9" />
            <body pos="0.4 0.2 0.8" euler="0 -40 0" >
              <geom type="capsule" size="0.5 0.8"/>
              <freejoint/>
            </body>
          </worldbody>
        </mujoco>
        """,
=======
>>>>>>> 8b26735a
  }

  @parameterized.parameters(_FIXTURES.keys())
  def test_collision(self, fixture):
    """Tests convex collision with different geometries."""
    _, mjd, _, d = test_util.fixture(xml=self._FIXTURES[fixture])

    for i in range(mjd.ncon):
      actual_dist = mjd.contact.dist[i]
      actual_pos = mjd.contact.pos[i]
      actual_frame = mjd.contact.frame[i]
      # This is because Gjk generates more contact
      result = False
      for j in range(d.ncon.numpy()[0]):
        test_dist = d.contact.dist.numpy()[j]
        test_pos = d.contact.pos.numpy()[j, :]
        test_frame = d.contact.frame.numpy()[j].flatten()
        check_dist = np.allclose(actual_dist, test_dist, rtol=5e-2, atol=1.0e-2)
        check_pos = np.allclose(actual_pos, test_pos, rtol=5e-2, atol=1.0e-2)
        check_frame = np.allclose(actual_frame, test_frame, rtol=5e-2, atol=1.0e-2)
        if check_dist and check_pos and check_frame:
          result = True
          break
      np.testing.assert_equal(result, True, f"Contact {i} not found in Gjk results")

  def test_contact_exclude(self):
    """Tests contact exclude."""
    mjm = mujoco.MjModel.from_xml_string("""
      <mujoco>
        <worldbody>
          <body name="body1">
            <freejoint/>
            <geom type="sphere" size=".1"/>
          </body>
          <body name="body2">
            <freejoint/>
            <geom type="sphere" size=".1"/>
          </body>
          <body name="body3">
            <freejoint/>
            <geom type="sphere" size=".1"/>
          </body>
        </worldbody>
        <contact>
          <exclude body1="body1" body2="body2"/>
        </contact>
      </mujoco>
    """)
    geompair, pairid = io.geom_pair(mjm)
    self.assertEqual(geompair.shape[0], 3)
    np.testing.assert_equal(pairid, np.array([-2, -1, -1]))

  def test_contact_pair(self):
    """Tests contact pair."""
    # no pairs
    mjm = mujoco.MjModel.from_xml_string("""
      <mujoco>
        <worldbody>
          <body>
            <freejoint/>
            <geom type="sphere" size=".1"/>
          </body>
        </worldbody>
      </mujoco>
    """)
    _, pairid = io.geom_pair(mjm)
    self.assertTrue((pairid == -1).all())

    # 1 pair
    mjm = mujoco.MjModel.from_xml_string("""
      <mujoco>
        <worldbody>
          <body>
            <freejoint/>
            <geom name="geom1" type="sphere" size=".1"/>
          </body>
          <body>
            <freejoint/>
            <geom name="geom2" type="sphere" size=".1"/>
          </body>
        </worldbody>
        <contact>
          <pair geom1="geom1" geom2="geom2" margin="2" gap="3" condim="6" friction="5 4 3 2 1" solref="-.25 -.5" solreffriction="2 4" solimp=".1 .2 .3 .4 .5"/>
        </contact>
      </mujoco>
    """)
    _, pairid = io.geom_pair(mjm)
    self.assertTrue((pairid == 0).all())

    # generate contact
    m = mjwarp.put_model(mjm)
    d = mjwarp.make_data(mjm)
    mjwarp.kinematics(m, d)
    mjwarp.collision(m, d)

    self.assertEqual(d.ncon.numpy()[0], 1)
    self.assertEqual(d.contact.includemargin.numpy()[0], -1)
    self.assertEqual(d.contact.dim.numpy()[0], 6)
    np.testing.assert_allclose(d.contact.friction.numpy()[0], np.array([5, 4, 3, 2, 1]))
    np.testing.assert_allclose(d.contact.solref.numpy()[0], np.array([-0.25, -0.5]))
    np.testing.assert_allclose(
      d.contact.solreffriction.numpy()[0], np.array([2.0, 4.0])
    )
    np.testing.assert_allclose(
      d.contact.solimp.numpy()[0], np.array([0.1, 0.2, 0.3, 0.4, 0.5])
    )

    # 1 pair: override contype and conaffinity
    mjm = mujoco.MjModel.from_xml_string("""
      <mujoco>
        <worldbody>
          <body name="body1">
            <freejoint/>
            <geom name="geom1" type="sphere" size=".1" contype="0" conaffinity="0"/>
          </body>
          <body name="body2">
            <freejoint/>
            <geom name="geom2" type="sphere" size=".1" contype="0" conaffinity="0"/>
          </body>
        </worldbody>
        <contact>
          <pair geom1="geom1" geom2="geom2" margin="2" gap="3" condim="6" friction="5 4 3 2 1" solref="-.25 -.5" solreffriction="2 4" solimp=".1 .2 .3 .4 .5"/>
        </contact>
      </mujoco>
    """)
    _, pairid = io.geom_pair(mjm)
    self.assertTrue((pairid == 0).all())

    # generate contact
    m = mjwarp.put_model(mjm)
    d = mjwarp.make_data(mjm)
    mjwarp.kinematics(m, d)
    mjwarp.collision(m, d)

    self.assertEqual(d.ncon.numpy()[0], 1)
    self.assertEqual(d.contact.includemargin.numpy()[0], -1)
    self.assertEqual(d.contact.dim.numpy()[0], 6)
    np.testing.assert_allclose(d.contact.friction.numpy()[0], np.array([5, 4, 3, 2, 1]))
    np.testing.assert_allclose(d.contact.solref.numpy()[0], np.array([-0.25, -0.5]))
    np.testing.assert_allclose(
      d.contact.solreffriction.numpy()[0], np.array([2.0, 4.0])
    )
    np.testing.assert_allclose(
      d.contact.solimp.numpy()[0], np.array([0.1, 0.2, 0.3, 0.4, 0.5])
    )

    # 1 pair: override exclude
    mjm = mujoco.MjModel.from_xml_string("""
      <mujoco>
        <worldbody>
          <body name="body1">
            <freejoint/>
            <geom name="geom1" type="sphere" size=".1"/>
          </body>
          <body name="body2">
            <freejoint/>
            <geom name="geom2" type="sphere" size=".1"/>
          </body>
        </worldbody>
        <contact>
          <exclude body1="body1" body2="body2"/>
          <pair geom1="geom1" geom2="geom2" margin="2" gap="3" condim="6" friction="5 4 3 2 1" solref="-.25 -.5" solreffriction="2 4" solimp=".1 .2 .3 .4 .5"/>
        </contact>
      </mujoco>
    """)
    _, pairid = io.geom_pair(mjm)
    self.assertTrue((pairid == 0).all())

    # generate contact
    m = mjwarp.put_model(mjm)
    d = mjwarp.make_data(mjm)
    mjwarp.kinematics(m, d)
    mjwarp.collision(m, d)

    self.assertEqual(d.ncon.numpy()[0], 1)
    self.assertEqual(d.contact.includemargin.numpy()[0], -1)
    self.assertEqual(d.contact.dim.numpy()[0], 6)
    np.testing.assert_allclose(d.contact.friction.numpy()[0], np.array([5, 4, 3, 2, 1]))
    np.testing.assert_allclose(d.contact.solref.numpy()[0], np.array([-0.25, -0.5]))
    np.testing.assert_allclose(
      d.contact.solreffriction.numpy()[0], np.array([2.0, 4.0])
    )
    np.testing.assert_allclose(
      d.contact.solimp.numpy()[0], np.array([0.1, 0.2, 0.3, 0.4, 0.5])
    )

    # 1 pair 1 exclude
    mjm = mujoco.MjModel.from_xml_string("""
      <mujoco>
        <worldbody>
          <body name="body1">
            <freejoint/>
            <geom name="geom1" type="sphere" size=".1"/>
          </body>
          <body name="body2">
            <freejoint/>
            <geom name="geom2" type="sphere" size=".1"/>
          </body>
          <body name="body3">
            <freejoint/>
            <geom name="geom3" type="sphere" size=".1"/>
          </body>
        </worldbody>
        <contact>
          <exclude body1="body1" body2="body2"/>
          <pair geom1="geom2" geom2="geom3" margin="2" gap="3" condim="6" friction="5 4 3 2 1" solref="-.25 -.5" solreffriction="2 4" solimp=".1 .2 .3 .4 .5"/>
        </contact>
      </mujoco>
    """)
    _, pairid = io.geom_pair(mjm)
    np.testing.assert_equal(pairid, np.array([-2, -1, 0]))

    # generate contact
    m = mjwarp.put_model(mjm)
    d = mjwarp.make_data(mjm)
    mjwarp.kinematics(m, d)
    mjwarp.collision(m, d)

    self.assertEqual(d.ncon.numpy()[0], 2)
    self.assertEqual(d.contact.includemargin.numpy()[1], -1)
    self.assertEqual(d.contact.dim.numpy()[1], 6)
    np.testing.assert_allclose(d.contact.friction.numpy()[1], np.array([5, 4, 3, 2, 1]))
    np.testing.assert_allclose(d.contact.solref.numpy()[1], np.array([-0.25, -0.5]))
    np.testing.assert_allclose(
      d.contact.solreffriction.numpy()[1], np.array([2.0, 4.0])
    )
    np.testing.assert_allclose(
      d.contact.solimp.numpy()[1], np.array([0.1, 0.2, 0.3, 0.4, 0.5])
    )

    # TODO(team): test sap_broadphase

  @parameterized.parameters(
    (True, True),
    (True, False),
    (False, True),
    (False, False),
  )
  def test_collision_disableflags(self, constraint, contact):
    """Tests collision disableflags."""
    mjm, mjd, m, d = test_util.fixture(
      "humanoid/humanoid.xml",
      keyframe=0,
      constraint=constraint,
      contact=contact,
      kick=False,
    )

    mujoco.mj_collision(mjm, mjd)
    mjwarp.collision(m, d)

    self.assertEqual(d.ncon.numpy()[0], mjd.ncon)

  # TODO(team): test contact parameter mixing


if __name__ == "__main__":
  absltest.main()<|MERGE_RESOLUTION|>--- conflicted
+++ resolved
@@ -225,7 +225,6 @@
           </worldbody>
         </mujoco>
         """,
-<<<<<<< HEAD
     "capsule_box_cap": """
         <mujoco>
           <worldbody>
@@ -248,8 +247,6 @@
           </worldbody>
         </mujoco>
         """,
-=======
->>>>>>> 8b26735a
   }
 
   @parameterized.parameters(_FIXTURES.keys())
