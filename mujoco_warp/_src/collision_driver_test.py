# Copyright 2025 The Newton Developers
#
# Licensed under the Apache License, Version 2.0 (the "License");
# you may not use this file except in compliance with the License.
# You may obtain a copy of the License at
#
#     http://www.apache.org/licenses/LICENSE-2.0
#
# Unless required by applicable law or agreed to in writing, software
# distributed under the License is distributed on an "AS IS" BASIS,
# WITHOUT WARRANTIES OR CONDITIONS OF ANY KIND, either express or implied.
# See the License for the specific language governing permissions and
# limitations under the License.
# ==============================================================================
"""Tests the collision driver."""

import mujoco
import numpy as np
from absl.testing import absltest
from absl.testing import parameterized

import mujoco_warp as mjwarp

from . import test_util


class CollisionTest(parameterized.TestCase):
  """Tests the collision contact functions."""

  _BOX_PLANE = """
        <mujoco>
          <worldbody>
            <geom size="40 40 40" type="plane"/>
            <body pos="0 0 0.3" euler="45 0 0">
              <freejoint/>
              <geom size="0.5 0.5 0.5" type="box"/>
            </body>
          </worldbody>
        </mujoco>
      """
  _PLANE_SPHERE = """
        <mujoco>
          <worldbody>
            <geom size="40 40 40" type="plane"/>
            <body pos="0 0 0.2" euler="45 0 0">
              <freejoint/>
              <geom size="0.5" type="sphere"/>
            </body>
          </worldbody>
        </mujoco>
        """
  _PLANE_CAPSULE = """
        <mujoco>
          <worldbody>
            <geom size="40 40 40" type="plane"/>
            <body pos="0 0 0.0" euler="30 30 0">
              <freejoint/>
              <geom size="0.05 0.05" type="capsule"/>
            </body>
          </worldbody>
        </mujoco>
        """
  _CONVEX_CONVEX = """
        <mujoco>
          <asset>
            <mesh name="poly"
            vertex="0.3 0 0  0 0.5 0  -0.3 0 0  0 -0.5 0  0 -1 1  0 1 1"
            face="0 1 5  0 5 4  0 4 3  3 4 2  2 4 5  1 2 5  0 2 1  0 3 2"/>
          </asset>
          <worldbody>
            <body pos="0.0 2.0 0.35" euler="0 0 90">
              <freejoint/>
              <geom size="0.2 0.2 0.2" type="mesh" mesh="poly"/>
            </body>
            <body pos="0.0 2.0 2.281" euler="180 0 0">
              <freejoint/>
              <geom size="0.2 0.2 0.2" type="mesh" mesh="poly"/>
            </body>
          </worldbody>
        </mujoco>
        """
  _CAPSULE_CAPSULE = """
        <mujoco model="two_capsules">
          <worldbody>
            <body>
              <joint type="free"/>
              <geom fromto="0.62235904  0.58846647 0.651046 1.5330081 0.33564585 0.977849"
               size="0.05" type="capsule"/>
            </body>
            <body>
              <joint type="free"/>
              <geom fromto="0.5505271 0.60345304 0.476661 1.3900293 0.30709633 0.932082"
               size="0.05" type="capsule"/>
            </body>
          </worldbody>
        </mujoco>
        """
  _SPHERE_SPHERE = """
        <mujoco>
          <worldbody>
            <body>
              <joint type="free"/>
              <geom pos="0 0 0" size="0.2" type="sphere"/>
            </body>
            <body >
              <joint type="free"/>
              <geom pos="0 0.3 0" size="0.11" type="sphere"/>
            </body>
          </worldbody>
        </mujoco>
        """
  _SPHERE_CAPSULE = """
        <mujoco>
          <worldbody>
            <body>
              <joint type="free"/>
              <geom pos="0 0 0" size="0.2" type="sphere"/>
            </body>
            <body>
              <joint type="free"/>
              <geom fromto="0.3 0 0 0.7 0 0" size="0.1" type="capsule"/>
            </body>
          </worldbody>
        </mujoco>
<<<<<<< HEAD
        """,
    "sphere_cylinder": """
        <mujoco>
          <worldbody>
            <body>
              <joint type="slide" axis="1 0 0"/>
              <joint type="slide" axis="0 1 0"/>
              <joint type="slide" axis="0 0 1"/>
              <geom size="0.1" type="sphere"/>
            </body>
            <body>
              <geom size="0.15 0.2" type="cylinder" euler="30 45 0"/>
            </body>
          </worldbody>
          <keyframe>
            <key name="corner" qpos=".33 0 0"/>
            <key name="cap" qpos=".26 -.14 .1"/>
            <key name="side" qpos="0 -.26 0"/>
          </keyframe>
        </mujoco>
        """,
  }

  @parameterized.parameters(
    "box_plane",
    "plane_sphere",
    "sphere_sphere",
    "plane_capsule",
    "capsule_capsule",
    "sphere_cylinder",
=======
        """

  @parameterized.parameters(
    (_BOX_PLANE),
    (_PLANE_SPHERE),
    (_PLANE_CAPSULE),
    (_CONVEX_CONVEX),
    (_SPHERE_SPHERE),
    (_SPHERE_CAPSULE),
    (_CAPSULE_CAPSULE),
>>>>>>> 3e74fbbe
  )
  def test_collision(self, xml_string):
    """Tests convex collision with different geometries."""
    m = mujoco.MjModel.from_xml_string(xml_string)
    d = mujoco.MjData(m)
    mujoco.mj_forward(m, d)
    mx = mjwarp.put_model(m)
    dx = mjwarp.put_data(m, d)
    # Enable Gjk algorithm
    mjwarp.collision(mx, dx)
    mujoco.mj_collision(m, d)
    for i in range(d.ncon):
      actual_dist = d.contact.dist[i]
      actual_pos = d.contact.pos[i]
      actual_frame = d.contact.frame[i]
      # This is because Gjk generates more contact
      result = False
      for j in range(dx.ncon.numpy()[0]):
        test_dist = dx.contact.dist.numpy()[j]
        test_pos = dx.contact.pos.numpy()[j, :]
        test_frame = dx.contact.frame.numpy()[j].flatten()
        check_dist = np.allclose(actual_dist, test_dist, rtol=5e-2, atol=1.0e-2)
        check_pos = np.allclose(actual_pos, test_pos, rtol=5e-2, atol=1.0e-2)
        check_frame = np.allclose(actual_frame, test_frame, rtol=5e-2, atol=1.0e-2)
        if check_dist and check_pos and check_frame:
          result = True
          break
      np.testing.assert_equal(result, True, f"Contact {i} not found in Gjk results")

  @parameterized.parameters(
    (True, True),
    (True, False),
    (False, True),
    (False, False),
  )
  def test_collision_disableflags(self, dsbl_constraint, dsbl_contact):
    """Tests collision disableflags."""
    mjm, mjd, _, _ = test_util.fixture("humanoid/humanoid.xml")

    if dsbl_constraint:
      mjm.opt.disableflags |= mujoco.mjtDisableBit.mjDSBL_CONSTRAINT
    if dsbl_contact:
      mjm.opt.disableflags |= mujoco.mjtDisableBit.mjDSBL_CONTACT

    mjd = mujoco.MjData(mjm)
    mujoco.mj_resetDataKeyframe(mjm, mjd, 0)
    mujoco.mj_forward(mjm, mjd)
    m = mjwarp.put_model(mjm)
    d = mjwarp.put_data(mjm, mjd)

    mujoco.mj_collision(mjm, mjd)
    mjwarp.collision(m, d)

    self.assertEqual(d.ncon.numpy()[0], mjd.ncon)


if __name__ == "__main__":
  absltest.main()<|MERGE_RESOLUTION|>--- conflicted
+++ resolved
@@ -122,9 +122,8 @@
             </body>
           </worldbody>
         </mujoco>
-<<<<<<< HEAD
-        """,
-    "sphere_cylinder": """
+        """
+  _SPHERE_CYLINDER = """
         <mujoco>
           <worldbody>
             <body>
@@ -143,17 +142,6 @@
             <key name="side" qpos="0 -.26 0"/>
           </keyframe>
         </mujoco>
-        """,
-  }
-
-  @parameterized.parameters(
-    "box_plane",
-    "plane_sphere",
-    "sphere_sphere",
-    "plane_capsule",
-    "capsule_capsule",
-    "sphere_cylinder",
-=======
         """
 
   @parameterized.parameters(
@@ -164,7 +152,7 @@
     (_SPHERE_SPHERE),
     (_SPHERE_CAPSULE),
     (_CAPSULE_CAPSULE),
->>>>>>> 3e74fbbe
+    (_SPHERE_CYLINDER),
   )
   def test_collision(self, xml_string):
     """Tests convex collision with different geometries."""
