# Copyright 2025 The Newton Developers
#
# Licensed under the Apache License, Version 2.0 (the "License");
# you may not use this file except in compliance with the License.
# You may obtain a copy of the License at
#
#     http://www.apache.org/licenses/LICENSE-2.0
#
# Unless required by applicable law or agreed to in writing, software
# distributed under the License is distributed on an "AS IS" BASIS,
# WITHOUT WARRANTIES OR CONDITIONS OF ANY KIND, either express or implied.
# See the License for the specific language governing permissions and
# limitations under the License.
# ==============================================================================
"""Tests the collision driver."""

import mujoco
import numpy as np
from absl.testing import absltest
from absl.testing import parameterized

import mujoco_warp as mjwarp

from . import test_util
from . import types


class CollisionTest(parameterized.TestCase):
  """Tests the collision contact functions."""

  _FIXTURES = {
    "box_plane": """
        <mujoco>
          <worldbody>
            <geom size="40 40 40" type="plane"/>
            <body pos="0 0 0.3" euler="45 0 0">
              <freejoint/>
              <geom size="0.5 0.5 0.5" type="box"/>
            </body>
          </worldbody>
        </mujoco>
      """,
    "box_box_vf": """
        <mujoco>
          <worldbody>
            <body pos="0 -0.2 1.2" euler="44 46 0">
              <freejoint/>
              <geom size="0.6 0.4 0.7" type="box"/>
            </body>
            <body pos="0 0 0" euler="0 0 0">
              <geom size="0.5 0.5 0.5" type="box"/>
            </body>
          </worldbody>
        </mujoco>
      """,
    "box_box_vf_flat": """
        <mujoco>
          <worldbody>
            <body pos="0 0 0" >
              <geom size="0.6 0.6 0.5" type="box"/>
            </body>
            <body pos="-.28 0.4 1.199" >
              <freejoint/>
              <geom size="0.6 0.4 0.7" type="box"/>
            </body>
          </worldbody>
        </mujoco>
      """,
    "box_box_ee": """
        <mujoco>
          <worldbody>
            <body pos="0 0 0" euler="0 45 0">
              <geom size="0.5 0.5 0.5" type="box"/>
            </body>
            <body pos="0 0 1.6" euler="44 0 90">
              <freejoint/>
              <geom size="0.6 0.4 0.7" type="box"/>
            </body>
          </worldbody>
        </mujoco>
      """,
    "box_box_ee_deep": """
        <mujoco>
          <worldbody>
            <body pos="0 0 0" euler="0 74 0">
              <geom size="0.4 0.45 0.4" type="box"/>
            </body>
            <body pos="0 0 1.2" euler="24 0 90">
              <freejoint/>
              <geom size="0.6 0.4 0.7" type="box"/>
            </body>
          </worldbody>
        </mujoco>
      """,
    "plane_sphere": """
        <mujoco>
          <worldbody>
            <geom size="40 40 40" type="plane"/>
            <body pos="0 0 0.2" euler="45 0 0">
              <freejoint/>
              <geom size="0.5" type="sphere"/>
            </body>
          </worldbody>
        </mujoco>
        """,
    "plane_capsule": """
        <mujoco>
          <worldbody>
            <geom size="40 40 40" type="plane"/>
            <body pos="0 0 0.0" euler="30 30 0">
              <freejoint/>
              <geom size="0.05 0.05" type="capsule"/>
            </body>
          </worldbody>
        </mujoco>
        """,
    "convex_convex": """
        <mujoco>
          <asset>
            <mesh name="poly"
            vertex="0.3 0 0  0 0.5 0  -0.3 0 0  0 -0.5 0  0 -1 1  0 1 1"
            face="0 1 5  0 5 4  0 4 3  3 4 2  2 4 5  1 2 5  0 2 1  0 3 2"/>
          </asset>
          <worldbody>
            <body pos="0.0 2.0 0.35" euler="0 0 90">
              <freejoint/>
              <geom size="0.2 0.2 0.2" type="mesh" mesh="poly"/>
            </body>
            <body pos="0.0 2.0 2.281" euler="180 0 0">
              <freejoint/>
              <geom size="0.2 0.2 0.2" type="mesh" mesh="poly"/>
            </body>
          </worldbody>
        </mujoco>
        """,
    "capsule_capsule": """
        <mujoco model="two_capsules">
          <worldbody>
            <body>
              <joint type="free"/>
              <geom fromto="0.62235904  0.58846647 0.651046 1.5330081 0.33564585 0.977849"
               size="0.05" type="capsule"/>
            </body>
            <body>
              <joint type="free"/>
              <geom fromto="0.5505271 0.60345304 0.476661 1.3900293 0.30709633 0.932082"
               size="0.05" type="capsule"/>
            </body>
          </worldbody>
        </mujoco>
        """,
    "sphere_sphere": """
        <mujoco>
          <worldbody>
            <body>
              <joint type="free"/>
              <geom pos="0 0 0" size="0.2" type="sphere"/>
            </body>
            <body >
              <joint type="free"/>
              <geom pos="0 0.3 0" size="0.11" type="sphere"/>
            </body>
          </worldbody>
        </mujoco>
        """,
    "sphere_capsule": """
        <mujoco>
          <worldbody>
            <body>
              <joint type="free"/>
              <geom pos="0 0 0" size="0.2" type="sphere"/>
            </body>
            <body>
              <joint type="free"/>
              <geom fromto="0.3 0 0 0.7 0 0" size="0.1" type="capsule"/>
            </body>
          </worldbody>
        </mujoco>
        """,
    "sphere_cylinder_corner": """
        <mujoco>
          <worldbody>
            <body>
              <joint type="slide" axis="1 0 0"/>
              <joint type="slide" axis="0 1 0"/>
              <joint type="slide" axis="0 0 1"/>
              <geom size="0.1" type="sphere" pos=".33 0 0"/>
            </body>
            <body>
              <geom size="0.15 0.2" type="cylinder" euler="30 45 0"/>
            </body>
          </worldbody>
        </mujoco>
        """,
    "sphere_cylinder_cap": """
        <mujoco>
          <worldbody>
            <body>
              <joint type="slide" axis="1 0 0"/>
              <joint type="slide" axis="0 1 0"/>
              <joint type="slide" axis="0 0 1"/>
              <geom size="0.1" type="sphere" pos=".26 -.14 .1"/>
            </body>
            <body>
              <geom size="0.15 0.2" type="cylinder" euler="30 45 0"/>
            </body>
          </worldbody>
        </mujoco>
        """,
    "sphere_cylinder_side": """
        <mujoco>
          <worldbody>
            <body>
              <joint type="slide" axis="1 0 0"/>
              <joint type="slide" axis="0 1 0"/>
              <joint type="slide" axis="0 0 1"/>
              <geom size="0.1" type="sphere" pos="0 -.26 0"/>
            </body>
            <body>
              <geom size="0.15 0.2" type="cylinder" euler="30 45 0"/>
            </body>
          </worldbody>
        </mujoco>
        """,
    "plane_cylinder_1": """
        <mujoco>
          <worldbody>
            <geom size="40 40 40" type="plane" euler="3 0 0"/>
            <body pos="0 0 0.1" euler="30 30 0">
              <freejoint/>
              <geom size="0.05 0.1" type="cylinder"/>
            </body>
          </worldbody>
        </mujoco>
        """,
    "plane_cylinder_2": """
        <mujoco>
          <worldbody>
            <geom size="40 40 40" type="plane" euler="3 0 0"/>
            <body pos="0.2 0 0.04" euler="90 0 0">
              <freejoint/>
              <geom size="0.05 0.1" type="cylinder"/>
            </body>
          </worldbody>
        </mujoco>
        """,
    "plane_cylinder_3": """
        <mujoco>
          <worldbody>
            <geom size="40 40 40" type="plane" euler="3 0 0"/>
            <body pos="0.5 0 0.1" euler="3 0 0">
              <freejoint/>
              <geom size="0.05 0.1" type="cylinder"/>
            </body>
          </worldbody>
        </mujoco>
        """,
    "mesh_plane": """
        <mujoco>
          <asset>
            <mesh name="cube" vertex="1 1 1  1 1 -1  1 -1 1  1 -1 -1  -1 1 1  -1 1 -1  -1 -1 1  -1 -1 -1"/>
          </asset>
          <worldbody>
            <geom size="40 40 40" type="plane"/>
            <body pos="0 0 1" euler="45 0 0">
              <freejoint/>
              <geom type="mesh" mesh="cube"/>
            </body>
          </worldbody>
        </mujoco>
        """,
    "sphere_box_shallow": """
        <mujoco>
          <worldbody>
            <geom type="box" pos="0 0 0" size=".5 .5 .5" />
            <body pos="-0.6 -0.6 0.7">
              <geom type="sphere" size="0.5"/>
              <freejoint/>
            </body>
          </worldbody>
        </mujoco>
        """,
    "sphere_box_deep": """
        <mujoco>
          <worldbody>
            <geom type="box" pos="0 0 0" size=".5 .5 .5" />
            <body pos="-0.6 -0.6 0.7">
              <geom type="sphere" size="0.5"/>
              <freejoint/>
            </body>
          </worldbody>
        </mujoco>
        """,
    "capsule_box_edge": """
        <mujoco>
          <worldbody>
            <geom type="box" pos="0 0 0" size=".5 .4 .9" />
            <body pos="0.4 0.2 0.8" euler="0 -40 0" >
              <geom type="capsule" size="0.5 0.8"/>
              <freejoint/>
            </body>
          </worldbody>
        </mujoco>
        """,
    "capsule_box_corner": """
        <mujoco>
          <worldbody>
            <geom type="box" pos="0 0 0" size=".5 .55 .6" />
            <body pos="0.55 0.6 0.65" euler="0 0 0" >
              <geom type="capsule" size="0.4 0.6"/>
              <freejoint/>
            </body>
          </worldbody>
        </mujoco>
        """,
    "capsule_box_face_tip": """
        <mujoco>
          <worldbody>
            <geom type="box" pos="0 0 0" size=".5 .4 .9" />
            <body pos="0 0 1.5" >
              <geom type="capsule" size="0.5 0.8"/>
              <freejoint/>
            </body>
          </worldbody>
        </mujoco>
        """,
    "capsule_box_face_flat": """
        <mujoco>
          <worldbody>
            <geom type="box" pos="0 0 0" size=".5 .7 .9" />
            <body pos="0.5 0.2 0.0" euler="0 0 0" >
              <geom type="capsule" size="0.2 0.4"/>
              <freejoint/>
            </body>
          </worldbody>
        </mujoco>
        """,
  }

  # Temporarily disabled
  #  "box_mesh": """
  #      <mujoco>
  #        <asset>
  #          <mesh name="boxmesh" scale="0.1 0.1 0.1"
  #                vertex="-1 -1 -1 1 -1 -1 1 1 -1 1 1 1
  #                         1 -1 1 -1 1 -1 -1 1 1 -1 -1 1"/>
  #        </asset>
  #        <worldbody>
  #          <geom pos="0 0 -0.1" type="box" size="0.5 0.5 0.1"/>
  #          <body pos="0 0 .099">
  #            <joint type="free"/>
  #            <geom type="mesh" mesh="boxmesh"/>
  #          </body>
  #        </worldbody>
  #      </mujoco>
  #    """,

  @parameterized.parameters(_FIXTURES.keys())
  def test_collision(self, fixture):
    """Tests collisions with different geometries."""
    mjm, mjd, m, d = test_util.fixture(xml=self._FIXTURES[fixture], qpos0=True)

    # Exempt GJK collisions from exact contact count check
    # because GJK generates more contacts
    allow_different_contact_count = False

    mujoco.mj_collision(mjm, mjd)
    mjwarp.collision(m, d)

    for i in range(mjd.ncon):
      actual_dist = mjd.contact.dist[i]
      actual_pos = mjd.contact.pos[i]
      actual_frame = mjd.contact.frame[i]
      result = False
      for j in range(d.ncon.numpy()[0]):
        test_dist = d.contact.dist.numpy()[j]
        test_pos = d.contact.pos.numpy()[j, :]
        test_frame = d.contact.frame.numpy()[j].flatten()
        check_dist = np.allclose(actual_dist, test_dist, rtol=5e-2, atol=1.0e-2)
        check_pos = np.allclose(actual_pos, test_pos, rtol=5e-2, atol=1.0e-2)
        check_frame = np.allclose(actual_frame, test_frame, rtol=5e-2, atol=1.0e-2)
        if check_dist and check_pos and check_frame:
          result = True
          break
      np.testing.assert_equal(result, True, f"Contact {i} not found in Gjk results")

    if not allow_different_contact_count:
      self.assertEqual(d.ncon.numpy()[0], mjd.ncon)

  _HFIELD_FIXTURES = {
    "hfield_box": """
        <mujoco>
          <asset>
            <hfield name="terrain" nrow="2" ncol="2" size="1 1 0.1 0.1"
            elevation="0 0
                       0 0"/>
          </asset>
          <worldbody>
            <geom type="hfield" hfield="terrain" pos="0 0 0"/>
            <body pos=".0 .0 .1">
              <freejoint/>
              <geom type="box" size=".1 .1 .11"/>
            </body>
          </worldbody>
        </mujoco>
        """,
  }

  @parameterized.parameters(_HFIELD_FIXTURES.keys())
  def test_hfield_collision(self, fixture):
    """Tests hfield collision with different geometries."""
    mjm, mjd, m, d = test_util.fixture(xml=self._HFIELD_FIXTURES[fixture])

    mujoco.mj_collision(mjm, mjd)
    mjwarp.collision(m, d)

    self.assertEqual(mjd.ncon > 0, d.ncon.numpy()[0] > 0, "If MJ collides, MJW should too")

  def test_contact_exclude(self):
    """Tests contact exclude."""
    _, _, m, _ = test_util.fixture(
      xml="""
      <mujoco>
        <worldbody>
          <body name="body1">
            <freejoint/>
            <geom type="sphere" size=".1"/>
          </body>
          <body name="body2">
            <freejoint/>
            <geom type="sphere" size=".1"/>
          </body>
          <body name="body3">
            <freejoint/>
            <geom type="sphere" size=".1"/>
          </body>
        </worldbody>
        <contact>
          <exclude body1="body1" body2="body2"/>
        </contact>
      </mujoco>
    """
    )
    self.assertEqual(m.nxn_geom_pair.numpy().shape[0], 3)
    np.testing.assert_equal(m.nxn_pairid.numpy(), np.array([-2, -1, -1]))

  def test_contact_pair(self):
    """Tests contact pair."""
    # no pairs
    _, _, m, _ = test_util.fixture(
      xml="""
      <mujoco>
        <worldbody>
          <body>
            <freejoint/>
            <geom type="sphere" size=".1"/>
          </body>
        </worldbody>
      </mujoco>
    """
    )
    self.assertTrue((m.nxn_pairid.numpy() == -1).all())

    # 1 pair
    _, _, m, d = test_util.fixture(
      xml="""
      <mujoco>
        <worldbody>
          <body>
            <freejoint/>
            <geom name="geom1" type="sphere" size=".1"/>
          </body>
          <body>
            <freejoint/>
            <geom name="geom2" type="sphere" size=".1"/>
          </body>
        </worldbody>
        <contact>
          <pair geom1="geom1" geom2="geom2" margin="2" gap="3" condim="6" friction="5 4 3 2 1" solref="-.25 -.5" solreffriction="2 4" solimp=".1 .2 .3 .4 .5"/>
        </contact>
      </mujoco>
    """,
      qpos0=True,
    )
    self.assertTrue((m.nxn_pairid.numpy() == 0).all())

    for arr in (
      d.ncon,
      d.contact.includemargin,
      d.contact.dim,
      d.contact.friction,
      d.contact.solref,
      d.contact.solreffriction,
      d.contact.solimp,
    ):
      arr.zero_()

    mjwarp.collision(m, d)

    self.assertEqual(d.ncon.numpy()[0], 1)
    self.assertEqual(d.contact.includemargin.numpy()[0], -1)
    self.assertEqual(d.contact.dim.numpy()[0], 6)
    np.testing.assert_allclose(d.contact.friction.numpy()[0], np.array([5, 4, 3, 2, 1]))
    np.testing.assert_allclose(d.contact.solref.numpy()[0], np.array([-0.25, -0.5]))
    np.testing.assert_allclose(d.contact.solreffriction.numpy()[0], np.array([2.0, 4.0]))
    np.testing.assert_allclose(d.contact.solimp.numpy()[0], np.array([0.1, 0.2, 0.3, 0.4, 0.5]))

    # 1 pair: override contype and conaffinity
    _, _, m, d = test_util.fixture(
      xml="""
      <mujoco>
        <worldbody>
          <body name="body1">
            <freejoint/>
            <geom name="geom1" type="sphere" size=".1" contype="0" conaffinity="0"/>
          </body>
          <body name="body2">
            <freejoint/>
            <geom name="geom2" type="sphere" size=".1" contype="0" conaffinity="0"/>
          </body>
        </worldbody>
        <contact>
          <pair geom1="geom1" geom2="geom2" margin="2" gap="3" condim="6" friction="5 4 3 2 1" solref="-.25 -.5" solreffriction="2 4" solimp=".1 .2 .3 .4 .5"/>
        </contact>
      </mujoco>
    """,
      qpos0=True,
    )
    self.assertTrue((m.nxn_pairid.numpy() == 0).all())

    for arr in (
      d.ncon,
      d.contact.includemargin,
      d.contact.dim,
      d.contact.friction,
      d.contact.solref,
      d.contact.solreffriction,
      d.contact.solimp,
    ):
      arr.zero_()

    mjwarp.collision(m, d)

    self.assertEqual(d.ncon.numpy()[0], 1)
    self.assertEqual(d.contact.includemargin.numpy()[0], -1)
    self.assertEqual(d.contact.dim.numpy()[0], 6)
    np.testing.assert_allclose(d.contact.friction.numpy()[0], np.array([5, 4, 3, 2, 1]))
    np.testing.assert_allclose(d.contact.solref.numpy()[0], np.array([-0.25, -0.5]))
    np.testing.assert_allclose(d.contact.solreffriction.numpy()[0], np.array([2.0, 4.0]))
    np.testing.assert_allclose(d.contact.solimp.numpy()[0], np.array([0.1, 0.2, 0.3, 0.4, 0.5]))

    # 1 pair: override exclude
    _, _, m, d = test_util.fixture(
      xml="""
      <mujoco>
        <worldbody>
          <body name="body1">
            <freejoint/>
            <geom name="geom1" type="sphere" size=".1"/>
          </body>
          <body name="body2">
            <freejoint/>
            <geom name="geom2" type="sphere" size=".1"/>
          </body>
        </worldbody>
        <contact>
          <exclude body1="body1" body2="body2"/>
          <pair geom1="geom1" geom2="geom2" margin="2" gap="3" condim="6" friction="5 4 3 2 1" solref="-.25 -.5" solreffriction="2 4" solimp=".1 .2 .3 .4 .5"/>
        </contact>
      </mujoco>
    """,
      qpos0=True,
    )
    self.assertTrue((m.nxn_pairid.numpy() == 0).all())

    for arr in (
      d.ncon,
      d.contact.includemargin,
      d.contact.dim,
      d.contact.friction,
      d.contact.solref,
      d.contact.solreffriction,
      d.contact.solimp,
    ):
      arr.zero_()

    mjwarp.collision(m, d)

    self.assertEqual(d.ncon.numpy()[0], 1)
    self.assertEqual(d.contact.includemargin.numpy()[0], -1)
    self.assertEqual(d.contact.dim.numpy()[0], 6)
    np.testing.assert_allclose(d.contact.friction.numpy()[0], np.array([5, 4, 3, 2, 1]))
    np.testing.assert_allclose(d.contact.solref.numpy()[0], np.array([-0.25, -0.5]))
    np.testing.assert_allclose(d.contact.solreffriction.numpy()[0], np.array([2.0, 4.0]))
    np.testing.assert_allclose(d.contact.solimp.numpy()[0], np.array([0.1, 0.2, 0.3, 0.4, 0.5]))

    # 1 pair 1 exclude
    _, _, m, d = test_util.fixture(
      xml="""
      <mujoco>
        <worldbody>
          <body name="body1">
            <freejoint/>
            <geom name="geom1" type="sphere" size=".1"/>
          </body>
          <body name="body2">
            <freejoint/>
            <geom name="geom2" type="sphere" size=".1"/>
          </body>
          <body name="body3">
            <freejoint/>
            <geom name="geom3" type="sphere" size=".1"/>
          </body>
        </worldbody>
        <contact>
          <exclude body1="body1" body2="body2"/>
          <pair geom1="geom2" geom2="geom3" margin="2" gap="3" condim="6" friction="5 4 3 2 1" solref="-.25 -.5" solreffriction="2 4" solimp=".1 .2 .3 .4 .5"/>
        </contact>
      </mujoco>
    """,
      qpos0=True,
    )
    np.testing.assert_equal(m.nxn_pairid.numpy(), np.array([-2, -1, 0]))

    for arr in (
      d.ncon,
      d.contact.includemargin,
      d.contact.dim,
      d.contact.friction,
      d.contact.solref,
      d.contact.solreffriction,
      d.contact.solimp,
    ):
      arr.zero_()

    mjwarp.collision(m, d)

    self.assertEqual(d.ncon.numpy()[0], 2)
    self.assertEqual(d.contact.includemargin.numpy()[1], -1)
    self.assertEqual(d.contact.dim.numpy()[1], 6)
    np.testing.assert_allclose(d.contact.friction.numpy()[1], np.array([5, 4, 3, 2, 1]))
    np.testing.assert_allclose(d.contact.solref.numpy()[1], np.array([-0.25, -0.5]))
    np.testing.assert_allclose(d.contact.solreffriction.numpy()[1], np.array([2.0, 4.0]))
    np.testing.assert_allclose(d.contact.solimp.numpy()[1], np.array([0.1, 0.2, 0.3, 0.4, 0.5]))

    # TODO(team): test sap_broadphase

  @parameterized.parameters(
    (True, True),
    (True, False),
    (False, True),
    (False, False),
  )
  def test_collision_disableflags(self, constraint, contact):
    """Tests collision disableflags."""
    mjm, mjd, m, d = test_util.fixture(
      "humanoid/humanoid.xml",
      keyframe=0,
      constraint=constraint,
      contact=contact,
      kick=False,
    )

    mujoco.mj_collision(mjm, mjd)
    mjwarp.collision(m, d)

    self.assertEqual(d.ncon.numpy()[0], mjd.ncon)

<<<<<<< HEAD
  @parameterized.parameters(("sphere", ".1"), ("box", ".1 .1 .1"), ("ellipsoid", ".1 .1 .1"))
  def test_contact_override(self, geomtype, geomsize):
    _, _, m, d = test_util.fixture(
      xml=f"""
    <mujoco>
      <option o_margin=".1" o_solref=".2 .3" o_solimp="1 3 5 7 9" o_friction="2 4 6 8 10">
        <flag override="enable"/>
      </option>
      <worldbody>
        <geom type="{geomtype}" size="{geomsize}" margin=".001"/>
        <body>
          <joint type="slide" axis="1 0 0"/>
          <geom type="{geomtype}" size="{geomsize}" margin=".002"/>
        </body>
      </worldbody>
      <keyframe>
        <key qpos=".2"/>
      </keyframe>
    </mujoco>
    """,
      keyframe=0,
    )

    for arr in (d.contact.includemargin, d.contact.solref, d.contact.solimp, d.contact.friction):
      arr.zero_()

    mjwarp.collision(m, d)

    ncon = d.ncon.numpy()[0]
    np.testing.assert_allclose(d.contact.includemargin.numpy()[:ncon], np.repeat(m.opt.o_margin, ncon), err_msg="margin")
    np.testing.assert_allclose(d.contact.solref.numpy()[:ncon], np.tile(m.opt.o_solref, (ncon, 1)), err_msg="solref")
    np.testing.assert_allclose(d.contact.solimp.numpy()[:ncon], np.tile(m.opt.o_solimp, (ncon, 1)), err_msg="solimp")
    np.testing.assert_allclose(d.contact.friction.numpy()[:ncon], np.tile(m.opt.o_friction, (ncon, 1)), err_msg="friction")
=======
  def test_hfield_maxconpair(self):
    _XML = f"""
    <mujoco>
      <asset>
        <hfield name="hfield" nrow="10" ncol="10" size="1e-6 1e-6 1 1"/>
      </asset>
      <worldbody>
        <body>
          <joint type="slide" axis="0 0 1"/>
          <geom type="sphere" size=".1"/>
        </body>
        <geom type="hfield" hfield="hfield"/>
      </worldbody>
      <keyframe>
        <key qpos=".0999"/>
      </keyframe>
    </mujoco>
    """

    _, _, m, d = test_util.fixture(xml=_XML, keyframe=0)

    mjwarp.collision(m, d)

    np.testing.assert_equal(d.ncon.numpy()[0], types.MJ_MAXCONPAIR)
>>>>>>> b9b4d46f

  # TODO(team): test contact parameter mixing


if __name__ == "__main__":
  absltest.main()<|MERGE_RESOLUTION|>--- conflicted
+++ resolved
@@ -666,7 +666,6 @@
 
     self.assertEqual(d.ncon.numpy()[0], mjd.ncon)
 
-<<<<<<< HEAD
   @parameterized.parameters(("sphere", ".1"), ("box", ".1 .1 .1"), ("ellipsoid", ".1 .1 .1"))
   def test_contact_override(self, geomtype, geomsize):
     _, _, m, d = test_util.fixture(
@@ -700,7 +699,7 @@
     np.testing.assert_allclose(d.contact.solref.numpy()[:ncon], np.tile(m.opt.o_solref, (ncon, 1)), err_msg="solref")
     np.testing.assert_allclose(d.contact.solimp.numpy()[:ncon], np.tile(m.opt.o_solimp, (ncon, 1)), err_msg="solimp")
     np.testing.assert_allclose(d.contact.friction.numpy()[:ncon], np.tile(m.opt.o_friction, (ncon, 1)), err_msg="friction")
-=======
+
   def test_hfield_maxconpair(self):
     _XML = f"""
     <mujoco>
@@ -725,7 +724,6 @@
     mjwarp.collision(m, d)
 
     np.testing.assert_equal(d.ncon.numpy()[0], types.MJ_MAXCONPAIR)
->>>>>>> b9b4d46f
 
   # TODO(team): test contact parameter mixing
 
