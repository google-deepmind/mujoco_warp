--- conflicted
+++ resolved
@@ -122,9 +122,8 @@
             </body>
           </worldbody>
         </mujoco>
-<<<<<<< HEAD
-        """,
-    "plane_cylinder_1": """
+        """
+  _PLANE_CYLINDER_1 = """
         <mujoco>
           <worldbody>
             <geom size="40 40 40" type="plane" euler="3 0 0"/>
@@ -134,8 +133,8 @@
             </body>           
           </worldbody>
         </mujoco>
-        """,
-    "plane_cylinder_2": """
+        """
+  _PLANE_CYLINDER_2 = """
         <mujoco>
           <worldbody>
             <geom size="40 40 40" type="plane" euler="3 0 0"/>            
@@ -145,8 +144,8 @@
             </body>            
           </worldbody>
         </mujoco>
-        """,
-    "plane_cylinder_3": """
+        """
+  _PLANE_CYLINDER_3 = """
         <mujoco>
           <worldbody>
             <geom size="40 40 40" type="plane" euler="3 0 0"/>            
@@ -156,19 +155,6 @@
             </body>
           </worldbody>
         </mujoco>
-        """,
-  }
-
-  @parameterized.parameters(
-    "box_plane",
-    "plane_sphere",
-    "sphere_sphere",
-    "plane_capsule",
-    "capsule_capsule",
-    "plane_cylinder_1",
-    "plane_cylinder_2",
-    "plane_cylinder_3",
-=======
         """
 
   @parameterized.parameters(
@@ -179,7 +165,9 @@
     (_SPHERE_SPHERE),
     (_SPHERE_CAPSULE),
     (_CAPSULE_CAPSULE),
->>>>>>> 3e74fbbe
+    (_PLANE_CYLINDER_1),
+    (_PLANE_CYLINDER_2),
+    (_PLANE_CYLINDER_3),
   )
   def test_collision(self, xml_string):
     """Tests convex collision with different geometries."""
