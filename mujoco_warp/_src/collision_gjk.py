# Copyright 2025 The Newton Developers
#
# Licensed under the Apache License, Version 2.0 (the "License");
# you may not use this file except in compliance with the License.
# You may obtain a copy of the License at
#
#     http://www.apache.org/licenses/LICENSE-2.0
#
# Unless required by applicable law or agreed to in writing, software
# distributed under the License is distributed on an "AS IS" BASIS,
# WITHOUT WARRANTIES OR CONDITIONS OF ANY KIND, either express or implied.
# See the License for the specific language governing permissions and
# limitations under the License.
# ==============================================================================

from typing import Tuple

import warp as wp

from .collision_primitive import Geom
from .math import quat_inv
from .math import quat_to_mat
from .math import rot_vec_quat
from .types import GeomType
from .types import mat43
from .types import mat63

# TODO(team): improve compile time to enable backward pass
wp.set_module_options({"enable_backward": False})

FLOAT_MIN = -1e30
FLOAT_MAX = 1e30
MINVAL = 1e-15
MIN_DIST = 1e-10

# TODO(kbayes): write out formulas to derive these constants
FACE_TOL = 0.99999872
EDGE_TOL = 0.00159999931


@wp.struct
class GJKResult:
  dist: float
  x1: wp.vec3
  x2: wp.vec3
  dim: int
  simplex: mat43
  simplex1: mat43
  simplex2: mat43
  simplex_index1: wp.vec4i
  simplex_index2: wp.vec4i


@wp.struct
class Polytope:
  status: int

  # vertices in polytope
  vert: wp.array(dtype=wp.vec3)
  vert1: wp.array(dtype=wp.vec3)
  vert2: wp.array(dtype=wp.vec3)
  vert_index1: wp.array(dtype=int)
  vert_index2: wp.array(dtype=int)
  nvert: int

  # faces in polytope
  face: wp.array(dtype=wp.vec3i)
  face_pr: wp.array(dtype=wp.vec3)
  face_norm2: wp.array(dtype=float)
  face_index: wp.array(dtype=int)
  nface: int

  # TODO(kbayes): look into if a linear map actually improves performance
  face_map: wp.array(dtype=int)
  nmap: int

  # edges that make up the horizon when adding new vertices to polytope
  horizon: wp.array(dtype=int)
  nhorizon: int


@wp.struct
class SupportPoint:
  point: wp.vec3
  cached_index: int
  vertex_index: int


@wp.func
def _discrete_geoms(g1: int, g2: int) -> bool:
  return (g1 == GeomType.MESH or g1 == GeomType.BOX or g1 == GeomType.HFIELD) and (
    g2 == GeomType.MESH or g2 == GeomType.BOX or g2 == GeomType.HFIELD
  )


@wp.func
def _support(geom: Geom, geomtype: int, dir: wp.vec3) -> SupportPoint:
  sp = SupportPoint()
  sp.cached_index = -1
  sp.vertex_index = -1
  if geomtype == GeomType.SPHERE:
    sp.point = geom.pos + (0.5 * geom.margin) * geom.size[0] * dir
    return sp

  local_dir = rot_vec_quat(dir, quat_inv(geom.rot))
  if geomtype == GeomType.BOX:
    tmp = wp.sign(local_dir)
    res = wp.cw_mul(tmp, geom.size)
    sp.point = quat_to_mat(geom.rot) @ res + geom.pos
    sp.vertex_index = wp.where(tmp[0] > 0, 1, 0)
    sp.vertex_index += wp.where(tmp[1] > 0, 2, 0)
    sp.vertex_index += wp.where(tmp[2] > 0, 4, 0)
  elif geomtype == GeomType.CAPSULE:
    res = local_dir * geom.size[0]
    # add cylinder contribution
    res[2] += wp.sign(local_dir[2]) * geom.size[1]
    sp.point = rot_vec_quat(res, geom.rot) + geom.pos
  elif geomtype == GeomType.ELLIPSOID:
    res = wp.cw_mul(local_dir, geom.size)
    res = wp.normalize(res)
    # transform to ellipsoid
    res = wp.cw_mul(res, geom.size)
    sp.point = rot_vec_quat(res, geom.rot) + geom.pos
  elif geomtype == GeomType.CYLINDER:
    res = wp.vec3(0.0, 0.0, 0.0)
    # set result in XY plane: support on circle
    d = wp.sqrt(local_dir[0] * local_dir[0] + local_dir[1] * local_dir[1])
    if d > MINVAL:
      scl = geom.size[0] / d
      res[0] = local_dir[0] * scl
      res[1] = local_dir[1] * scl
    # set result in Z direction
    res[2] = wp.sign(local_dir[2]) * geom.size[1]
    sp.point = rot_vec_quat(res, geom.rot) + geom.pos
  elif geomtype == GeomType.MESH:
    max_dist = float(FLOAT_MIN)
    if geom.graphadr == -1 or geom.vertnum < 10:
      if geom.index > -1:
        sp.cached_index = geom.index
        max_dist = wp.dot(geom.vert[geom.index], local_dir)
        sp.point = geom.vert[geom.index]
      # exhaustive search over all vertices
      for i in range(geom.vertnum):
        vert = geom.vert[geom.vertadr + i]
        dist = wp.dot(vert, local_dir)
        if dist > max_dist:
          max_dist = dist
          sp.point = vert
          sp.cached_index = geom.vertadr + i
      sp.vertex_index = sp.cached_index - geom.vertadr
    else:
      numvert = geom.graph[geom.graphadr]
      vert_edgeadr = geom.graphadr + 2
      vert_globalid = geom.graphadr + 2 + numvert
      edge_localid = geom.graphadr + 2 + 2 * numvert
      prev = int(-1)
      imax = wp.where(geom.index > -1, geom.index, 0)

      # hillclimb until no change
      while imax != prev:
        prev = imax
        i = geom.graph[vert_edgeadr + imax]
        subidx = geom.graph[edge_localid + i]
        while subidx >= 0:
          idx = geom.graph[vert_globalid + subidx]
          dist = wp.dot(local_dir, geom.vert[geom.vertadr + idx])
          imax = wp.where(dist > max_dist, subidx, imax)
          max_dist = wp.where(dist > max_dist, dist, max_dist)
          i += 1
          subidx = geom.graph[edge_localid + i]

      sp.cached_index = imax
      sp.vertex_index = geom.graph[vert_globalid + imax]
      sp.point = geom.vert[geom.vertadr + sp.vertex_index]

    sp.point = rot_vec_quat(sp.point, geom.rot) + geom.pos
  elif geomtype == GeomType.HFIELD:
    max_dist = float(FLOAT_MIN)
    # TODO(kbayes): Support edge prisms
    sp.vertex_index = wp.where(local_dir[2] < 0, -2, -3)
    for i in range(6):
      vert = geom.hfprism[i]
      dist = wp.dot(vert, local_dir)
      if dist > max_dist:
        max_dist = dist
        sp.point = vert
    sp.point = rot_vec_quat(sp.point, geom.rot) + geom.pos

  if geom.margin > 0.0:
    sp.point += dir * (0.5 * geom.margin)
  return sp


@wp.func
def _attach_face(pt: Polytope, idx: int, v1: int, v2: int, v3: int) -> float:
  # out of memory, returning 0 will force EPA to return early without contact
  if pt.nface == pt.face.shape[0]:
    return 0.0

  # compute witness point v
  r, ret = _project_origin_plane(pt.vert[v3], pt.vert[v2], pt.vert[v1])
  if ret:
    return 0.0

  face = wp.vec3i(v1, v2, v3)
  pt.face[idx] = face
  pt.face_pr[idx] = r

  pt.face_norm2[idx] = wp.dot(r, r)
  pt.face_index[idx] = -1
  return pt.face_norm2[idx]


@wp.func
def _epa_support(
  pt: Polytope, idx: int, geom1: Geom, geom2: Geom, geom1_type: int, geom2_type: int, dir: wp.vec3
) -> Tuple[int, int]:
  sp = _support(geom1, geom1_type, dir)
  pt.vert1[idx] = sp.point
  pt.vert_index1[idx] = sp.vertex_index
  index1 = sp.cached_index

  sp = _support(geom2, geom2_type, -dir)
  pt.vert2[idx] = sp.point
  pt.vert_index2[idx] = sp.vertex_index
  index2 = sp.cached_index

  pt.vert[idx] = pt.vert1[idx] - pt.vert2[idx]

  return index1, index2


@wp.func
def _linear_combine(n: int, coefs: wp.vec4, mat: mat43) -> wp.vec3:
  v = wp.vec3(0.0)
  if n == 1:
    v = coefs[0] * mat[0]
  elif n == 2:
    v = coefs[0] * mat[0] + coefs[1] * mat[1]
  elif n == 3:
    v = coefs[0] * mat[0] + coefs[1] * mat[1] + coefs[2] * mat[2]
  else:
    v = coefs[0] * mat[0] + coefs[1] * mat[1] + coefs[2] * mat[2] + coefs[3] * mat[3]
  return v


@wp.func
def _almost_equal(v1: wp.vec3, v2: wp.vec3) -> bool:
  return wp.abs(v1[0] - v2[0]) < MINVAL and wp.abs(v1[1] - v2[1]) < MINVAL and wp.abs(v1[2] - v2[2]) < MINVAL


@wp.func
def _subdistance(n: int, simplex: mat43) -> wp.vec4:
  if n == 4:
    return _S3D(simplex[0], simplex[1], simplex[2], simplex[3])
  if n == 3:
    coordinates3 = _S2D(simplex[0], simplex[1], simplex[2])
    return wp.vec4(coordinates3[0], coordinates3[1], coordinates3[2], 0.0)
  if n == 2:
    coordinates2 = _S1D(simplex[0], simplex[1])
    return wp.vec4(coordinates2[0], coordinates2[1], 0.0, 0.0)
  return wp.vec4(1.0, 0.0, 0.0, 0.0)


@wp.func
def _det3(v1: wp.vec3, v2: wp.vec3, v3: wp.vec3) -> float:
  return wp.dot(v1, wp.cross(v2, v3))


@wp.func
def _same_sign(a: float, b: float) -> int:
  if a > 0 and b > 0:
    return 1
  if a < 0 and b < 0:
    return -1
  return 0


@wp.func
def _project_origin_line(v1: wp.vec3, v2: wp.vec3) -> wp.vec3:
  diff = v2 - v1
  scl = -(wp.dot(v2, diff) / wp.dot(diff, diff))
  return v2 + scl * diff


@wp.func
def _project_origin_plane(v1: wp.vec3, v2: wp.vec3, v3: wp.vec3) -> Tuple[wp.vec3, int]:
  z = wp.vec3(0.0)
  diff21 = v2 - v1
  diff31 = v3 - v1
  diff32 = v3 - v2

  # n = (v1 - v2) x (v3 - v2)
  n = wp.cross(diff32, diff21)
  nv = wp.dot(n, v2)
  nn = wp.dot(n, n)
  if nn == 0:
    return z, 1
  if nv != 0 and nn > MINVAL:
    v = (nv / nn) * n
    return v, 0

  # n = (v2 - v1) x (v3 - v1)
  n = wp.cross(diff21, diff31)
  nv = wp.dot(n, v1)
  nn = wp.dot(n, n)
  if nn == 0:
    return z, 1
  if nv != 0 and nn > MINVAL:
    v = (nv / nn) * n
    return v, 0

  # n = (v1 - v3) x (v2 - v3)
  n = wp.cross(diff31, diff32)
  nv = wp.dot(n, v3)
  nn = wp.dot(n, n)
  v = (nv / nn) * n
  return v, 0


@wp.func
def _S3D(s1: wp.vec3, s2: wp.vec3, s3: wp.vec3, s4: wp.vec3) -> wp.vec4:
  #  [[ s1_x, s2_x, s3_x, s4_x ],
  #   [ s1_y, s2_y, s3_y, s4_y ],
  #   [ s1_z, s2_z, s3_z, s4_z ],
  #   [ 1,    1,    1,    1    ]]
  # we want to solve M*lambda = P, where P = [p_x, p_y, p_z, 1] with [p_x, p_y, p_z] is the
  # origin projected onto the simplex

  # compute cofactors to find det(M)
  C41 = -_det3(s2, s3, s4)
  C42 = _det3(s1, s3, s4)
  C43 = -_det3(s1, s2, s4)
  C44 = _det3(s1, s2, s3)

  # NOTE: m_det = 6*SignVol(simplex) with C4i corresponding to the volume of the 3-simplex
  # with vertices {s1, s2, s3, 0} - si
  m_det = C41 + C42 + C43 + C44

  comp1 = _same_sign(m_det, C41)
  comp2 = _same_sign(m_det, C42)
  comp3 = _same_sign(m_det, C43)
  comp4 = _same_sign(m_det, C44)

  # if all signs are the same then the origin is inside the simplex
  if comp1 and comp2 and comp3 and comp4:
    return wp.vec4(C41 / m_det, C42 / m_det, C43 / m_det, C44 / m_det)

  # find the smallest distance, and use the corresponding barycentric coordinates
  coordinates = wp.vec4(0.0, 0.0, 0.0, 0.0)
  dmin = FLOAT_MAX

  if not comp1:
    subcoord = _S2D(s2, s3, s4)
    x = subcoord[0] * s2 + subcoord[1] * s3 + subcoord[2] * s4
    d = wp.dot(x, x)
    coordinates[0] = 0.0
    coordinates[1] = subcoord[0]
    coordinates[2] = subcoord[1]
    coordinates[3] = subcoord[2]
    dmin = d

  if not comp2:
    subcoord = _S2D(s1, s3, s4)
    x = subcoord[0] * s1 + subcoord[1] * s3 + subcoord[2] * s4
    d = wp.dot(x, x)
    if d < dmin:
      coordinates[0] = subcoord[0]
      coordinates[1] = 0.0
      coordinates[2] = subcoord[1]
      coordinates[3] = subcoord[2]
      dmin = d

  if not comp3:
    subcoord = _S2D(s1, s2, s4)
    x = subcoord[0] * s1 + subcoord[1] * s2 + subcoord[2] * s4
    d = wp.dot(x, x)
    if d < dmin:
      coordinates[0] = subcoord[0]
      coordinates[1] = subcoord[1]
      coordinates[2] = 0.0
      coordinates[3] = subcoord[2]
      dmin = d

  if not comp4:
    subcoord = _S2D(s1, s2, s3)
    x = subcoord[0] * s1 + subcoord[1] * s2 + subcoord[2] * s3
    d = wp.dot(x, x)
    if d < dmin:
      coordinates[0] = subcoord[0]
      coordinates[1] = subcoord[1]
      coordinates[2] = subcoord[2]
      coordinates[3] = 0.0
  return coordinates


@wp.func
def _S2D(s1: wp.vec3, s2: wp.vec3, s3: wp.vec3) -> wp.vec3:
  # project origin onto affine hull of the simplex
  p_o, ret = _project_origin_plane(s1, s2, s3)
  if ret:
    v = _S1D(s1, s2)
    return wp.vec3(v[0], v[1], 0.0)

  # Below are the minors M_i4 of the matrix M given by
  # [[ s1_x, s2_x, s3_x, s4_x ],
  #  [ s1_y, s2_y, s3_y, s4_y ],
  #  [ s1_z, s2_z, s3_z, s4_z ],
  #  [ 1,    1,    1,    1    ]]
  M_14 = s2[1] * s3[2] - s2[2] * s3[1] - s1[1] * s3[2] + s1[2] * s3[1] + s1[1] * s2[2] - s1[2] * s2[1]
  M_24 = s2[0] * s3[2] - s2[2] * s3[0] - s1[0] * s3[2] + s1[2] * s3[0] + s1[0] * s2[2] - s1[2] * s2[0]
  M_34 = s2[0] * s3[1] - s2[1] * s3[0] - s1[0] * s3[1] + s1[1] * s3[0] + s1[0] * s2[1] - s1[1] * s2[0]

  # exclude the axis with the largest projection of the simplex using the computed minors
  M_max = 0.0
  s1_2D = wp.vec2(0.0)
  s2_2D = wp.vec2(0.0)
  s3_2D = wp.vec2(0.0)
  p_o_2D = wp.vec2(0.0)

  mu1 = wp.abs(M_14)
  mu2 = wp.abs(M_24)
  mu3 = wp.abs(M_34)

  if mu1 >= mu2 and mu1 >= mu3:
    M_max = M_14
    s1_2D[0] = s1[1]
    s1_2D[1] = s1[2]

    s2_2D[0] = s2[1]
    s2_2D[1] = s2[2]

    s3_2D[0] = s3[1]
    s3_2D[1] = s3[2]

    p_o_2D[0] = p_o[1]
    p_o_2D[1] = p_o[2]
  elif mu2 >= mu3:
    M_max = M_24
    s1_2D[0] = s1[0]
    s1_2D[1] = s1[2]

    s2_2D[0] = s2[0]
    s2_2D[1] = s2[2]

    s3_2D[0] = s3[0]
    s3_2D[1] = s3[2]

    p_o_2D[0] = p_o[0]
    p_o_2D[1] = p_o[2]
  else:
    M_max = M_34
    s1_2D[0] = s1[0]
    s1_2D[1] = s1[1]

    s2_2D[0] = s2[0]
    s2_2D[1] = s2[1]

    s3_2D[0] = s3[0]
    s3_2D[1] = s3[1]

    p_o_2D[0] = p_o[0]
    p_o_2D[1] = p_o[1]

  # compute the cofactors C3i of the following matrix:
  # [[ s1_2D[0] - p_o_2D[0], s2_2D[0] - p_o_2D[0], s3_2D[0] - p_o_2D[0] ],
  #  [ s1_2D[1] - p_o_2D[1], s2_2D[1] - p_o_2D[1], s3_2D[1] - p_o_2D[1] ],
  #  [ 1,                    1,                    1                    ]]

  # C31 corresponds to the signed area of 2-simplex: (p_o_2D, s2_2D, s3_2D)
  C31 = (
    p_o_2D[0] * s2_2D[1]
    + p_o_2D[1] * s3_2D[0]
    + s2_2D[0] * s3_2D[1]
    - p_o_2D[0] * s3_2D[1]
    - p_o_2D[1] * s2_2D[0]
    - s3_2D[0] * s2_2D[1]
  )

  # C32 corresponds to the signed area of 2-simplex: (_po_2D, s1_2D, s3_2D)
  C32 = (
    p_o_2D[0] * s3_2D[1]
    + p_o_2D[1] * s1_2D[0]
    + s3_2D[0] * s1_2D[1]
    - p_o_2D[0] * s1_2D[1]
    - p_o_2D[1] * s3_2D[0]
    - s1_2D[0] * s3_2D[1]
  )

  # C33 corresponds to the signed area of 2-simplex: (p_o_2D, s1_2D, s2_2D)
  C33 = (
    p_o_2D[0] * s1_2D[1]
    + p_o_2D[1] * s2_2D[0]
    + s1_2D[0] * s2_2D[1]
    - p_o_2D[0] * s2_2D[1]
    - p_o_2D[1] * s1_2D[0]
    - s2_2D[0] * s1_2D[1]
  )

  comp1 = _same_sign(M_max, C31)
  comp2 = _same_sign(M_max, C32)
  comp3 = _same_sign(M_max, C33)

  # all the same sign, p_o is inside the 2-simplex
  if comp1 and comp2 and comp3:
    return wp.vec3(C31 / M_max, C32 / M_max, C33 / M_max)

  # find the smallest distance, and use the corresponding barycentric coordinates
  dmin = FLOAT_MAX
  coordinates = wp.vec3(0.0, 0.0, 0.0)

  if not comp1:
    subcoord = _S1D(s2, s3)
    x = subcoord[0] * s2 + subcoord[1] * s3
    d = wp.dot(x, x)
    coordinates[0] = 0.0
    coordinates[1] = subcoord[0]
    coordinates[2] = subcoord[1]
    dmin = d

  if not comp2:
    subcoord = _S1D(s1, s3)
    x = subcoord[0] * s1 + subcoord[1] * s3
    d = wp.dot(x, x)
    if d < dmin:
      coordinates[0] = subcoord[0]
      coordinates[1] = 0.0
      coordinates[2] = subcoord[1]
      dmin = d

  if not comp3:
    subcoord = _S1D(s1, s2)
    x = subcoord[0] * s1 + subcoord[1] * s2
    d = wp.dot(x, x)
    if d < dmin:
      coordinates[0] = subcoord[0]
      coordinates[1] = subcoord[1]
      coordinates[2] = 0.0
  return coordinates


@wp.func
def _S1D(s1: wp.vec3, s2: wp.vec3) -> wp.vec2:
  # find projection of origin onto the 1-simplex:
  p_o = _project_origin_line(s1, s2)

  # find the axis with the largest projection "shadow" of the simplex
  mu_max = 0.0
  index = 0
  for i in range(3):
    mu = s1[i] - s2[i]
    if wp.abs(mu) >= wp.abs(mu_max):
      mu_max = mu
      index = i

  C1 = p_o[index] - s2[index]
  C2 = s1[index] - p_o[index]

  # inside the simplex
  if _same_sign(mu_max, C1) and _same_sign(mu_max, C2):
    return wp.vec2(C1 / mu_max, C2 / mu_max)
  return wp.vec2(0.0, 1.0)


@wp.func
def gjk(
  # In:
  tolerance: float,
  gjk_iterations: int,
  geom1: Geom,
  geom2: Geom,
  x1_0: wp.vec3,
  x2_0: wp.vec3,
  geomtype1: int,
  geomtype2: int,
  cutoff: float,
  is_discrete: bool,
) -> GJKResult:
  """Find distance within a tolerance between two geoms."""
  cutoff2 = cutoff * cutoff
  simplex = mat43()
  simplex1 = mat43()
  simplex2 = mat43()
  simplex_index1 = wp.vec4i()
  simplex_index2 = wp.vec4i()
  n = int(0)
  cnt = int(1)
  coordinates = wp.vec4()  # barycentric coordinates
  epsilon = wp.where(is_discrete, 0.0, 0.5 * tolerance * tolerance)

  # set initial guess
  x_k = x1_0 - x2_0

  for _ in range(gjk_iterations):
    xnorm = wp.dot(x_k, x_k)
    # TODO(kbayes): determine new constant here
    if xnorm < 1e-12:
      break
    dir_neg = x_k / wp.sqrt(xnorm)

    # compute kth support point in geom1
    sp = _support(geom1, geomtype1, -dir_neg)
    simplex1[n] = sp.point
    geom1.index = sp.cached_index
    simplex_index1[n] = sp.vertex_index

    # compute kth support point in geom2
    sp = _support(geom2, geomtype2, dir_neg)
    simplex2[n] = sp.point
    geom2.index = sp.cached_index
    simplex_index2[n] = sp.vertex_index

    # compute the kth support point
    simplex[n] = simplex1[n] - simplex2[n]

    if cutoff == 0.0:
      if wp.dot(x_k, simplex[n]) > 0:
        result = GJKResult()
        result.dim = 0
        result.dist = FLOAT_MAX
        return result
    elif cutoff < FLOAT_MAX:
      vs = wp.dot(x_k, simplex[n])
      vv = wp.dot(x_k, x_k)
      if wp.dot(x_k, simplex[n]) > 0 and (vs * vs / vv) >= cutoff2:
        result = GJKResult()
        result.dim = 0
        result.dist = FLOAT_MAX
        return result

    # stopping criteria using the Frank-Wolfe duality gap given by
    #  |f(x_k) - f(x_min)|^2 <= < grad f(x_k), (x_k - simplex[n]) >
    if wp.dot(x_k, x_k - simplex[n]) < epsilon:
      break

    # run the distance subalgorithm to compute the barycentric coordinates
    # of the closest point to the origin in the simplex
    coordinates = _subdistance(n + 1, simplex)

    # remove vertices from the simplex no longer needed
    n = int(0)
    for i in range(4):
      if coordinates[i] == 0:
        continue

      simplex[n] = simplex[i]
      simplex1[n] = simplex1[i]
      simplex2[n] = simplex2[i]
      simplex_index1[n] = simplex_index1[i]
      simplex_index2[n] = simplex_index2[i]
      coordinates[n] = coordinates[i]
      n += int(1)

    # SHOULD NOT OCCUR
    if n < 1:
      break

    # get the next iteration of x_k
    x_next = _linear_combine(n, coordinates, simplex)

    # x_k has converged to minimum
    if _almost_equal(x_next, x_k):
      break

    # copy next iteration into x_k
    x_k = x_next

    # we have a tetrahedron containing the origin so return early
    if n == 4:
      break

    cnt += 1

  if cnt == gjk_iterations:
    wp.printf("Warning: opt.ccd_iterations, currently set to %d, needs to be increased.\n", gjk_iterations)

  result = GJKResult()

  # compute the approximate witness points
  # if n is zero, then there was an immediate return meaning the initial points
  # are the witness points
  result.x1 = wp.where(n == 0, x1_0, _linear_combine(n, coordinates, simplex1))
  result.x2 = wp.where(n == 0, x2_0, _linear_combine(n, coordinates, simplex2))
  result.dist = wp.norm_l2(x_k)

  result.dim = n
  result.simplex1 = simplex1
  result.simplex2 = simplex2
  result.simplex_index1 = simplex_index1
  result.simplex_index2 = simplex_index2
  result.simplex = simplex
  return result


@wp.func
def _same_side(p0: wp.vec3, p1: wp.vec3, p2: wp.vec3, p3: wp.vec3) -> bool:
  n = wp.cross(p1 - p0, p2 - p0)
  dot1 = wp.dot(n, p3 - p0)
  dot2 = wp.dot(n, -p0)
  return (dot1 > 0 and dot2 > 0) or (dot1 < 0 and dot2 < 0)


@wp.func
def _test_tetra(p0: wp.vec3, p1: wp.vec3, p2: wp.vec3, p3: wp.vec3) -> bool:
  return _same_side(p0, p1, p2, p3) and _same_side(p1, p2, p3, p0) and _same_side(p2, p3, p0, p1) and _same_side(p3, p0, p1, p2)


@wp.func
def _tri_affine_coord(v1: wp.vec3, v2: wp.vec3, v3: wp.vec3, p: wp.vec3) -> wp.vec3:
  # compute minors as in S2D
  M_14 = v2[1] * v3[2] - v2[2] * v3[1] - v1[1] * v3[2] + v1[2] * v3[1] + v1[1] * v2[2] - v1[2] * v2[1]
  M_24 = v2[0] * v3[2] - v2[2] * v3[0] - v1[0] * v3[2] + v1[2] * v3[0] + v1[0] * v2[2] - v1[2] * v2[0]
  M_34 = v2[0] * v3[1] - v2[1] * v3[0] - v1[0] * v3[1] + v1[1] * v3[0] + v1[0] * v2[1] - v1[1] * v2[0]

  # exclude one of the axes with the largest projection
  # of the simplex using the computed minors
  M_max = 0.0
  x = 0
  y = 0

  mu1 = wp.abs(M_14)
  mu2 = wp.abs(M_24)
  mu3 = wp.abs(M_34)

  if mu1 >= mu2 and mu1 >= mu3:
    M_max = M_14
    x = 1
    y = 2
  elif mu2 >= mu3:
    M_max = M_24
    x = 0
    y = 2
  else:
    M_max = M_34
    x = 0
    y = 1

  # C31 corresponds to the signed area of 2-simplex: (v, s2, s3)
  C31 = p[x] * v2[y] + p[y] * v3[x] + v2[x] * v3[y] - p[x] * v3[y] - p[y] * v2[x] - v3[x] * v2[y]

  # C32 corresponds to the signed area of 2-simplex: (v, s1, s3)
  C32 = p[x] * v3[y] + p[y] * v1[x] + v3[x] * v1[y] - p[x] * v1[y] - p[y] * v3[x] - v1[x] * v3[y]

  # C33 corresponds to the signed area of 2-simplex: (v, s1, s2)
  C33 = p[x] * v1[y] + p[y] * v2[x] + v1[x] * v2[y] - p[x] * v2[y] - p[y] * v1[x] - v2[x] * v1[y]

  # compute affine coordinates
  return wp.vec3(C31 / M_max, C32 / M_max, C33 / M_max)


@wp.func
def _tri_point_intersect(v1: wp.vec3, v2: wp.vec3, v3: wp.vec3, p: wp.vec3) -> bool:
  coordinates = _tri_affine_coord(v1, v2, v3, p)
  l1 = coordinates[0]
  l2 = coordinates[1]
  l3 = coordinates[2]

  if l1 < 0 or l2 < 0 or l3 < 0:
    return False

  pr = wp.vec3()
  pr[0] = v1[0] * l1 + v2[0] * l2 + v3[0] * l3
  pr[1] = v1[1] * l1 + v2[1] * l2 + v3[1] * l3
  pr[2] = v1[2] * l1 + v2[2] * l2 + v3[2] * l3
  return wp.norm_l2(pr - p) < MINVAL


@wp.func
def _replace_simplex3(pt: Polytope, v1: int, v2: int, v3: int) -> GJKResult:
  result = GJKResult()

  # reset GJK simplex
  simplex = mat43()
  simplex[0] = pt.vert[v1]
  simplex[1] = pt.vert[v2]
  simplex[2] = pt.vert[v3]

  simplex1 = mat43()
  simplex1[0] = pt.vert1[v1]
  simplex1[1] = pt.vert1[v2]
  simplex1[2] = pt.vert1[v3]

  simplex2 = mat43()
  simplex2[0] = pt.vert2[v1]
  simplex2[1] = pt.vert2[v2]
  simplex2[2] = pt.vert2[v3]

  simplex_index1 = wp.vec4i()
  simplex_index1[0] = pt.vert_index1[v1]
  simplex_index1[1] = pt.vert_index1[v2]
  simplex_index1[2] = pt.vert_index1[v3]

  simplex_index2 = wp.vec4i()
  simplex_index2[0] = pt.vert_index2[v1]
  simplex_index2[1] = pt.vert_index2[v2]
  simplex_index2[2] = pt.vert_index2[v3]

  result.simplex = simplex
  result.simplex1 = simplex1
  result.simplex2 = simplex2
  result.simplex_index1 = simplex_index1
  result.simplex_index2 = simplex_index2

  return result


@wp.func
def _rotquat(axis: wp.vec3) -> wp.quat:
  """Returns quaternion for 120 degree rotation around axis."""
  u = wp.normalize(axis)
  # θ = 120°, so θ/2 = 60°
  # cos(60°) = 0.5, sin(60°) = √3/2
  half_sin = 0.86602540378  # sin(60°)
  half_cos = 0.5  # cos(60°)
  return wp.quat(half_cos, half_sin * u[0], half_sin * u[1], half_sin * u[2])


@wp.func
def _ray_triangle(v1: wp.vec3, v2: wp.vec3, v3: wp.vec3, v4: wp.vec3, v5: wp.vec3) -> int:
  vol1 = _det3(v3 - v1, v4 - v1, v2 - v1)
  vol2 = _det3(v4 - v1, v5 - v1, v2 - v1)
  vol3 = _det3(v5 - v1, v3 - v1, v2 - v1)

  if vol1 >= 0 and vol2 >= 0 and vol3 >= 0:
    return 1
  if vol1 <= 0 and vol2 <= 0 and vol3 <= 0:
    return -1
  return 0


@wp.func
def _add_edge(pt: Polytope, e1: int, e2: int) -> int:
  n = pt.nhorizon

  if n < 0:
    return -1

  for i in range(n):
    old_e1 = pt.horizon[2 * i + 0]
    old_e2 = pt.horizon[2 * i + 1]
    if (old_e1 == e1 and old_e2 == e2) or (old_e1 == e2 and old_e2 == e1):
      pt.horizon[2 * i + 0] = pt.horizon[2 * (n - 1) + 0]
      pt.horizon[2 * i + 1] = pt.horizon[2 * (n - 1) + 1]
      return n - 1

  # out of memory, force EPA to return early without contact
  if n > pt.horizon.shape[0] - 2:
    return -1

  pt.horizon[2 * n + 0] = e1
  pt.horizon[2 * n + 1] = e2
  return n + 1


@wp.func
def _delete_face(pt: Polytope, face_id: int) -> int:
  index = pt.face_index[face_id]
  # delete from map
  if index >= 0:
    last_face = pt.face_map[pt.nmap - 1]
    pt.face_map[index] = last_face
    pt.face_index[last_face] = index
    pt.nmap -= 1
  # mark face as deleted from polytope
  pt.face_index[face_id] = -2
  return pt.nmap


@wp.func
def _epa_witness(
  pt: Polytope, geom1: Geom, geom2: Geom, geomtype1: int, geomtype2: int, face_idx: int
) -> Tuple[wp.vec3, wp.vec3, float]:
  face = pt.face[face_idx]

  # compute affine coordinates for witness points on plane defined by face
  v1 = pt.vert[face[0]]
  v2 = pt.vert[face[1]]
  v3 = pt.vert[face[2]]

  coordinates = _tri_affine_coord(v1, v2, v3, pt.face_pr[face_idx])
  l1 = coordinates[0]
  l2 = coordinates[1]
  l3 = coordinates[2]

  # face on geom 2
  v1 = pt.vert2[face[0]]
  v2 = pt.vert2[face[1]]
  v3 = pt.vert2[face[2]]
  x2 = wp.vec3()
  x2[0] = v1[0] * l1 + v2[0] * l2 + v3[0] * l3
  x2[1] = v1[1] * l1 + v2[1] * l2 + v3[1] * l3
  x2[2] = v1[2] * l1 + v2[2] * l2 + v3[2] * l3

  # correct witness points for hfield geoms
  i1 = pt.vert_index1[face[0]]
  i2 = pt.vert_index1[face[1]]
  i3 = pt.vert_index1[face[2]]
  if geomtype1 == GeomType.HFIELD and (i1 != i2 or i1 != i3):
    # TODO(kbayes): Fix case where geom2 is near bottom of height field or "extreme" prism heights
    n = rot_vec_quat(wp.vec3(0.0, 0.0, 1.0), geom1.rot)
    a = geom1.hfprism[3]
    b = geom1.hfprism[4]
    c = geom1.hfprism[5]
    x2 = wp.normalize(x2)

    # TODO(kbayes): Support cases where geom2 is larger than the height field
    sp = _support(geom2, geomtype2, x2)
    x2 = sp.point

    coordinates2 = _tri_affine_coord(a, b, c, x2)
    if coordinates2[0] > 0 and coordinates2[1] > 0 and coordinates2[2] > 0:
      x1 = coordinates[0] * a + coordinates[1] * b + coordinates[2] * c
    else:
      p = c
      p = wp.where(coordinates[1] > 0, b, p)
      p = wp.where(coordinates[0] > 0, a, p)
      x1 = x2 - wp.dot(x2 - p, n) * n
    return x1, x2, -wp.norm_l2(x1 - x2)

  # face on geom 1
  v1 = pt.vert1[face[0]]
  v2 = pt.vert1[face[1]]
  v3 = pt.vert1[face[2]]
  x1 = wp.vec3()
  x1[0] = v1[0] * l1 + v2[0] * l2 + v3[0] * l3
  x1[1] = v1[1] * l1 + v2[1] * l2 + v3[1] * l3
  x1[2] = v1[2] * l1 + v2[2] * l2 + v3[2] * l3

  return x1, x2, -wp.sqrt(pt.face_norm2[face_idx])


@wp.func
def _polytope2(
  # In:
  pt: Polytope,
  dist: float,
  simplex: mat43,
  simplex1: mat43,
  simplex2: mat43,
  simplex_index1: wp.vec4i,
  simplex_index2: wp.vec4i,
  geom1: Geom,
  geom2: Geom,
  geomtype1: int,
  geomtype2: int,
) -> Tuple[Polytope, GJKResult]:
  """Create polytope for EPA given a 1-simplex from GJK."""
  diff = simplex[1] - simplex[0]

  # find component with smallest magnitude (so cross product is largest)
  value = FLOAT_MAX
  index = 0
  for i in range(3):
    if wp.abs(diff[i]) < value:
      value = wp.abs(diff[i])
      index = i

  # cross product with best coordinate axis
  e = wp.vec3(0.0, 0.0, 0.0)
  e[index] = 1.0
  d1 = wp.cross(e, diff)

  # rotate around the line segment to get three more points spaced 120 degrees apart
  rot_qaut = _rotquat(diff)
  d2 = rot_vec_quat(d1, rot_qaut)
  d3 = rot_vec_quat(d2, rot_qaut)

  # save vertices and get indices for each one
  pt.vert[0] = simplex[0]
  pt.vert[1] = simplex[1]

  pt.vert1[0] = simplex1[0]
  pt.vert1[1] = simplex1[1]

  pt.vert_index1[0] = simplex_index1[0]
  pt.vert_index1[1] = simplex_index1[1]

  pt.vert2[0] = simplex2[0]
  pt.vert2[1] = simplex2[1]

  pt.vert_index2[0] = simplex_index2[0]
  pt.vert_index2[1] = simplex_index2[1]

  _epa_support(pt, 2, geom1, geom2, geomtype1, geomtype2, d1 / wp.norm_l2(d1))
  _epa_support(pt, 3, geom1, geom2, geomtype1, geomtype2, d2 / wp.norm_l2(d2))
  _epa_support(pt, 4, geom1, geom2, geomtype1, geomtype2, d3 / wp.norm_l2(d3))

  # build hexahedron
  if _attach_face(pt, 0, 0, 2, 3) < MIN_DIST:
    pt.status = -1
    return pt, _replace_simplex3(pt, 0, 2, 3)

  if _attach_face(pt, 1, 0, 4, 2) < MIN_DIST:
    pt.status = -1
    return pt, _replace_simplex3(pt, 0, 4, 2)

  if _attach_face(pt, 2, 0, 3, 4) < MIN_DIST:
    pt.status = -1
    return pt, _replace_simplex3(pt, 0, 3, 4)

  if _attach_face(pt, 3, 1, 3, 2) < MIN_DIST:
    pt.status = -1
    return pt, _replace_simplex3(pt, 1, 3, 2)

  if _attach_face(pt, 4, 1, 2, 4) < MIN_DIST:
    pt.status = -1
    return pt, _replace_simplex3(pt, 1, 2, 4)

  if _attach_face(pt, 5, 1, 4, 3) < MIN_DIST:
    pt.status = -1
    return pt, _replace_simplex3(pt, 1, 4, 3)

  # check hexahedron is convex
  if not _ray_triangle(simplex[0], simplex[1], pt.vert[2], pt.vert[3], pt.vert[4]):
    pt.status = 1
    return pt, GJKResult()

  # populate face map
  for i in range(6):
    pt.face_map[i] = i
    pt.face_index[i] = i

  # set polytope counts
  pt.nvert = 5
  pt.nface = 6
  pt.nmap = 6
  pt.status = 0
  return pt, GJKResult()


@wp.func
def _polytope3(
  # In:
  pt: Polytope,
  dist: float,
  simplex: mat43,
  simplex1: mat43,
  simplex2: mat43,
  simplex_index1: wp.vec4i,
  simplex_index2: wp.vec4i,
  geom1: Geom,
  geom2: Geom,
  geomtype1: int,
  geomtype2: int,
) -> Polytope:
  """Create polytope for EPA given a 2-simplex from GJK."""
  # get normals in both directions
  n = wp.cross(simplex[1] - simplex[0], simplex[2] - simplex[0])
  if wp.norm_l2(n) < MINVAL:
    pt.status = 2
    return pt

  pt.vert[0] = simplex[0]
  pt.vert[1] = simplex[1]
  pt.vert[2] = simplex[2]

  pt.vert1[0] = simplex1[0]
  pt.vert1[1] = simplex1[1]
  pt.vert1[2] = simplex1[2]

  pt.vert_index1[0] = simplex_index1[0]
  pt.vert_index1[1] = simplex_index1[1]
  pt.vert_index1[2] = simplex_index1[2]

  pt.vert2[0] = simplex2[0]
  pt.vert2[1] = simplex2[1]
  pt.vert2[2] = simplex2[2]

  pt.vert_index2[0] = simplex_index2[0]
  pt.vert_index2[1] = simplex_index2[1]
  pt.vert_index2[2] = simplex_index2[2]

  _epa_support(pt, 3, geom1, geom2, geomtype1, geomtype2, -n)
  _epa_support(pt, 4, geom1, geom2, geomtype1, geomtype2, n)

  v1 = simplex[0]
  v2 = simplex[1]
  v3 = simplex[2]
  v4 = pt.vert[3]
  v5 = pt.vert[4]

  # check that v4 is not contained in the 2-simplex
  if _tri_point_intersect(v1, v2, v3, v4):
    pt.status = 3
    return pt

  # check that v5 is not contained in the 2-simplex
  if _tri_point_intersect(v1, v2, v3, v5):
    pt.status = 4
    return pt

  # if origin does not lie on simplex then we need to check that the hexahedron contains the
  # origin
  if dist > 1e-5 and not _test_tetra(v1, v2, v3, v4) and not _test_tetra(v1, v2, v3, v5):
    pt.status = 5
    return pt

  # create hexahedron for EPA
  if _attach_face(pt, 0, 4, 0, 1) < MIN_DIST:
    pt.status = 6
    return pt
  if _attach_face(pt, 1, 4, 2, 0) < MIN_DIST:
    pt.status = 7
    return pt
  if _attach_face(pt, 2, 4, 1, 2) < MIN_DIST:
    pt.status = 8
    return pt
  if _attach_face(pt, 3, 3, 1, 0) < MIN_DIST:
    pt.status = 9
    return pt
  if _attach_face(pt, 4, 3, 0, 2) < MIN_DIST:
    pt.status = 10
    return pt
  if _attach_face(pt, 5, 3, 2, 1) < MIN_DIST:
    pt.status = 11
    return pt

  # populate face map
  for i in range(6):
    pt.face_map[i] = i
    pt.face_index[i] = i

  # set polytope counts
  pt.nvert = 5
  pt.nface = 6
  pt.nmap = 6
  pt.status = 0
  return pt


@wp.func
def _polytope4(
  # In:
  pt: Polytope,
  dist: float,
  simplex: mat43,
  simplex1: mat43,
  simplex2: mat43,
  simplex_index1: wp.vec4i,
  simplex_index2: wp.vec4i,
  geom1: Geom,
  geom2: Geom,
  geomtype1: int,
  geomtype2: int,
) -> Tuple[Polytope, GJKResult]:
  """Create polytope for EPA given a 3-simplex from GJK."""
  pt.vert[0] = simplex[0]
  pt.vert[1] = simplex[1]
  pt.vert[2] = simplex[2]
  pt.vert[3] = simplex[3]

  pt.vert1[0] = simplex1[0]
  pt.vert1[1] = simplex1[1]
  pt.vert1[2] = simplex1[2]
  pt.vert1[3] = simplex1[3]

  pt.vert_index1[0] = simplex_index1[0]
  pt.vert_index1[1] = simplex_index1[1]
  pt.vert_index1[2] = simplex_index1[2]
  pt.vert_index1[3] = simplex_index1[3]

  pt.vert2[0] = simplex2[0]
  pt.vert2[1] = simplex2[1]
  pt.vert2[2] = simplex2[2]
  pt.vert2[3] = simplex2[3]

  pt.vert_index2[0] = simplex_index2[0]
  pt.vert_index2[1] = simplex_index2[1]
  pt.vert_index2[2] = simplex_index2[2]
  pt.vert_index2[3] = simplex_index2[3]

  # if the origin is on a face, replace the 3-simplex with a 2-simplex
  if _attach_face(pt, 0, 0, 1, 2) < MIN_DIST:
    pt.status = -1
    return pt, _replace_simplex3(pt, 0, 1, 2)

  if _attach_face(pt, 1, 0, 3, 1) < MIN_DIST:
    pt.status = -1
    return pt, _replace_simplex3(pt, 0, 3, 1)

  if _attach_face(pt, 2, 0, 2, 3) < MIN_DIST:
    pt.status = -1
    return pt, _replace_simplex3(pt, 0, 2, 3)

  if _attach_face(pt, 3, 3, 2, 1) < MIN_DIST:
    pt.status = -1
    return pt, _replace_simplex3(pt, 3, 2, 1)

  if not _test_tetra(pt.vert[0], pt.vert[1], pt.vert[2], pt.vert[3]):
    pt.status = 12
    return pt, GJKResult()

  # populate face map
  for i in range(4):
    pt.face_map[i] = i
    pt.face_index[i] = i

  # set polytope counts
  pt.nvert = 4
  pt.nface = 4
  pt.nmap = 4
  pt.status = 0
  return pt, GJKResult()


@wp.func
def _epa(
  # In:
  tolerance: float,
  gjk_iterations: int,
  epa_iterations: int,
  pt: Polytope,
  geom1: Geom,
  geom2: Geom,
  geomtype1: int,
  geomtype2: int,
  is_discrete: bool,
) -> Tuple[float, wp.vec3, wp.vec3, int]:
  """Recover penetration data from two geoms in contact given an initial polytope."""
  upper = FLOAT_MAX
  upper2 = FLOAT_MAX
  idx = int(-1)
  pidx = int(-1)
  epsilon = wp.where(is_discrete, 1e-15, tolerance)
  cnt = int(1)

  for _ in range(epa_iterations):
    pidx = idx
    idx = int(-1)

    # find the face closest to the origin (lower bound for penetration depth)
    lower2 = float(FLOAT_MAX)
    for i in range(pt.nmap):
      face_idx = pt.face_map[i]
      if pt.face_norm2[face_idx] < lower2:
        idx = int(face_idx)
        lower2 = float(pt.face_norm2[face_idx])

    # face not valid, return previous face
    if lower2 > upper2 or idx < 0:
      idx = pidx
      break

    # check if lower bound is 0
    if lower2 <= 0:
      break

    # compute support point w from the closest face's normal
    lower = wp.sqrt(lower2)
    wi = pt.nvert
    i1, i2 = _epa_support(pt, wi, geom1, geom2, geomtype1, geomtype2, pt.face_pr[idx] / lower)
    geom1.index = i1
    geom2.index = i2
    pt.nvert += 1

    # upper bound for kth iteration
    upper_k = wp.dot(pt.face_pr[idx], pt.vert[wi]) / lower
    if upper_k < upper:
      upper = upper_k
      upper2 = upper * upper

    if upper - lower < epsilon:
      break

    # check if vertex wi is a repeated support point
    if is_discrete:
      found_repeated = bool(False)
      for i in range(pt.nvert - 1):
        if pt.vert_index1[i] == pt.vert_index1[wi] and pt.vert_index2[i] == pt.vert_index2[wi]:
          found_repeated = True
          break
      if found_repeated:
        break

    pt.nmap = _delete_face(pt, idx)
    pt.nhorizon = _add_edge(pt, pt.face[idx][0], pt.face[idx][1])
    pt.nhorizon = _add_edge(pt, pt.face[idx][1], pt.face[idx][2])
    pt.nhorizon = _add_edge(pt, pt.face[idx][2], pt.face[idx][0])
    if pt.nhorizon == -1:
      idx = -1
      break

    # compute horizon for w
    for i in range(pt.nface):
      if pt.face_index[i] == -2:
        continue

      if wp.dot(pt.face_pr[i], pt.vert[wi]) - pt.face_norm2[i] > 1e-10:
        pt.nmap = _delete_face(pt, i)
        pt.nhorizon = _add_edge(pt, pt.face[i][0], pt.face[i][1])
        pt.nhorizon = _add_edge(pt, pt.face[i][1], pt.face[i][2])
        pt.nhorizon = _add_edge(pt, pt.face[i][2], pt.face[i][0])
        if pt.nhorizon == -1:
          idx = -1
          break

    # insert w as new vertex and attach faces along the horizon
    for i in range(pt.nhorizon):
      dist2 = _attach_face(pt, pt.nface, wi, pt.horizon[2 * i + 0], pt.horizon[2 * i + 1])
      if dist2 == 0:
        idx = -1
        break

      pt.nface += 1

      # store face in map
      if dist2 >= lower2 and dist2 <= upper2:
        pt.face_map[pt.nmap] = pt.nface - 1
        pt.face_index[pt.nface - 1] = pt.nmap
        pt.nmap += 1

    # no face candidates left
    if pt.nmap == 0 or idx == -1:
      break

    # clear horizon
    pt.nhorizon = 0
    cnt += 1

  if cnt == epa_iterations:
    wp.printf("Warning: opt.ccd_iterations, currently set to %d, needs to be increased.\n", gjk_iterations)

  # return from valid face
  if idx > -1:
    x1, x2, dist = _epa_witness(pt, geom1, geom2, geomtype1, geomtype2, idx)
    return dist, x1, x2, idx
  return 0.0, wp.vec3(), wp.vec3(), -1


@wp.func
def _area4(a: wp.vec3, b: wp.vec3, c: wp.vec3, d: wp.vec3) -> float:
  """Computes area of a quadrilateral embedded in 3D space."""
  return 0.5 * wp.norm_l2(wp.cross(a - d, d - b) + wp.cross(b - c, c - a))


@wp.func
def _next(n: int, i: int) -> int:
  """Returns (i + 1) mod n for 0 <= i <= n - 1."""
  return wp.where(i == n - 1, 0, i + 1)


@wp.func
def _polygon_quad(polygon: wp.array(dtype=wp.vec3), npolygon: int) -> wp.vec4i:
  """Returns the indices of a quadrilateral of maximum area in a convex polygon."""
  b = _next(npolygon, 0)
  c = _next(npolygon, b)
  d = _next(npolygon, c)
  res = wp.vec4i(0, b, c, d)
  m = _area4(polygon[0], polygon[b], polygon[c], polygon[d])
  for a in range(npolygon):
    while True:
      m_next = _area4(polygon[a], polygon[b], polygon[c], polygon[_next(npolygon, d)])
      if m_next <= m:
        break
      m = m_next
      d = _next(npolygon, d)
      res = wp.vec4i(a, b, c, d)
      while True:
        m_next = _area4(polygon[a], polygon[b], polygon[_next(npolygon, c)], polygon[d])
        if m_next <= m:
          break
        m = m_next
        c = _next(npolygon, c)
        res = wp.vec4i(a, b, c, d)
      while True:
        m_next = _area4(polygon[a], polygon[_next(npolygon, b)], polygon[c], polygon[d])
        if m_next <= m:
          break
        m = m_next
        b = _next(npolygon, b)
        res = wp.vec4i(a, b, c, d)
    if b == a:
      b = _next(npolygon, b)
      if c == b:
        c = _next(npolygon, c)
        if d == c:
          d == _next(npolygon, d)
  return res


# return number (1, 2 or 3) of dimensions of a simplex; reorder vertices if necessary
@wp.func
def _feature_dim(
  face: wp.vec3i, vert_index: wp.array(dtype=int), vert: wp.array(dtype=wp.vec3)
) -> Tuple[int, wp.vec3i, wp.mat33]:
  v1i = vert_index[face[0]]
  v2i = vert_index[face[1]]
  v3i = vert_index[face[2]]

  feature_index = wp.vec3i(v1i, v2i, v3i)
  feature_vert = wp.mat33()
  feature_vert[0] = vert[face[0]]
  feature_vert[1] = vert[face[1]]
  feature_vert[2] = vert[face[2]]

  if v1i != v2i:
    dim = wp.where(v3i == v1i or v3i == v2i, 2, 3)
    return dim, feature_index, feature_vert

  feature_index[1] = v3i
  feature_vert[1] = vert[face[2]]

  dim = wp.where(v1i != v3i, 2, 1)
  return dim, feature_index, feature_vert


# find two normals that are facing each other within a tolerance, return 1 if found
@wp.func
def _aligned_faces(
  vert1: wp.array(dtype=wp.vec3), len1: int, vert2: wp.array(dtype=wp.vec3), len2: int
) -> Tuple[int, wp.vec2i]:
  res = wp.vec2i()
  for i in range(len1):
    for j in range(len2):
      if wp.dot(vert1[i], vert2[j]) < -FACE_TOL:
        res[0] = i
        res[1] = j
        return 1, res
  return 0, res


# find two normals that are perpendicular to each other within a tolerance
# return 1 if found
@wp.func
def _aligned_face_edge(
  edge: wp.array(dtype=wp.vec3), nedge: int, face: wp.array(dtype=wp.vec3), nface: int
) -> Tuple[int, wp.vec2i]:
  res = wp.vec2i()
  for i in range(nface):
    for j in range(nedge):
      if wp.abs(wp.dot(edge[j], face[i])) < EDGE_TOL:
        res[0] = j
        res[1] = i
        return 1, res
  return 0, res


# find up to n <= 2 common integers of two arrays, return n
@wp.func
def _intersect1(
  a1: wp.array(dtype=int), a2: wp.array(dtype=int), start1: int, start2: int, len1: int, len2: int
) -> Tuple[int, wp.vec2i]:
  count = int(0)
  res = wp.vec2i()
  for i in range(start1, start1 + len1):
    for j in range(start2, start2 + len2):
      if a1[i] == a2[j]:
        res[count] = a1[i]
        count += 1
        if count == 2:
          return 2, res
  return count, res


@wp.func
def _intersect2(a1: wp.vec2i, a2: wp.array(dtype=int), start2: int, len1: int, len2: int) -> Tuple[int, wp.vec2i]:
  count = int(0)
  res = wp.vec2i()
  for i in range(len1):
    for j in range(start2, start2 + len2):
      if a1[i] == a2[j]:
        res[count] = a1[i]
        count += 1
        if count == 2:
          return 2, res
  return count, res


# compute possible polygon normals of a mesh given up to 3 vertices
@wp.func
def _mesh_normals(
  # In:
  feature_dim: int,
  feature_index: wp.vec3i,
  rot: wp.quat,
  vertadr: int,
  polyadr: int,
  polynormal: wp.array(dtype=wp.vec3),
  polymapadr: wp.array(dtype=int),
  polymapnum: wp.array(dtype=int),
  polymap: wp.array(dtype=int),
  # Out:
  normals_out: wp.array(dtype=wp.vec3),
  indices_out: wp.array(dtype=int),
) -> int:
  v1 = feature_index[0]
  v2 = feature_index[1]
  v3 = feature_index[2]
  if feature_dim == 3:
    v1_adr = polymapadr[vertadr + v1]
    v1_num = polymapnum[vertadr + v1]

    v2_adr = polymapadr[vertadr + v2]
    v2_num = polymapnum[vertadr + v2]

    v3_adr = polymapadr[vertadr + v3]
    v3_num = polymapnum[vertadr + v3]

    faceset = wp.vec2i()
    n, edgeset = _intersect1(polymap, polymap, v1_adr, v2_adr, v1_num, v2_num)
    if n == 0:
      return 0
    n, faceset = _intersect2(edgeset, polymap, v3_adr, n, v3_num)
    if n == 0:
      return 0

    # three vertices on mesh define a unique face
    normals_out[0] = rot_vec_quat(polynormal[polyadr + faceset[0]], rot)
    indices_out[0] = faceset[0]
    return 1

  if feature_dim == 2:
    v1_adr = polymapadr[vertadr + v1]
    v1_num = polymapnum[vertadr + v1]

    v2_adr = polymapadr[vertadr + v2]
    v2_num = polymapnum[vertadr + v2]

    # up to two faces as two vertices define an edge
    n, edgeset = _intersect1(polymap, polymap, v1_adr, v2_adr, v1_num, v2_num)
    if n == 0:
      return 0
    for i in range(n):
      normals_out[i] = rot_vec_quat(polynormal[polyadr + edgeset[i]], rot)
      indices_out[i] = edgeset[i]
    return n

  if feature_dim == 1:
    v1_adr = polymapadr[vertadr + v1]
    v1_num = polymapnum[vertadr + v1]
    for i in range(v1_num):
      index = polymap[v1_adr + i]
      normals_out[i] = rot_vec_quat(polynormal[polyadr + index], rot)
      indices_out[i] = index
    return v1_num
  return 0


# compute normal directional vectors along possible edges given by up to two vertices
@wp.func
def _mesh_edge_normals(
  # In:
  dim: int,
  quat: wp.quat,
  pos: wp.vec3,
  vertadr: int,
  polyadr: int,
  vert: wp.array(dtype=wp.vec3),
  polyvertadr: wp.array(dtype=int),
  polyvertnum: wp.array(dtype=int),
  polyvert: wp.array(dtype=int),
  polymapadr: wp.array(dtype=int),
  polymapnum: wp.array(dtype=int),
  polymap: wp.array(dtype=int),
  v1: wp.vec3,
  v2: wp.vec3,
  v1i: int,
  # Out:
  normals_out: wp.array(dtype=wp.vec3),
  endverts_out: wp.array(dtype=wp.vec3),
) -> int:
  # only one edge
  if dim == 2:
    endverts_out[0] = v2
    normals_out[0] = wp.normalize(v2 - v1)
    return 1

  if dim == 1:
    v1_adr = polymapadr[vertadr + v1i]
    v1_num = polymapnum[vertadr + v1i]

    # loop through all faces with vertex v1
    for i in range(v1_num):
      idx = polymap[v1_adr + i]
      adr = polyvertadr[polyadr + idx]
      nvert = polyvertnum[polyadr + idx]
      # find previous vertex in polygon to form edge
      for j in range(nvert):
        if polyvert[adr + j] == v1i:
          k = wp.where(j == 0, nvert - 1, j - 1)
          endverts_out[i] = rot_vec_quat(vert[vertadr + polyvert[adr + k]], quat) + pos
          normals_out[i] = wp.normalize(endverts_out[i] - v1)
    return v1_num
  return 0


# try recovering box normal from collision normal
@wp.func
def _box_normals2(
  # In:
  quat: wp.quat,
  n: wp.vec3,
  # Out:
  normal_out: wp.array(dtype=wp.vec3),
  index_out: wp.array(dtype=int),
) -> int:
  # list of box face normals
  face_normals = mat63(1.0, 0.0, 0.0, -1.0, 0.0, 0.0, 0.0, 1.0, 0.0, 0.0, -1.0, 0.0, 0.0, 0.0, 1.0, 0.0, 0.0, -1.0)

  # get local coordinates of the normal
  local_n = wp.normalize(rot_vec_quat(n, quat_inv(quat)))

  # determine if there is a side close to the normal
  for i in range(6):
    if wp.dot(local_n, face_normals[i]) > FACE_TOL:
      normal_out[0] = rot_vec_quat(face_normals[i], quat)
      index_out[0] = i
      return 1

  return 0


# compute possible face normals of a box given up to 3 vertices
@wp.func
def _box_normals(
  # In:
  feature_dim: int,
  feature_index: wp.vec3i,
  quat: wp.quat,
  dir: wp.vec3,
  # Out:
  normal_out: wp.array(dtype=wp.vec3),
  index_out: wp.array(dtype=int),
) -> int:
  v1 = feature_index[0]
  v2 = feature_index[1]
  v3 = feature_index[2]

  if feature_dim == 3:
    c = 0
    x = float((v1 & 1) and (v2 & 1) and (v3 & 1)) - float(not (v1 & 1) and not (v2 & 1) and not (v3 & 1))
    y = float((v1 & 2) and (v2 & 2) and (v3 & 2)) - float(not (v1 & 2) and not (v2 & 2) and not (v3 & 2))
    z = float((v1 & 4) and (v2 & 4) and (v3 & 4)) - float(not (v1 & 4) and not (v2 & 4) and not (v3 & 4))
    normal_out[0] = rot_vec_quat(wp.vec3(x, y, z), quat)
    sgn = x + y + z
    if x != 0.0:
      index_out[c] = 0
      c += 1
    if y != 0.0:
      index_out[c] = 2
      c += 1
    if z != 0.0:
      index_out[c] = 4
      c += 1
    if sgn == -1.0:
      index_out[0] = index_out[0] + 1
    if c == 1:
      return 1
    return _box_normals2(quat, dir, normal_out, index_out)
  if feature_dim == 2:
    c = 0
    x = float((v1 & 1) and (v2 & 1)) - float(not (v1 & 1) and not (v2 & 1))
    y = float((v1 & 2) and (v2 & 2)) - float(not (v1 & 2) and not (v2 & 2))
    z = float((v1 & 4) and (v2 & 4)) - float(not (v1 & 4) and not (v2 & 4))
    if x != 0.0:
      normal_out[c] = rot_vec_quat(wp.vec3(float(x), 0.0, 0.0), quat)
      index_out[c] = wp.where(x > 0.0, 0, 1)
      c += 1
    if y != 0.0:
      normal_out[c] = rot_vec_quat(wp.vec3(0.0, y, 0.0), quat)
      index_out[c] = wp.where(y > 0.0, 2, 3)
      c += 1
    if z != 0.0:
      normal_out[c] = rot_vec_quat(wp.vec3(0.0, 0.0, z), quat)
      index_out[c] = wp.where(z > 0.0, 4, 5)
      c += 1
    if c == 2:
      return 2
    return _box_normals2(quat, dir, normal_out, index_out)

  if feature_dim == 1:
    x = wp.where(v1 & 1, 1.0, -1.0)
    y = wp.where(v1 & 2, 1.0, -1.0)
    z = wp.where(v1 & 4, 1.0, -1.0)
    normal_out[0] = rot_vec_quat(wp.vec3(x, 0.0, 0.0), quat)
    normal_out[1] = rot_vec_quat(wp.vec3(0.0, y, 0.0), quat)
    normal_out[2] = rot_vec_quat(wp.vec3(0.0, 0.0, z), quat)
    index_out[0] = wp.where(x > 0.0, 0, 1)
    index_out[1] = wp.where(y > 0.0, 2, 3)
    index_out[2] = wp.where(z > 0.0, 4, 5)
    return 3
  return 0


# compute possible edge normals for box for edge collisions
@wp.func
def _box_edge_normals(
  # In:
  dim: int,
  quat: wp.quat,
  pos: wp.vec3,
  size: wp.vec3,
  v1: wp.vec3,
  v2: wp.vec3,
  v1i: int,
  # Out:
  normal_out: wp.array(dtype=wp.vec3),
  endvert_out: wp.array(dtype=wp.vec3),
) -> int:
  if dim == 2:
    endvert_out[0] = v2
    normal_out[0] = wp.normalize(v2 - v1)
    return 1

  # return 3 adjacent vertices
  if dim == 1:
    x = wp.where(v1i & 1, size[0], -size[0])
    y = wp.where(v1i & 2, size[1], -size[1])
    z = wp.where(v1i & 4, size[2], -size[2])

    endvert_out[0] = rot_vec_quat(wp.vec3(-x, y, z), quat) + pos
    normal_out[0] = wp.normalize(endvert_out[0] - v1)

    endvert_out[1] = rot_vec_quat(wp.vec3(x, -y, z), quat) + pos
    normal_out[1] = wp.normalize(endvert_out[1] - v1)

    endvert_out[2] = rot_vec_quat(wp.vec3(x, y, -z), quat) + pos
    normal_out[2] = wp.normalize(endvert_out[2] - v1)
    return 3
  return 0


# recover face of a box from its index
@wp.func
def _box_face(quat: wp.quat, pos: wp.vec3, size: wp.vec3, idx: int, face_out: wp.array(dtype=wp.vec3)) -> int:
  # compute global coordinates of the box face and face normal
  if idx == 0:  # right
<<<<<<< HEAD
    face_out[0] = rot_vec_quat(wp.vec(size[0], size[1], size[2]), quat) + pos
    face_out[1] = rot_vec_quat(wp.vec(size[0], size[1], -size[2]), quat) + pos
    face_out[2] = rot_vec_quat(wp.vec(size[0], -size[1], -size[2]), quat) + pos
    face_out[3] = rot_vec_quat(wp.vec(size[0], -size[1], size[2]), quat) + pos
    return 4
  if idx == 1:  # left
    face_out[0] = rot_vec_quat(wp.vec(-size[0], size[1], -size[2]), quat) + pos
    face_out[1] = rot_vec_quat(wp.vec(-size[0], size[1], size[2]), quat) + pos
    face_out[2] = rot_vec_quat(wp.vec(-size[0], -size[1], size[2]), quat) + pos
    face_out[3] = rot_vec_quat(wp.vec(-size[0], -size[1], -size[2]), quat) + pos
    return 4
  if idx == 2:  # top
    face_out[0] = rot_vec_quat(wp.vec(-size[0], size[1], -size[2]), quat) + pos
    face_out[1] = rot_vec_quat(wp.vec(size[0], size[1], -size[2]), quat) + pos
    face_out[2] = rot_vec_quat(wp.vec(size[0], size[1], size[2]), quat) + pos
    face_out[3] = rot_vec_quat(wp.vec(-size[0], size[1], size[2]), quat) + pos
    return 4
  if idx == 3:  # bottom
    face_out[0] = rot_vec_quat(wp.vec(-size[0], -size[1], size[2]), quat) + pos
    face_out[1] = rot_vec_quat(wp.vec(size[0], -size[1], size[2]), quat) + pos
    face_out[2] = rot_vec_quat(wp.vec(size[0], -size[1], -size[2]), quat) + pos
    face_out[3] = rot_vec_quat(wp.vec(-size[0], -size[1], -size[2]), quat) + pos
    return 4
  if idx == 4:  # front
    face_out[0] = rot_vec_quat(wp.vec(-size[0], size[1], size[2]), quat) + pos
    face_out[1] = rot_vec_quat(wp.vec(size[0], size[1], size[2]), quat) + pos
    face_out[2] = rot_vec_quat(wp.vec(size[0], -size[1], size[2]), quat) + pos
    face_out[3] = rot_vec_quat(wp.vec(-size[0], -size[1], size[2]), quat) + pos
    return 4
  if idx == 5:  # back
    face_out[0] = rot_vec_quat(wp.vec(size[0], size[1], -size[2]), quat) + pos
    face_out[1] = rot_vec_quat(wp.vec(-size[0], size[1], -size[2]), quat) + pos
    face_out[2] = rot_vec_quat(wp.vec(-size[0], -size[1], -size[2]), quat) + pos
    face_out[3] = rot_vec_quat(wp.vec(size[0], -size[1], -size[2]), quat) + pos
=======
    face_out[0] = mat @ wp.vec3(size[0], size[1], size[2]) + pos
    face_out[1] = mat @ wp.vec3(size[0], size[1], -size[2]) + pos
    face_out[2] = mat @ wp.vec3(size[0], -size[1], -size[2]) + pos
    face_out[3] = mat @ wp.vec3(size[0], -size[1], size[2]) + pos
    return 4
  if idx == 1:  # left
    face_out[0] = mat @ wp.vec3(-size[0], size[1], -size[2]) + pos
    face_out[1] = mat @ wp.vec3(-size[0], size[1], size[2]) + pos
    face_out[2] = mat @ wp.vec3(-size[0], -size[1], size[2]) + pos
    face_out[3] = mat @ wp.vec3(-size[0], -size[1], -size[2]) + pos
    return 4
  if idx == 2:  # top
    face_out[0] = mat @ wp.vec3(-size[0], size[1], -size[2]) + pos
    face_out[1] = mat @ wp.vec3(size[0], size[1], -size[2]) + pos
    face_out[2] = mat @ wp.vec3(size[0], size[1], size[2]) + pos
    face_out[3] = mat @ wp.vec3(-size[0], size[1], size[2]) + pos
    return 4
  if idx == 3:  # bottom
    face_out[0] = mat @ wp.vec3(-size[0], -size[1], size[2]) + pos
    face_out[1] = mat @ wp.vec3(size[0], -size[1], size[2]) + pos
    face_out[2] = mat @ wp.vec3(size[0], -size[1], -size[2]) + pos
    face_out[3] = mat @ wp.vec3(-size[0], -size[1], -size[2]) + pos
    return 4
  if idx == 4:  # front
    face_out[0] = mat @ wp.vec3(-size[0], size[1], size[2]) + pos
    face_out[1] = mat @ wp.vec3(size[0], size[1], size[2]) + pos
    face_out[2] = mat @ wp.vec3(size[0], -size[1], size[2]) + pos
    face_out[3] = mat @ wp.vec3(-size[0], -size[1], size[2]) + pos
    return 4
  if idx == 5:  # back
    face_out[0] = mat @ wp.vec3(size[0], size[1], -size[2]) + pos
    face_out[1] = mat @ wp.vec3(-size[0], size[1], -size[2]) + pos
    face_out[2] = mat @ wp.vec3(-size[0], -size[1], -size[2]) + pos
    face_out[3] = mat @ wp.vec3(size[0], -size[1], -size[2]) + pos
>>>>>>> f58716d7
    return 4
  return 0


# recover mesh polygon from its index, return number of edges
@wp.func
def _mesh_face(
  # In:
  quat: wp.quat,
  pos: wp.vec3,
  vertadr: int,
  polyadr: int,
  vert: wp.array(dtype=wp.vec3),
  polyvertadr: wp.array(dtype=int),
  polyvertnum: wp.array(dtype=int),
  polyvert: wp.array(dtype=int),
  idx: int,
  # Out:
  face_out: wp.array(dtype=wp.vec3),
) -> int:
  adr = polyvertadr[polyadr + idx]
  j = int(0)
  nvert = polyvertnum[polyadr + idx]
  for i in range(nvert - 1, -1, -1):
    v = vert[vertadr + polyvert[adr + i]]
    face_out[j] = rot_vec_quat(v, quat) + pos
    j += 1
  return nvert


@wp.func
def _plane_normal(v1: wp.vec3, v2: wp.vec3, n: wp.vec3) -> Tuple[float, wp.vec3]:
  v3 = v1 + n
  res = wp.cross(v2 - v1, v3 - v1)
  return wp.dot(res, v1), res


@wp.func
def _halfspace(a: wp.vec3, n: wp.vec3, p: wp.vec3) -> bool:
  return wp.dot(p - a, n) > -1e-10


@wp.func
def _plane_intersect(pn: wp.vec3, pd: float, a: wp.vec3, b: wp.vec3) -> Tuple[float, wp.vec3]:
  res = wp.vec3()
  ab = b - a
  temp = wp.dot(pn, ab)
  if temp == 0.0:
    return FLOAT_MAX, res  # parallel; no intersection
  t = (pd - wp.dot(pn, a)) / temp
  if t >= 0.0 and t <= 1.0:
    res[0] = a[0] + t * ab[0]
    res[1] = a[1] + t * ab[1]
    res[2] = a[2] + t * ab[2]
  return t, res


# clip a polygon against another polygon
@wp.func
def _polygon_clip(
  # In:
  plane_normal: wp.array(dtype=wp.vec3),
  plane_dist: wp.array(dtype=float),
  face1: wp.array(dtype=wp.vec3),
  nface1: int,
  face2: wp.array(dtype=wp.vec3),
  nface2: int,
  n: wp.vec3,
  dir: wp.vec3,
  # Out:
  polygon_out: wp.array(dtype=wp.vec3),
  clipped_out: wp.array(dtype=wp.vec3),
) -> Tuple[int, mat43, mat43]:
  witness1 = mat43()
  witness2 = mat43()

  # clipping face needs to be at least a triangle
  if nface1 < 3:
    return 0, witness1, witness2

  # compute plane normal and distance to plane for each vertex
  pn = plane_normal
  pd = plane_dist
  for i in range(nface1 - 1):
    pdi, pni = _plane_normal(face1[i], face1[i + 1], n)
    pd[i] = pdi
    pn[i] = pni
  pdi, pni = _plane_normal(face1[nface1 - 1], face1[0], n)
  pd[nface1 - 1] = pdi
  pn[nface1 - 1] = pni

  # reserve 2 * max_sides as max sides for a clipped polygon
  npolygon = nface2
  nclipped = int(0)

  for i in range(nface2):
    polygon_out[i] = face2[i]

  # clip the polygon by one edge e at a time
  for e in range(nface1):
    for i in range(npolygon):
      # get edge PQ of the polygon
      P = polygon_out[i]
      Q = wp.where(i < npolygon - 1, polygon_out[i + 1], polygon_out[0])

      # determine if P and Q are in the halfspace of the clipping edge
      inside1 = _halfspace(face1[e], pn[e], P)
      inside2 = _halfspace(face1[e], pn[e], Q)

      # PQ entirely outside the clipping edge, skip
      if not inside1 and not inside2:
        continue

      # edge PQ is inside the clipping edge, add Q
      if inside1 and inside2:
        clipped_out[nclipped] = Q
        nclipped += 1
        continue

      # add new vertex to clipped polygon where PQ intersects the clipping edge
      t, res = _plane_intersect(pn[e], pd[e], P, Q)
      if t >= 0.0 and t <= 1.0:
        clipped_out[nclipped] = res
        nclipped += 1

      # add Q as PQ is now back inside the clipping edge
      if inside2:
        clipped_out[nclipped] = Q
        nclipped += 1

    # swap clipped and polygon
    tmp = polygon_out
    polygon_out = clipped_out
    clipped_out = tmp
    npolygon = nclipped
    nclipped = 0

  if npolygon < 1:
    return 0, witness1, witness2

  if npolygon > 4:
    quad = _polygon_quad(polygon_out, npolygon)
    for i in range(4):
      witness2[i] = polygon_out[quad[i]]
      witness1[i] = witness2[i] - dir
    return 4, witness1, witness2

  # no pruning needed
  for i in range(npolygon):
    witness2[i] = polygon_out[i]
    witness1[i] = witness2[i] - dir
  return npolygon, witness1, witness2


@wp.func
def _set_edge(
  vert1: wp.array(dtype=wp.vec3), vert2: wp.array(dtype=wp.vec3), start: int, end: int, face_out: wp.array(dtype=wp.vec3)
) -> int:
  face_out[0] = vert1[start]
  face_out[1] = vert2[end]
  return 2


# recover multiple contacts from EPA polytope
@wp.func
def multicontact(
  # In:
  polygon: wp.array(dtype=wp.vec3),
  clipped: wp.array(dtype=wp.vec3),
  plane_normal: wp.array(dtype=wp.vec3),
  plane_dist: wp.array(dtype=float),
  idx1: wp.array(dtype=int),
  idx2: wp.array(dtype=int),
  n1: wp.array(dtype=wp.vec3),
  n2: wp.array(dtype=wp.vec3),
  endvert: wp.array(dtype=wp.vec3),
  face1: wp.array(dtype=wp.vec3),
  face2: wp.array(dtype=wp.vec3),
  epa_vert1: wp.array(dtype=wp.vec3),
  epa_vert2: wp.array(dtype=wp.vec3),
  epa_vert_index1: wp.array(dtype=int),
  epa_vert_index2: wp.array(dtype=int),
  face: wp.vec3i,
  x1: wp.vec3,
  x2: wp.vec3,
  geom1: Geom,
  geom2: Geom,
  geomtype1: int,
  geomtype2: int,
) -> Tuple[int, mat43, mat43]:
  witness1 = mat43()
  witness2 = mat43()
  witness1[0] = x1
  witness2[0] = x2

  if geomtype1 == GeomType.MESH:
    vert = geom1.vert
    polynormal = geom1.mesh_polynormal
    polyvertadr = geom1.mesh_polyvertadr
    polyvertnum = geom1.mesh_polyvertnum
    polyvert = geom1.mesh_polyvert
    polymapadr = geom1.mesh_polymapadr
    polymapnum = geom1.mesh_polymapnum
    polymap = geom1.mesh_polymap
  elif geomtype2 == GeomType.MESH:
    vert = geom2.vert
    polynormal = geom2.mesh_polynormal
    polyvertadr = geom2.mesh_polyvertadr
    polyvertnum = geom2.mesh_polyvertnum
    polyvert = geom2.mesh_polyvert
    polymapadr = geom2.mesh_polymapadr
    polymapnum = geom2.mesh_polymapnum
    polymap = geom2.mesh_polymap

  # get dimensions of features of geoms 1 and 2
  nface1, feature_index1, feature_vertex1 = _feature_dim(face, epa_vert_index1, epa_vert1)
  nface2, feature_index2, feature_vertex2 = _feature_dim(face, epa_vert_index2, epa_vert2)

  dir = x2 - x1
  dir_neg = -dir

  # get all possible face normals for each geom
  if geomtype1 == GeomType.BOX:
    nnorms1 = _box_normals(nface1, feature_index1, geom1.rot, dir_neg, n1, idx1)
  elif geomtype1 == GeomType.MESH:
    nnorms1 = _mesh_normals(
      nface1,
      feature_index1,
      geom1.rot,
      geom1.vertadr,
      geom1.mesh_polyadr,
      polynormal,
      polymapadr,
      polymapnum,
      polymap,
      n1,
      idx1,
    )
  if geomtype2 == GeomType.BOX:
    nnorms2 = _box_normals(nface2, feature_index2, geom2.rot, dir, n2, idx2)
  elif geomtype2 == GeomType.MESH:
    nnorms2 = _mesh_normals(
      nface2,
      feature_index2,
      geom2.rot,
      geom2.vertadr,
      geom2.mesh_polyadr,
      polynormal,
      polymapadr,
      polymapnum,
      polymap,
      n2,
      idx2,
    )

  # determine if any two face normals match
  is_edge_contact_geom1 = 0
  is_edge_contact_geom2 = 0
  nres, res = _aligned_faces(n1, nnorms1, n2, nnorms2)
  if not nres:
    # check if edge-face collision
    if nface1 < 3 and nface1 <= nface2:
      nnorms1 = 0
      if geomtype1 == GeomType.BOX:
        nnorms1 = _box_edge_normals(
          nface1, geom1.rot, geom1.pos, geom1.size, feature_vertex1[0], feature_vertex1[1], feature_index1[0], n1, endvert
        )
      elif geomtype1 == GeomType.MESH:
        nnorms1 = _mesh_edge_normals(
          nface1,
          geom1.rot,
          geom1.pos,
          geom1.vertadr,
          geom1.mesh_polyadr,
          geom1.vert,
          polyvertadr,
          polyvertnum,
          polyvert,
          polymapadr,
          polymapnum,
          polymap,
          feature_vertex1[0],
          feature_vertex1[1],
          feature_index1[0],
          n1,
          endvert,
        )
      nres, res = _aligned_face_edge(n1, nnorms1, n2, nnorms2)
      if not nres:
        return 1, witness1, witness2
      is_edge_contact_geom1 = 1

    # check if face-edge collision
    elif nface2 < 3:
      nnorms2 = 0
      if geomtype2 == GeomType.BOX:
        nnorms2 = _box_edge_normals(
          nface2, geom2.rot, geom2.pos, geom2.size, feature_vertex2[0], feature_vertex2[1], feature_index2[0], n2, endvert
        )
      elif geomtype2 == GeomType.MESH:
        nnorms2 = _mesh_edge_normals(
          nface2,
          geom2.rot,
          geom2.pos,
          geom2.vertadr,
          geom2.mesh_polyadr,
          geom2.vert,
          polyvertadr,
          polyvertnum,
          polyvert,
          polymapadr,
          polymapnum,
          polymap,
          feature_vertex2[0],
          feature_vertex2[1],
          feature_index2[0],
          n2,
          endvert,
        )
      nres, res = _aligned_face_edge(n2, nnorms2, n1, nnorms1)
      if not nres:
        return 1, witness1, witness2
      is_edge_contact_geom2 = 1
    else:
      # no multi-contact
      return 1, witness1, witness2

  i = res[0]
  j = res[1]

  # recover geom1 matching edge or face
  if is_edge_contact_geom1:
    nface1 = _set_edge(epa_vert1, endvert, face[0], i, face1)
  else:
    ind = wp.where(is_edge_contact_geom2, idx1[j], idx1[i])
    if geomtype1 == GeomType.BOX:
      nface1 = _box_face(geom1.rot, geom1.pos, geom1.size, ind, face1)
    elif geomtype1 == GeomType.MESH:
      nface1 = _mesh_face(
        geom1.rot,
        geom1.pos,
        geom1.vertadr,
        geom1.mesh_polyadr,
        vert,
        polyvertadr,
        polyvertnum,
        polyvert,
        ind,
        face1,
      )

  # recover geom2 matching edge or face
  if is_edge_contact_geom2:
    nface2 = _set_edge(epa_vert2, endvert, face[0], i, face2)
  else:
    if geomtype2 == GeomType.BOX:
      nface2 = _box_face(geom2.rot, geom2.pos, geom2.size, idx2[j], face2)
    elif geomtype2 == GeomType.MESH:
      nface2 = _mesh_face(
        geom2.rot,
        geom2.pos,
        geom2.vertadr,
        geom2.mesh_polyadr,
        vert,
        polyvertadr,
        polyvertnum,
        polyvert,
        idx2[j],
        face2,
      )

  # face1 is an edge; clip face1 against face2
  if is_edge_contact_geom1:
    approx_dir = wp.norm_l2(dir) * n2[j]
    return _polygon_clip(plane_normal, plane_dist, face2, nface2, face1, nface1, n2[j], approx_dir, polygon, clipped)

  # face2 is an edge; clip face2 against face1
  if is_edge_contact_geom2:
    approx_dir = -wp.norm_l2(dir) * n1[j]
    return _polygon_clip(plane_normal, plane_dist, face1, nface1, face2, nface2, n1[j], approx_dir, polygon, clipped)

  # face-face collision
  approx_dir = wp.norm_l2(dir) * n2[j]

  return _polygon_clip(plane_normal, plane_dist, face1, nface1, face2, nface2, n1[i], approx_dir, polygon, clipped)


@wp.func
def _inflate(dist: float, x1: wp.vec3, x2: wp.vec3, margin1: float, margin2: float) -> Tuple[float, wp.vec3, wp.vec3]:
  n = wp.normalize(x2 - x1)
  if margin1 > 0.0:
    x1 += margin1 * n

  if margin2 > 0.0:
    x2 -= margin2 * n
  dist -= margin1 + margin2
  return dist, x1, x2


@wp.func
def ccd(
  # In:
  tolerance: float,
  cutoff: float,
  gjk_iterations: int,
  epa_iterations: int,
  geom1: Geom,
  geom2: Geom,
  geomtype1: int,
  geomtype2: int,
  x_1: wp.vec3,
  x_2: wp.vec3,
  vert: wp.array(dtype=wp.vec3),
  vert1: wp.array(dtype=wp.vec3),
  vert2: wp.array(dtype=wp.vec3),
  vert_index1: wp.array(dtype=int),
  vert_index2: wp.array(dtype=int),
  face: wp.array(dtype=wp.vec3i),
  face_pr: wp.array(dtype=wp.vec3),
  face_norm2: wp.array(dtype=float),
  face_index: wp.array(dtype=int),
  face_map: wp.array(dtype=int),
  horizon: wp.array(dtype=int),
) -> Tuple[float, int, wp.vec3, wp.vec3, int]:
  """General convex collision detection via GJK/EPA."""
  full_margin1 = 0.0
  full_margin2 = 0.0
  size1 = 0.0
  size2 = 0.0

  # determine if the geoms being tested are discrete
  is_discrete = _discrete_geoms(geomtype1, geomtype2) and (geom1.margin == 0.0 and geom2.margin == 0.0)

  if geomtype1 == GeomType.SPHERE or geomtype1 == GeomType.CAPSULE:
    size1 = geom1.size[0]
    full_margin1 = size1 + 0.5 * geom1.margin
    geom1.margin = 0.0
    geom1.size = wp.vec3(0.0, geom1.size[1], geom1.size[2])

  # TODO(kbayes): support gjk margin trick with height fields
  if geomtype1 != GeomType.HFIELD and (geomtype2 == GeomType.SPHERE or geomtype2 == GeomType.CAPSULE):
    size2 = geom2.size[0]
    full_margin2 = size2 + 0.5 * geom2.margin
    geom2.margin = 0.0
    geom2.size = wp.vec3(0.0, geom2.size[1], geom2.size[2])

  # special handling for sphere and capsule (shrink to point and line respectively)
  if size1 + size2 > 0.0:
    cutoff += full_margin1 + full_margin2
    result = gjk(tolerance, gjk_iterations, geom1, geom2, x_1, x_2, geomtype1, geomtype2, cutoff, is_discrete)

    # shallow penetration, inflate contact
    if result.dist > tolerance:
      if result.dist == FLOAT_MAX:
        return result.dist, 1, result.x1, result.x2, -1
      dist, x1, x2 = _inflate(result.dist, result.x1, result.x2, full_margin1, full_margin2)
      return dist, 1, x1, x2, -1

    # deep penetration, reset initial conditions and rerun GJK + EPA
    geom1.margin = full_margin1 - size1
    geom1.size = wp.vec3(size1, geom1.size[1], geom1.size[2])
    geom2.margin = full_margin2 - size2
    geom2.size = wp.vec3(size2, geom2.size[1], geom2.size[2])
    cutoff -= full_margin1 + full_margin2

  result = gjk(tolerance, gjk_iterations, geom1, geom2, x_1, x_2, geomtype1, geomtype2, cutoff, is_discrete)

  # no penetration depth to recover
  if result.dist > tolerance or result.dim < 2:
    return result.dist, 1, result.x1, result.x2, -1

  pt = Polytope()
  pt.nface = 0
  pt.nmap = 0
  pt.nvert = 0
  pt.nhorizon = 0
  pt.vert = vert
  pt.vert1 = vert1
  pt.vert2 = vert2
  pt.vert_index1 = vert_index1
  pt.vert_index2 = vert_index2
  pt.face = face
  pt.face_pr = face_pr
  pt.face_norm2 = face_norm2
  pt.face_index = face_index
  pt.face_map = face_map
  pt.horizon = horizon

  if result.dim == 2:
    pt, new_result = _polytope2(
      pt,
      result.dist,
      result.simplex,
      result.simplex1,
      result.simplex2,
      result.simplex_index1,
      result.simplex_index2,
      geom1,
      geom2,
      geomtype1,
      geomtype2,
    )
    if pt.status == -1:
      result.simplex = new_result.simplex
      result.simplex1 = new_result.simplex1
      result.simplex2 = new_result.simplex2
      result.simplex_index1 = new_result.simplex_index1
      result.simplex_index2 = new_result.simplex_index2
      result.dim = 3
  elif result.dim == 4:
    pt, new_result = _polytope4(
      pt,
      result.dist,
      result.simplex,
      result.simplex1,
      result.simplex2,
      result.simplex_index1,
      result.simplex_index2,
      geom1,
      geom2,
      geomtype1,
      geomtype2,
    )
    if pt.status == -1:
      result.simplex = new_result.simplex
      result.simplex1 = new_result.simplex1
      result.simplex2 = new_result.simplex2
      result.simplex_index1 = new_result.simplex_index1
      result.simplex_index2 = new_result.simplex_index2
      result.dim = 3

  # polytope2 and polytope4 may need to fallback here
  if result.dim == 3:
    pt = _polytope3(
      pt,
      result.dist,
      result.simplex,
      result.simplex1,
      result.simplex2,
      result.simplex_index1,
      result.simplex_index2,
      geom1,
      geom2,
      geomtype1,
      geomtype2,
    )

  # origin on boundary (objects are not considered penetrating)
  if pt.status:
    return result.dist, 1, result.x1, result.x2, -1

  dist, x1, x2, idx = _epa(tolerance, gjk_iterations, epa_iterations, pt, geom1, geom2, geomtype1, geomtype2, is_discrete)
  if idx == -1:
    return FLOAT_MAX, 0, wp.vec3(), wp.vec3(), -1
  return dist, 1, x1, x2, idx<|MERGE_RESOLUTION|>--- conflicted
+++ resolved
@@ -1725,77 +1725,40 @@
 def _box_face(quat: wp.quat, pos: wp.vec3, size: wp.vec3, idx: int, face_out: wp.array(dtype=wp.vec3)) -> int:
   # compute global coordinates of the box face and face normal
   if idx == 0:  # right
-<<<<<<< HEAD
-    face_out[0] = rot_vec_quat(wp.vec(size[0], size[1], size[2]), quat) + pos
-    face_out[1] = rot_vec_quat(wp.vec(size[0], size[1], -size[2]), quat) + pos
-    face_out[2] = rot_vec_quat(wp.vec(size[0], -size[1], -size[2]), quat) + pos
-    face_out[3] = rot_vec_quat(wp.vec(size[0], -size[1], size[2]), quat) + pos
+    face_out[0] = rot_vec_quat(wp.vec3(size[0], size[1], size[2]), quat) + pos
+    face_out[1] = rot_vec_quat(wp.vec3(size[0], size[1], -size[2]), quat) + pos
+    face_out[2] = rot_vec_quat(wp.vec3(size[0], -size[1], -size[2]), quat) + pos
+    face_out[3] = rot_vec_quat(wp.vec3(size[0], -size[1], size[2]), quat) + pos
     return 4
   if idx == 1:  # left
-    face_out[0] = rot_vec_quat(wp.vec(-size[0], size[1], -size[2]), quat) + pos
-    face_out[1] = rot_vec_quat(wp.vec(-size[0], size[1], size[2]), quat) + pos
-    face_out[2] = rot_vec_quat(wp.vec(-size[0], -size[1], size[2]), quat) + pos
-    face_out[3] = rot_vec_quat(wp.vec(-size[0], -size[1], -size[2]), quat) + pos
+    face_out[0] = rot_vec_quat(wp.vec3(-size[0], size[1], -size[2]), quat) + pos
+    face_out[1] = rot_vec_quat(wp.vec3(-size[0], size[1], size[2]), quat) + pos
+    face_out[2] = rot_vec_quat(wp.vec3(-size[0], -size[1], size[2]), quat) + pos
+    face_out[3] = rot_vec_quat(wp.vec3(-size[0], -size[1], -size[2]), quat) + pos
     return 4
   if idx == 2:  # top
-    face_out[0] = rot_vec_quat(wp.vec(-size[0], size[1], -size[2]), quat) + pos
-    face_out[1] = rot_vec_quat(wp.vec(size[0], size[1], -size[2]), quat) + pos
-    face_out[2] = rot_vec_quat(wp.vec(size[0], size[1], size[2]), quat) + pos
-    face_out[3] = rot_vec_quat(wp.vec(-size[0], size[1], size[2]), quat) + pos
+    face_out[0] = rot_vec_quat(wp.vec3(-size[0], size[1], -size[2]), quat) + pos
+    face_out[1] = rot_vec_quat(wp.vec3(size[0], size[1], -size[2]), quat) + pos
+    face_out[2] = rot_vec_quat(wp.vec3(size[0], size[1], size[2]), quat) + pos
+    face_out[3] = rot_vec_quat(wp.vec3(-size[0], size[1], size[2]), quat) + pos
     return 4
   if idx == 3:  # bottom
-    face_out[0] = rot_vec_quat(wp.vec(-size[0], -size[1], size[2]), quat) + pos
-    face_out[1] = rot_vec_quat(wp.vec(size[0], -size[1], size[2]), quat) + pos
-    face_out[2] = rot_vec_quat(wp.vec(size[0], -size[1], -size[2]), quat) + pos
-    face_out[3] = rot_vec_quat(wp.vec(-size[0], -size[1], -size[2]), quat) + pos
+    face_out[0] = rot_vec_quat(wp.vec3(-size[0], -size[1], size[2]), quat) + pos
+    face_out[1] = rot_vec_quat(wp.vec3(size[0], -size[1], size[2]), quat) + pos
+    face_out[2] = rot_vec_quat(wp.vec3(size[0], -size[1], -size[2]), quat) + pos
+    face_out[3] = rot_vec_quat(wp.vec3(-size[0], -size[1], -size[2]), quat) + pos
     return 4
   if idx == 4:  # front
-    face_out[0] = rot_vec_quat(wp.vec(-size[0], size[1], size[2]), quat) + pos
-    face_out[1] = rot_vec_quat(wp.vec(size[0], size[1], size[2]), quat) + pos
-    face_out[2] = rot_vec_quat(wp.vec(size[0], -size[1], size[2]), quat) + pos
-    face_out[3] = rot_vec_quat(wp.vec(-size[0], -size[1], size[2]), quat) + pos
+    face_out[0] = rot_vec_quat(wp.vec3(-size[0], size[1], size[2]), quat) + pos
+    face_out[1] = rot_vec_quat(wp.vec3(size[0], size[1], size[2]), quat) + pos
+    face_out[2] = rot_vec_quat(wp.vec3(size[0], -size[1], size[2]), quat) + pos
+    face_out[3] = rot_vec_quat(wp.vec3(-size[0], -size[1], size[2]), quat) + pos
     return 4
   if idx == 5:  # back
-    face_out[0] = rot_vec_quat(wp.vec(size[0], size[1], -size[2]), quat) + pos
-    face_out[1] = rot_vec_quat(wp.vec(-size[0], size[1], -size[2]), quat) + pos
-    face_out[2] = rot_vec_quat(wp.vec(-size[0], -size[1], -size[2]), quat) + pos
-    face_out[3] = rot_vec_quat(wp.vec(size[0], -size[1], -size[2]), quat) + pos
-=======
-    face_out[0] = mat @ wp.vec3(size[0], size[1], size[2]) + pos
-    face_out[1] = mat @ wp.vec3(size[0], size[1], -size[2]) + pos
-    face_out[2] = mat @ wp.vec3(size[0], -size[1], -size[2]) + pos
-    face_out[3] = mat @ wp.vec3(size[0], -size[1], size[2]) + pos
-    return 4
-  if idx == 1:  # left
-    face_out[0] = mat @ wp.vec3(-size[0], size[1], -size[2]) + pos
-    face_out[1] = mat @ wp.vec3(-size[0], size[1], size[2]) + pos
-    face_out[2] = mat @ wp.vec3(-size[0], -size[1], size[2]) + pos
-    face_out[3] = mat @ wp.vec3(-size[0], -size[1], -size[2]) + pos
-    return 4
-  if idx == 2:  # top
-    face_out[0] = mat @ wp.vec3(-size[0], size[1], -size[2]) + pos
-    face_out[1] = mat @ wp.vec3(size[0], size[1], -size[2]) + pos
-    face_out[2] = mat @ wp.vec3(size[0], size[1], size[2]) + pos
-    face_out[3] = mat @ wp.vec3(-size[0], size[1], size[2]) + pos
-    return 4
-  if idx == 3:  # bottom
-    face_out[0] = mat @ wp.vec3(-size[0], -size[1], size[2]) + pos
-    face_out[1] = mat @ wp.vec3(size[0], -size[1], size[2]) + pos
-    face_out[2] = mat @ wp.vec3(size[0], -size[1], -size[2]) + pos
-    face_out[3] = mat @ wp.vec3(-size[0], -size[1], -size[2]) + pos
-    return 4
-  if idx == 4:  # front
-    face_out[0] = mat @ wp.vec3(-size[0], size[1], size[2]) + pos
-    face_out[1] = mat @ wp.vec3(size[0], size[1], size[2]) + pos
-    face_out[2] = mat @ wp.vec3(size[0], -size[1], size[2]) + pos
-    face_out[3] = mat @ wp.vec3(-size[0], -size[1], size[2]) + pos
-    return 4
-  if idx == 5:  # back
-    face_out[0] = mat @ wp.vec3(size[0], size[1], -size[2]) + pos
-    face_out[1] = mat @ wp.vec3(-size[0], size[1], -size[2]) + pos
-    face_out[2] = mat @ wp.vec3(-size[0], -size[1], -size[2]) + pos
-    face_out[3] = mat @ wp.vec3(size[0], -size[1], -size[2]) + pos
->>>>>>> f58716d7
+    face_out[0] = rot_vec_quat(wp.vec3(size[0], size[1], -size[2]), quat) + pos
+    face_out[1] = rot_vec_quat(wp.vec3(-size[0], size[1], -size[2]), quat) + pos
+    face_out[2] = rot_vec_quat(wp.vec3(-size[0], -size[1], -size[2]), quat) + pos
+    face_out[3] = rot_vec_quat(wp.vec3(size[0], -size[1], -size[2]), quat) + pos
     return 4
   return 0
 
