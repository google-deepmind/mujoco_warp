# Copyright 2025 The Newton Developers
#
# Licensed under the Apache License, Version 2.0 (the "License");
# you may not use this file except in compliance with the License.
# You may obtain a copy of the License at
#
#     http://www.apache.org/licenses/LICENSE-2.0
#
# Unless required by applicable law or agreed to in writing, software
# distributed under the License is distributed on an "AS IS" BASIS,
# WITHOUT WARRANTIES OR CONDITIONS OF ANY KIND, either express or implied.
# See the License for the specific language governing permissions and
# limitations under the License.
# ==============================================================================

from typing import Tuple

import warp as wp

from .collision_primitive import Geom
from .types import MJ_MINVAL
from .types import GeomType

# TODO(team): improve compile time to enable backward pass
wp.set_module_options({"enable_backward": False})

FLOAT_MIN = -1e30
FLOAT_MAX = 1e30
MJ_MINVAL2 = MJ_MINVAL * MJ_MINVAL

# TODO(kbayes): write out formulas to derive these constants
FACE_TOL = 0.99999872
EDGE_TOL = 0.00159999931

mat43 = wp.types.matrix(shape=(4, 3), dtype=float)
mat63 = wp.types.matrix(shape=(6, 3), dtype=float)

# box-box currently supports up to 8 contacts
MULTI_CONTACT_COUNT = 8
mat3c = wp.types.matrix(shape=(MULTI_CONTACT_COUNT, 3), dtype=float)


@wp.struct
class GJKResult:
  dist: float
  x1: wp.vec3
  x2: wp.vec3
  dim: int
  simplex: mat43
  simplex1: mat43
  simplex2: mat43
  simplex_index1: wp.vec4i
  simplex_index2: wp.vec4i


@wp.struct
class Polytope:
  status: int

  # vertices in polytope
  vert: wp.array(dtype=wp.vec3)
  vert1: wp.array(dtype=wp.vec3)
  vert2: wp.array(dtype=wp.vec3)
  vert_index1: wp.array(dtype=int)
  vert_index2: wp.array(dtype=int)
  nvert: int

  # faces in polytope
  face: wp.array(dtype=wp.vec3i)
  face_pr: wp.array(dtype=wp.vec3)
  face_norm2: wp.array(dtype=float)
  face_index: wp.array(dtype=int)
  nface: int

  # TODO(kbayes): look into if a linear map actually improves performance
  face_map: wp.array(dtype=int)
  nmap: int

  # edges that make up the horizon when adding new vertices to polytope
  horizon: wp.array(dtype=int)
  nhorizon: int


@wp.struct
class SupportPoint:
  point: wp.vec3
  cached_index: int
  vertex_index: int


@wp.func
def _discrete_geoms(g1: int, g2: int) -> bool:
  return (g1 == int(GeomType.MESH.value) or g1 == int(GeomType.BOX.value) or g1 == int(GeomType.HFIELD.value)) and (
    g2 == int(GeomType.MESH.value) or g2 == int(GeomType.BOX.value) or g2 == int(GeomType.HFIELD.value)
  )


@wp.func
def _support(geom: Geom, geomtype: int, dir: wp.vec3) -> SupportPoint:
  sp = SupportPoint()
  sp.cached_index = -1
  sp.vertex_index = -1
  if geomtype == int(GeomType.SPHERE.value):
    sp.point = geom.pos + (0.5 * geom.margin) * geom.size[0] * dir
    return sp

  local_dir = wp.transpose(geom.rot) @ dir
  if geomtype == int(GeomType.BOX.value):
    tmp = wp.sign(local_dir)
    res = wp.cw_mul(tmp, geom.size)
    sp.point = geom.rot @ res + geom.pos
    sp.vertex_index = wp.where(tmp[0] > 0, 1, 0)
    sp.vertex_index += wp.where(tmp[1] > 0, 2, 0)
    sp.vertex_index += wp.where(tmp[2] > 0, 4, 0)
  elif geomtype == int(GeomType.CAPSULE.value):
    res = local_dir * geom.size[0]
    # add cylinder contribution
    res[2] += wp.sign(local_dir[2]) * geom.size[1]
    sp.point = geom.rot @ res + geom.pos
  elif geomtype == int(GeomType.ELLIPSOID.value):
    res = wp.cw_mul(local_dir, geom.size)
    res = wp.normalize(res)
    # transform to ellipsoid
    res = wp.cw_mul(res, geom.size)
    sp.point = geom.rot @ res + geom.pos
  elif geomtype == int(GeomType.CYLINDER.value):
    res = wp.vec3(0.0, 0.0, 0.0)
    # set result in XY plane: support on circle
    d = wp.sqrt(local_dir[0] * local_dir[0] + local_dir[1] * local_dir[1])
    if d > MJ_MINVAL:
      scl = geom.size[0] / d
      res[0] = local_dir[0] * scl
      res[1] = local_dir[1] * scl
    # set result in Z direction
    res[2] = wp.sign(local_dir[2]) * geom.size[1]
    sp.point = geom.rot @ res + geom.pos
  elif geomtype == int(GeomType.MESH.value):
    max_dist = float(FLOAT_MIN)
    if geom.graphadr == -1 or geom.vertnum < 10:
      if geom.index > -1:
        sp.cached_index = geom.index
        max_dist = wp.dot(geom.vert[geom.index], local_dir)
        sp.point = geom.vert[geom.index]
      # exhaustive search over all vertices
      for i in range(geom.vertnum):
        vert = geom.vert[geom.vertadr + i]
        dist = wp.dot(vert, local_dir)
        if dist > max_dist:
          max_dist = dist
          sp.point = vert
          sp.cached_index = geom.vertadr + i
      sp.vertex_index = sp.cached_index - geom.vertadr
    else:
      numvert = geom.graph[geom.graphadr]
      vert_edgeadr = geom.graphadr + 2
      vert_globalid = geom.graphadr + 2 + numvert
      edge_localid = geom.graphadr + 2 + 2 * numvert
      # hillclimb until no change
      prev = int(-1)
      imax = int(0)
      if geom.index > -1:
        imax = geom.index
        sp.cached_index = geom.index

      while True:
        prev = int(imax)
        i = int(geom.graph[vert_edgeadr + imax])
        while geom.graph[edge_localid + i] >= 0:
          subidx = geom.graph[edge_localid + i]
          idx = geom.graph[vert_globalid + subidx]
          dist = wp.dot(local_dir, geom.vert[geom.vertadr + idx])
          if dist > max_dist:
            max_dist = dist
            imax = int(subidx)
          i += int(1)
        if imax == prev:
          break
      sp.cached_index = imax
      imax = geom.graph[vert_globalid + imax]
      sp.vertex_index = imax
      sp.point = geom.vert[geom.vertadr + imax]

    sp.point = geom.rot @ sp.point + geom.pos
  elif geomtype == int(GeomType.HFIELD.value):
    max_dist = float(FLOAT_MIN)
    for i in range(6):
      vert = geom.hfprism[i]
      dist = wp.dot(vert, local_dir)
      if dist > max_dist:
        max_dist = dist
        sp.point = vert
    sp.point = geom.rot @ sp.point + geom.pos

  if geom.margin > 0.0:
    sp.point += dir * (0.5 * geom.margin)
  return sp


@wp.func
def _attach_face(pt: Polytope, idx: int, v1: int, v2: int, v3: int) -> float:
  # out of memory, returning 0 will force EPA to return early without contact
  if pt.nface == pt.face.shape[0]:
    return 0.0

  # compute witness point v
  r, ret = _project_origin_plane(pt.vert[v3], pt.vert[v2], pt.vert[v1])
  if ret:
    return 0.0

  face = wp.vec3i(v1, v2, v3)
  pt.face[idx] = face
  pt.face_pr[idx] = r

  pt.face_norm2[idx] = wp.dot(r, r)
  pt.face_index[idx] = -1
  return pt.face_norm2[idx]


@wp.func
def _epa_support(
  pt: Polytope, idx: int, geom1: Geom, geom2: Geom, geom1_type: int, geom2_type: int, dir: wp.vec3
) -> Tuple[int, int]:
  sp = _support(geom1, geom1_type, dir)
  pt.vert1[idx] = sp.point
  pt.vert_index1[idx] = sp.vertex_index
  index1 = sp.cached_index

  sp = _support(geom2, geom2_type, -dir)
  pt.vert2[idx] = sp.point
  pt.vert_index2[idx] = sp.vertex_index
  index2 = sp.cached_index

  pt.vert[idx] = pt.vert1[idx] - pt.vert2[idx]

  return index1, index2


@wp.func
def _linear_combine(n: int, coefs: wp.vec4, mat: mat43) -> wp.vec3:
  v = wp.vec3(0.0)
  if n == 1:
    v = coefs[0] * mat[0]
  elif n == 2:
    v = coefs[0] * mat[0] + coefs[1] * mat[1]
  elif n == 3:
    v = coefs[0] * mat[0] + coefs[1] * mat[1] + coefs[2] * mat[2]
  else:
    v = coefs[0] * mat[0] + coefs[1] * mat[1] + coefs[2] * mat[2] + coefs[3] * mat[3]
  return v


@wp.func
def _almost_equal(v1: wp.vec3, v2: wp.vec3) -> bool:
  return wp.abs(v1[0] - v2[0]) < MJ_MINVAL and wp.abs(v1[1] - v2[1]) < MJ_MINVAL and wp.abs(v1[2] - v2[2]) < MJ_MINVAL


@wp.func
def _subdistance(n: int, simplex: mat43) -> wp.vec4:
  if n == 4:
    return _S3D(simplex[0], simplex[1], simplex[2], simplex[3])
  if n == 3:
    coordinates3 = _S2D(simplex[0], simplex[1], simplex[2])
    return wp.vec4(coordinates3[0], coordinates3[1], coordinates3[2], 0.0)
  if n == 2:
    coordinates2 = _S1D(simplex[0], simplex[1])
    return wp.vec4(coordinates2[0], coordinates2[1], 0.0, 0.0)
  return wp.vec4(1.0, 0.0, 0.0, 0.0)


@wp.func
def _det3(v1: wp.vec3, v2: wp.vec3, v3: wp.vec3) -> float:
  return wp.dot(v1, wp.cross(v2, v3))


@wp.func
def _same_sign(a: float, b: float) -> int:
  if a > 0 and b > 0:
    return 1
  if a < 0 and b < 0:
    return -1
  return 0


@wp.func
def _project_origin_line(v1: wp.vec3, v2: wp.vec3) -> wp.vec3:
  diff = v2 - v1
  scl = -(wp.dot(v2, diff) / wp.dot(diff, diff))
  return v2 + scl * diff


@wp.func
def _project_origin_plane(v1: wp.vec3, v2: wp.vec3, v3: wp.vec3) -> Tuple[wp.vec3, int]:
  z = wp.vec3(0.0)
  diff21 = v2 - v1
  diff31 = v3 - v1
  diff32 = v3 - v2

  # n = (v1 - v2) x (v3 - v2)
  n = wp.cross(diff32, diff21)
  nv = wp.dot(n, v2)
  nn = wp.dot(n, n)
  if nn == 0:
    return z, 1
  if nv != 0 and nn > MJ_MINVAL:
    v = (nv / nn) * n
    return v, 0

  # n = (v2 - v1) x (v3 - v1)
  n = wp.cross(diff21, diff31)
  nv = wp.dot(n, v1)
  nn = wp.dot(n, n)
  if nn == 0:
    return z, 1
  if nv != 0 and nn > MJ_MINVAL:
    v = (nv / nn) * n
    return v, 0

  # n = (v1 - v3) x (v2 - v3)
  n = wp.cross(diff31, diff32)
  nv = wp.dot(n, v3)
  nn = wp.dot(n, n)
  v = (nv / nn) * n
  return v, 0


@wp.func
def _S3D(s1: wp.vec3, s2: wp.vec3, s3: wp.vec3, s4: wp.vec3) -> wp.vec4:
  #  [[ s1_x, s2_x, s3_x, s4_x ],
  #   [ s1_y, s2_y, s3_y, s4_y ],
  #   [ s1_z, s2_z, s3_z, s4_z ],
  #   [ 1,    1,    1,    1    ]]
  # we want to solve M*lambda = P, where P = [p_x, p_y, p_z, 1] with [p_x, p_y, p_z] is the
  # origin projected onto the simplex

  # compute cofactors to find det(M)
  C41 = -_det3(s2, s3, s4)
  C42 = _det3(s1, s3, s4)
  C43 = -_det3(s1, s2, s4)
  C44 = _det3(s1, s2, s3)

  # NOTE: m_det = 6*SignVol(simplex) with C4i corresponding to the volume of the 3-simplex
  # with vertices {s1, s2, s3, 0} - si
  m_det = C41 + C42 + C43 + C44

  comp1 = _same_sign(m_det, C41)
  comp2 = _same_sign(m_det, C42)
  comp3 = _same_sign(m_det, C43)
  comp4 = _same_sign(m_det, C44)

  # if all signs are the same then the origin is inside the simplex
  if comp1 and comp2 and comp3 and comp4:
    return wp.vec4(C41 / m_det, C42 / m_det, C43 / m_det, C44 / m_det)

  # find the smallest distance, and use the corresponding barycentric coordinates
  coordinates = wp.vec4(0.0, 0.0, 0.0, 0.0)
  dmin = FLOAT_MAX

  if not comp1:
    subcoord = _S2D(s2, s3, s4)
    x = subcoord[0] * s2 + subcoord[1] * s3 + subcoord[2] * s4
    d = wp.dot(x, x)
    coordinates[0] = 0.0
    coordinates[1] = subcoord[0]
    coordinates[2] = subcoord[1]
    coordinates[3] = subcoord[2]
    dmin = d

  if not comp2:
    subcoord = _S2D(s1, s3, s4)
    x = subcoord[0] * s1 + subcoord[1] * s3 + subcoord[2] * s4
    d = wp.dot(x, x)
    if d < dmin:
      coordinates[0] = subcoord[0]
      coordinates[1] = 0.0
      coordinates[2] = subcoord[1]
      coordinates[3] = subcoord[2]
      dmin = d

  if not comp3:
    subcoord = _S2D(s1, s2, s4)
    x = subcoord[0] * s1 + subcoord[1] * s2 + subcoord[2] * s4
    d = wp.dot(x, x)
    if d < dmin:
      coordinates[0] = subcoord[0]
      coordinates[1] = subcoord[1]
      coordinates[2] = 0.0
      coordinates[3] = subcoord[2]
      dmin = d

  if not comp4:
    subcoord = _S2D(s1, s2, s3)
    x = subcoord[0] * s1 + subcoord[1] * s2 + subcoord[2] * s3
    d = wp.dot(x, x)
    if d < dmin:
      coordinates[0] = subcoord[0]
      coordinates[1] = subcoord[1]
      coordinates[2] = subcoord[2]
      coordinates[3] = 0.0
  return coordinates


@wp.func
def _S2D(s1: wp.vec3, s2: wp.vec3, s3: wp.vec3) -> wp.vec3:
  # project origin onto affine hull of the simplex
  p_o, ret = _project_origin_plane(s1, s2, s3)
  if ret:
    v = _S1D(s1, s2)
    return wp.vec3(v[0], v[1], 0.0)

  # Below are the minors M_i4 of the matrix M given by
  # [[ s1_x, s2_x, s3_x, s4_x ],
  #  [ s1_y, s2_y, s3_y, s4_y ],
  #  [ s1_z, s2_z, s3_z, s4_z ],
  #  [ 1,    1,    1,    1    ]]
  M_14 = s2[1] * s3[2] - s2[2] * s3[1] - s1[1] * s3[2] + s1[2] * s3[1] + s1[1] * s2[2] - s1[2] * s2[1]
  M_24 = s2[0] * s3[2] - s2[2] * s3[0] - s1[0] * s3[2] + s1[2] * s3[0] + s1[0] * s2[2] - s1[2] * s2[0]
  M_34 = s2[0] * s3[1] - s2[1] * s3[0] - s1[0] * s3[1] + s1[1] * s3[0] + s1[0] * s2[1] - s1[1] * s2[0]

  # exclude the axis with the largest projection of the simplex using the computed minors
  M_max = 0.0
  s1_2D = wp.vec2(0.0)
  s2_2D = wp.vec2(0.0)
  s3_2D = wp.vec2(0.0)
  p_o_2D = wp.vec2(0.0)

  mu1 = wp.abs(M_14)
  mu2 = wp.abs(M_24)
  mu3 = wp.abs(M_34)

  if mu1 >= mu2 and mu1 >= mu3:
    M_max = M_14
    s1_2D[0] = s1[1]
    s1_2D[1] = s1[2]

    s2_2D[0] = s2[1]
    s2_2D[1] = s2[2]

    s3_2D[0] = s3[1]
    s3_2D[1] = s3[2]

    p_o_2D[0] = p_o[1]
    p_o_2D[1] = p_o[2]
  elif mu2 >= mu3:
    M_max = M_24
    s1_2D[0] = s1[0]
    s1_2D[1] = s1[2]

    s2_2D[0] = s2[0]
    s2_2D[1] = s2[2]

    s3_2D[0] = s3[0]
    s3_2D[1] = s3[2]

    p_o_2D[0] = p_o[0]
    p_o_2D[1] = p_o[2]
  else:
    M_max = M_34
    s1_2D[0] = s1[0]
    s1_2D[1] = s1[1]

    s2_2D[0] = s2[0]
    s2_2D[1] = s2[1]

    s3_2D[0] = s3[0]
    s3_2D[1] = s3[1]

    p_o_2D[0] = p_o[0]
    p_o_2D[1] = p_o[1]

  # compute the cofactors C3i of the following matrix:
  # [[ s1_2D[0] - p_o_2D[0], s2_2D[0] - p_o_2D[0], s3_2D[0] - p_o_2D[0] ],
  #  [ s1_2D[1] - p_o_2D[1], s2_2D[1] - p_o_2D[1], s3_2D[1] - p_o_2D[1] ],
  #  [ 1,                    1,                    1                    ]]

  # C31 corresponds to the signed area of 2-simplex: (p_o_2D, s2_2D, s3_2D)
  C31 = (
    p_o_2D[0] * s2_2D[1]
    + p_o_2D[1] * s3_2D[0]
    + s2_2D[0] * s3_2D[1]
    - p_o_2D[0] * s3_2D[1]
    - p_o_2D[1] * s2_2D[0]
    - s3_2D[0] * s2_2D[1]
  )

  # C32 corresponds to the signed area of 2-simplex: (_po_2D, s1_2D, s3_2D)
  C32 = (
    p_o_2D[0] * s3_2D[1]
    + p_o_2D[1] * s1_2D[0]
    + s3_2D[0] * s1_2D[1]
    - p_o_2D[0] * s1_2D[1]
    - p_o_2D[1] * s3_2D[0]
    - s1_2D[0] * s3_2D[1]
  )

  # C33 corresponds to the signed area of 2-simplex: (p_o_2D, s1_2D, s2_2D)
  C33 = (
    p_o_2D[0] * s1_2D[1]
    + p_o_2D[1] * s2_2D[0]
    + s1_2D[0] * s2_2D[1]
    - p_o_2D[0] * s2_2D[1]
    - p_o_2D[1] * s1_2D[0]
    - s2_2D[0] * s1_2D[1]
  )

  comp1 = _same_sign(M_max, C31)
  comp2 = _same_sign(M_max, C32)
  comp3 = _same_sign(M_max, C33)

  # all the same sign, p_o is inside the 2-simplex
  if comp1 and comp2 and comp3:
    return wp.vec3(C31 / M_max, C32 / M_max, C33 / M_max)

  # find the smallest distance, and use the corresponding barycentric coordinates
  dmin = FLOAT_MAX
  coordinates = wp.vec3(0.0, 0.0, 0.0)

  if not comp1:
    subcoord = _S1D(s2, s3)
    x = subcoord[0] * s2 + subcoord[1] * s3
    d = wp.dot(x, x)
    coordinates[0] = 0.0
    coordinates[1] = subcoord[0]
    coordinates[2] = subcoord[1]
    dmin = d

  if not comp2:
    subcoord = _S1D(s1, s3)
    x = subcoord[0] * s1 + subcoord[1] * s3
    d = wp.dot(x, x)
    if d < dmin:
      coordinates[0] = subcoord[0]
      coordinates[1] = 0.0
      coordinates[2] = subcoord[1]
      dmin = d

  if not comp3:
    subcoord = _S1D(s1, s2)
    x = subcoord[0] * s1 + subcoord[1] * s2
    d = wp.dot(x, x)
    if d < dmin:
      coordinates[0] = subcoord[0]
      coordinates[1] = subcoord[1]
      coordinates[2] = 0.0
  return coordinates


@wp.func
def _S1D(s1: wp.vec3, s2: wp.vec3) -> wp.vec2:
  # find projection of origin onto the 1-simplex:
  p_o = _project_origin_line(s1, s2)

  # find the axis with the largest projection "shadow" of the simplex
  mu_max = 0.0
  index = 0
  for i in range(3):
    mu = s1[i] - s2[i]
    if wp.abs(mu) >= wp.abs(mu_max):
      mu_max = mu
      index = i

  C1 = p_o[index] - s2[index]
  C2 = s1[index] - p_o[index]

  # inside the simplex
  if _same_sign(mu_max, C1) and _same_sign(mu_max, C2):
    return wp.vec2(C1 / mu_max, C2 / mu_max)
  return wp.vec2(0.0, 1.0)


@wp.func
def gjk(
  # In:
  tolerance: float,
  gjk_iterations: int,
  geom1: Geom,
  geom2: Geom,
  x1_0: wp.vec3,
  x2_0: wp.vec3,
  geomtype1: int,
  geomtype2: int,
  cutoff: float,
  is_discrete: bool,
) -> GJKResult:
  """Find distance within a tolerance between two geoms."""
  cutoff2 = cutoff * cutoff
  simplex = mat43()
  simplex1 = mat43()
  simplex2 = mat43()
  simplex_index1 = wp.vec4i()
  simplex_index2 = wp.vec4i()
  n = int(0)
  coordinates = wp.vec4()  # barycentric coordinates
  epsilon = wp.where(is_discrete, 0.0, 0.5 * tolerance * tolerance)

  # set initial guess
  x_k = x1_0 - x2_0

  for k in range(gjk_iterations):
    xnorm = wp.dot(x_k, x_k)
    # TODO(kbayes): determine new constant here
    if xnorm < 1e-12:
      break
    dir_neg = x_k / wp.sqrt(xnorm)

    # compute kth support point in geom1
    sp = _support(geom1, geomtype1, -dir_neg)
    simplex1[n] = sp.point
    geom1.index = sp.cached_index
    simplex_index1[n] = sp.vertex_index

    # compute kth support point in geom2
    sp = _support(geom2, geomtype2, dir_neg)
    simplex2[n] = sp.point
    geom2.index = sp.cached_index
    simplex_index2[n] = sp.vertex_index

    # compute the kth support point
    simplex[n] = simplex1[n] - simplex2[n]

    if cutoff == 0.0:
      if wp.dot(x_k, simplex[n]) > 0:
        result = GJKResult()
        result.dim = 0
        result.dist = FLOAT_MAX
        return result
    elif cutoff < FLOAT_MAX:
      vs = wp.dot(x_k, simplex[n])
      vv = wp.dot(x_k, x_k)
      if wp.dot(x_k, simplex[n]) > 0 and (vs * vs / vv) >= cutoff2:
        result = GJKResult()
        result.dim = 0
        result.dist = FLOAT_MAX
        return result

    # stopping criteria using the Frank-Wolfe duality gap given by
    #  |f(x_k) - f(x_min)|^2 <= < grad f(x_k), (x_k - simplex[n]) >
    if wp.dot(x_k, x_k - simplex[n]) < epsilon:
      break

    # run the distance subalgorithm to compute the barycentric coordinates
    # of the closest point to the origin in the simplex
    coordinates = _subdistance(n + 1, simplex)

    # remove vertices from the simplex no longer needed
    n = int(0)
    for i in range(4):
      if coordinates[i] == 0:
        continue

      simplex[n] = simplex[i]
      simplex1[n] = simplex1[i]
      simplex2[n] = simplex2[i]
      simplex_index1[n] = simplex_index1[i]
      simplex_index2[n] = simplex_index2[i]
      coordinates[n] = coordinates[i]
      n += int(1)

    # SHOULD NOT OCCUR
    if n < 1:
      break

    # get the next iteration of x_k
    x_next = _linear_combine(n, coordinates, simplex)

    # x_k has converged to minimum
    if _almost_equal(x_next, x_k):
      break

    # copy next iteration into x_k
    x_k = x_next

    # we have a tetrahedron containing the origin so return early
    if n == 4:
      break

  result = GJKResult()

  # compute the approximate witness points
  result.x1 = _linear_combine(n, coordinates, simplex1)
  result.x2 = _linear_combine(n, coordinates, simplex2)
  result.dist = wp.norm_l2(x_k)

  result.dim = n
  result.simplex1 = simplex1
  result.simplex2 = simplex2
  result.simplex_index1 = simplex_index1
  result.simplex_index2 = simplex_index2
  result.simplex = simplex
  return result


@wp.func
def _same_side(p0: wp.vec3, p1: wp.vec3, p2: wp.vec3, p3: wp.vec3) -> bool:
  n = wp.cross(p1 - p0, p2 - p0)
  dot1 = wp.dot(n, p3 - p0)
  dot2 = wp.dot(n, -p0)
  return (dot1 > 0 and dot2 > 0) or (dot1 < 0 and dot2 < 0)


@wp.func
def _test_tetra(p0: wp.vec3, p1: wp.vec3, p2: wp.vec3, p3: wp.vec3) -> bool:
  return _same_side(p0, p1, p2, p3) and _same_side(p1, p2, p3, p0) and _same_side(p2, p3, p0, p1) and _same_side(p3, p0, p1, p2)


@wp.func
def _tri_affine_coord(v1: wp.vec3, v2: wp.vec3, v3: wp.vec3, p: wp.vec3) -> wp.vec3:
  # compute minors as in S2D
  M_14 = v2[1] * v3[2] - v2[2] * v3[1] - v1[1] * v3[2] + v1[2] * v3[1] + v1[1] * v2[2] - v1[2] * v2[1]
  M_24 = v2[0] * v3[2] - v2[2] * v3[0] - v1[0] * v3[2] + v1[2] * v3[0] + v1[0] * v2[2] - v1[2] * v2[0]
  M_34 = v2[0] * v3[1] - v2[1] * v3[0] - v1[0] * v3[1] + v1[1] * v3[0] + v1[0] * v2[1] - v1[1] * v2[0]

  # exclude one of the axes with the largest projection
  # of the simplex using the computed minors
  M_max = 0.0
  x = 0
  y = 0

  mu1 = wp.abs(M_14)
  mu2 = wp.abs(M_24)
  mu3 = wp.abs(M_34)

  if mu1 >= mu2 and mu1 >= mu3:
    M_max = M_14
    x = 1
    y = 2
  elif mu2 >= mu3:
    M_max = M_24
    x = 0
    y = 2
  else:
    M_max = M_34
    x = 0
    y = 1

  # C31 corresponds to the signed area of 2-simplex: (v, s2, s3)
  C31 = p[x] * v2[y] + p[y] * v3[x] + v2[x] * v3[y] - p[x] * v3[y] - p[y] * v2[x] - v3[x] * v2[y]

  # C32 corresponds to the signed area of 2-simplex: (v, s1, s3)
  C32 = p[x] * v3[y] + p[y] * v1[x] + v3[x] * v1[y] - p[x] * v1[y] - p[y] * v3[x] - v1[x] * v3[y]

  # C33 corresponds to the signed area of 2-simplex: (v, s1, s2)
  C33 = p[x] * v1[y] + p[y] * v2[x] + v1[x] * v2[y] - p[x] * v2[y] - p[y] * v1[x] - v2[x] * v1[y]

  # compute affine coordinates
  return wp.vec3(C31 / M_max, C32 / M_max, C33 / M_max)


@wp.func
def _tri_point_intersect(v1: wp.vec3, v2: wp.vec3, v3: wp.vec3, p: wp.vec3) -> bool:
  coordinates = _tri_affine_coord(v1, v2, v3, p)
  l1 = coordinates[0]
  l2 = coordinates[1]
  l3 = coordinates[2]

  if l1 < 0 or l2 < 0 or l3 < 0:
    return False

  pr = wp.vec3()
  pr[0] = v1[0] * l1 + v2[0] * l2 + v3[0] * l3
  pr[1] = v1[1] * l1 + v2[1] * l2 + v3[1] * l3
  pr[2] = v1[2] * l1 + v2[2] * l2 + v3[2] * l3
  return wp.norm_l2(pr - p) < MJ_MINVAL


@wp.func
def _replace_simplex3(pt: Polytope, v1: int, v2: int, v3: int) -> GJKResult:
  result = GJKResult()

  # reset GJK simplex
  simplex = mat43()
  simplex[0] = pt.vert[v1]
  simplex[1] = pt.vert[v2]
  simplex[2] = pt.vert[v3]

  simplex1 = mat43()
  simplex1[0] = pt.vert1[v1]
  simplex1[1] = pt.vert1[v2]
  simplex1[2] = pt.vert1[v3]

  simplex2 = mat43()
  simplex2[0] = pt.vert2[v1]
  simplex2[1] = pt.vert2[v2]
  simplex2[2] = pt.vert2[v3]

  simplex_index1 = wp.vec4i()
  simplex_index1[0] = pt.vert_index1[v1]
  simplex_index1[1] = pt.vert_index1[v2]
  simplex_index1[2] = pt.vert_index1[v3]

  simplex_index2 = wp.vec4i()
  simplex_index2[0] = pt.vert_index2[v1]
  simplex_index2[1] = pt.vert_index2[v2]
  simplex_index2[2] = pt.vert_index2[v3]

  result.simplex = simplex
  result.simplex1 = simplex1
  result.simplex2 = simplex2
  result.simplex_index1 = simplex_index1
  result.simplex_index2 = simplex_index2

  return result


@wp.func
def _rotmat(axis: wp.vec3) -> wp.mat33:
  n = wp.norm_l2(axis)
  u1 = axis[0] / n
  u2 = axis[1] / n
  u3 = axis[2] / n

  sin = 0.86602540378  # sin(120 deg)
  cos = -0.5  # cos(120 deg)
  R = wp.mat33()
  R[0, 0] = cos + u1 * u1 * (1.0 - cos)
  R[0, 1] = u1 * u2 * (1.0 - cos) - u3 * sin
  R[0, 2] = u1 * u3 * (1.0 - cos) + u2 * sin
  R[1, 0] = u2 * u1 * (1.0 - cos) + u3 * sin
  R[1, 1] = cos + u2 * u2 * (1.0 - cos)
  R[1, 2] = u2 * u3 * (1.0 - cos) - u1 * sin
  R[2, 0] = u1 * u3 * (1.0 - cos) - u2 * sin
  R[2, 1] = u2 * u3 * (1.0 - cos) + u1 * sin
  R[2, 2] = cos + u3 * u3 * (1.0 - cos)
  return R


@wp.func
def _ray_triangle(v1: wp.vec3, v2: wp.vec3, v3: wp.vec3, v4: wp.vec3, v5: wp.vec3) -> int:
  vol1 = _det3(v3 - v1, v4 - v1, v2 - v1)
  vol2 = _det3(v4 - v1, v5 - v1, v2 - v1)
  vol3 = _det3(v5 - v1, v3 - v1, v2 - v1)

  if vol1 >= 0 and vol2 >= 0 and vol3 >= 0:
    return 1
  if vol1 <= 0 and vol2 <= 0 and vol3 <= 0:
    return -1
  return 0


@wp.func
def _add_edge(pt: Polytope, e1: int, e2: int) -> int:
  n = pt.nhorizon

  if n < 0:
    return -1

  for i in range(n):
    old_e1 = pt.horizon[2 * i + 0]
    old_e2 = pt.horizon[2 * i + 1]
    if (old_e1 == e1 and old_e2 == e2) or (old_e1 == e2 and old_e2 == e1):
      pt.horizon[2 * i + 0] = pt.horizon[2 * (n - 1) + 0]
      pt.horizon[2 * i + 1] = pt.horizon[2 * (n - 1) + 1]
      return n - 1

  # out of memory, force EPA to return early without contact
  if n > pt.horizon.shape[0] - 2:
    return -1

  pt.horizon[2 * n + 0] = e1
  pt.horizon[2 * n + 1] = e2
  return n + 1


@wp.func
def _delete_face(pt: Polytope, face_id: int) -> int:
  index = pt.face_index[face_id]
  # delete from map
  if index >= 0:
    last_face = pt.face_map[pt.nmap - 1]
    pt.face_map[index] = last_face
    pt.face_index[last_face] = index
    pt.nmap -= 1
  # mark face as deleted from polytope
  pt.face_index[face_id] = -2
  return pt.nmap


@wp.func
def _epa_witness(pt: Polytope, face_idx: int) -> Tuple[wp.vec3, wp.vec3]:
  # compute affine coordinates for witness points on plane defined by face
  v1 = pt.vert[pt.face[face_idx][0]]
  v2 = pt.vert[pt.face[face_idx][1]]
  v3 = pt.vert[pt.face[face_idx][2]]

  coordinates = _tri_affine_coord(v1, v2, v3, pt.face_pr[face_idx])
  l1 = coordinates[0]
  l2 = coordinates[1]
  l3 = coordinates[2]

  # face on geom 1
  v1 = pt.vert1[pt.face[face_idx][0]]
  v2 = pt.vert1[pt.face[face_idx][1]]
  v3 = pt.vert1[pt.face[face_idx][2]]
  x1 = wp.vec3()
  x1[0] = v1[0] * l1 + v2[0] * l2 + v3[0] * l3
  x1[1] = v1[1] * l1 + v2[1] * l2 + v3[1] * l3
  x1[2] = v1[2] * l1 + v2[2] * l2 + v3[2] * l3

  # face on geom 2
  v1 = pt.vert2[pt.face[face_idx][0]]
  v2 = pt.vert2[pt.face[face_idx][1]]
  v3 = pt.vert2[pt.face[face_idx][2]]
  x2 = wp.vec3()
  x2[0] = v1[0] * l1 + v2[0] * l2 + v3[0] * l3
  x2[1] = v1[1] * l1 + v2[1] * l2 + v3[1] * l3
  x2[2] = v1[2] * l1 + v2[2] * l2 + v3[2] * l3

  return x1, x2


@wp.func
def _polytope2(
  # In:
  pt: Polytope,
  dist: float,
  simplex: mat43,
  simplex1: mat43,
  simplex2: mat43,
  simplex_index1: wp.vec4i,
  simplex_index2: wp.vec4i,
  geom1: Geom,
  geom2: Geom,
  geomtype1: int,
  geomtype2: int,
) -> Tuple[Polytope, GJKResult]:
  """Create polytope for EPA given a 1-simplex from GJK"""
  diff = simplex[1] - simplex[0]

  # find component with smallest magnitude (so cross product is largest)
  value = FLOAT_MAX
  index = 0
  for i in range(3):
    if wp.abs(diff[i]) < value:
      value = wp.abs(diff[i])
      index = i

  # cross product with best coordinate axis
  e = wp.vec(0.0, 0.0, 0.0)
  e[index] = 1.0
  d1 = wp.cross(e, diff)

  # rotate around the line segment to get three more points spaced 120 degrees apart
  R = _rotmat(diff)
  d2 = R @ d1
  d3 = R @ d2

  # save vertices and get indices for each one
  pt.vert[0] = simplex[0]
  pt.vert[1] = simplex[1]

  pt.vert1[0] = simplex1[0]
  pt.vert1[1] = simplex1[1]

  pt.vert_index1[0] = simplex_index1[0]
  pt.vert_index1[1] = simplex_index1[1]

  pt.vert2[0] = simplex2[0]
  pt.vert2[1] = simplex2[1]

  pt.vert_index2[0] = simplex_index2[0]
  pt.vert_index2[1] = simplex_index2[1]

  _epa_support(pt, 2, geom1, geom2, geomtype1, geomtype2, d1 / wp.norm_l2(d1))
  _epa_support(pt, 3, geom1, geom2, geomtype1, geomtype2, d2 / wp.norm_l2(d2))
  _epa_support(pt, 4, geom1, geom2, geomtype1, geomtype2, d3 / wp.norm_l2(d3))

  # build hexahedron
  if _attach_face(pt, 0, 0, 2, 3) < MJ_MINVAL:
    pt.status = -1
    return pt, _replace_simplex3(pt, 0, 2, 3)

  if _attach_face(pt, 1, 0, 4, 2) < MJ_MINVAL2:
    pt.status = -1
    return pt, _replace_simplex3(pt, 0, 4, 2)

  if _attach_face(pt, 2, 0, 3, 4) < MJ_MINVAL2:
    pt.status = -1
    return pt, _replace_simplex3(pt, 0, 3, 4)

  if _attach_face(pt, 3, 1, 3, 2) < MJ_MINVAL2:
    pt.status = -1
    return pt, _replace_simplex3(pt, 1, 3, 2)

  if _attach_face(pt, 4, 1, 2, 4) < MJ_MINVAL2:
    pt.status = -1
    return pt, _replace_simplex3(pt, 1, 2, 4)

  if _attach_face(pt, 5, 1, 4, 3) < MJ_MINVAL2:
    pt.status = -1
    return pt, _replace_simplex3(pt, 1, 4, 3)

  # check hexahedron is convex
  if not _ray_triangle(simplex[0], simplex[1], pt.vert[2], pt.vert[3], pt.vert[4]):
    pt.status = 1
    return pt, GJKResult()

  # populate face map
  for i in range(6):
    pt.face_map[i] = i
    pt.face_index[i] = i

  # set polytope counts
  pt.nvert = 5
  pt.nface = 6
  pt.nmap = 6
  pt.status = 0
  return pt, GJKResult()


@wp.func
def _polytope3(
  # In:
  pt: Polytope,
  dist: float,
  simplex: mat43,
  simplex1: mat43,
  simplex2: mat43,
  simplex_index1: wp.vec4i,
  simplex_index2: wp.vec4i,
  geom1: Geom,
  geom2: Geom,
  geomtype1: int,
  geomtype2: int,
) -> Polytope:
  """Create polytope for EPA given a 2-simplex from GJK"""
  # get normals in both directions
  n = wp.cross(simplex[1] - simplex[0], simplex[2] - simplex[0])
  if wp.norm_l2(n) < MJ_MINVAL:
    pt.status = 2
    return pt

  pt.vert[0] = simplex[0]
  pt.vert[1] = simplex[1]
  pt.vert[2] = simplex[2]

  pt.vert1[0] = simplex1[0]
  pt.vert1[1] = simplex1[1]
  pt.vert1[2] = simplex1[2]

  pt.vert_index1[0] = simplex_index1[0]
  pt.vert_index1[1] = simplex_index1[1]
  pt.vert_index1[2] = simplex_index1[2]

  pt.vert2[0] = simplex2[0]
  pt.vert2[1] = simplex2[1]
  pt.vert2[2] = simplex2[2]

  pt.vert_index2[0] = simplex_index2[0]
  pt.vert_index2[1] = simplex_index2[1]
  pt.vert_index2[2] = simplex_index2[2]

  _epa_support(pt, 3, geom1, geom2, geomtype1, geomtype2, -n)
  _epa_support(pt, 4, geom1, geom2, geomtype1, geomtype2, n)

  v1 = simplex[0]
  v2 = simplex[1]
  v3 = simplex[2]
  v4 = pt.vert[3]
  v5 = pt.vert[4]

  # check that v4 is not contained in the 2-simplex
  if _tri_point_intersect(v1, v2, v3, v4):
    pt.status = 3
    return pt

  # check that v5 is not contained in the 2-simplex
  if _tri_point_intersect(v1, v2, v3, v5):
    pt.status = 4
    return pt

  # if origin does not lie on simplex then we need to check that the hexahedron contains the
  # origin
  if dist > 1e-5 and not _test_tetra(v1, v2, v3, v4) and not _test_tetra(v1, v2, v3, v5):
    pt.status = 5
    return pt

  # create hexahedron for EPA
  if _attach_face(pt, 0, 4, 0, 1) < MJ_MINVAL2:
    pt.status = 6
    return pt
  if _attach_face(pt, 1, 4, 2, 0) < MJ_MINVAL2:
    pt.status = 7
    return pt
  if _attach_face(pt, 2, 4, 1, 2) < MJ_MINVAL2:
    pt.status = 8
    return pt
  if _attach_face(pt, 3, 3, 1, 0) < MJ_MINVAL2:
    pt.status = 9
    return pt
  if _attach_face(pt, 4, 3, 0, 2) < MJ_MINVAL2:
    pt.status = 10
    return pt
  if _attach_face(pt, 5, 3, 2, 1) < MJ_MINVAL2:
    pt.status = 11
    return pt

  # populate face map
  for i in range(6):
    pt.face_map[i] = i
    pt.face_index[i] = i

  # set polytope counts
  pt.nvert = 5
  pt.nface = 6
  pt.nmap = 6
  pt.status = 0
  return pt


@wp.func
def _polytope4(
  # In:
  pt: Polytope,
  dist: float,
  simplex: mat43,
  simplex1: mat43,
  simplex2: mat43,
  simplex_index1: wp.vec4i,
  simplex_index2: wp.vec4i,
  geom1: Geom,
  geom2: Geom,
  geomtype1: int,
  geomtype2: int,
) -> Tuple[Polytope, GJKResult]:
  """Create polytope for EPA given a 3-simplex from GJK"""
  pt.vert[0] = simplex[0]
  pt.vert[1] = simplex[1]
  pt.vert[2] = simplex[2]
  pt.vert[3] = simplex[3]

  pt.vert1[0] = simplex1[0]
  pt.vert1[1] = simplex1[1]
  pt.vert1[2] = simplex1[2]
  pt.vert1[3] = simplex1[3]

  pt.vert_index1[0] = simplex_index1[0]
  pt.vert_index1[1] = simplex_index1[1]
  pt.vert_index1[2] = simplex_index1[2]
  pt.vert_index1[3] = simplex_index1[3]

  pt.vert2[0] = simplex2[0]
  pt.vert2[1] = simplex2[1]
  pt.vert2[2] = simplex2[2]
  pt.vert2[3] = simplex2[3]

  pt.vert_index2[0] = simplex_index2[0]
  pt.vert_index2[1] = simplex_index2[1]
  pt.vert_index2[2] = simplex_index2[2]
  pt.vert_index2[3] = simplex_index2[3]

  # if the origin is on a face, replace the 3-simplex with a 2-simplex
  if _attach_face(pt, 0, 0, 1, 2) < MJ_MINVAL2:
    pt.status = -1
    return pt, _replace_simplex3(pt, 0, 1, 2)

  if _attach_face(pt, 1, 0, 3, 1) < MJ_MINVAL2:
    pt.status = -1
    return pt, _replace_simplex3(pt, 0, 3, 1)

  if _attach_face(pt, 2, 0, 2, 3) < MJ_MINVAL2:
    pt.status = -1
    return pt, _replace_simplex3(pt, 0, 2, 3)

  if _attach_face(pt, 3, 3, 2, 1) < MJ_MINVAL2:
    pt.status = -1
    return pt, _replace_simplex3(pt, 3, 2, 1)

  if not _test_tetra(pt.vert[0], pt.vert[1], pt.vert[2], pt.vert[3]):
    pt.status = 12
    return pt, GJKResult()

  # populate face map
  for i in range(4):
    pt.face_map[i] = i
    pt.face_index[i] = i

  # set polytope counts
  pt.nvert = 4
  pt.nface = 4
  pt.nmap = 4
  pt.status = 0
  return pt, GJKResult()


@wp.func
def _epa(
  # In:
  tolerance: float,
  epa_iterations: int,
  pt: Polytope,
  geom1: Geom,
  geom2: Geom,
  geomtype1: int,
  geomtype2: int,
  is_discrete: bool,
) -> Tuple[float, wp.vec3, wp.vec3, int]:
  """Recover penetration data from two geoms in contact given an initial polytope."""
  upper = FLOAT_MAX
  upper2 = FLOAT_MAX
  idx = int(-1)
  pidx = int(-1)
  epsilon = wp.where(is_discrete, 1e-15, tolerance)

  for k in range(epa_iterations):
    pidx = int(idx)
    idx = int(-1)

    # find the face closest to the origin (lower bound for penetration depth)
    lower2 = float(FLOAT_MAX)
    for i in range(pt.nmap):
      face_idx = pt.face_map[i]
      if pt.face_norm2[face_idx] < lower2:
        idx = int(face_idx)
        lower2 = float(pt.face_norm2[face_idx])

    # face not valid, return previous face
    if lower2 > upper2 or idx < 0:
      idx = pidx
      break

    # check if lower bound is 0
    if lower2 <= 0:
      break

    # compute support point w from the closest face's normal
    lower = wp.sqrt(lower2)
    wi = pt.nvert
    i1, i2 = _epa_support(pt, wi, geom1, geom2, geomtype1, geomtype2, pt.face_pr[idx] / lower)
    geom1.index = i1
    geom2.index = i2
    pt.nvert += 1

    # upper bound for kth iteration
    upper_k = wp.dot(pt.face_pr[idx], pt.vert[wi]) / lower
    if upper_k < upper:
      upper = upper_k
      upper2 = upper * upper

    if upper - lower < epsilon:
      break

    # check if vertex wi is a repeated support point
    if is_discrete:
      found_repeated = bool(False)
      for i in range(pt.nvert - 1):
        if pt.vert_index1[i] == pt.vert_index1[wi] and pt.vert_index2[i] == pt.vert_index2[wi]:
          found_repeated = True
          break
      if found_repeated:
        break

    pt.nmap = _delete_face(pt, idx)
    pt.nhorizon = _add_edge(pt, pt.face[idx][0], pt.face[idx][1])
    pt.nhorizon = _add_edge(pt, pt.face[idx][1], pt.face[idx][2])
    pt.nhorizon = _add_edge(pt, pt.face[idx][2], pt.face[idx][0])
    if pt.nhorizon == -1:
      idx = -1
      break

    # compute horizon for w
    for i in range(pt.nface):
      if pt.face_index[i] == -2:
        continue

      if wp.dot(pt.face_pr[i], pt.vert[wi]) - pt.face_norm2[i] > 1e-10:
        pt.nmap = _delete_face(pt, i)
        pt.nhorizon = _add_edge(pt, pt.face[i][0], pt.face[i][1])
        pt.nhorizon = _add_edge(pt, pt.face[i][1], pt.face[i][2])
        pt.nhorizon = _add_edge(pt, pt.face[i][2], pt.face[i][0])
        if pt.nhorizon == -1:
          idx = -1
          break

    # insert w as new vertex and attach faces along the horizon
    for i in range(pt.nhorizon):
      dist2 = _attach_face(pt, pt.nface, wi, pt.horizon[2 * i + 0], pt.horizon[2 * i + 1])
      if dist2 == 0:
        idx = -1
        break

      pt.nface += 1

      # store face in map
      if dist2 >= lower2 and dist2 <= upper2:
        pt.face_map[pt.nmap] = pt.nface - 1
        pt.face_index[pt.nface - 1] = pt.nmap
        pt.nmap += 1

    # no face candidates left
    if pt.nmap == 0 or idx == -1:
      break

    # clear horizon
    pt.nhorizon = 0

  # return from valid face
  if idx > -1:
    x1, x2 = _epa_witness(pt, idx)
    return -wp.sqrt(pt.face_norm2[idx]), x1, x2, idx
  return 0.0, wp.vec3(), wp.vec3(), -1


@wp.func
def _area4(a: wp.vec3, b: wp.vec3, c: wp.vec3, d: wp.vec3) -> float:
  """Computes area of a quadrilateral embedded in 3D space."""
  return 0.5 * wp.norm_l2(wp.cross(a - d, d - b) + wp.cross(b - c, c - a))


@wp.func
def _next(n: int, i: int) -> int:
  """Returns (i + 1) mod n for 0 <= i <= n - 1."""
  return wp.where(i == n - 1, 0, i + 1)


@wp.func
def _polygon_quad(polygon: wp.array(dtype=wp.vec3), npolygon: int) -> wp.vec4i:
  """Returns the indices of a quadrilateral of maximum area in a convex polygon."""
  b = _next(npolygon, 0)
  c = _next(npolygon, b)
  d = _next(npolygon, c)
  res = wp.vec4i(0, b, c, d)
  m = _area4(polygon[0], polygon[b], polygon[c], polygon[d])
  for a in range(npolygon):
    while True:
      m_next = _area4(polygon[a], polygon[b], polygon[c], polygon[_next(npolygon, d)])
      if m_next <= m:
        break
      m = m_next
      d = _next(npolygon, d)
      res = wp.vec4i(a, b, c, d)
      while True:
        m_next = _area4(polygon[a], polygon[b], polygon[_next(npolygon, c)], polygon[d])
        if m_next <= m:
          break
        m = m_next
        c = _next(npolygon, c)
        res = wp.vec4i(a, b, c, d)
      while True:
        m_next = _area4(polygon[a], polygon[_next(npolygon, b)], polygon[c], polygon[d])
        if m_next <= m:
          break
        m = m_next
        b = _next(npolygon, b)
        res = wp.vec4i(a, b, c, d)
    if b == a:
      b = _next(npolygon, b)
      if c == b:
        c = _next(npolygon, c)
        if d == c:
          d == _next(npolygon, d)
  return res


# return number (1, 2 or 3) of dimensions of a simplex; reorder vertices if necessary
@wp.func
def _feature_dim(
  face: wp.vec3i, vert_index: wp.array(dtype=int), vert: wp.array(dtype=wp.vec3)
) -> Tuple[int, wp.vec3i, wp.mat33]:
  v1i = vert_index[face[0]]
  v2i = vert_index[face[1]]
  v3i = vert_index[face[2]]

  feature_index = wp.vec3i(v1i, v2i, v3i)
  feature_vert = wp.mat33()
  feature_vert[0] = vert[face[0]]
  feature_vert[1] = vert[face[1]]
  feature_vert[2] = vert[face[2]]

  if v1i != v2i:
    dim = wp.where(v3i == v1i or v3i == v2i, 2, 3)
    return dim, feature_index, feature_vert

  feature_index[1] = v3i
  feature_vert[1] = vert[face[2]]

  dim = wp.where(v1i != v3i, 2, 1)
  return dim, feature_index, feature_vert


# find two normals that are facing each other within a tolerance, return 1 if found
@wp.func
def _aligned_faces(
  vert1: wp.array(dtype=wp.vec3), len1: int, vert2: wp.array(dtype=wp.vec3), len2: int
) -> Tuple[int, wp.vec2i]:
  res = wp.vec2i()
  for i in range(len1):
    for j in range(len2):
      if wp.dot(vert1[i], vert2[j]) < -FACE_TOL:
        res[0] = i
        res[1] = j
        return 1, res
  return 0, res


# find two normals that are perpendicular to each other within a tolerance
# return 1 if found
@wp.func
def _aligned_face_edge(
  edge: wp.array(dtype=wp.vec3), nedge: int, face: wp.array(dtype=wp.vec3), nface: int
) -> Tuple[int, wp.vec2i]:
  res = wp.vec2i()
  for i in range(nface):
    for j in range(nedge):
      if wp.abs(wp.dot(edge[j], face[i])) < EDGE_TOL:
        res[0] = j
        res[1] = i
        return 1, res
  return 0, res


# find up to n <= 2 common integers of two arrays, return n
@wp.func
def _intersect1(
  a1: wp.array(dtype=int), a2: wp.array(dtype=int), start1: int, start2: int, len1: int, len2: int
) -> Tuple[int, wp.vec2i]:
  count = int(0)
  res = wp.vec2i()
  for i in range(start1, start1 + len1):
    for j in range(start2, start2 + len2):
      if a1[i] == a2[j]:
        res[count] = a1[i]
        count += 1
        if count == 2:
          return 2, res
  return count, res


@wp.func
def _intersect2(a1: wp.vec2i, a2: wp.array(dtype=int), start2: int, len1: int, len2: int) -> Tuple[int, wp.vec2i]:
  count = int(0)
  res = wp.vec2i()
  for i in range(len1):
    for j in range(start2, start2 + len2):
      if a1[i] == a2[j]:
        res[count] = a1[i]
        count += 1
        if count == 2:
          return 2, res
  return count, res


# compute possible polygon normals of a mesh given up to 3 vertices
@wp.func
def _mesh_normals(
  # In:
  feature_dim: int,
  feature_index: wp.vec3i,
  mat: wp.mat33,
  vertadr: int,
  polyadr: int,
  polynormal: wp.array(dtype=wp.vec3),
  polymapadr: wp.array(dtype=int),
  polymapnum: wp.array(dtype=int),
  polymap: wp.array(dtype=int),
  # Out:
  normals_out: wp.array(dtype=wp.vec3),
  indices_out: wp.array(dtype=int),
) -> int:
  v1 = feature_index[0]
  v2 = feature_index[1]
  v3 = feature_index[2]
  if feature_dim == 3:
    v1_adr = polymapadr[vertadr + v1]
    v1_num = polymapnum[vertadr + v1]

    v2_adr = polymapadr[vertadr + v2]
    v2_num = polymapnum[vertadr + v2]

    v3_adr = polymapadr[vertadr + v3]
    v3_num = polymapnum[vertadr + v3]

    faceset = wp.vec2i()
    n, edgeset = _intersect1(polymap, polymap, v1_adr, v2_adr, v1_num, v2_num)
    if n == 0:
      return 0
    n, faceset = _intersect2(edgeset, polymap, v3_adr, n, v3_num)
    if n == 0:
      return 0

    # three vertices on mesh define a unique face
    normals_out[0] = mat @ polynormal[polyadr + faceset[0]]
    indices_out[0] = faceset[0]
    return 1

  if feature_dim == 2:
    v1_adr = polymapadr[vertadr + v1]
    v1_num = polymapnum[vertadr + v1]

    v2_adr = polymapadr[vertadr + v2]
    v2_num = polymapnum[vertadr + v2]

    # up to two faces as two vertices define an edge
    n, edgeset = _intersect1(polymap, polymap, v1_adr, v2_adr, v1_num, v2_num)
    if n == 0:
      return 0
    for i in range(n):
      normals_out[i] = mat @ polynormal[polyadr + edgeset[i]]
      indices_out[i] = edgeset[i]
    return n

  if feature_dim == 1:
    v1_adr = polymapadr[vertadr + v1]
    v1_num = polymapnum[vertadr + v1]
    for i in range(v1_num):
      index = polymap[v1_adr + i]
      normals_out[i] = mat @ polynormal[polyadr + index]
      indices_out[i] = index
    return v1_num
  return 0


# compute normal directional vectors along possible edges given by up to two vertices
@wp.func
def _mesh_edge_normals(
  # In:
  dim: int,
  mat: wp.mat33,
  pos: wp.vec3,
  vertadr: int,
  polyadr: int,
  vert: wp.array(dtype=wp.vec3),
  polyvertadr: wp.array(dtype=int),
  polyvertnum: wp.array(dtype=int),
  polyvert: wp.array(dtype=int),
  polymapadr: wp.array(dtype=int),
  polymapnum: wp.array(dtype=int),
  polymap: wp.array(dtype=int),
  v1: wp.vec3,
  v2: wp.vec3,
  v1i: int,
  # Out:
  normals_out: wp.array(dtype=wp.vec3),
  endverts_out: wp.array(dtype=wp.vec3),
) -> int:
  # only one edge
  if dim == 2:
    endverts_out[0] = v2
    normals_out[0] = wp.normalize(v2 - v1)
    return 1

  if dim == 1:
    v1_adr = polymapadr[vertadr + v1i]
    v1_num = polymapnum[vertadr + v1i]

    # loop through all faces with vertex v1
    for i in range(v1_num):
      idx = polymap[v1_adr + i]
      adr = polyvertadr[polyadr + idx]
      nvert = polyvertnum[polyadr + idx]
      # find previous vertex in polygon to form edge
      for j in range(nvert):
        if polyvert[adr + j] == v1i:
          k = wp.where(j == 0, nvert - 1, j - 1)
          endverts_out[i] = mat @ vert[vertadr + polyvert[adr + k]] + pos
          normals_out[i] = wp.normalize(endverts_out[i] - v1)
    return v1_num
  return 0


# try recovering box normal from collision normal
@wp.func
def _box_normals2(
  # In:
  mat: wp.mat33,
  n: wp.vec3,
  # Out:
  normal_out: wp.array(dtype=wp.vec3),
  index_out: wp.array(dtype=int),
) -> int:
  # list of box face normals
  face_normals = mat63(1.0, 0.0, 0.0, -1.0, 0.0, 0.0, 0.0, 1.0, 0.0, 0.0, -1.0, 0.0, 0.0, 0.0, 1.0, 0.0, 0.0, -1.0)

  # get local coordinates of the normal

  local_n = wp.normalize(
    wp.vec3(
      mat[0][0] * n[0] + mat[1][0] * n[1] + mat[2][0] * n[2],
      mat[0][1] * n[0] + mat[1][1] * n[1] + mat[2][1] * n[2],
      mat[0][2] * n[0] + mat[1][2] * n[1] + mat[2][2] * n[2],
    )
  )

  # determine if there is a side close to the normal
  for i in range(6):
    if wp.dot(local_n, face_normals[i]) > FACE_TOL:
      normal_out[0] = mat @ face_normals[i]
      index_out[0] = i
      return 1

  return 0


# compute possible face normals of a box given up to 3 vertices
@wp.func
def _box_normals(
  # In:
  feature_dim: int,
  feature_index: wp.vec3i,
  mat: wp.mat33,
  dir: wp.vec3,
  # Out:
  normal_out: wp.array(dtype=wp.vec3),
  index_out: wp.array(dtype=int),
) -> int:
  v1 = feature_index[0]
  v2 = feature_index[1]
  v3 = feature_index[2]

  if feature_dim == 3:
    c = 0
    x = float((v1 & 1) and (v2 & 1) and (v3 & 1)) - float(not (v1 & 1) and not (v2 & 1) and not (v3 & 1))
    y = float((v1 & 2) and (v2 & 2) and (v3 & 2)) - float(not (v1 & 2) and not (v2 & 2) and not (v3 & 2))
    z = float((v1 & 4) and (v2 & 4) and (v3 & 4)) - float(not (v1 & 4) and not (v2 & 4) and not (v3 & 4))
    normal_out[0] = mat @ wp.vec3(x, y, z)
    sgn = x + y + z
    if x != 0.0:
      index_out[c] = 0
      c += 1
    if y != 0.0:
      index_out[c] = 2
      c += 1
    if z != 0.0:
      index_out[c] = 4
      c += 1
    if sgn == -1.0:
      index_out[0] = index_out[0] + 1
    if c == 1:
      return 1
    return _box_normals2(mat, dir, normal_out, index_out)
  if feature_dim == 2:
    c = 0
    x = float((v1 & 1) and (v2 & 1)) - float(not (v1 & 1) and not (v2 & 1))
    y = float((v1 & 2) and (v2 & 2)) - float(not (v1 & 2) and not (v2 & 2))
    z = float((v1 & 4) and (v2 & 4)) - float(not (v1 & 4) and not (v2 & 4))
    if x != 0.0:
      normal_out[c] = mat @ wp.vec3(float(x), 0.0, 0.0)
      index_out[c] = wp.where(x > 0.0, 0, 1)
      c += 1
    if y != 0.0:
      normal_out[c] = mat @ wp.vec3(0.0, y, 0.0)
      index_out[c] = wp.where(y > 0.0, 2, 3)
      c += 1
    if z != 0.0:
      normal_out[c] = mat @ wp.vec3(0.0, 0.0, z)
      index_out[c] = wp.where(z > 0.0, 4, 5)
      c += 1
    if c == 2:
      return 2
    return _box_normals2(mat, dir, normal_out, index_out)

  if feature_dim == 1:
    x = wp.where(v1 & 1, 1.0, -1.0)
    y = wp.where(v1 & 2, 1.0, -1.0)
    z = wp.where(v1 & 4, 1.0, -1.0)
    normal_out[0] = mat @ wp.vec3(x, 0.0, 0.0)
    normal_out[1] = mat @ wp.vec3(0.0, y, 0.0)
    normal_out[2] = mat @ wp.vec3(0.0, 0.0, z)
    index_out[0] = wp.where(x > 0.0, 0, 1)
    index_out[1] = wp.where(y > 0.0, 2, 3)
    index_out[2] = wp.where(z > 0.0, 4, 5)
    return 3
  return 0


# compute possible edge normals for box for edge collisions
@wp.func
def _box_edge_normals(
  # In:
  dim: int,
  mat: wp.mat33,
  pos: wp.vec3,
  size: wp.vec3,
  v1: wp.vec3,
  v2: wp.vec3,
  v1i: int,
  # Out:
  normal_out: wp.array(dtype=wp.vec3),
  endvert_out: wp.array(dtype=wp.vec3),
) -> int:
  if dim == 2:
    endvert_out[0] = v2
    normal_out[0] = wp.normalize(v2 - v1)
    return 1

  # return 3 adjacent vertices
  if dim == 1:
    x = wp.where(v1i & 1, size[0], -size[0])
    y = wp.where(v1i & 2, size[1], -size[1])
    z = wp.where(v1i & 4, size[2], -size[2])

    endvert_out[0] = mat @ wp.vec3(-x, y, z) + pos
    normal_out[0] = wp.normalize(endvert_out[0] - v1)

    endvert_out[1] = mat @ wp.vec3(x, -y, z) + pos
    normal_out[1] = wp.normalize(endvert_out[1] - v1)

    endvert_out[2] = mat @ wp.vec3(x, y, -z) + pos
    normal_out[2] = wp.normalize(endvert_out[2] - v1)
    return 3
  return 0


# recover face of a box from its index
@wp.func
def _box_face(mat: wp.mat33, pos: wp.vec3, size: wp.vec3, idx: int, face_out: wp.array(dtype=wp.vec3)) -> int:
  # compute global coordinates of the box face and face normal
  if idx == 0:  # right
    face_out[0] = mat @ wp.vec(size[0], size[1], size[2]) + pos
    face_out[1] = mat @ wp.vec(size[0], size[1], -size[2]) + pos
    face_out[2] = mat @ wp.vec(size[0], -size[1], -size[2]) + pos
    face_out[3] = mat @ wp.vec(size[0], -size[1], size[2]) + pos
    return 4
  if idx == 1:  # left
    face_out[0] = mat @ wp.vec(-size[0], size[1], -size[2]) + pos
    face_out[1] = mat @ wp.vec(-size[0], size[1], size[2]) + pos
    face_out[2] = mat @ wp.vec(-size[0], -size[1], size[2]) + pos
    face_out[3] = mat @ wp.vec(-size[0], -size[1], -size[2]) + pos
    return 4
  if idx == 2:  # top
    face_out[0] = mat @ wp.vec(-size[0], size[1], -size[2]) + pos
    face_out[1] = mat @ wp.vec(size[0], size[1], -size[2]) + pos
    face_out[2] = mat @ wp.vec(size[0], size[1], size[2]) + pos
    face_out[3] = mat @ wp.vec(-size[0], size[1], size[2]) + pos
    return 4
  if idx == 3:  # bottom
    face_out[0] = mat @ wp.vec(-size[0], -size[1], size[2]) + pos
    face_out[1] = mat @ wp.vec(size[0], -size[1], size[2]) + pos
    face_out[2] = mat @ wp.vec(size[0], -size[1], -size[2]) + pos
    face_out[3] = mat @ wp.vec(-size[0], -size[1], -size[2]) + pos
    return 4
  if idx == 4:  # front
    face_out[0] = mat @ wp.vec(-size[0], size[1], size[2]) + pos
    face_out[1] = mat @ wp.vec(size[0], size[1], size[2]) + pos
    face_out[2] = mat @ wp.vec(size[0], -size[1], size[2]) + pos
    face_out[3] = mat @ wp.vec(-size[0], -size[1], size[2]) + pos
    return 4
  if idx == 5:  # back
    face_out[0] = mat @ wp.vec(size[0], size[1], -size[2]) + pos
    face_out[1] = mat @ wp.vec(-size[0], size[1], -size[2]) + pos
    face_out[2] = mat @ wp.vec(-size[0], -size[1], -size[2]) + pos
    face_out[3] = mat @ wp.vec(size[0], -size[1], -size[2]) + pos
    return 4
  return 0


# recover mesh polygon from its index, return number of edges
@wp.func
def _mesh_face(
  # In:
  mat: wp.mat33,
  pos: wp.vec3,
  vertadr: int,
  polyadr: int,
  vert: wp.array(dtype=wp.vec3),
  polyvertadr: wp.array(dtype=int),
  polyvertnum: wp.array(dtype=int),
  polyvert: wp.array(dtype=int),
  idx: int,
  # Out:
  face_out: wp.array(dtype=wp.vec3),
) -> int:
  adr = polyvertadr[polyadr + idx]
  j = int(0)
  nvert = polyvertnum[polyadr + idx]
  for i in range(nvert - 1, -1, -1):
    v = vert[vertadr + polyvert[adr + i]]
    face_out[j] = mat @ v + pos
    j += 1
  return nvert


@wp.func
def _plane_normal(v1: wp.vec3, v2: wp.vec3, n: wp.vec3) -> Tuple[float, wp.vec3]:
  v3 = v1 + n
  res = wp.cross(v2 - v1, v3 - v1)
  return wp.dot(res, v1), res


@wp.func
def _halfspace(a: wp.vec3, n: wp.vec3, p: wp.vec3) -> bool:
  return wp.dot(p - a, n) > -1e-10


@wp.func
def _plane_intersect(pn: wp.vec3, pd: float, a: wp.vec3, b: wp.vec3) -> Tuple[float, wp.vec3]:
  res = wp.vec3()
  ab = b - a
  temp = wp.dot(pn, ab)
  if temp == 0.0:
    return FLOAT_MAX, res  # parallel; no intersection
  t = (pd - wp.dot(pn, a)) / temp
  if t >= 0.0 and t <= 1.0:
    res[0] = a[0] + t * ab[0]
    res[1] = a[1] + t * ab[1]
    res[2] = a[2] + t * ab[2]
  return t, res


# clip a polygon against another polygon
@wp.func
def _polygon_clip(
  # In:
  plane_normal: wp.array(dtype=wp.vec3),
  plane_dist: wp.array(dtype=float),
  face1: wp.array(dtype=wp.vec3),
  nface1: int,
  face2: wp.array(dtype=wp.vec3),
  nface2: int,
  n: wp.vec3,
  dir: wp.vec3,
  # Out:
  polygon_out: wp.array(dtype=wp.vec3),
  clipped_out: wp.array(dtype=wp.vec3),
) -> Tuple[int, mat3c, mat3c]:
  witness1 = mat3c()
  witness2 = mat3c()

  # clipping face needs to be at least a triangle
  if nface1 < 3:
    return 0, witness1, witness2

  # compute plane normal and distance to plane for each vertex
  pn = plane_normal
  pd = plane_dist
  for i in range(nface1 - 1):
    pdi, pni = _plane_normal(face1[i], face1[i + 1], n)
    pd[i] = pdi
    pn[i] = pni
  pdi, pni = _plane_normal(face1[nface1 - 1], face1[0], n)
  pd[nface1 - 1] = pdi
  pn[nface1 - 1] = pni

  # reserve 2 * max_sides as max sides for a clipped polygon
  npolygon = nface2
  nclipped = int(0)

  for i in range(nface2):
    polygon_out[i] = face2[i]

  # clip the polygon by one edge e at a time
  for e in range(nface1):
    for i in range(npolygon):
      # get edge PQ of the polygon
      P = polygon_out[i]
      Q = wp.where(i < npolygon - 1, polygon_out[i + 1], polygon_out[0])

      # determine if P and Q are in the halfspace of the clipping edge
      inside1 = _halfspace(face1[e], pn[e], P)
      inside2 = _halfspace(face1[e], pn[e], Q)

      # PQ entirely outside the clipping edge, skip
      if not inside1 and not inside2:
        continue

      # edge PQ is inside the clipping edge, add Q
      if inside1 and inside2:
        clipped_out[nclipped] = Q
        nclipped += 1
        continue

      # add new vertex to clipped polygon where PQ intersects the clipping edge
      t, res = _plane_intersect(pn[e], pd[e], P, Q)
      if t >= 0.0 and t <= 1.0:
        clipped_out[nclipped] = res
        nclipped += 1

      # add Q as PQ is now back inside the clipping edge
      if inside2:
        clipped_out[nclipped] = Q
        nclipped += 1

    # swap clipped and polygon
    tmp = polygon_out
    polygon_out = clipped_out
    clipped_out = tmp
    npolygon = nclipped
    nclipped = 0

  if npolygon < 1:
    return 0, witness1, witness2

  if npolygon > 4:
    quad = _polygon_quad(polygon_out, npolygon)
    for i in range(4):
      witness2[i] = polygon_out[quad[i]]
      witness1[i] = witness2[i] - dir
    return 4, witness1, witness2

  # no pruning needed
  for i in range(npolygon):
    witness2[i] = polygon_out[i]
    witness1[i] = witness2[i] - dir
  return npolygon, witness1, witness2


@wp.func
def _set_edge(
  vert1: wp.array(dtype=wp.vec3), vert2: wp.array(dtype=wp.vec3), start: int, end: int, face_out: wp.array(dtype=wp.vec3)
) -> int:
  face_out[0] = vert1[start]
  face_out[1] = vert2[end]
  return 2


# recover multiple contacts from EPA polytope
@wp.func
def _multicontact(
  # In:
  polygon: wp.array(dtype=wp.vec3),
  clipped: wp.array(dtype=wp.vec3),
  plane_normal: wp.array(dtype=wp.vec3),
  plane_dist: wp.array(dtype=float),
  idx1: wp.array(dtype=int),
  idx2: wp.array(dtype=int),
  n1: wp.array(dtype=wp.vec3),
  n2: wp.array(dtype=wp.vec3),
  endvert: wp.array(dtype=wp.vec3),
  face1: wp.array(dtype=wp.vec3),
  face2: wp.array(dtype=wp.vec3),
  pt: Polytope,
  face: wp.vec3i,
  x1: wp.vec3,
  x2: wp.vec3,
  geom1: Geom,
  geom2: Geom,
  geomtype1: int,
  geomtype2: int,
) -> Tuple[int, mat3c, mat3c]:
  witness1 = mat3c()
  witness2 = mat3c()
  witness1[0] = x1
  witness2[0] = x2

  if geomtype1 == int(GeomType.MESH.value):
    vert = geom1.vert
    polynormal = geom1.mesh_polynormal
    polyvertadr = geom1.mesh_polyvertadr
    polyvertnum = geom1.mesh_polyvertnum
    polyvert = geom1.mesh_polyvert
    polymapadr = geom1.mesh_polymapadr
    polymapnum = geom1.mesh_polymapnum
    polymap = geom1.mesh_polymap
  elif geomtype2 == int(GeomType.MESH.value):
    vert = geom2.vert
    polynormal = geom2.mesh_polynormal
    polyvertadr = geom2.mesh_polyvertadr
    polyvertnum = geom2.mesh_polyvertnum
    polyvert = geom2.mesh_polyvert
    polymapadr = geom2.mesh_polymapadr
    polymapnum = geom2.mesh_polymapnum
    polymap = geom2.mesh_polymap

  # get dimensions of features of geoms 1 and 2
  nface1, feature_index1, feature_vertex1 = _feature_dim(face, pt.vert_index1, pt.vert1)
  nface2, feature_index2, feature_vertex2 = _feature_dim(face, pt.vert_index2, pt.vert2)

  dir = x2 - x1
  dir_neg = -dir

  # get all possible face normals for each geom
  if geomtype1 == int(GeomType.BOX.value):
    nnorms1 = _box_normals(nface1, feature_index1, geom1.rot, dir_neg, n1, idx1)
  elif geomtype1 == int(GeomType.MESH.value):
    nnorms1 = _mesh_normals(
      nface1,
      feature_index1,
      geom1.rot,
      geom1.vertadr,
      geom1.mesh_polyadr,
      polynormal,
      polymapadr,
      polymapnum,
      polymap,
      n1,
      idx1,
    )
  if geomtype2 == int(GeomType.BOX.value):
    nnorms2 = _box_normals(nface2, feature_index2, geom2.rot, dir, n2, idx2)
  elif geomtype2 == int(GeomType.MESH.value):
    nnorms2 = _mesh_normals(
      nface2,
      feature_index2,
      geom2.rot,
      geom2.vertadr,
      geom2.mesh_polyadr,
      polynormal,
      polymapadr,
      polymapnum,
      polymap,
      n2,
      idx2,
    )

  # determine if any two face normals match
  is_edge_contact_geom1 = 0
  is_edge_contact_geom2 = 0
  nres, res = _aligned_faces(n1, nnorms1, n2, nnorms2)
  if not nres:
    # check if edge-face collision
    if nface1 < 3 and nface1 <= nface2:
      nnorms1 = 0
      if geomtype1 == int(GeomType.BOX.value):
        nnorms1 = _box_edge_normals(
          nface1, geom1.rot, geom1.pos, geom1.size, feature_vertex1[0], feature_vertex1[1], feature_index1[0], n1, endvert
        )
      elif geomtype1 == int(GeomType.MESH.value):
        nnorms1 = _mesh_edge_normals(
          nface1,
          geom1.rot,
          geom1.pos,
          geom1.vertadr,
          geom1.mesh_polyadr,
          geom1.vert,
          polyvertadr,
          polyvertnum,
          polyvert,
          polymapadr,
          polymapnum,
          polymap,
          feature_vertex1[0],
          feature_vertex1[1],
          feature_index1[0],
          n1,
          endvert,
        )
      nres, res = _aligned_face_edge(n1, nnorms1, n2, nnorms2)
      if not nres:
        return 1, witness1, witness2
      is_edge_contact_geom1 = 1

    # check if face-edge collision
    elif nface2 < 3:
      nnorms2 = 0
      if geomtype2 == int(GeomType.BOX.value):
        nnorms2 = _box_edge_normals(
          nface2, geom2.rot, geom2.pos, geom2.size, feature_vertex2[0], feature_vertex2[1], feature_index2[0], n2, endvert
        )
      elif geomtype2 == int(GeomType.MESH.value):
        nnorms2 = _mesh_edge_normals(
          nface2,
          geom2.rot,
          geom2.pos,
          geom2.vertadr,
          geom2.mesh_polyadr,
          geom2.vert,
          polyvertadr,
          polyvertnum,
          polyvert,
          polymapadr,
          polymapnum,
          polymap,
          feature_vertex2[0],
          feature_vertex2[1],
          feature_index2[0],
          n2,
          endvert,
        )
      nres, res = _aligned_face_edge(n2, nnorms2, n1, nnorms1)
      if not nres:
        return 1, witness1, witness2
      is_edge_contact_geom2 = 1
    else:
      # no multi-contact
      return 1, witness1, witness2

  i = res[0]
  j = res[1]

  # recover geom1 matching edge or face
  if is_edge_contact_geom1:
    nface1 = _set_edge(pt.vert1, endvert, face[0], i, face1)
  else:
    ind = wp.where(is_edge_contact_geom2, idx1[j], idx1[i])
    if geomtype1 == int(GeomType.BOX.value):
      nface1 = _box_face(geom1.rot, geom1.pos, geom1.size, ind, face1)
    elif geomtype1 == int(GeomType.MESH.value):
      nface1 = _mesh_face(
        geom1.rot,
        geom1.pos,
        geom1.vertadr,
        geom1.mesh_polyadr,
        vert,
        polyvertadr,
        polyvertnum,
        polyvert,
        ind,
        face1,
      )

  # recover geom2 matching edge or face
  if is_edge_contact_geom2:
    nface2 = _set_edge(pt.vert2, endvert, face[0], i, face2)
  else:
    if geomtype2 == int(GeomType.BOX.value):
      nface2 = _box_face(geom2.rot, geom2.pos, geom2.size, idx2[j], face2)
    elif geomtype2 == int(GeomType.MESH.value):
      nface2 = _mesh_face(
        geom2.rot,
        geom2.pos,
        geom2.vertadr,
        geom2.mesh_polyadr,
        vert,
        polyvertadr,
        polyvertnum,
        polyvert,
        idx2[j],
        face2,
      )

  # TODO(kbayes): this approximates the contact direction, by scaling the face normal by the
  # single contact direction's magnitude. This is effective, but polygonClip should compute
  # this for each contact point.
  approx_dir = wp.vec3()

  # face1 is an edge; clip face1 against face2
  if is_edge_contact_geom1:
    approx_dir = wp.norm_l2(dir) * n2[j]
    return _polygon_clip(plane_normal, plane_dist, face2, nface2, face1, nface1, n2[j], approx_dir, polygon, clipped)

  # face2 is an edge; clip face2 against face1
  if is_edge_contact_geom2:
    approx_dir = -wp.norm_l2(dir) * n1[j]
    return _polygon_clip(plane_normal, plane_dist, face1, nface1, face2, nface2, n1[j], approx_dir, polygon, clipped)

  # face-face collision
  approx_dir = wp.norm_l2(dir) * n2[j]
  return _polygon_clip(plane_normal, plane_dist, face1, nface1, face2, nface2, n1[i], approx_dir, polygon, clipped)


@wp.func
def _inflate(dist: float, x1: wp.vec3, x2: wp.vec3, margin1: float, margin2: float) -> Tuple[float, wp.vec3, wp.vec3]:
  n = wp.normalize(x2 - x1)
  if margin1 > 0.0:
    x1 += margin1 * n

  if margin2 > 0.0:
    x2 -= margin2 * n
  dist -= margin1 + margin2
  return dist, x1, x2


@wp.func
def ccd(
  # In:
  multiccd: bool,
  tolerance: float,
  cutoff: float,
  ccd_iterations: int,
  geom1: Geom,
  geom2: Geom,
  geomtype1: int,
  geomtype2: int,
  x_1: wp.vec3,
  x_2: wp.vec3,
  vert: wp.array(dtype=wp.vec3),
  vert1: wp.array(dtype=wp.vec3),
  vert2: wp.array(dtype=wp.vec3),
  vert_index1: wp.array(dtype=int),
  vert_index2: wp.array(dtype=int),
  face: wp.array(dtype=wp.vec3i),
  face_pr: wp.array(dtype=wp.vec3),
  face_norm2: wp.array(dtype=float),
  face_index: wp.array(dtype=int),
  face_map: wp.array(dtype=int),
  horizon: wp.array(dtype=int),
  polygon: wp.array(dtype=wp.vec3),
  clipped: wp.array(dtype=wp.vec3),
  plane_normal: wp.array(dtype=wp.vec3),
  plane_dist: wp.array(dtype=float),
  idx1: wp.array(dtype=int),
  idx2: wp.array(dtype=int),
  n1: wp.array(dtype=wp.vec3),
  n2: wp.array(dtype=wp.vec3),
  endvert: wp.array(dtype=wp.vec3),
  face1: wp.array(dtype=wp.vec3),
  face2: wp.array(dtype=wp.vec3),
) -> Tuple[float, int, mat3c, mat3c]:
  """General convex collision detection via GJK/EPA."""
  witness1 = mat3c()
  witness2 = mat3c()
  full_margin1 = 0.0
  full_margin2 = 0.0
  size1 = 0.0
  size2 = 0.0

  # determine if the geoms being tested are discrete
  is_discrete = _discrete_geoms(geomtype1, geomtype2) and (geom1.margin == 0.0 and geom2.margin == 0.0)

  if geomtype1 == int(GeomType.SPHERE.value) or geomtype1 == int(GeomType.CAPSULE.value):
    size1 = geom1.size[0]
    full_margin1 = size1 + 0.5 * geom1.margin
    geom1.margin = 0.0
    geom1.size = wp.vec3(0.0, geom1.size[1], geom1.size[2])

  if geomtype2 == int(GeomType.SPHERE.value) or geomtype2 == int(GeomType.CAPSULE.value):
    size2 = geom2.size[0]
    full_margin2 = size2 + 0.5 * geom2.margin
    geom2.margin = 0.0
    geom2.size = wp.vec3(0.0, geom2.size[1], geom2.size[2])

  # special handling for sphere and capsule (shrink to point and line respectively)
<<<<<<< HEAD
  if margin1 + margin2 > 0.0:
    cutoff += margin1 + margin2
    result = gjk(tolerance, ccd_iterations, geom1, geom2, x_1, x_2, geomtype1, geomtype2, cutoff, True)
=======
  if size1 + size2 > 0.0:
    cutoff += full_margin1 + full_margin2
    result = gjk(tolerance, gjk_iterations, geom1, geom2, x_1, x_2, geomtype1, geomtype2, cutoff, is_discrete)
>>>>>>> f72c02c2

    # shallow penetration, inflate contact
    if result.dist > tolerance:
      if result.dist == FLOAT_MAX:
        witness1[0] = result.x1
        witness2[0] = result.x2
        return result.dist, 1, witness1, witness2
      dist, x1, x2 = _inflate(result.dist, result.x1, result.x2, full_margin1, full_margin2)
      witness1[0] = x1
      witness2[0] = x2
      return dist, 1, witness1, witness2

    # deep penetration, reset initial conditions and rerun GJK + EPA
    geom1.margin = full_margin1 - size1
    geom1.size = wp.vec3(size1, geom1.size[1], geom1.size[2])
    geom2.margin = full_margin2 - size2
    geom2.size = wp.vec3(size2, geom2.size[1], geom2.size[2])
    cutoff -= full_margin1 + full_margin2

<<<<<<< HEAD
  result = gjk(tolerance, ccd_iterations, geom1, geom2, x_1, x_2, geomtype1, geomtype2, cutoff, False)
=======
  result = gjk(tolerance, gjk_iterations, geom1, geom2, x_1, x_2, geomtype1, geomtype2, cutoff, is_discrete)
>>>>>>> f72c02c2

  # no penetration depth to recover
  if result.dist > tolerance or result.dim < 2:
    witness1[0] = result.x1
    witness2[0] = result.x2
    return result.dist, 1, witness1, witness2

  pt = Polytope()
  pt.nface = 0
  pt.nmap = 0
  pt.nvert = 0
  pt.nhorizon = 0
  pt.vert = vert
  pt.vert1 = vert1
  pt.vert2 = vert2
  pt.vert_index1 = vert_index1
  pt.vert_index2 = vert_index2
  pt.face = face
  pt.face_pr = face_pr
  pt.face_norm2 = face_norm2
  pt.face_index = face_index
  pt.face_map = face_map
  pt.horizon = horizon

  if result.dim == 2:
    pt, new_result = _polytope2(
      pt,
      result.dist,
      result.simplex,
      result.simplex1,
      result.simplex2,
      result.simplex_index1,
      result.simplex_index2,
      geom1,
      geom2,
      geomtype1,
      geomtype2,
    )
    if pt.status == -1:
      result.simplex = new_result.simplex
      result.simplex1 = new_result.simplex1
      result.simplex2 = new_result.simplex2
      result.simplex_index1 = new_result.simplex_index1
      result.simplex_index2 = new_result.simplex_index2
      result.dim = 3
  elif result.dim == 4:
    pt, new_result = _polytope4(
      pt,
      result.dist,
      result.simplex,
      result.simplex1,
      result.simplex2,
      result.simplex_index1,
      result.simplex_index2,
      geom1,
      geom2,
      geomtype1,
      geomtype2,
    )
    if pt.status == -1:
      result.simplex = new_result.simplex
      result.simplex1 = new_result.simplex1
      result.simplex2 = new_result.simplex2
      result.simplex_index1 = new_result.simplex_index1
      result.simplex_index2 = new_result.simplex_index2
      result.dim = 3

  # polytope2 and polytope4 may need to fallback here
  if result.dim == 3:
    pt = _polytope3(
      pt,
      result.dist,
      result.simplex,
      result.simplex1,
      result.simplex2,
      result.simplex_index1,
      result.simplex_index2,
      geom1,
      geom2,
      geomtype1,
      geomtype2,
    )

  # origin on boundary (objects are not considered penetrating)
  if pt.status:
    witness1[0] = result.x1
    witness2[0] = result.x2
    return result.dist, 1, witness1, witness2

<<<<<<< HEAD
  dist, x1, x2, idx = _epa(tolerance, ccd_iterations, pt, geom1, geom2, geomtype1, geomtype2)
=======
  dist, x1, x2, idx = _epa(tolerance, epa_iterations, pt, geom1, geom2, geomtype1, geomtype2, is_discrete)
>>>>>>> f72c02c2
  if idx == -1:
    return FLOAT_MAX, 0, witness1, witness2

  if (
    multiccd
    and (geom1.margin == 0.0 and geom2.margin == 0.0)
    and (geomtype1 == int(GeomType.BOX.value) or (geomtype1 == int(GeomType.MESH.value) and geom1.mesh_polyadr > -1))
    and (geomtype2 == int(GeomType.BOX.value) or (geomtype2 == int(GeomType.MESH.value) and geom2.mesh_polyadr > -1))
  ):
    num, w1, w2 = _multicontact(
      polygon,
      clipped,
      plane_normal,
      plane_dist,
      idx1,
      idx2,
      n1,
      n2,
      endvert,
      face1,
      face2,
      pt,
      pt.face[idx],
      x1,
      x2,
      geom1,
      geom2,
      geomtype1,
      geomtype2,
    )
    if num > 0:
      return dist, num, w1, w2
  witness1[0] = x1
  witness2[0] = x2
  return dist, 1, witness1, witness2<|MERGE_RESOLUTION|>--- conflicted
+++ resolved
@@ -2198,15 +2198,9 @@
     geom2.size = wp.vec3(0.0, geom2.size[1], geom2.size[2])
 
   # special handling for sphere and capsule (shrink to point and line respectively)
-<<<<<<< HEAD
-  if margin1 + margin2 > 0.0:
-    cutoff += margin1 + margin2
-    result = gjk(tolerance, ccd_iterations, geom1, geom2, x_1, x_2, geomtype1, geomtype2, cutoff, True)
-=======
   if size1 + size2 > 0.0:
     cutoff += full_margin1 + full_margin2
-    result = gjk(tolerance, gjk_iterations, geom1, geom2, x_1, x_2, geomtype1, geomtype2, cutoff, is_discrete)
->>>>>>> f72c02c2
+    result = gjk(tolerance, ccd_iterations, geom1, geom2, x_1, x_2, geomtype1, geomtype2, cutoff, is_discrete)
 
     # shallow penetration, inflate contact
     if result.dist > tolerance:
@@ -2226,11 +2220,7 @@
     geom2.size = wp.vec3(size2, geom2.size[1], geom2.size[2])
     cutoff -= full_margin1 + full_margin2
 
-<<<<<<< HEAD
-  result = gjk(tolerance, ccd_iterations, geom1, geom2, x_1, x_2, geomtype1, geomtype2, cutoff, False)
-=======
-  result = gjk(tolerance, gjk_iterations, geom1, geom2, x_1, x_2, geomtype1, geomtype2, cutoff, is_discrete)
->>>>>>> f72c02c2
+  result = gjk(tolerance, ccd_iterations, geom1, geom2, x_1, x_2, geomtype1, geomtype2, cutoff, is_discrete)
 
   # no penetration depth to recover
   if result.dist > tolerance or result.dim < 2:
@@ -2320,11 +2310,7 @@
     witness2[0] = result.x2
     return result.dist, 1, witness1, witness2
 
-<<<<<<< HEAD
-  dist, x1, x2, idx = _epa(tolerance, ccd_iterations, pt, geom1, geom2, geomtype1, geomtype2)
-=======
-  dist, x1, x2, idx = _epa(tolerance, epa_iterations, pt, geom1, geom2, geomtype1, geomtype2, is_discrete)
->>>>>>> f72c02c2
+  dist, x1, x2, idx = _epa(tolerance, ccd_iterations, pt, geom1, geom2, geomtype1, geomtype2, is_discrete)
   if idx == -1:
     return FLOAT_MAX, 0, witness1, witness2
 
