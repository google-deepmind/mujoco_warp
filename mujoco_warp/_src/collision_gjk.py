--- conflicted
+++ resolved
@@ -1911,29 +1911,16 @@
   dir_neg = -dir
 
   # get all possible face normals for each geom
-<<<<<<< HEAD
   if geomtype1 == GeomType.BOX:
-    nnorms1, n1, idx1 = box_normals(nface1, feature_index1, geom1.rot, dir_neg)
+    nnorms1, n1, idx1 = _box_normals(nface1, feature_index1, geom1.rot, dir_neg)
   elif geomtype1 == GeomType.MESH:
-    nnorms1, n1, idx1 = mesh_normals(
+    nnorms1, n1, idx1 = _mesh_normals(
       nface1, feature_index1, geom1.rot, geom1.vertadr, geom1.mesh_polyadr, polynormal, polymapadr, polymapnum, polymap
     )
   if geomtype2 == GeomType.BOX:
-    nnorms2, n2, idx2 = box_normals(nface2, feature_index2, geom2.rot, dir)
+    nnorms2, n2, idx2 = _box_normals(nface2, feature_index2, geom2.rot, dir)
   elif geomtype2 == GeomType.MESH:
-    nnorms2, n2, idx2 = mesh_normals(
-=======
-  if geomtype1 == int(GeomType.BOX.value):
-    nnorms1, n1, idx1 = _box_normals(nface1, feature_index1, geom1.rot, dir_neg)
-  elif geomtype1 == int(GeomType.MESH.value):
-    nnorms1, n1, idx1 = _mesh_normals(
-      nface1, feature_index1, geom1.rot, geom1.vertadr, geom1.mesh_polyadr, polynormal, polymapadr, polymapnum, polymap
-    )
-  if geomtype2 == int(GeomType.BOX.value):
-    nnorms2, n2, idx2 = _box_normals(nface2, feature_index2, geom2.rot, dir)
-  elif geomtype2 == int(GeomType.MESH.value):
     nnorms2, n2, idx2 = _mesh_normals(
->>>>>>> c1ac4b40
       nface2, feature_index2, geom2.rot, geom2.vertadr, geom2.mesh_polyadr, polynormal, polymapadr, polymapnum, polymap
     )
 
@@ -1945,21 +1932,12 @@
     # check if edge-face collision
     if nface1 < 3 and nface1 <= nface2:
       nnorms1 = 0
-<<<<<<< HEAD
       if geomtype1 == GeomType.BOX:
-        nnorms1, n1, endverts = box_edge_normals(
+        nnorms1, n1, endverts = _box_edge_normals(
           nface1, geom1.rot, geom1.pos, geom1.size, feature_vertex1[0], feature_vertex1[1], feature_index1[0]
         )
       elif geomtype1 == GeomType.MESH:
-        nnorms1, n1, endverts = mesh_edge_normals(
-=======
-      if geomtype1 == int(GeomType.BOX.value):
-        nnorms1, n1, endverts = _box_edge_normals(
-          nface1, geom1.rot, geom1.pos, geom1.size, feature_vertex1[0], feature_vertex1[1], feature_index1[0]
-        )
-      elif geomtype1 == int(GeomType.MESH.value):
         nnorms1, n1, endverts = _mesh_edge_normals(
->>>>>>> c1ac4b40
           nface1,
           geom1.rot,
           geom1.pos,
@@ -1984,21 +1962,12 @@
     # check if face-edge collision
     elif nface2 < 3:
       nnorms2 = 0
-<<<<<<< HEAD
       if geomtype2 == GeomType.BOX:
-        nnorms2, n2, endverts = box_edge_normals(
+        nnorms2, n2, endverts = _box_edge_normals(
           nface2, geom2.rot, geom2.pos, geom2.size, feature_vertex2[0], feature_vertex2[1], feature_index2[0]
         )
       elif geomtype2 == GeomType.MESH:
-        nnorms2, n2, endverts = mesh_edge_normals(
-=======
-      if geomtype2 == int(GeomType.BOX.value):
-        nnorms2, n2, endverts = _box_edge_normals(
-          nface2, geom2.rot, geom2.pos, geom2.size, feature_vertex2[0], feature_vertex2[1], feature_index2[0]
-        )
-      elif geomtype2 == int(GeomType.MESH.value):
         nnorms2, n2, endverts = _mesh_edge_normals(
->>>>>>> c1ac4b40
           nface2,
           geom2.rot,
           geom2.pos,
@@ -2033,17 +2002,10 @@
     nface1 = 2
   else:
     ind = wp.where(is_edge_contact_geom2, idx1[j], idx1[i])
-<<<<<<< HEAD
     if geomtype1 == GeomType.BOX:
-      nface1, face1 = box_face(geom1.rot, geom1.pos, geom1.size, ind)
+      nface1, face1 = _box_face(geom1.rot, geom1.pos, geom1.size, ind)
     elif geomtype1 == GeomType.MESH:
-      nface1, face1 = mesh_face(
-=======
-    if geomtype1 == int(GeomType.BOX.value):
-      nface1, face1 = _box_face(geom1.rot, geom1.pos, geom1.size, ind)
-    elif geomtype1 == int(GeomType.MESH.value):
       nface1, face1 = _mesh_face(
->>>>>>> c1ac4b40
         geom1.rot, geom1.pos, geom1.vertadr, geom1.mesh_polyadr, vert, polyvertadr, polyvertnum, polyvert, ind
       )
 
@@ -2053,17 +2015,10 @@
     face2[1] = endverts[i]
     nface2 = 2
   else:
-<<<<<<< HEAD
     if geomtype2 == GeomType.BOX:
-      nface2, face2 = box_face(geom2.rot, geom2.pos, geom2.size, idx2[j])
+      nface2, face2 = _box_face(geom2.rot, geom2.pos, geom2.size, idx2[j])
     elif geomtype2 == GeomType.MESH:
-      nface2, face2 = mesh_face(
-=======
-    if geomtype2 == int(GeomType.BOX.value):
-      nface2, face2 = _box_face(geom2.rot, geom2.pos, geom2.size, idx2[j])
-    elif geomtype2 == int(GeomType.MESH.value):
       nface2, face2 = _mesh_face(
->>>>>>> c1ac4b40
         geom2.rot, geom2.pos, geom2.vertadr, geom2.mesh_polyadr, vert, polyvertadr, polyvertnum, polyvert, idx2[j]
       )
 
@@ -2252,13 +2207,8 @@
 
   if (
     multiccd
-<<<<<<< HEAD
-    and (geomtype1 == GeomType.BOX or geomtype1 == GeomType.MESH)
-    and (geomtype2 == GeomType.BOX or geomtype2 == GeomType.MESH)
-=======
-    and (geomtype1 == int(GeomType.BOX.value) or (geomtype1 == int(GeomType.MESH.value) and geom1.mesh_polyadr > -1))
-    and (geomtype2 == int(GeomType.BOX.value) or (geomtype2 == int(GeomType.MESH.value) and geom2.mesh_polyadr > -1))
->>>>>>> c1ac4b40
+    and (geomtype1 == GeomType.BOX or (geomtype1 == GeomType.MESH and geom1.mesh_polyadr > -1))
+    and (geomtype2 == GeomType.BOX or (geomtype2 == GeomType.MESH and geom2.mesh_polyadr > -1))
   ):
     num, w1, w2 = _multicontact(pt, pt.face[idx], x1, x2, geom1, geom2, geomtype1, geomtype2)
     if num > 0:
