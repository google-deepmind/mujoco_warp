--- conflicted
+++ resolved
@@ -1659,19 +1659,11 @@
   # Data out:
   qfrc_constraint_out: wp.array2d(dtype=float),
 ):
-<<<<<<< HEAD
   worldid, dofid = wp.tid()
-=======
-  worldid, efcid = wp.tid()
-
-  if efcid >= nefc_in[worldid]:
-    return
->>>>>>> 303de9f1
-
-  if efc_done_in[worldid]:
-    return
-
-<<<<<<< HEAD
+
+  if efc_done_in[worldid]:
+    return
+
   sum_qfrc = float(0.0)
   for efcid in range(nefc_in[worldid]):
     efc_J = efc_J_in[worldid, efcid, dofid]
@@ -1679,15 +1671,6 @@
     sum_qfrc += efc_J * force
 
   qfrc_constraint_out[worldid, dofid] += sum_qfrc
-=======
-  force = efc_force_in[worldid, efcid]
-  for i in range(nv):
-    wp.atomic_add(
-      qfrc_constraint_out[worldid],
-      i,
-      efc_J_in[worldid, efcid, i] * force,
-    )
->>>>>>> 303de9f1
 
 
 @wp.kernel
@@ -1828,13 +1811,8 @@
 
   wp.launch(
     update_constraint_init_qfrc_constraint,
-<<<<<<< HEAD
     dim=(d.nworld, m.nv),
     inputs=[d.nefc, d.efc.J, d.efc.force, d.efc.done],
-=======
-    dim=(d.nworld, d.njmax),
-    inputs=[m.nv, d.nefc, d.efc.J, d.efc.force, d.efc.done],
->>>>>>> 303de9f1
     outputs=[d.qfrc_constraint],
   )
 
@@ -1953,7 +1931,6 @@
   efc_D_in: wp.array2d(dtype=float),
   efc_active_in: wp.array2d(dtype=bool),
   efc_done_in: wp.array(dtype=bool),
-<<<<<<< HEAD
   # Data out:
   efc_h_out: wp.array3d(dtype=float),
 ):
@@ -1967,25 +1944,6 @@
 
   dofi = (int(sqrt(float(1 + 8 * elementid))) - 1) // 2
   dofj = elementid - (dofi * (dofi + 1)) // 2
-=======
-  # In:
-  # Data out:
-  efc_h_out: wp.array3d(dtype=float),
-):
-  worldid, elementid = wp.tid()
-
-  if efc_done_in[worldid]:
-    return
-
-  nefc = nefc_in[worldid]
-
-  dofi = dof_tri_row[elementid]
-  dofj = dof_tri_col[elementid]
-
-  for efcid in range(nefc):
-    efc_D = efc_D_in[worldid, efcid]
-    active = efc_active_in[worldid, efcid]
->>>>>>> 303de9f1
 
   sum_h = float(0.0)
   efc_D = efc_D_in[worldid, 0]
@@ -1996,7 +1954,6 @@
     # TODO(team): sparse efc_J
     sum_h += efc_Ji * efc_Jj * efc_D * float(active)
 
-<<<<<<< HEAD
     jj = efcid + 1
     efc_D = efc_D_in[worldid, jj]
     active = efc_active_in[worldid, jj]
@@ -2005,12 +1962,6 @@
 
   sum_h += efc_Ji * efc_Jj * efc_D * float(active)
   efc_h_out[worldid, dofi, dofj] += sum_h
-=======
-    # TODO(team): sparse efc_J
-    value = efc_J_in[worldid, efcid, dofi] * efc_J_in[worldid, efcid, dofj] * efc_D
-    if value != 0.0:
-      wp.atomic_add(efc_h_out[worldid, dofi], dofj, value)
->>>>>>> 303de9f1
 
 
 @wp.kernel
@@ -2234,42 +2185,12 @@
         outputs=[d.efc.h],
       )
 
-<<<<<<< HEAD
-    # Optimization: launching _JTDAJ with limited number of blocks on a GPU.
-    # Profiling suggests that only a fraction of blocks out of the original
-    # d.njmax blocks do the actual work. It aims to minimize #CTAs with no
-    # effective work. It launches with #blocks that's proportional to the number
-    # of SMs on the GPU. We can now query the SM count:
-    # https://github.com/NVIDIA/warp/commit/f3814e7e5459e5fd13032cf0fddb3daddd510f30
-
-    # make dim_block and nblocks_perblock static for _JTDAJ to allow loop unrolling
-    if wp.get_device().is_cuda:
-      sm_count = wp.get_device().sm_count
-
-      # Here we assume one block has 256 threads. We use a factor of 6, which
-      # can be changed in the future to fine-tune the perf. The optimal factor will
-      # depend on the kernel's occupancy, which determines how many blocks can
-      # simultaneously run on the SM. TODO: This factor can be tuned further.
-      dim_block = ceil((sm_count * 6 * 256) / m.dof_tri_row.size)
-    else:
-      # fall back for CPU
-      dim_block = d.nconmax
-
-    nblocks_perblock = int((d.nconmax + dim_block - 1) / dim_block)
-
-=======
->>>>>>> 303de9f1
     wp.launch(
       update_gradient_JTDAJ,
       dim=(d.nworld, m.dof_tri_row.size),
       inputs=[
-<<<<<<< HEAD
         # m.dof_tri_row,
         # m.dof_tri_col,
-=======
-        m.dof_tri_row,
-        m.dof_tri_col,
->>>>>>> 303de9f1
         d.nefc,
         d.efc.J,
         d.efc.D,
@@ -2280,8 +2201,6 @@
     )
 
     if m.opt.cone == types.ConeType.ELLIPTIC:
-<<<<<<< HEAD
-=======
       # Optimization: launching update_gradient_JTCJ with limited number of blocks on a GPU.
       # Profiling suggests that only a fraction of blocks out of the original
       # d.njmax blocks do the actual work. It aims to minimize #CTAs with no
@@ -2305,7 +2224,6 @@
 
       nblocks_perblock = int((d.nconmax + dim_block - 1) / dim_block)
 
->>>>>>> 303de9f1
       wp.launch(
         update_gradient_JTCJ,
         dim=(dim_block, m.dof_tri_row.size),
