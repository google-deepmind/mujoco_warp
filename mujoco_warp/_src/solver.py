--- conflicted
+++ resolved
@@ -885,11 +885,8 @@
     inputs=[
       m.nlsp,
       m.opt.impratio,
-<<<<<<< HEAD
       m.opt.ls_min_step,
-=======
       d.njmax,
->>>>>>> 1f4ce98b
       d.ncon,
       d.ne,
       d.nf,
