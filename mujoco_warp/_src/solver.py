--- conflicted
+++ resolved
@@ -1299,26 +1299,16 @@
   # Data out:
   efc_Jaref_out: wp.array2d(dtype=float),
 ):
-<<<<<<< HEAD
-  worldid, efcid, dofid = wp.tid()
-=======
-  efcid = wp.tid()
->>>>>>> 4e99c770
+  worldid, efcid = wp.tid()
 
   if efcid >= nefc_in[worldid]:
     return
 
-<<<<<<< HEAD
-  jaref = efc_J_in[worldid, efcid, dofid] * qacc_in[worldid, dofid] - efc_aref_in[worldid, efcid] / float(nv)
-  wp.atomic_add(efc_Jaref_out, worldid, efcid, jaref)
-=======
-  worldid = efc_worldid_in[efcid]
   jaref = float(0.0)
   for i in range(nv):
-    jaref += efc_J_in[efcid, i] * qacc_in[worldid, i]
-
-  efc_Jaref_out[efcid] = jaref - efc_aref_in[efcid]
->>>>>>> 4e99c770
+    jaref += efc_J_in[worldid, efcid, i] * qacc_in[worldid, i]
+
+  efc_Jaref_out[worldid, efcid] = jaref - efc_aref_in[worldid, efcid]
 
 
 @wp.kernel
@@ -2515,13 +2505,8 @@
   # jaref = d.efc_J @ d.qacc - d.efc_aref
   wp.launch(
     solve_init_jaref,
-<<<<<<< HEAD
-    dim=(d.nworld, d.njmax, m.nv),
+    dim=(d.nworld, d.njmax),
     inputs=[m.nv, d.nefc, d.qacc, d.efc.J, d.efc.aref],
-=======
-    dim=(d.njmax),
-    inputs=[m.nv, d.nefc, d.qacc, d.efc.worldid, d.efc.J, d.efc.aref],
->>>>>>> 4e99c770
     outputs=[d.efc.Jaref],
   )
 
