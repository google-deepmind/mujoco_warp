--- conflicted
+++ resolved
@@ -2181,12 +2181,7 @@
       # can be change in future to fine-tune the perf. The optimal factor will
       # depend on the kernel's occupancy, which determines how many blocks can
       # simultaneously run on the SM. TODO: This factor can be tuned further.
-<<<<<<< HEAD
-      dim_block = int((sm_count * 6 * 256) / m.dof_tri_row.size)
-=======
-      dim_x = ceil((sm_count * 6 * 256) / m.dof_tri_row.size)
-      dim_y = dim_x
->>>>>>> ad204dc1
+      dim_block = ceil((sm_count * 6 * 256) / m.dof_tri_row.size)
     else:
       # fall back for CPU
       dim_block = d.nconmax
