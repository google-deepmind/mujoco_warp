--- conflicted
+++ resolved
@@ -59,105 +59,6 @@
 @wp.func
 def _eval_frictionloss(
   # In:
-<<<<<<< HEAD
-  worldid: int,
-  efcid: int,
-  alpha: float,
-  # Out:
-  out: wp.array(dtype=wp.vec3),
-):
-  ne = ne_in[worldid]
-  nf = nf_in[worldid]
-
-  # equality
-  if efcid < ne:
-    wp.atomic_add(out, worldid, _eval_pt(efc_quad_in[worldid, efcid], alpha))
-  # friction
-  elif efcid < ne + nf:
-    # search point, friction loss, bound (rf)
-    start = efc_Jaref_in[worldid, efcid]
-    dir = efc_jv_in[worldid, efcid]
-    x = start + alpha * dir
-    f = efc_frictionloss_in[worldid, efcid]
-    rf = math.safe_div(f, efc_D_in[worldid, efcid])
-
-    # -bound < x < bound : quadratic
-    if (-rf < x) and (x < rf):
-      quad = efc_quad_in[worldid, efcid]
-    # x < -bound: linear negative
-    elif x <= -rf:
-      quad = wp.vec3(f * (-0.5 * rf - start), -f * dir, 0.0)
-    # bound < x : linear positive
-    else:
-      quad = wp.vec3(f * (-0.5 * rf + start), f * dir, 0.0)
-
-    wp.atomic_add(out, worldid, _eval_pt(quad, alpha))
-  # elliptic friction cone contact
-  elif efc_type_in[worldid, efcid] == types.ConstraintType.CONTACT_ELLIPTIC:
-    # extract contact info
-    conid = efc_id_in[worldid, efcid]
-
-    if conid >= ncon_in[0]:
-      return
-
-    efcid0 = contact_efc_address_in[conid, 0]
-
-    if efcid != efcid0:
-      return
-
-    friction = contact_friction_in[conid]
-    mu = friction[0] / wp.sqrt(opt_impratio[worldid])
-
-    # unpack quad
-    efcid1 = contact_efc_address_in[conid, 1]
-    efcid2 = contact_efc_address_in[conid, 2]
-    u0 = efc_quad_in[worldid, efcid1][0]
-    v0 = efc_quad_in[worldid, efcid1][1]
-    uu = efc_quad_in[worldid, efcid1][2]
-    uv = efc_quad_in[worldid, efcid2][0]
-    vv = efc_quad_in[worldid, efcid2][1]
-    dm = efc_quad_in[worldid, efcid2][2]
-
-    # compute N, Tsqr
-    N = u0 + alpha * v0
-    Tsqr = uu + alpha * (2.0 * uv + alpha * vv)
-
-    # no tangential force: top or bottom zone
-    if Tsqr <= 0.0:
-      # bottom zone: quadratic cost
-      if N < 0.0:
-        wp.atomic_add(out, worldid, _eval_pt(efc_quad_in[worldid, efcid], alpha))
-
-      # top zone: nothing to do
-    # otherwise regular processing
-    else:
-      # tangential force
-      T = wp.sqrt(Tsqr)
-
-      # N >= mu * T : top zone
-      if N >= mu * T:
-        # nothing to do
-        pass
-      # mu * N + T <= 0 : bottom zone
-      elif mu * N + T <= 0.0:
-        wp.atomic_add(out, worldid, _eval_pt(efc_quad_in[worldid, efcid], alpha))
-
-      # otherwise middle zone
-      else:
-        # derivatives
-        N1 = v0
-        T1 = (uv + alpha * vv) / T
-        T2 = vv / T - (uv + alpha * vv) * T1 / (T * T)
-
-        # add to cost
-        cost = wp.vec3(
-          0.5 * dm * (N - mu * T) * (N - mu * T),
-          dm * (N - mu * T) * (N1 - mu * T1),
-          dm * ((N1 - mu * T1) * (N1 - mu * T1) + (N - mu * T) * (-mu * T2)),
-        )
-
-        wp.atomic_add(out, worldid, cost)
-=======
   x: float,
   f: float,
   rf: float,
@@ -172,7 +73,6 @@
   elif x <= -rf:
     return wp.vec3(f * (-0.5 * rf - Jaref), -f * jv, 0.0)
   # bound < x : linear positive
->>>>>>> c1ac4b40
   else:
     return wp.vec3(f * (-0.5 * rf + Jaref), f * jv, 0.0)
 
@@ -1495,7 +1395,7 @@
   efc_Jj = efc_J_in[worldid, 0, dofj]
   sum_h = float(0.0)
   for efcid in range(min(njmax_in, nefc) - 1):
-    if efc_state == int(types.ConstraintState.QUADRATIC.value) and efc_D != 0.0:
+    if efc_state == types.ConstraintState.QUADRATIC and efc_D != 0.0:
       sum_h += efc_Ji * efc_Jj * efc_D
 
     jj = efcid + 1
@@ -1505,7 +1405,7 @@
     efc_state = efc_state_in[worldid, jj]
 
   # Adding the contribution from the last constraint row
-  if efc_state == int(types.ConstraintState.QUADRATIC.value) and efc_D != 0.0:
+  if efc_state == types.ConstraintState.QUADRATIC and efc_D != 0.0:
     sum_h += efc_Ji * efc_Jj * efc_D
 
   efc_h_out[worldid, dofi, dofj] = sum_h
@@ -1543,7 +1443,7 @@
   efc_Jj = efc_J_in[worldid, 0, dofj]
   sum_h = float(0.0)
   for efcid in range(min(njmax_in, nefc) - 1):
-    if efc_state == types.ConstraintState.QUADRATIC and efc_D != 0.0:
+    if efc_state == int(types.ConstraintState.QUADRATIC.value) and efc_D != 0.0:
       sum_h += efc_Ji * efc_Jj * efc_D
 
     jj = efcid + 1
@@ -1552,12 +1452,8 @@
     efc_Jj = efc_J_in[worldid, jj, dofj]
     efc_state = efc_state_in[worldid, jj]
 
-<<<<<<< HEAD
-  if efc_state == types.ConstraintState.QUADRATIC and efc_D != 0.0:
-=======
   # Adding the contribution from the last constraint row
   if efc_state == int(types.ConstraintState.QUADRATIC.value) and efc_D != 0.0:
->>>>>>> c1ac4b40
     sum_h += efc_Ji * efc_Jj * efc_D
 
   qM = qM_in[worldid, dofi, dofj]
