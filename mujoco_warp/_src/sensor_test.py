--- conflicted
+++ resolved
@@ -247,10 +247,7 @@
           <actuatorfrc actuator="slide"/>
           <actuatorfrc actuator="slide" cutoff=".001"/>
           <jointactuatorfrc joint="slide"/>
-<<<<<<< HEAD
           <jointactuatorfrc joint="slide" cutoff=".001"/>
-=======
-          <jointactuatorfrc joint="slide" cutoff=".001"/>            
           <jointlimitfrc joint="limitslide"/>
           <jointlimitfrc joint="limitslide" cutoff=".001"/>
           <jointlimitfrc joint="limithinge"/>
@@ -259,7 +256,6 @@
           <jointlimitfrc joint="limitball" cutoff=".001"/>
           <tendonlimitfrc tendon="limittendon"/>
           <tendonlimitfrc tendon="limittendon" cutoff=".001"/>
->>>>>>> e3b02f07
           <framelinacc objtype="body" objname="body9"/>
           <framelinacc objtype="body" objname="body9" cutoff=".001"/>
           <frameangacc objtype="body" objname="body9"/>
