# Copyright 2025 The Newton Developers
#
# Licensed under the Apache License, Version 2.0 (the "License");
# you may not use this file except in compliance with the License.
# You may obtain a copy of the License at
#
#     http://www.apache.org/licenses/LICENSE-2.0
#
# Unless required by applicable law or agreed to in writing, software
# distributed under the License is distributed on an "AS IS" BASIS,
# WITHOUT WARRANTIES OR CONDITIONS OF ANY KIND, either express or implied.
# See the License for the specific language governing permissions and
# limitations under the License.
# ==============================================================================

"""Tests for constraint functions."""

import mujoco
import numpy as np
from absl.testing import absltest
from absl.testing import parameterized

import mujoco_warp as mjwarp

from . import test_util

# tolerance for difference between MuJoCo and MJWarp constraint calculations,
# mostly due to float precision
_TOLERANCE = 5e-5


def _assert_eq(a, b, name):
  tol = _TOLERANCE * 10  # avoid test noise
  err_msg = f"mismatch: {name}"
  np.testing.assert_allclose(a, b, err_msg=err_msg, atol=tol, rtol=tol)


class ConstraintTest(parameterized.TestCase):
<<<<<<< HEAD
  @parameterized.parameters(
    mujoco.mjtCone.mjCONE_PYRAMIDAL,
    mujoco.mjtCone.mjCONE_ELLIPTIC,
  )
  def test_constraints(self, cone):
=======
  def test_contact_frictionless(self):
    """Test frictionless contact (condim=1)."""
    mjm = mujoco.MjModel.from_xml_string("""
      <mujoco>
        <worldbody>
          <body pos="0 0 0">
            <freejoint/>
            <geom type="sphere" size="0.1" condim="1"/>
          </body>
          <body pos="1 0 0">
            <freejoint/>
            <geom type="sphere" size="0.1" condim="1"/>
          </body>
          <body pos="2 0 0">
            <freejoint/>
            <geom type="sphere" size="0.1" condim="3"/>
          </body>
        </worldbody>
        <keyframe>
          <key qpos='0 0 0 1 0 0 0
                     0 0 0 1 0 0 0
                     0 0 0 1 0 0 0'/>
        </keyframe>
      </mujoco>
    """)

    mjd = mujoco.MjData(mjm)
    mujoco.mj_resetDataKeyframe(mjm, mjd, 0)
    mujoco.mj_forward(mjm, mjd)

    m = mjwarp.put_model(mjm)
    d = mjwarp.put_data(mjm, mjd)

    mjwarp.make_constraint(m, d)

    _assert_eq(d.ncon.numpy()[0], 3, "ncon")
    _assert_eq(d.nefc.numpy()[0], 9, "nefc")
    _assert_eq(d.efc.J.numpy()[: mjd.nefc, :].reshape(-1), mjd.efc_J, "efc_J")
    _assert_eq(d.efc.D.numpy()[: mjd.nefc], mjd.efc_D, "efc_D")
    _assert_eq(d.efc.aref.numpy()[: mjd.nefc], mjd.efc_aref, "efc_aref")
    _assert_eq(d.efc.pos.numpy()[: mjd.nefc], mjd.efc_pos, "efc_pos")
    _assert_eq(d.efc.margin.numpy()[: mjd.nefc], mjd.efc_margin, "efc_margin")

  def test_constraints(self):
>>>>>>> 4a06ed63
    """Test constraints."""
    mjm, mjd, _, _ = test_util.fixture("constraints.xml", sparse=False, cone=cone)

    for key in range(3):
      mujoco.mj_resetDataKeyframe(mjm, mjd, key)

      mujoco.mj_forward(mjm, mjd)
      m = mjwarp.put_model(mjm)
      d = mjwarp.put_data(mjm, mjd)
      mjwarp.make_constraint(m, d)

      _assert_eq(d.efc.J.numpy()[: mjd.nefc, :].reshape(-1), mjd.efc_J, "efc_J")
      _assert_eq(d.efc.D.numpy()[: mjd.nefc], mjd.efc_D, "efc_D")
      _assert_eq(d.efc.aref.numpy()[: mjd.nefc], mjd.efc_aref, "efc_aref")
      _assert_eq(d.efc.pos.numpy()[: mjd.nefc], mjd.efc_pos, "efc_pos")
      _assert_eq(d.efc.margin.numpy()[: mjd.nefc], mjd.efc_margin, "efc_margin")


if __name__ == "__main__":
  absltest.main()<|MERGE_RESOLUTION|>--- conflicted
+++ resolved
@@ -36,13 +36,6 @@
 
 
 class ConstraintTest(parameterized.TestCase):
-<<<<<<< HEAD
-  @parameterized.parameters(
-    mujoco.mjtCone.mjCONE_PYRAMIDAL,
-    mujoco.mjtCone.mjCONE_ELLIPTIC,
-  )
-  def test_constraints(self, cone):
-=======
   def test_contact_frictionless(self):
     """Test frictionless contact (condim=1)."""
     mjm = mujoco.MjModel.from_xml_string("""
@@ -86,8 +79,11 @@
     _assert_eq(d.efc.pos.numpy()[: mjd.nefc], mjd.efc_pos, "efc_pos")
     _assert_eq(d.efc.margin.numpy()[: mjd.nefc], mjd.efc_margin, "efc_margin")
 
-  def test_constraints(self):
->>>>>>> 4a06ed63
+  @parameterized.parameters(
+    mujoco.mjtCone.mjCONE_PYRAMIDAL,
+    mujoco.mjtCone.mjCONE_ELLIPTIC,
+  )
+  def test_constraints(self, cone):
     """Test constraints."""
     mjm, mjd, _, _ = test_util.fixture("constraints.xml", sparse=False, cone=cone)
 
