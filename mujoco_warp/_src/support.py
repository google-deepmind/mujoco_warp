--- conflicted
+++ resolved
@@ -13,11 +13,7 @@
 # limitations under the License.
 # ==============================================================================
 
-<<<<<<< HEAD
 from typing import Optional, Tuple
-=======
-from typing import Any, Optional, Tuple
->>>>>>> 1981e9e8
 
 import warp as wp
 
