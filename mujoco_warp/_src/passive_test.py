--- conflicted
+++ resolved
@@ -39,11 +39,7 @@
   @parameterized.parameters(True, False)
   def test_passive(self, gravity):
     """Tests passive."""
-<<<<<<< HEAD
-    _, mjd, m, d = test_util.fixture("pendula.xml", kick=True)
-=======
     _, mjd, m, d = test_util.fixture("pendula.xml", gravity=gravity)
->>>>>>> 9ae65b3a
 
     for arr in (d.qfrc_spring, d.qfrc_damper, d.qfrc_passive):
       arr.zero_()
