# Copyright 2025 The Newton Developers
#
# Licensed under the Apache License, Version 2.0 (the "License");
# you may not use this file except in compliance with the License.
# You may obtain a copy of the License at
#
#     http://www.apache.org/licenses/LICENSE-2.0
#
# Unless required by applicable law or agreed to in writing, software
# distributed under the License is distributed on an "AS IS" BASIS,
# WITHOUT WARRANTIES OR CONDITIONS OF ANY KIND, either express or implied.
# See the License for the specific language governing permissions and
# limitations under the License.
# ==============================================================================

"""mjwarp-testspeed: benchmark MuJoCo Warp on an MJCF.

Usage: mjwarp-testspeed <mjcf XML path> [flags]

Example:
  mjwarp-testspeed benchmark/humanoid/humanoid.xml --nworld 4096 -o "opt.solver=cg"
"""

import ast
import inspect
import sys
from typing import Sequence

import mujoco
import numpy as np
import warp as wp
from absl import app
from absl import flags
from etils import epath

import mujoco_warp as mjw

_FUNCS = {n: f for n, f in inspect.getmembers(mjw, inspect.isfunction) if inspect.signature(f).parameters.keys() == {"m", "d"}}

_FUNCTION = flags.DEFINE_enum("function", "step", _FUNCS.keys(), "the function to benchmark")
_NSTEP = flags.DEFINE_integer("nstep", 1000, "number of steps per rollout")
_NWORLD = flags.DEFINE_integer("nworld", 8192, "number of parallel rollouts")
_NCONMAX = flags.DEFINE_integer("nconmax", None, "override maximum number of contacts for all worlds")
_NJMAX = flags.DEFINE_integer("njmax", None, "override maximum number of constraints per world")
_OVERRIDE = flags.DEFINE_multi_string("override", [], "Model overrides (notation: foo.bar = baz)", short_name="o")
_KEYFRAME = flags.DEFINE_integer("keyframe", 0, "keyframe to initialize simulation.")
_CLEAR_KERNEL_CACHE = flags.DEFINE_bool("clear_kernel_cache", False, "clear kernel cache (to calculate full JIT time)")
_EVENT_TRACE = flags.DEFINE_bool("event_trace", False, "print an event trace report")
_MEASURE_ALLOC = flags.DEFINE_bool("measure_alloc", False, "print a report of contacts and constraints per step")
_MEASURE_SOLVER = flags.DEFINE_bool("measure_solver", False, "print a report of solver iterations per step")
_NUM_BUCKETS = flags.DEFINE_integer("num_buckets", 10, "number of buckets to summarize rollout measurements")
_DEVICE = flags.DEFINE_string("device", None, "override the default Warp device")


def _print_table(matrix, headers, title):
  num_cols = len(headers)
  col_widths = [max(len(f"{row[i]:g}") for row in matrix) for i in range(num_cols)]
  col_widths = [max(col_widths[i], len(headers[i])) for i in range(num_cols)]

  print(f"\n{title}:\n")
  print("  ".join(f"{headers[i]:<{col_widths[i]}}" for i in range(num_cols)))
  print("-" * sum(col_widths) + "--" * 3)  # Separator line
  for row in matrix:
    print("  ".join(f"{row[i]:{col_widths[i]}g}" for i in range(num_cols)))


def _print_trace(trace, indent, steps):
  if indent == 0:
    print("\nEvent trace:\n")
  for k, v in trace.items():
    times, sub_trace = v
    if len(times) == 1:
      print("  " * indent + f"{k}: {1e6 * times[0] / steps:.2f}")
    else:
      print("  " * indent + f"{k}: [ ", end="")
      for i in range(len(times)):
        print(f"{1e6 * times[i] / steps:.2f}", end="")
        print(", " if i < len(times) - 1 else " ", end="")
      print("]")
    _print_trace(sub_trace, indent + 1, steps)


def _load_model(path: epath.Path) -> mujoco.MjModel:
  if not path.exists():
    resource_path = epath.resource_path("mujoco_warp") / path
    if not resource_path.exists():
      raise FileNotFoundError(f"file not found: {path}\nalso tried: {resource_path}")
    path = resource_path

  print(f"Loading model from: {path}...")
  if path.suffix == ".mjb":
    return mujoco.MjModel.from_binary_path(path.as_posix())

  spec = mujoco.MjSpec.from_file(path.as_posix())
  # check if the file has any mujoco.sdf test plugins
  if any(p.plugin_name.startswith("mujoco.sdf") for p in spec.plugins):
    from mujoco_warp.test_data.collision_sdf.utils import register_sdf_plugins as register_sdf_plugins

    register_sdf_plugins(mjw.collision_sdf)

  return spec.compile()


def _override(model: mjw.Model):
  enum_fields = {
    "opt.integrator": mjw.IntegratorType,
    "opt.cone": mjw.ConeType,
    "opt.solver": mjw.SolverType,
    "opt.broadphase": mjw.BroadphaseType,
    "opt.broadphase_filter": mjw.BroadphaseFilter,
  }
  for override in _OVERRIDE.value:
    if "=" not in override:
      raise app.UsageError(f"Invalid override format: {override}")
    key, val = override.split("=", 1)
    key, val = key.strip(), val.strip()

    if key in enum_fields:
      try:
        val = str(enum_fields[key][val.upper()])
      except KeyError:
        raise app.UsageError(f"Unrecognized enum value: {val}")

    obj, attrs = model, key.split(".")
    for i, attr in enumerate(attrs):
      if not hasattr(obj, attr):
        raise app.UsageError(f"Unrecognized model field: {key}")
      if i < len(attrs) - 1:
        obj = getattr(obj, attr)
      else:
        try:
          val = type(getattr(obj, attr))(ast.literal_eval(val))
        except (SyntaxError, ValueError):
          raise app.UsageError(f"Unrecognized value for field: {key}")

        setattr(obj, attr, val)


def _main(argv: Sequence[str]):
  """Runs testpeed app."""

  if len(argv) < 2:
    raise app.UsageError("Missing required input: mjcf path.")
  elif len(argv) > 2:
    raise app.UsageError("Too many command-line arguments.")

  mjm = _load_model(epath.Path(argv[1]))
  mjd = mujoco.MjData(mjm)
  if mjm.nkey > 0 and _KEYFRAME.value > -1:
    mujoco.mj_resetDataKeyframe(mjm, mjd, _KEYFRAME.value)
  # populate some constraints
  mujoco.mj_forward(mjm, mjd)

  wp.config.quiet = flags.FLAGS["verbosity"].value < 1
  wp.init()
  if _CLEAR_KERNEL_CACHE.value:
    wp.clear_kernel_cache()

  with wp.ScopedDevice(_DEVICE.value):
<<<<<<< HEAD
    m = mjw.put_model(mjm)
    _override(m)
    if _EVENT_TRACE.value:
      if m.opt.graph_conditional:
        print("Warning: graph conditional is disabled, feature not supported with event tracing")
        m.opt.graph_conditional = False  # graph conditional doesn't work with event trace
    d = mjw.put_data(mjm, mjd, nworld=_NWORLD.value, nconmax=_NCONMAX.value, njmax=_NJMAX.value)

=======
    m = mjwarp.put_model(mjm)

    # integrator
    IntegratorType = mjwarp._src.types.IntegratorType
    integrators = {IntegratorType.EULER: "Euler", IntegratorType.IMPLICITFAST: "implicitfast", IntegratorType.RK4: "RK4"}
    integrator = integrators[m.opt.integrator]

    if _INTEGRATOR.value is not None:
      for k, v in integrators.items():
        if _INTEGRATOR.value == v:
          integrator = v
          m.opt.integrator = k

    m.opt.ls_parallel = _LS_PARALLEL.value
    if _BROADPHASE.value is not None:
      m.opt.broadphase = _BROADPHASE.value
    if _BROADPHASE_FILTER.value is not None:
      m.opt.broadphase_filter = _BROADPHASE_FILTER.value

    d = mjwarp.put_data(mjm, mjd, nworld=_BATCH_SIZE.value, nconmax=_NCONMAX.value, njmax=_NJMAX.value)

    if _CLEAR_KERNEL_CACHE.value:
      wp.clear_kernel_cache()

    solver_name = {1: "CG", 2: "Newton"}[mjm.opt.solver]
    linesearch_name = {True: "parallel", False: "iterative"}[m.opt.ls_parallel]
>>>>>>> cd65408b
    print(
      f"  nbody: {m.nbody} nv: {m.nv} ngeom: {m.ngeom} nu: {m.nu} is_sparse: {m.opt.is_sparse}\n"
      f"  broadphase: {mjw.BroadphaseType(m.opt.broadphase).name}"
      f" broadphase_filter: {mjw.BroadphaseFilter(m.opt.broadphase_filter).name}\n"
      f"  solver: {mjw.SolverType(m.opt.solver).name} cone: {mjw.ConeType(m.opt.cone).name}"
      f" iterations: {m.opt.iterations} ls_iterations: {m.opt.ls_iterations} ls_parallel: {m.opt.ls_parallel}\n"
      f"  integrator: {mjw.IntegratorType(m.opt.integrator).name}\n"
      f"  graph_conditional: {m.opt.graph_conditional}\n"
    )
    print(f"Data nworld: {d.nworld} nconmax: {d.nconmax} njmax: {d.njmax}\n")
    print(f"Rolling out {_NSTEP.value} steps at dt = {m.opt.timestep.numpy()[0]:.3f}...")

    fn = _FUNCS[_FUNCTION.value]
    res = mjw.benchmark(fn, m, d, _NSTEP.value, _EVENT_TRACE.value, _MEASURE_ALLOC.value, _MEASURE_SOLVER.value)
    jit_time, run_time, trace, ncon, nefc, solver_niter = res
    steps = _NWORLD.value * _NSTEP.value

    print(f"""
Summary for {_NWORLD.value} parallel rollouts

Total JIT time: {jit_time:.2f} s
Total simulation time: {run_time:.2f} s
Total steps per second: {steps / run_time:,.0f}
Total realtime factor: {steps * m.opt.timestep.numpy()[0] / run_time:,.2f} x
Total time per step: {1e9 * run_time / steps:.2f} ns""")

    if trace:
      _print_trace(trace, 0, steps)

    if ncon and nefc:
      idx = 0
      ncon_matrix, nefc_matrix = [], []
      for i in range(_NUM_BUCKETS.value):
        size = _NSTEP.value // _NUM_BUCKETS.value + (i < (_NSTEP.value % _NUM_BUCKETS.value))
        ncon_arr = np.array(ncon[idx : idx + size])
        nefc_arr = np.array(nefc[idx : idx + size])
        ncon_matrix.append([np.mean(ncon_arr), np.std(ncon_arr), np.min(ncon_arr), np.max(ncon_arr)])
        nefc_matrix.append([np.mean(nefc_arr), np.std(nefc_arr), np.min(nefc_arr), np.max(nefc_arr)])
        idx += size

      _print_table(ncon_matrix, ("mean", "std", "min", "max"), "ncon alloc")
      _print_table(nefc_matrix, ("mean", "std", "min", "max"), "nefc alloc")

    if solver_niter:
      idx = 0
      matrix = []
      for i in range(_NUM_BUCKETS.value):
        size = _NSTEP.value // _NUM_BUCKETS.value + (i < (_NSTEP.value % _NUM_BUCKETS.value))
        arr = np.array(solver_niter[idx : idx + size])
        matrix.append([np.mean(arr), np.std(arr), np.min(arr), np.max(arr)])
        idx += size

      _print_table(matrix, ("mean", "std", "min", "max"), "solver niter")


def main():
  # absl flags assumes __main__ is the main running module for printing usage documentation
  # pyproject bin scripts break this assumption, so manually set argv and docstring
  sys.argv[0] = "mujoco_warp.testspeed"
  sys.modules["__main__"].__doc__ = __doc__
  app.run(_main)


if __name__ == "__main__":
  main()<|MERGE_RESOLUTION|>--- conflicted
+++ resolved
@@ -157,43 +157,11 @@
     wp.clear_kernel_cache()
 
   with wp.ScopedDevice(_DEVICE.value):
-<<<<<<< HEAD
     m = mjw.put_model(mjm)
     _override(m)
-    if _EVENT_TRACE.value:
-      if m.opt.graph_conditional:
-        print("Warning: graph conditional is disabled, feature not supported with event tracing")
-        m.opt.graph_conditional = False  # graph conditional doesn't work with event trace
+
     d = mjw.put_data(mjm, mjd, nworld=_NWORLD.value, nconmax=_NCONMAX.value, njmax=_NJMAX.value)
 
-=======
-    m = mjwarp.put_model(mjm)
-
-    # integrator
-    IntegratorType = mjwarp._src.types.IntegratorType
-    integrators = {IntegratorType.EULER: "Euler", IntegratorType.IMPLICITFAST: "implicitfast", IntegratorType.RK4: "RK4"}
-    integrator = integrators[m.opt.integrator]
-
-    if _INTEGRATOR.value is not None:
-      for k, v in integrators.items():
-        if _INTEGRATOR.value == v:
-          integrator = v
-          m.opt.integrator = k
-
-    m.opt.ls_parallel = _LS_PARALLEL.value
-    if _BROADPHASE.value is not None:
-      m.opt.broadphase = _BROADPHASE.value
-    if _BROADPHASE_FILTER.value is not None:
-      m.opt.broadphase_filter = _BROADPHASE_FILTER.value
-
-    d = mjwarp.put_data(mjm, mjd, nworld=_BATCH_SIZE.value, nconmax=_NCONMAX.value, njmax=_NJMAX.value)
-
-    if _CLEAR_KERNEL_CACHE.value:
-      wp.clear_kernel_cache()
-
-    solver_name = {1: "CG", 2: "Newton"}[mjm.opt.solver]
-    linesearch_name = {True: "parallel", False: "iterative"}[m.opt.ls_parallel]
->>>>>>> cd65408b
     print(
       f"  nbody: {m.nbody} nv: {m.nv} ngeom: {m.ngeom} nu: {m.nu} is_sparse: {m.opt.is_sparse}\n"
       f"  broadphase: {mjw.BroadphaseType(m.opt.broadphase).name}"
