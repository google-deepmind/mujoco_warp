--- conflicted
+++ resolved
@@ -58,12 +58,8 @@
 _NJMAX = flags.DEFINE_integer(
   "njmax",
   None,
-<<<<<<< HEAD
-  "Override default maximum number of constraints in a batch physics step.",
+  "Override default maximum number of constraints per world in a batch physics step.",
   lower_bound=1
-=======
-  "Override default maximum number of constraints per world in a batch physics step.",
->>>>>>> 9a961e18
 )
 _KEYFRAME = flags.DEFINE_integer("keyframe", 0, "Keyframe to initialize simulation.")
 _OUTPUT = flags.DEFINE_enum_class("output", OutputOptions.TEXT, OutputOptions, "format to print results")
